﻿// <copyright>
// Copyright by the Spark Development Network
//
// Licensed under the Rock Community License (the "License");
// you may not use this file except in compliance with the License.
// You may obtain a copy of the License at
//
// http://www.rockrms.com/license
//
// Unless required by applicable law or agreed to in writing, software
// distributed under the License is distributed on an "AS IS" BASIS,
// WITHOUT WARRANTIES OR CONDITIONS OF ANY KIND, either express or implied.
// See the License for the specific language governing permissions and
// limitations under the License.
// </copyright>
//
using System;
using System.Collections.Concurrent;
using System.Collections.Generic;
using System.Data.Entity;
using System.Drawing;
using System.Drawing.Imaging;
using System.IO;
using System.IO.Compression;
using System.Linq;
using System.Net;
using System.Security.Cryptography;
using System.Text;
using System.Threading;
using CsvHelper;

using Rock;
using Rock.Data;
using Rock.Model;
using Rock.Web.Cache;

// Alias Slingshot.Core namespace to avoid conflict with Rock.Slingshot.*
using SlingshotCore = global::Slingshot.Core;

namespace Rock.Slingshot
{
    /// <summary>
    /// Prepares slingshot files for import into Rock's BulkImport system
    /// </summary>
    public class SlingshotImporter
    {
        /// <summary>
        /// Initializes a new instance of the <see cref="Importer"/> class.
        /// </summary>
        /// <param name="slingshotFileName">Name of the slingshot file.</param>
        public SlingshotImporter( string slingshotFileName, string foreignSystemKey, BulkImporter.ImportUpdateType importUpdateType, EventHandler<object> onProgress = null )
        {
            this.Results = new Dictionary<string, string>();

            if ( onProgress != null )
            {
                this.OnProgress = onProgress;
            }

            SlingshotFileName = slingshotFileName;
            ForeignSystemKey = foreignSystemKey;
            SlingshotDirectoryName = Path.Combine( Path.GetDirectoryName( this.SlingshotFileName ), "slingshots", Path.GetFileNameWithoutExtension( this.SlingshotFileName ) );

            ReportProgress( 0, "Preparing Slingshot..." );
            var slingshotFilesDirectory = new DirectoryInfo( this.SlingshotDirectoryName );
            if ( slingshotFilesDirectory.Exists )
            {
                slingshotFilesDirectory.Delete( true );
            }

            ReportProgress( 0, "Extracting Main Slingshot File..." );
            slingshotFilesDirectory.Create();
            if ( File.Exists( this.SlingshotFileName ) )
            {
                ZipFile.ExtractToDirectory( this.SlingshotFileName, slingshotFilesDirectory.FullName );
            }

            this.SlingshotImageFileNames = new List<string>();

            // list any matching images.slingshot files that either got uploaded or manually placed in the SlingshotDirectory
            var mainFileNamePrefix = Path.GetFileNameWithoutExtension( this.SlingshotFileName );
            var imageSlingshotFiles = Directory.EnumerateFiles( Path.GetDirectoryName( this.SlingshotFileName ), mainFileNamePrefix + "*.images.slingshot" ).ToList();
            var extractedImagesFolder = Path.Combine( slingshotFilesDirectory.FullName, "Images" );
            if ( !Directory.Exists( extractedImagesFolder ) )
            {
                Directory.CreateDirectory( extractedImagesFolder );
            }

            foreach ( var imageSlingshotFile in imageSlingshotFiles )
            {
                var imageZipFile = ZipFile.Open( imageSlingshotFile, ZipArchiveMode.Read );

                ReportProgress( 0, $"Extracting Image Slingshot File: {Path.GetFileName( imageSlingshotFile )}" );
                // extract one at a time just in case some of them are corrupt
                imageZipFile.Entries.ToList().ForEach( a =>
                 {
                     try
                     {
                         a.ExtractToFile( Path.Combine( extractedImagesFolder, Path.GetFileName( a.FullName ) ) );
                     }
                     catch ( Exception ex )
                     {
                         System.Diagnostics.Debug.WriteLine( $"Unable to extract {a.FullName} from imageZipFile: {ex.Message}" );
                     }
                 } );
            }

            var imageFilesInFolder = Directory.EnumerateFiles( extractedImagesFolder );
            this.SlingshotImageFileNames.AddRange( imageFilesInFolder );

            BulkImporter = new BulkImporter();
            BulkImporter.ImportUpdateOption = importUpdateType;
            BulkImporter.OnProgress = BulkImporter_OnProgress;
        }

        /// <summary>
        /// Gets or sets a value indicating whether [use sample photos].
        /// </summary>
        /// <value>
        ///   <c>true</c> if [use sample photos]; otherwise, <c>false</c>.
        /// </value>
        public bool TEST_UseSampleRemotePhotos { get; set; }

        /// <summary>
        /// Gets or sets a value indicating whether [test use sample local photos].
        /// </summary>
        /// <value>
        /// <c>true</c> if [test use sample local photos]; otherwise, <c>false</c>.
        /// </value>
        public bool TEST_UseSampleLocalPhotos { get; set; }

        /// <summary>
        /// Gets or sets a value indicating whether [cancel photo import].
        /// </summary>
        /// <value>
        ///   <c>true</c> if [cancel photo import]; otherwise, <c>false</c>.
        /// </value>
        public bool CancelPhotoImport { get; set; }

        /// <summary>
        /// The sample photo urls
        /// </summary>
        private List<string> SamplePhotoRemoteUrls { get; set; } = new List<string>
        {
            { "http://storage.rockrms.com/sampledata/person-images/decker_ted.jpg" },
            { "http://storage.rockrms.com/sampledata/person-images/decker_cindy.png" },
            { "http://storage.rockrms.com/sampledata/person-images/decker_noah.jpg" },
            { "http://storage.rockrms.com/sampledata/person-images/decker_alexis.jpg" },
            { "http://storage.rockrms.com/sampledata/person-images/jones_ben.jpg" },
            { "http://storage.rockrms.com/sampledata/person-images/jones_brian.jpg" },
            { "http://storage.rockrms.com/sampledata/person-images/simmons_jim.jpg" },
            { "http://storage.rockrms.com/sampledata/person-images/simmons_sarah.jpg" },
            { "http://storage.rockrms.com/sampledata/person-images/jackson_mariah.jpg" },
            { "http://storage.rockrms.com/sampledata/person-images/lowe_madison.jpg" },
            { "http://storage.rockrms.com/sampledata/person-images/lowe_craig.jpg" },
            { "http://storage.rockrms.com/sampledata/person-images/lowe_tricia.jpg" },
            { "http://storage.rockrms.com/sampledata/person-images/marble_alisha.jpg" },
            { "http://storage.rockrms.com/sampledata/person-images/marble_bill.jpg" },
            { "http://storage.rockrms.com/sampledata/person-images/miller_tom.jpg" },
            { "http://storage.rockrms.com/sampledata/person-images/foster_peter.jpg" },
            { "http://storage.rockrms.com/sampledata/person-images/foster_pamela.jpg" },
            { "http://storage.rockrms.com/sampledata/person-images/michaels_jenny.jpg" }
        };

        private List<string> SamplePhotoLocalUrls
        {
            get
            {
                if ( _samplePhotoLocalUrls == null )
                {
                    _samplePhotoLocalUrls = Directory.GetFiles( @"C:\Users\admin\Downloads\slingshots\TESTPHOTOS", "*.jpg" ).ToList();
                }

                return _samplePhotoLocalUrls;
            }
        }

        private List<string> _samplePhotoLocalUrls = null;

        /* Person Related */
        private Dictionary<Guid, DefinedValueCache> PersonRecordTypeValues { get; set; }

        private Dictionary<Guid, DefinedValueCache> PersonRecordStatusValues { get; set; }

        private Dictionary<Guid, DefinedValueCache> RecordStatusReasonValues { get; set; }

        private Dictionary<string, DefinedValueCache> PersonConnectionStatusValues { get; set; }

        private Dictionary<string, DefinedValueCache> PersonTitleValues { get; set; }

        private Dictionary<string, DefinedValueCache> PersonSuffixValues { get; set; }

        private Dictionary<Guid, DefinedValueCache> PersonMaritalStatusValues { get; set; }

        private Dictionary<string, DefinedValueCache> PhoneNumberTypeValues { get; set; }

        private Dictionary<Guid, DefinedValueCache> GroupLocationTypeValues { get; set; }

        private Dictionary<Guid, DefinedValueCache> LocationTypeValues { get; set; }

        private Dictionary<string, AttributeCache> PersonAttributeKeyLookup { get; set; }

        private Dictionary<string, AttributeCache> FamilyAttributeKeyLookup { get; set; }

        private Dictionary<string, AttributeCache> GroupAttributeKeyLookup { get; set; }

        private List<SlingshotCore.Model.PersonAttribute> SlingshotPersonAttributes { get; set; }

        private List<SlingshotCore.Model.FamilyAttribute> SlingshotFamilyAttributes { get; set; }

        private List<SlingshotCore.Model.GroupAttribute> SlingshotGroupAttributes { get; set; }

        private List<SlingshotCore.Model.Person> SlingshotPersonList { get; set; }

        /* Core  */
        private Dictionary<string, FieldTypeCache> FieldTypeLookup { get; set; }

        // GroupType Lookup by ForeignKey for the ForeignSystemKey
        private Dictionary<int, GroupTypeCache> GroupTypeLookupByForeignId { get; set; }

        // Lookup for Campus by UpperCase of Slingshot File's CampusId
        private Dictionary<int, CampusCache> CampusLookupByForeignId { get; set; }

        /* Attendance */
        private List<SlingshotCore.Model.Attendance> SlingshotAttendanceList { get; set; }

        private List<SlingshotCore.Model.Group> SlingshotGroupList { get; set; }

        private List<SlingshotCore.Model.GroupType> SlingshotGroupTypeList { get; set; }

        private List<SlingshotCore.Model.Location> SlingshotLocationList { get; set; }

        private List<SlingshotCore.Model.Schedule> SlingshotScheduleList { get; set; }

        /* Financial Transactions */
        private List<SlingshotCore.Model.FinancialAccount> SlingshotFinancialAccountList { get; set; }

        private List<SlingshotCore.Model.FinancialBatch> SlingshotFinancialBatchList { get; set; }

        private List<SlingshotCore.Model.FinancialTransaction> SlingshotFinancialTransactionList { get; set; }

        private Dictionary<Guid, DefinedValueCache> TransactionSourceTypeValues { get; set; }

        private Dictionary<Guid, DefinedValueCache> TransactionTypeValues { get; set; }

        private Dictionary<Guid, DefinedValueCache> CurrencyTypeValues { get; set; }

        /* Financial Pledges */
        public List<SlingshotCore.Model.FinancialPledge> SlingshotFinancialPledgeList { get; private set; }

        /* Notes */
        public List<SlingshotCore.Model.FamilyNote> SlingshotFamilyNoteList { get; private set; }

        public List<SlingshotCore.Model.PersonNote> SlingshotPersonNoteList { get; private set; }

        /* Businesses */
        public List<SlingshotCore.Model.Business> SlingshotBusinessList { get; private set; }

        public List<SlingshotCore.Model.BusinessAttribute> SlingshotBusinessAttributes { get; private set; }

        /* */
        private string SlingshotFileName { get; set; }

        /// <summary>
        /// Gets or sets the foreign system key.
        /// </summary>
        /// <value>
        /// The foreign system key.
        /// </value>
        private string ForeignSystemKey { get; set; }

        /// <summary>
        /// Gets or sets the name of the slingshot directory.
        /// </summary>
        /// <value>
        /// The name of the slingshot directory.
        /// </value>
        private string SlingshotDirectoryName { get; set; }

        /// <summary>
        /// Gets or sets list of Images found in *.images.slingshot folders
        /// </summary>
        /// <value>
        /// The slingshot image file names.
        /// </value>
        private List<string> SlingshotImageFileNames { get; set; }

        /// <summary>
        /// Gets or sets the results.
        /// </summary>
        /// <value>
        /// The results.
        /// </value>
        public Dictionary<string, string> Results { get; set; }

        /// <summary>
        /// The exceptions
        /// </summary>
        public List<Exception> Exceptions { get; set; } = new List<Exception>();

        /// <summary>
        /// Gets or sets the photo batch size mb.
        /// </summary>
        /// <value>
        /// The photo batch size mb.
        /// </value>
        public int? PhotoBatchSizeMB { get; set; }

        /// <summary>
        /// Gets or sets the size of the financial transaction chunk.
        /// Just in case the Target size reports a Timeout from the SqlBulkImport API.
        /// </summary>
        /// <value>
        /// The size of the financial transaction chunk.
        /// </value>
        public int? FinancialTransactionChunkSize { get; set; }

        /// <summary>
        /// Reports the progress.
        /// </summary>
        /// <param name="progress">The progress.</param>
        /// <param name="progressData">The progress data.</param>
        public void ReportProgress( int progress, object progressData )
        {
            if ( OnProgress != null )
            {
                OnProgress( this, progressData );
            }
        }

        /// <summary>
        /// Occurs when [on progress].
        /// </summary>
        public event EventHandler<object> OnProgress;

        /// <summary>
        /// Gets or sets the bulk importer.
        /// </summary>
        /// <value>
        /// The bulk importer.
        /// </value>
        private BulkImporter BulkImporter { get; set; }

        /// <summary>
        /// Does the import.
        /// </summary>
        /// <param name="foreignSystemKey">The foreign system key.</param>
        public void DoImport()
        {
            this.Results.Clear();

            // Load Slingshot Models from .slingshot
            this.ReportProgress( 0, "Loading Slingshot Models..." );
            LoadSlingshotLists();

            // Load Rock Lookups
            this.ReportProgress( 0, "Loading Rock Lookups..." );
            LoadLookups();

            EnsureDefinedValues();

            this.ReportProgress( 0, "Updating Rock Lookups..." );

            // Populate Rock with stuff that comes from the Slingshot file
            AddCampuses();
            AddConnectionStatuses();
            AddPersonTitles();
            AddPersonSuffixes();
            AddPhoneTypes();
            AddLocationTypes();
            AddAttributeCategories();
            AddPersonAttributes();
            AddFamilyAttributes();

            AddGroupTypes();
            AddGroupAttributes();
            AddBusinessAttributes();

            // load lookups again in case we added some new ones
            this.ReportProgress( 0, "Reloading Rock Lookups..." );
            LoadLookups();

            SubmitPersonImport();
            SubmitBusinessImport();

            // Attendance Related
            SubmitLocationImport();
            SubmitGroupImport();
            SubmitScheduleImport();
            SubmitAttendanceImport();

            // Financial Transaction Related
            SubmitFinancialAccountImport();
            SubmitFinancialBatchImport();
            SubmitFinancialTransactionImport();

            // Financial Pledges
            SubmitFinancialPledgeImport();

            // Person Notes
            SubmitEntityNotesImport<Rock.Model.Person>( this.SlingshotPersonNoteList, null );

            // Family Notes
            SubmitEntityNotesImport<Rock.Model.Group>( this.SlingshotFamilyNoteList, true );
        }

        private const string PREPARE_PHOTO_DATA = "Prepare Photo Data:";
        private const string IMPORTING_PHOTO_DATA = "Importing Photo Data:";
        private const string UPLOAD_PHOTO_STATS = "Log:";

        /// <summary>
        /// Does the import photos.
        /// </summary>
        public void DoImportPhotos()
        {
            // NOTE: Images can either be a URL or FileName specified in Person or Family import,
            // or in *.images.slingshot folders in the following format:
            /*
                exportfilename.slingshot
                exportfilename_1.images.slingshot( max size 100MB )
                  - FinancialTransaction_{ Id}[_{ImageNum}].jpg/dif
                  - Person_{ForeignPersonId}.jpg/dif
                  - Family_{ForeignFamilyId}Id}.jpg/dif
                exportfilename_2.images.slingshot
                exportfilename_n.images.slingshot
            */

            BulkImporter.OnProgress = BulkImporter_OnProgress;

            this.Results.Clear();

            this.Results.Add( PREPARE_PHOTO_DATA, string.Empty );
            this.Results.Add( IMPORTING_PHOTO_DATA, string.Empty );
            this.Results.Add( UPLOAD_PHOTO_STATS, string.Empty );

            // Load Slingshot Models from .slingshot
            this.ReportProgress( 0, "Loading Person Slingshot Models..." );
            LoadPersonSlingshotLists();

            this.ReportProgress( 0, "Processing..." );

            if ( this.TEST_UseSampleLocalPhotos || this.TEST_UseSampleRemotePhotos )
            {
                var randomPhoto = new Random();
                var samplePhotoUrls = new List<string>();
                if ( this.TEST_UseSampleLocalPhotos )
                {
                    samplePhotoUrls.AddRange( this.SamplePhotoLocalUrls );
                }

                if ( this.TEST_UseSampleRemotePhotos )
                {
                    samplePhotoUrls.AddRange( this.SamplePhotoRemoteUrls );
                }

                int samplePhotoCount = samplePhotoUrls.Count();
                foreach ( var person in this.SlingshotPersonList )
                {
                    int randomPhotoIndex = randomPhoto.Next( samplePhotoCount );
                    person.PersonPhotoUrl = samplePhotoUrls[randomPhotoIndex];
                    randomPhotoIndex = randomPhoto.Next( samplePhotoCount );
                    person.FamilyImageUrl = samplePhotoUrls[randomPhotoIndex];
                }
            }

            var slingshotPersonsWithPhotoList = this.SlingshotPersonList.Where( a => !string.IsNullOrEmpty( a.PersonPhotoUrl ) || !string.IsNullOrEmpty( a.FamilyImageUrl ) ).ToList();
            var photoImportList = new ConcurrentBag<Rock.Slingshot.Model.PhotoImport>();

            Dictionary<Guid, string> mimetypeLookup = ImageCodecInfo.GetImageDecoders().ToDictionary( k => k.FormatID, v => v.MimeType );

            int slingshotImageCount = this.SlingshotImageFileNames.Count();
            long photoLoadProgress = 0;
            long photoImportProgress = 0;
            int totalCount = slingshotImageCount + slingshotPersonsWithPhotoList.Where( a => !string.IsNullOrWhiteSpace( a.PersonPhotoUrl ) ).Count()
                + slingshotPersonsWithPhotoList.Where( a => a.FamilyId.HasValue && !string.IsNullOrWhiteSpace( a.FamilyImageUrl ) ).Select( a => a.FamilyId ).Distinct().Count();

            int totalPhotoDataBytes = 0;
            if ( !this.PhotoBatchSizeMB.HasValue || this.PhotoBatchSizeMB.Value < 1 )
            {
                this.PhotoBatchSizeMB = 100;
            }

            int maxPhotoBatchSize = this.PhotoBatchSizeMB.Value * 1024 * 1024;

            foreach ( var imageFileInfo in this.SlingshotImageFileNames.Select( a => new FileInfo( a ) ).ToList() )
            {
                var photoImport = new Rock.Slingshot.Model.PhotoImport();

                // NOTE: Use full filename for now so we can load the PhotoData later as needed
                photoImport.FileName = imageFileInfo.Name;

                using ( var fileStream = File.OpenRead( imageFileInfo.FullName ) )
                {
                    photoImport.PhotoData = Convert.ToBase64String( fileStream.ReadBytesToEnd() );
                    Interlocked.Increment( ref photoLoadProgress );
                    try
                    {
                        using ( var image = new Bitmap( fileStream ) )
                        {
                            photoImport.MimeType = mimetypeLookup.GetValueOrNull( image.RawFormat.Guid );
                        }
                    }
                    catch ( Exception ex )
                    {
                        // ignore and just get mimetype from filename instead
                        System.Diagnostics.Debug.WriteLine( "Error Getting MimeType from FileData: " + ex.Message );
                    }
                    if ( string.IsNullOrEmpty( photoImport.MimeType ) )
                    {
                        photoImport.MimeType = System.Web.MimeMapping.GetMimeMapping( imageFileInfo.FullName );
                    }
                }

                if ( photoImport.FileName.StartsWith( "FinancialTransaction_" ) )
                {
                    photoImport.PhotoType = Slingshot.Model.PhotoImport.PhotoImportType.FinancialTransaction;
                }
                else if ( photoImport.FileName.StartsWith( "Person_" ) )
                {
                    photoImport.PhotoType = Slingshot.Model.PhotoImport.PhotoImportType.Person;
                }
                else if ( photoImport.FileName.StartsWith( "Family_" ) )
                {
                    photoImport.PhotoType = Slingshot.Model.PhotoImport.PhotoImportType.Family;
                }
                else
                {
                    System.Diagnostics.Debug.WriteLine( "Unknown PhotoType: " + photoImport.FileName );
                    continue;
                }

                photoImport.ForeignId = Path.GetFileNameWithoutExtension( photoImport.FileName ).Split( '_' )[1].AsInteger();
                if ( photoImport.ForeignId == 0 )
                {
                    throw new Exception( "Unable to determine ForeignId for Photo" + photoImport.FileName );
                }

                photoImportList.Add( photoImport );

                totalPhotoDataBytes = photoImportList.Sum( a => a.PhotoData.Length );

                this.Results[PREPARE_PHOTO_DATA] = $"{Interlocked.Read( ref photoLoadProgress )} of {totalCount}";
                this.Results[IMPORTING_PHOTO_DATA] = $"{Interlocked.Read( ref photoImportProgress )} of {totalCount}";

                this.ReportProgress( 0, Results );

                if ( this.CancelPhotoImport )
                {
                    return;
                }

                if ( totalPhotoDataBytes > maxPhotoBatchSize )
                {
                    this.ReportProgress( 0, "Importing Images..." );
                    var uploadList = photoImportList.ToList();
                    photoImportList = new ConcurrentBag<Rock.Slingshot.Model.PhotoImport>();
                    photoImportProgress += uploadList.Count();
                    UploadPhotoImports( uploadList );
                    this.Results[PREPARE_PHOTO_DATA] = $"{Interlocked.Read( ref photoLoadProgress )} of {totalCount}";
                    this.Results[IMPORTING_PHOTO_DATA] = $"{Interlocked.Read( ref photoImportProgress )} of {totalCount}";
                    this.ReportProgress( 0, Results );

                    GC.Collect();
                }
            }

            HashSet<int> importedFamilyPhotos = new HashSet<int>();
            foreach ( var slingshotPerson in slingshotPersonsWithPhotoList )
            {
                this.ReportProgress( 0, "Preparing Photos..." );
                if ( this.CancelPhotoImport )
                {
                    return;
                }

                if ( !string.IsNullOrEmpty( slingshotPerson.PersonPhotoUrl ) )
                {
                    var personPhotoImport = new Rock.Slingshot.Model.PhotoImport { PhotoType = Rock.Slingshot.Model.PhotoImport.PhotoImportType.Person };
                    personPhotoImport.ForeignId = slingshotPerson.Id;
                    if ( SetPhotoData( personPhotoImport, slingshotPerson.PersonPhotoUrl ) )
                    {
                        photoImportList.Add( personPhotoImport );
                    }

                    Interlocked.Increment( ref photoLoadProgress );
                }

                if ( !string.IsNullOrEmpty( slingshotPerson.FamilyImageUrl ) && slingshotPerson.FamilyId.HasValue )
                {
                    // make sure to only upload one photo per family
                    if ( !importedFamilyPhotos.Contains( slingshotPerson.FamilyId.Value ) )
                    {
                        importedFamilyPhotos.Add( slingshotPerson.FamilyId.Value );
                        var familyPhotoImport = new Rock.Slingshot.Model.PhotoImport { PhotoType = Rock.Slingshot.Model.PhotoImport.PhotoImportType.Family };
                        familyPhotoImport.ForeignId = slingshotPerson.FamilyId.Value;
                        if ( SetPhotoData( familyPhotoImport, slingshotPerson.FamilyImageUrl ) )
                        {
                            photoImportList.Add( familyPhotoImport );
                        }

                        Interlocked.Increment( ref photoLoadProgress );
                    }
                }

                totalPhotoDataBytes = photoImportList.Sum( a => a.PhotoData.Length );

                this.Results[PREPARE_PHOTO_DATA] = $"{Interlocked.Read( ref photoLoadProgress )} of {totalCount}";
                this.Results[IMPORTING_PHOTO_DATA] = $"{Interlocked.Read( ref photoImportProgress )} of {totalCount}";

                this.ReportProgress( 0, Results );

                if ( this.CancelPhotoImport )
                {
                    return;
                }

                if ( totalPhotoDataBytes > maxPhotoBatchSize )
                {
                    this.ReportProgress( 0, "Importing Photos..." );
                    var uploadList = photoImportList.ToList();
                    photoImportList = new ConcurrentBag<Rock.Slingshot.Model.PhotoImport>();
                    photoImportProgress += uploadList.Count();
                    UploadPhotoImports( uploadList );
                    this.Results[PREPARE_PHOTO_DATA] = $"{Interlocked.Read( ref photoLoadProgress )} of {totalCount}";
                    this.Results[IMPORTING_PHOTO_DATA] = $"{Interlocked.Read( ref photoImportProgress )} of {totalCount}";
                    this.ReportProgress( 0, Results );

                    GC.Collect();
                }
            }

            photoImportProgress += photoImportList.Count();

            UploadPhotoImports( photoImportList.ToList() );

            this.Results[PREPARE_PHOTO_DATA] = $"{Interlocked.Read( ref photoLoadProgress )} of {totalCount}";
            this.Results[IMPORTING_PHOTO_DATA] = $"{Interlocked.Read( ref photoImportProgress )} of {totalCount}";

            this.ReportProgress( 0, Results );
        }

        /// <summary>
        /// Uploads the photo imports.
        /// </summary>
        /// <param name="photoImportList">The photo import list.</param>
        /// <exception cref="SlingshotPOSTFailedException"></exception>
        private void UploadPhotoImports( List<Rock.Slingshot.Model.PhotoImport> photoImportList )
        {
            var result = BulkImporter.BulkPhotoImport( photoImportList, this.ForeignSystemKey );
            this.Results[UPLOAD_PHOTO_STATS] = result + "<br />";
        }

        /// <summary>
        /// Gets the photo data.
        /// </summary>
        /// <param name="photoUrl">The photo URL.</param>
        /// <returns></returns>
        private bool SetPhotoData( Rock.Slingshot.Model.PhotoImport photoImport, string photoUrl )
        {
            Uri photoUri;
            if ( Uri.TryCreate( photoUrl, UriKind.Absolute, out photoUri ) && photoUri?.Scheme != "file" )
            {
                try
                {
                    HttpWebRequest imageRequest = (HttpWebRequest)HttpWebRequest.Create( photoUri );
                    HttpWebResponse imageResponse = (HttpWebResponse)imageRequest.GetResponse();
                    var imageStream = imageResponse.GetResponseStream();
                    using ( MemoryStream ms = new MemoryStream() )
                    {
                        imageStream.CopyTo( ms );
                        photoImport.MimeType = imageResponse.ContentType;
                        photoImport.PhotoData = Convert.ToBase64String( ms.ToArray(), Base64FormattingOptions.None );
                        photoImport.FileName = $"Photo{photoImport.ForeignId}";
                    }
                }
                catch ( Exception ex )
                {
                    Exceptions.Add( new Exception( "Photo Get Data Error " + photoUrl, ex ) );
                    return false;
                }
            }
            else
            {
                FileInfo photoFile = new FileInfo( photoUrl );
                if ( !photoFile.Exists )
                {
                    // if the file doesn't exist, it might be a relative path
                    photoFile = new FileInfo( Path.Combine( this.SlingshotDirectoryName, photoUrl ) );
                }

                if ( photoFile.Exists )
                {
                    photoImport.MimeType = System.Web.MimeMapping.GetMimeMapping( photoFile.FullName );
                    photoImport.PhotoData = Convert.ToBase64String( File.ReadAllBytes( photoFile.FullName ) );
                    photoImport.FileName = photoFile.Name;
                }
                else
                {
                    return false;
                }
            }

            return true;
        }

        #region Person and Family Notes

        /// <summary>
        /// Submits the entity notes import.
        /// </summary>
        /// <typeparam name="T"></typeparam>
        /// <param name="slingshotEntityNoteList">The slingshot entity note list.</param>
        /// <param name="groupEntityIsFamily">If this is a GroupEntity, is it a Family GroupType?</param>
        /// <exception cref="System.Exception">Unexpected Note EntityType</exception>
        private void SubmitEntityNotesImport<T>( IEnumerable<SlingshotCore.Data.EntityNote> slingshotEntityNoteList, bool? groupEntityIsFamily ) where T : Rock.Data.IEntity
        {
            var entityType = EntityTypeCache.Get<T>();

            string entityFriendlyName = entityType.FriendlyName;
            if ( entityType.Id == EntityTypeCache.GetId<Rock.Model.Group>().Value )
            {
                if ( groupEntityIsFamily.Value )
                {
                    entityFriendlyName = "Family";
                }
            }

            this.ReportProgress( 0, $"Preparing {entityFriendlyName} Notes Import..." );

            var noteImportList = new List<Rock.Slingshot.Model.NoteImport>();
            var rockContext = new RockContext();
            var noteTypeService = new Rock.Model.NoteTypeService( rockContext );

            var noteTypeLookup = noteTypeService.Queryable().Where( a => a.EntityTypeId == entityType.Id ).Select( a => new
            {
                a.Id,
                a.Name
            } ).ToList().DistinctBy( a => a.Name ).ToDictionary( k => k.Name, v => v.Id );

            var slingshotNoteTypeNames = slingshotEntityNoteList.Select( a => a.NoteType ).Distinct().ToList();
            foreach ( var noteTypeName in slingshotNoteTypeNames )
            {
                if ( !noteTypeLookup.ContainsKey( noteTypeName ) )
                {
                    var noteType = new NoteType();
                    noteType.IsSystem = false;
                    noteType.EntityTypeId = entityType.Id;
                    noteType.EntityTypeQualifierColumn = string.Empty;
                    noteType.EntityTypeQualifierValue = string.Empty;
                    noteType.Name = noteTypeName;
                    noteType.UserSelectable = true;
                    noteType.IconCssClass = string.Empty;
                    noteTypeService.Add( noteType );
                    rockContext.SaveChanges();

                    noteTypeLookup.Add( noteType.Name, noteType.Id );
                }
            }

            foreach ( var slingshotEntityNote in slingshotEntityNoteList )
            {
                var noteImport = new Rock.Slingshot.Model.NoteImport();
                noteImport.NoteForeignId = slingshotEntityNote.Id;
                noteImport.NoteTypeId = noteTypeLookup[slingshotEntityNote.NoteType];
                if ( slingshotEntityNote is SlingshotCore.Model.PersonNote )
                {
                    noteImport.EntityForeignId = ( slingshotEntityNote as SlingshotCore.Model.PersonNote ).PersonId;
                }
                else if ( slingshotEntityNote is SlingshotCore.Model.FamilyNote )
                {
                    noteImport.EntityForeignId = ( slingshotEntityNote as SlingshotCore.Model.FamilyNote ).FamilyId;
                }
                else
                {
                    throw new Exception( "Unexpected Note EntityType" );
                }

                noteImport.Caption = slingshotEntityNote.Caption;
                noteImport.IsAlert = slingshotEntityNote.IsAlert;
                noteImport.IsPrivateNote = slingshotEntityNote.IsPrivateNote;
                noteImport.Text = slingshotEntityNote.Text;
                noteImport.DateTime = slingshotEntityNote.DateTime;
                noteImport.CreatedByPersonForeignId = slingshotEntityNote.CreatedByPersonId;
                noteImportList.Add( noteImport );
            }

            this.ReportProgress( 0, $"Bulk Importing {entityFriendlyName} Notes..." );
            var result = BulkImporter.BulkNoteImport( noteImportList, entityType.Id, this.ForeignSystemKey, groupEntityIsFamily );
            Results.Add( $"{entityFriendlyName ?? entityType.FriendlyName} Note Import", result );
        }

        #endregion Person and Family Notes

        #region Financial Pledges

        /// <summary>
        /// Submits the financial pledge import.
        /// </summary>
        private void SubmitFinancialPledgeImport()
        {
            this.ReportProgress( 0, "Preparing FinancialPledgeImport..." );
            var financialPledgeImportList = new List<Rock.Slingshot.Model.FinancialPledgeImport>();
            foreach ( var slingshotFinancialPledge in this.SlingshotFinancialPledgeList )
            {
                var financialPledgeImport = new Rock.Slingshot.Model.FinancialPledgeImport();
                financialPledgeImport.FinancialPledgeForeignId = slingshotFinancialPledge.Id;
                financialPledgeImport.PersonForeignId = slingshotFinancialPledge.PersonId;
                financialPledgeImport.FinancialAccountForeignId = slingshotFinancialPledge.AccountId;
                financialPledgeImport.GroupForeignId = null;
                financialPledgeImport.TotalAmount = slingshotFinancialPledge.TotalAmount;
                switch ( slingshotFinancialPledge.PledgeFrequency )
                {
                    case SlingshotCore.Model.PledgeFrequency.OneTime:
                        financialPledgeImport.PledgeFrequencyValueId = DefinedValueCache.Get( Rock.SystemGuid.DefinedValue.TRANSACTION_FREQUENCY_ONE_TIME )?.Id;
                        break;

                    case SlingshotCore.Model.PledgeFrequency.Weekly:
                        financialPledgeImport.PledgeFrequencyValueId = DefinedValueCache.Get( Rock.SystemGuid.DefinedValue.TRANSACTION_FREQUENCY_WEEKLY )?.Id;
                        break;

                    case SlingshotCore.Model.PledgeFrequency.BiWeekly:
                        financialPledgeImport.PledgeFrequencyValueId = DefinedValueCache.Get( Rock.SystemGuid.DefinedValue.TRANSACTION_FREQUENCY_BIWEEKLY )?.Id;
                        break;

                    case SlingshotCore.Model.PledgeFrequency.TwiceAMonth:
                        financialPledgeImport.PledgeFrequencyValueId = DefinedValueCache.Get( Rock.SystemGuid.DefinedValue.TRANSACTION_FREQUENCY_TWICEMONTHLY )?.Id;
                        break;

                    case SlingshotCore.Model.PledgeFrequency.Monthly:
                        financialPledgeImport.PledgeFrequencyValueId = DefinedValueCache.Get( Rock.SystemGuid.DefinedValue.TRANSACTION_FREQUENCY_MONTHLY )?.Id;
                        break;

                    case SlingshotCore.Model.PledgeFrequency.Quarterly:
                        financialPledgeImport.PledgeFrequencyValueId = DefinedValueCache.Get( Rock.SystemGuid.DefinedValue.TRANSACTION_FREQUENCY_QUARTERLY )?.Id;
                        break;

                    case SlingshotCore.Model.PledgeFrequency.TwiceAYear:
                        financialPledgeImport.PledgeFrequencyValueId = DefinedValueCache.Get( Rock.SystemGuid.DefinedValue.TRANSACTION_FREQUENCY_TWICEYEARLY )?.Id;
                        break;

                    case SlingshotCore.Model.PledgeFrequency.Yearly:
                        financialPledgeImport.PledgeFrequencyValueId = DefinedValueCache.Get( Rock.SystemGuid.DefinedValue.TRANSACTION_FREQUENCY_YEARLY )?.Id;
                        break;
                }

                financialPledgeImport.StartDate = slingshotFinancialPledge.StartDate ?? DateTime.MinValue;
                financialPledgeImport.EndDate = slingshotFinancialPledge.EndDate ?? DateTime.MaxValue;
                financialPledgeImport.CreatedDateTime = slingshotFinancialPledge.CreatedDateTime;
                financialPledgeImport.ModifiedDateTime = slingshotFinancialPledge.ModifiedDateTime;
                financialPledgeImportList.Add( financialPledgeImport );
            }

            this.ReportProgress( 0, "Bulk Importing FinancialPledges..." );
            var result = BulkImporter.BulkFinancialPledgeImport( financialPledgeImportList, this.ForeignSystemKey );
            Results.Add( "FinancialPledge Import", result );
        }

        #endregion Financial Pledges

        #region Financial Transaction Related

        /// <summary>
        /// Submits the financial account import.
        /// </summary>
        private void SubmitFinancialAccountImport()
        {
            this.ReportProgress( 0, "Preparing FinancialAccountImport..." );
            var financialAccountImportList = new List<Rock.Slingshot.Model.FinancialAccountImport>();
            foreach ( var slingshotFinancialAccount in this.SlingshotFinancialAccountList )
            {
                var financialAccountImport = new Rock.Slingshot.Model.FinancialAccountImport();
                financialAccountImport.FinancialAccountForeignId = slingshotFinancialAccount.Id;

                financialAccountImport.Name = slingshotFinancialAccount.Name;
                if ( string.IsNullOrWhiteSpace( slingshotFinancialAccount.Name ) )
                {
                    financialAccountImport.Name = "Unnamed Financial Account";
                }

                financialAccountImport.IsTaxDeductible = slingshotFinancialAccount.IsTaxDeductible;

                if ( slingshotFinancialAccount.CampusId.HasValue )
                {
                    financialAccountImport.CampusId = this.CampusLookupByForeignId[slingshotFinancialAccount.CampusId.Value]?.Id;
                }

                financialAccountImport.ParentFinancialAccountForeignId = slingshotFinancialAccount.ParentAccountId == 0 ? (int?)null : slingshotFinancialAccount.ParentAccountId;

                financialAccountImportList.Add( financialAccountImport );
            }

            this.ReportProgress( 0, "Bulk Importing FinancialAccounts..." );
            var result = BulkImporter.BulkFinancialAccountImport( financialAccountImportList, this.ForeignSystemKey );
            Results.Add( "FinancialAccount Import", result );
        }

        /// <summary>
        /// Submits the financial batch import.
        /// </summary>
        private void SubmitFinancialBatchImport()
        {
            this.ReportProgress( 0, "Preparing FinancialBatchImport..." );
            var financialBatchImportList = new List<Rock.Slingshot.Model.FinancialBatchImport>();
            foreach ( var slingshotFinancialBatch in this.SlingshotFinancialBatchList )
            {
                var financialBatchImport = new Rock.Slingshot.Model.FinancialBatchImport();
                financialBatchImport.FinancialBatchForeignId = slingshotFinancialBatch.Id;

                financialBatchImport.Name = slingshotFinancialBatch.Name;
                if ( string.IsNullOrWhiteSpace( slingshotFinancialBatch.Name ) )
                {
                    financialBatchImport.Name = "Unnamed Financial Batch";
                }

                financialBatchImport.ControlAmount = slingshotFinancialBatch.ControlAmount;
                financialBatchImport.CreatedByPersonForeignId = slingshotFinancialBatch.CreatedByPersonId;
                financialBatchImport.CreatedDateTime = slingshotFinancialBatch.CreatedDateTime;
                financialBatchImport.EndDate = slingshotFinancialBatch.EndDate;
                financialBatchImport.ModifiedByPersonForeignId = slingshotFinancialBatch.ModifiedByPersonId;
                financialBatchImport.ModifiedDateTime = slingshotFinancialBatch.ModifiedDateTime;
                financialBatchImport.StartDate = slingshotFinancialBatch.StartDate;

                switch ( slingshotFinancialBatch.Status )
                {
                    case SlingshotCore.Model.BatchStatus.Closed:
                        financialBatchImport.Status = Rock.Slingshot.Model.FinancialBatchImport.BatchStatus.Closed;
                        break;

                    case SlingshotCore.Model.BatchStatus.Open:
                        financialBatchImport.Status = Rock.Slingshot.Model.FinancialBatchImport.BatchStatus.Open;
                        break;

                    case SlingshotCore.Model.BatchStatus.Pending:
                        financialBatchImport.Status = Rock.Slingshot.Model.FinancialBatchImport.BatchStatus.Pending;
                        break;
                }

                financialBatchImport.CampusId = slingshotFinancialBatch.CampusId.HasValue ? this.CampusLookupByForeignId[slingshotFinancialBatch.CampusId.Value]?.Id : (int?)null;

                financialBatchImportList.Add( financialBatchImport );
            }

            this.ReportProgress( 0, "Bulk Importing FinancialBatches..." );
            var result = BulkImporter.BulkFinancialBatchImport( financialBatchImportList, this.ForeignSystemKey );
            Results.Add( "FinancialBatch Import", result );
        }

        /// <summary>
        /// Submits the financial transaction import.
        /// </summary>
        private void SubmitFinancialTransactionImport()
        {
            this.ReportProgress( 0, "Preparing FinancialTransactionImport..." );
            var financialTransactionImportList = new List<Rock.Slingshot.Model.FinancialTransactionImport>();
            foreach ( var slingshotFinancialTransaction in this.SlingshotFinancialTransactionList )
            {
                var financialTransactionImport = new Rock.Slingshot.Model.FinancialTransactionImport();
                financialTransactionImport.FinancialTransactionForeignId = slingshotFinancialTransaction.Id;

                financialTransactionImport.AuthorizedPersonForeignId = slingshotFinancialTransaction.AuthorizedPersonId;
                financialTransactionImport.BatchForeignId = slingshotFinancialTransaction.BatchId;

                switch ( slingshotFinancialTransaction.CurrencyType )
                {
                    case SlingshotCore.Model.CurrencyType.ACH:
                        financialTransactionImport.CurrencyTypeValueId = this.CurrencyTypeValues[Rock.SystemGuid.DefinedValue.CURRENCY_TYPE_ACH.AsGuid()].Id;
                        break;

                    case SlingshotCore.Model.CurrencyType.Cash:
                        financialTransactionImport.CurrencyTypeValueId = this.CurrencyTypeValues[Rock.SystemGuid.DefinedValue.CURRENCY_TYPE_CASH.AsGuid()].Id;
                        break;

                    case SlingshotCore.Model.CurrencyType.Check:
                        financialTransactionImport.CurrencyTypeValueId = this.CurrencyTypeValues[Rock.SystemGuid.DefinedValue.CURRENCY_TYPE_CHECK.AsGuid()].Id;
                        break;

                    case SlingshotCore.Model.CurrencyType.CreditCard:
                        financialTransactionImport.CurrencyTypeValueId = this.CurrencyTypeValues[Rock.SystemGuid.DefinedValue.CURRENCY_TYPE_CREDIT_CARD.AsGuid()].Id;
                        break;

                    case SlingshotCore.Model.CurrencyType.NonCash:
                        financialTransactionImport.CurrencyTypeValueId = this.CurrencyTypeValues[Rock.SystemGuid.DefinedValue.CURRENCY_TYPE_NONCASH.AsGuid()].Id;
                        break;

                    case SlingshotCore.Model.CurrencyType.Unknown:
                        financialTransactionImport.CurrencyTypeValueId = this.CurrencyTypeValues[Rock.SystemGuid.DefinedValue.CURRENCY_TYPE_UNKNOWN.AsGuid()].Id;
                        break;

                    case SlingshotCore.Model.CurrencyType.Other:
                        // TODO: Do we need to support this?
                        break;
                }

                switch ( slingshotFinancialTransaction.TransactionSource )
                {
                    case SlingshotCore.Model.TransactionSource.BankChecks:
                        financialTransactionImport.TransactionSourceValueId = this.TransactionSourceTypeValues[Rock.SystemGuid.DefinedValue.FINANCIAL_SOURCE_TYPE_BANK_CHECK.AsGuid()].Id;
                        break;

                    case SlingshotCore.Model.TransactionSource.Kiosk:
                        financialTransactionImport.TransactionSourceValueId = this.TransactionSourceTypeValues[Rock.SystemGuid.DefinedValue.FINANCIAL_SOURCE_TYPE_KIOSK.AsGuid()].Id;
                        break;

                    case SlingshotCore.Model.TransactionSource.MobileApplication:
                        financialTransactionImport.TransactionSourceValueId = this.TransactionSourceTypeValues[Rock.SystemGuid.DefinedValue.FINANCIAL_SOURCE_TYPE_MOBILE_APPLICATION.AsGuid()].Id;
                        break;

                    case SlingshotCore.Model.TransactionSource.OnsiteCollection:
                        financialTransactionImport.TransactionSourceValueId = this.TransactionSourceTypeValues[Rock.SystemGuid.DefinedValue.FINANCIAL_SOURCE_TYPE_ONSITE_COLLECTION.AsGuid()].Id;
                        break;

                    case SlingshotCore.Model.TransactionSource.Website:
                        financialTransactionImport.TransactionSourceValueId = this.TransactionSourceTypeValues[Rock.SystemGuid.DefinedValue.FINANCIAL_SOURCE_TYPE_WEBSITE.AsGuid()].Id;
                        break;
                }

                switch ( slingshotFinancialTransaction.TransactionType )
                {
                    case SlingshotCore.Model.TransactionType.Contribution:
                        financialTransactionImport.TransactionTypeValueId = this.TransactionTypeValues[Rock.SystemGuid.DefinedValue.TRANSACTION_TYPE_CONTRIBUTION.AsGuid()].Id;
                        break;

                    case SlingshotCore.Model.TransactionType.EventRegistration:
                        financialTransactionImport.TransactionTypeValueId = this.TransactionTypeValues[Rock.SystemGuid.DefinedValue.TRANSACTION_TYPE_EVENT_REGISTRATION.AsGuid()].Id;
                        break;
                }

                financialTransactionImport.FinancialTransactionDetailImports = new List<Rock.Slingshot.Model.FinancialTransactionDetailImport>();
                foreach ( var slingshotFinancialTransactionDetail in slingshotFinancialTransaction.FinancialTransactionDetails )
                {
                    var financialTransactionDetailImport = new Rock.Slingshot.Model.FinancialTransactionDetailImport();
                    financialTransactionDetailImport.FinancialAccountForeignId = slingshotFinancialTransactionDetail.AccountId;
                    financialTransactionDetailImport.Amount = slingshotFinancialTransactionDetail.Amount;
                    financialTransactionDetailImport.CreatedByPersonForeignId = slingshotFinancialTransactionDetail.CreatedByPersonId;
                    financialTransactionDetailImport.CreatedDateTime = slingshotFinancialTransactionDetail.CreatedDateTime;
                    financialTransactionDetailImport.FinancialTransactionDetailForeignId = slingshotFinancialTransactionDetail.Id;
                    financialTransactionDetailImport.ModifiedByPersonForeignId = slingshotFinancialTransactionDetail.ModifiedByPersonId;
                    financialTransactionDetailImport.ModifiedDateTime = slingshotFinancialTransactionDetail.ModifiedDateTime;
                    financialTransactionDetailImport.Summary = slingshotFinancialTransactionDetail.Summary;
                    financialTransactionImport.FinancialTransactionDetailImports.Add( financialTransactionDetailImport );
                }

                financialTransactionImport.Summary = slingshotFinancialTransaction.Summary;
                financialTransactionImport.TransactionCode = slingshotFinancialTransaction.TransactionCode;
                financialTransactionImport.TransactionDate = slingshotFinancialTransaction.TransactionDate;
                financialTransactionImport.CreatedByPersonForeignId = slingshotFinancialTransaction.CreatedByPersonId;
                financialTransactionImport.CreatedDateTime = slingshotFinancialTransaction.CreatedDateTime;
                financialTransactionImport.ModifiedByPersonForeignId = slingshotFinancialTransaction.ModifiedByPersonId;
                financialTransactionImport.ModifiedDateTime = slingshotFinancialTransaction.ModifiedDateTime;

                financialTransactionImportList.Add( financialTransactionImport );
            }

            int postChunkSize = this.FinancialTransactionChunkSize ?? int.MaxValue;

            while ( financialTransactionImportList.Any() )
            {
                var postChunk = financialTransactionImportList.Take( postChunkSize ).ToList();
                this.ReportProgress( 0, "Bulk Importing FinancialTransactions..." );
                var result = BulkImporter.BulkFinancialTransactionImport( postChunk, this.ForeignSystemKey );

                if ( this.FinancialTransactionChunkSize.HasValue )
                {
                    if ( financialTransactionImportList.Count < postChunkSize )
                    {
                        financialTransactionImportList.Clear();
                    }
                    else
                    {
                        financialTransactionImportList.RemoveRange( 0, postChunkSize );
                    }
                }
                else
                {
                    financialTransactionImportList.Clear();
                }

                if ( Results.ContainsKey( "FinancialTransaction Import" ) )
                {
                    Results["FinancialTransaction Import"] += "\n" + result;
                }
                else
                {
                    Results.Add( "FinancialTransaction Import", result );
                }
            }
        }

        #endregion Financial Transaction Related

        #region Attendance Related

        /// <summary>
        /// Submits the attendance import.
        /// </summary>
        private void SubmitAttendanceImport()
        {
            this.ReportProgress( 0, "Preparing AttendanceImport..." );
            var attendanceImportList = new List<Rock.Slingshot.Model.AttendanceImport>();
            HashSet<int> attendanceIds = new HashSet<int>();
            foreach ( var slingshotAttendance in this.SlingshotAttendanceList )
            {
                var attendanceImport = new Rock.Slingshot.Model.AttendanceImport();

                if ( slingshotAttendance.AttendanceId > 0 )
                {
                    attendanceImport.AttendanceForeignId = slingshotAttendance.AttendanceId;
                }
                else
                {
                    MD5 md5Hasher = MD5.Create();
                    var hashed = md5Hasher.ComputeHash( Encoding.UTF8.GetBytes( $@"
 {slingshotAttendance.PersonId}
 {slingshotAttendance.StartDateTime}
 {slingshotAttendance.LocationId}
 {slingshotAttendance.ScheduleId}
 {slingshotAttendance.GroupId}
" ) );
                    attendanceImport.AttendanceForeignId = Math.Abs( BitConverter.ToInt32( hashed, 0 ) ); // used abs to ensure positive number */
                }

                if ( !attendanceIds.Add( attendanceImport.AttendanceForeignId.Value ) )
                {
                    // shouldn't happen (but if it does, it'll be treated as a duplicate and not imported)
                    System.Diagnostics.Debug.WriteLine( $"#### Duplicate AttendanceId detected:{attendanceImport.AttendanceForeignId.Value} ####" );
                }

                attendanceImport.PersonForeignId = slingshotAttendance.PersonId;
                attendanceImport.GroupForeignId = slingshotAttendance.GroupId;
                attendanceImport.LocationForeignId = slingshotAttendance.LocationId;
                attendanceImport.ScheduleForeignId = slingshotAttendance.ScheduleId;
                attendanceImport.StartDateTime = slingshotAttendance.StartDateTime;
                attendanceImport.EndDateTime = slingshotAttendance.EndDateTime;
                attendanceImport.Note = slingshotAttendance.Note;
                if ( slingshotAttendance.CampusId.HasValue )
                {
                    attendanceImport.CampusId = this.CampusLookupByForeignId[slingshotAttendance.CampusId.Value]?.Id;
                }

                attendanceImportList.Add( attendanceImport );
            }

            this.ReportProgress( 0, "Bulk Importing Attendance..." );
            var result = BulkImporter.BulkAttendanceImport( attendanceImportList, this.ForeignSystemKey );

            Results.Add( "Attendance Import", result );
        }

        /// <summary>
        /// Submits the schedule import.
        /// </summary>
        private void SubmitScheduleImport()
        {
            this.ReportProgress( 0, "Preparing ScheduleImport..." );
            var scheduleImportList = new List<Rock.Slingshot.Model.ScheduleImport>();
            foreach ( var slingshotSchedule in this.SlingshotScheduleList )
            {
                var scheduleImport = new Rock.Slingshot.Model.ScheduleImport();
                scheduleImport.ScheduleForeignId = slingshotSchedule.Id;
                scheduleImport.Name = slingshotSchedule.Name;
                scheduleImportList.Add( scheduleImport );
            }

            this.ReportProgress( 0, "Bulk Importing Schedules..." );
            var result = BulkImporter.BulkScheduleImport( scheduleImportList, this.ForeignSystemKey );
            Results.Add( "Schedule Import", result );
        }

        /// <summary>
        /// Submits the location import.
        /// </summary>
        private void SubmitLocationImport()
        {
            this.ReportProgress( 0, "Preparing LocationImport..." );
            var locationImportList = new List<Rock.Slingshot.Model.LocationImport>();
            foreach ( var slingshotLocation in this.SlingshotLocationList )
            {
                var locationImport = new Rock.Slingshot.Model.LocationImport();
                locationImport.LocationForeignId = slingshotLocation.Id;
                locationImport.ParentLocationForeignId = slingshotLocation.ParentLocationId;
                locationImport.Name = slingshotLocation.Name;
                locationImport.IsActive = slingshotLocation.IsActive;

                // set LocationType to null since Rock usually leaves it null except for Campus, Building, and Room
                locationImport.LocationTypeValueId = null;
                locationImport.Street1 = slingshotLocation.Street1;
                locationImport.Street2 = slingshotLocation.Street2;
                locationImport.City = slingshotLocation.City;
                locationImport.County = slingshotLocation.County;
                locationImport.State = slingshotLocation.State;
                locationImport.Country = slingshotLocation.Country;
                locationImport.PostalCode = slingshotLocation.PostalCode;

                locationImportList.Add( locationImport );
            }

            this.ReportProgress( 0, "Bulk Importing Locations..." );
            var result = BulkImporter.BulkLocationImport( locationImportList, this.ForeignSystemKey );
            Results.Add( "Location Import", result );
        }

        /// <summary>
        /// Submits the group import.
        /// </summary>
        private void SubmitGroupImport()
        {
            this.ReportProgress( 0, "Preparing GroupImport..." );
            var groupImportList = new List<Rock.Slingshot.Model.GroupImport>();
            foreach ( var slingshotGroup in this.SlingshotGroupList )
            {
                var groupImport = new Rock.Slingshot.Model.GroupImport();
                groupImport.GroupForeignId = slingshotGroup.Id;
                groupImport.GroupTypeId = this.GroupTypeLookupByForeignId[slingshotGroup.GroupTypeId].Id;

                groupImport.Name = slingshotGroup.Name;
                groupImport.Description = slingshotGroup.Description;
                if ( string.IsNullOrWhiteSpace( slingshotGroup.Name ) )
                {
                    groupImport.Name = "Unnamed Group";
                }

                groupImport.IsActive = slingshotGroup.IsActive;
                groupImport.IsPublic = slingshotGroup.IsPublic;
                groupImport.Capacity = slingshotGroup.Capacity;
                groupImport.MeetingDay = slingshotGroup.MeetingDay;
                groupImport.MeetingTime = slingshotGroup.MeetingTime;

                groupImport.Order = slingshotGroup.Order;
                if ( slingshotGroup.CampusId.HasValue )
                {
                    groupImport.CampusId = this.CampusLookupByForeignId[slingshotGroup.CampusId.Value]?.Id;
                }

                groupImport.ParentGroupForeignId = slingshotGroup.ParentGroupId == 0 ? (int?)null : slingshotGroup.ParentGroupId;
                groupImport.GroupMemberImports = new List<Rock.Slingshot.Model.GroupMemberImport>();

                foreach ( var groupMember in slingshotGroup.GroupMembers )
                {
                    if ( !groupImport.GroupMemberImports.Any( gm => gm.PersonForeignId == groupMember.PersonId && gm.RoleName == groupMember.Role ) )
                    {
                        var groupMemberImport = new Rock.Slingshot.Model.GroupMemberImport();
                        groupMemberImport.PersonForeignId = groupMember.PersonId;
                        groupMemberImport.RoleName = groupMember.Role;
                        groupImport.GroupMemberImports.Add( groupMemberImport );
                    }
                }

                // Addresses
                groupImport.Addresses = new List<Rock.Slingshot.Model.GroupAddressImport>();
                foreach ( var slingshotGroupAddress in slingshotGroup.Addresses )
                {
                    if ( !string.IsNullOrEmpty( slingshotGroupAddress.Street1 ) )
                    {
                        int? groupLocationTypeValueId = null;
                        switch ( slingshotGroupAddress.AddressType )
                        {
                            case SlingshotCore.Model.AddressType.Home:
                                groupLocationTypeValueId = this.GroupLocationTypeValues[Rock.SystemGuid.DefinedValue.GROUP_LOCATION_TYPE_HOME.AsGuid()].Id;
                                break;

                            case SlingshotCore.Model.AddressType.Previous:
                                groupLocationTypeValueId = this.GroupLocationTypeValues[Rock.SystemGuid.DefinedValue.GROUP_LOCATION_TYPE_PREVIOUS.AsGuid()].Id;
                                break;

                            case SlingshotCore.Model.AddressType.Work:
                                groupLocationTypeValueId = this.GroupLocationTypeValues[Rock.SystemGuid.DefinedValue.GROUP_LOCATION_TYPE_WORK.AsGuid()].Id;
                                break;

                            case SlingshotCore.Model.AddressType.Other:
                                var locationTypeOther = this.GroupLocationTypeValues.Values.FirstOrDefault( t => t.Value.Equals( "Other" ) );
                                groupLocationTypeValueId = locationTypeOther != null ? this.GroupLocationTypeValues[locationTypeOther.Guid].Id :
                                    this.GroupLocationTypeValues[Rock.SystemGuid.DefinedValue.GROUP_LOCATION_TYPE_PREVIOUS.AsGuid()].Id;
                                break;
                        }

                        if ( groupLocationTypeValueId.HasValue )
                        {
                            var addressImport = new Rock.Slingshot.Model.GroupAddressImport()
                            {
                                GroupLocationTypeValueId = groupLocationTypeValueId.Value,
                                IsMailingLocation = slingshotGroupAddress.IsMailing,
                                IsMappedLocation = slingshotGroupAddress.AddressType == SlingshotCore.Model.AddressType.Home,
                                Street1 = slingshotGroupAddress.Street1.Left( 100 ),
                                Street2 = slingshotGroupAddress.Street2.Left( 100 ),
                                City = slingshotGroupAddress.City.Left( 50 ),
                                State = slingshotGroupAddress.State.Left( 50 ),
                                Country = slingshotGroupAddress.Country.Left( 50 ),
                                PostalCode = slingshotGroupAddress.PostalCode.Left( 50 ),
                                Latitude = slingshotGroupAddress.Latitude.AsDoubleOrNull(),
                                Longitude = slingshotGroupAddress.Longitude.AsDoubleOrNull()
                            };

                            groupImport.Addresses.Add( addressImport );
                        }
                        else
                        {
                            throw new Exception( $"Unexpected Address Type: {slingshotGroupAddress.AddressType}" );
                        }
                    }
                }

                // Attribute Values
                groupImport.AttributeValues = new List<Rock.Slingshot.Model.AttributeValueImport>();
                foreach ( var slingshotGroupAttributeValue in slingshotGroup.Attributes )
                {
                    int attributeId = this.GroupAttributeKeyLookup[slingshotGroupAttributeValue.AttributeKey].Id;
                    var attributeValueImport = new Rock.Slingshot.Model.AttributeValueImport { AttributeId = attributeId, Value = slingshotGroupAttributeValue.AttributeValue };
                    groupImport.AttributeValues.Add( attributeValueImport );
                }

                groupImportList.Add( groupImport );
            }

            this.ReportProgress( 0, "Bulk Importing Groups..." );
            var result = BulkImporter.BulkGroupImport( groupImportList, this.ForeignSystemKey );

            Results.Add( "Group Import", result );
        }

        #endregion Attendance Related

        #region Business Related

        /// <summary>
        /// Submits the business import.
        /// </summary>
        private void SubmitBusinessImport()
        {
            this.ReportProgress( 0, "Preparing BusinessImport..." );
            List<Rock.Slingshot.Model.PersonImport> businessImportList = GetBusinessImportList();

            this.ReportProgress( 0, "Bulk Importing Person..." );

            var result = BulkImporter.BulkBusinessImport( businessImportList, this.ForeignSystemKey );

            Results.Add( "Business Import", result );
        }

        /// <summary>
        /// Gets the business import list.
        /// </summary>
        /// <returns></returns>
        /// <exception cref="Exception">personImport.PersonForeignId must be greater than 0
        /// or
        /// personImport.FamilyForeignId must be greater than 0 or null
        /// or</exception>
        private List<Rock.Slingshot.Model.PersonImport> GetBusinessImportList()
        {
            List<Rock.Slingshot.Model.PersonImport> businessImportList = new List<Rock.Slingshot.Model.PersonImport>();

            var familyRolesLookup = GroupTypeCache.GetFamilyGroupType().Roles.ToDictionary( k => k.Guid );

            foreach ( var slingshotBusiness in this.SlingshotBusinessList )
            {
                var businessImport = new Rock.Slingshot.Model.PersonImport();
                businessImport.RecordTypeValueId = this.PersonRecordTypeValues[Rock.SystemGuid.DefinedValue.PERSON_RECORD_TYPE_BUSINESS.AsGuid()].Id;
                businessImport.PersonForeignId = slingshotBusiness.Id;
                businessImport.FamilyForeignId = slingshotBusiness.Id;

                if ( businessImport.PersonForeignId <= 0 )
                {
                    throw new Exception( "personImport.PersonForeignId must be greater than 0" );
                }

                if ( businessImport.FamilyForeignId <= 0 )
                {
                    throw new Exception( "personImport.FamilyForeignId must be greater than 0 or null" );
                }

                businessImport.FamilyName = slingshotBusiness.Name;

                businessImport.GroupRoleId = familyRolesLookup[Rock.SystemGuid.GroupRole.GROUPROLE_FAMILY_MEMBER_ADULT.AsGuid()].Id;

                if ( ( slingshotBusiness.Campus?.CampusId ?? 0 ) != 0 )
                {
                    businessImport.CampusId = this.CampusLookupByForeignId[slingshotBusiness.Campus.CampusId]?.Id;
                }

                switch ( slingshotBusiness.RecordStatus )
                {
                    case SlingshotCore.Model.RecordStatus.Active:
                        businessImport.RecordStatusValueId = this.PersonRecordStatusValues[Rock.SystemGuid.DefinedValue.PERSON_RECORD_STATUS_ACTIVE.AsGuid()]?.Id;
                        break;

                    case SlingshotCore.Model.RecordStatus.Inactive:
                        businessImport.RecordStatusValueId = this.PersonRecordStatusValues[Rock.SystemGuid.DefinedValue.PERSON_RECORD_STATUS_INACTIVE.AsGuid()]?.Id;
                        break;

                    case SlingshotCore.Model.RecordStatus.Pending:
                        businessImport.RecordStatusValueId = this.PersonRecordStatusValues[Rock.SystemGuid.DefinedValue.PERSON_RECORD_STATUS_PENDING.AsGuid()]?.Id;
                        break;
                }

                businessImport.InactiveReasonNote = slingshotBusiness.InactiveReason;
                businessImport.IsDeceased = false;
                businessImport.RecordStatusReasonValueId = this.RecordStatusReasonValues.Values.FirstOrDefault( v => v.Value.Equals( slingshotBusiness.InactiveReason ) )?.Id;

                businessImport.LastName = slingshotBusiness.Name;

                businessImport.Gender = ( int ) Rock.Model.Gender.Unknown;

                businessImport.Email = slingshotBusiness.Email;

                // slingshot doesn't include an IsEmailActive, so default it to True
                businessImport.IsEmailActive = true;

                switch ( slingshotBusiness.EmailPreference )
                {
                    case SlingshotCore.Model.EmailPreference.EmailAllowed:
                        businessImport.EmailPreference = ( int ) Rock.Model.EmailPreference.EmailAllowed;
                        break;

                    case SlingshotCore.Model.EmailPreference.DoNotEmail:
                        businessImport.EmailPreference = ( int ) Rock.Model.EmailPreference.DoNotEmail;
                        break;

                    case SlingshotCore.Model.EmailPreference.NoMassEmails:
                        businessImport.EmailPreference = ( int ) Rock.Model.EmailPreference.NoMassEmails;
                        break;
                }

                businessImport.CreatedDateTime = slingshotBusiness.CreatedDateTime;
                businessImport.ModifiedDateTime = slingshotBusiness.ModifiedDateTime;

                businessImport.Note = slingshotBusiness.Note;
                businessImport.GivingIndividually = false;

                // Phone Numbers
                businessImport.PhoneNumbers = new List<Rock.Slingshot.Model.PhoneNumberImport>();
                foreach ( var slingshotBusinessPhone in slingshotBusiness.PhoneNumbers )
                {
                    var phoneNumberImport = new Rock.Slingshot.Model.PhoneNumberImport();
                    phoneNumberImport.NumberTypeValueId = this.PhoneNumberTypeValues[slingshotBusinessPhone.PhoneType].Id;
                    phoneNumberImport.Number = slingshotBusinessPhone.PhoneNumber;
                    phoneNumberImport.IsMessagingEnabled = slingshotBusinessPhone.IsMessagingEnabled ?? false;
                    phoneNumberImport.IsUnlisted = slingshotBusinessPhone.IsUnlisted ?? false;
                    businessImport.PhoneNumbers.Add( phoneNumberImport );
                }

                // Addresses
                businessImport.Addresses = new List<Rock.Slingshot.Model.PersonAddressImport>();
                foreach ( var slingshotPersonAddress in slingshotBusiness.Addresses )
                {
                    if ( !string.IsNullOrEmpty( slingshotPersonAddress.Street1 ) )
                    {
                        int? groupLocationTypeValueId = null;
                        switch ( slingshotPersonAddress.AddressType )
                        {
                            case SlingshotCore.Model.AddressType.Home:
                                groupLocationTypeValueId = this.GroupLocationTypeValues[Rock.SystemGuid.DefinedValue.GROUP_LOCATION_TYPE_HOME.AsGuid()].Id;
                                break;

                            case SlingshotCore.Model.AddressType.Previous:
                                groupLocationTypeValueId = this.GroupLocationTypeValues[Rock.SystemGuid.DefinedValue.GROUP_LOCATION_TYPE_PREVIOUS.AsGuid()].Id;
                                break;

                            case SlingshotCore.Model.AddressType.Work:
                                groupLocationTypeValueId = this.GroupLocationTypeValues[Rock.SystemGuid.DefinedValue.GROUP_LOCATION_TYPE_WORK.AsGuid()].Id;
                                break;

                            case SlingshotCore.Model.AddressType.Other:
                                var locationTypeOther = this.GroupLocationTypeValues.Values.FirstOrDefault( t => t.Value.Equals( "Other" ) );
                                groupLocationTypeValueId = locationTypeOther != null ? this.GroupLocationTypeValues[locationTypeOther.Guid].Id :
                                    this.GroupLocationTypeValues[Rock.SystemGuid.DefinedValue.GROUP_LOCATION_TYPE_PREVIOUS.AsGuid()].Id;
                                break;
                        }

                        if ( groupLocationTypeValueId.HasValue )
                        {
                            var addressImport = new Rock.Slingshot.Model.PersonAddressImport()
                            {
                                GroupLocationTypeValueId = groupLocationTypeValueId.Value,
                                IsMailingLocation = slingshotPersonAddress.IsMailing,
                                IsMappedLocation = slingshotPersonAddress.AddressType == SlingshotCore.Model.AddressType.Home,
                                Street1 = slingshotPersonAddress.Street1.Left( 100 ),
                                Street2 = slingshotPersonAddress.Street2.Left( 100 ),
                                City = slingshotPersonAddress.City.Left( 50 ),
                                State = slingshotPersonAddress.State.Left( 50 ),
                                Country = slingshotPersonAddress.Country.Left( 50 ),
                                PostalCode = slingshotPersonAddress.PostalCode.Left( 50 ),
                                Latitude = slingshotPersonAddress.Latitude.AsDoubleOrNull(),
                                Longitude = slingshotPersonAddress.Longitude.AsDoubleOrNull()
                            };

                            businessImport.Addresses.Add( addressImport );
                        }
                        else
                        {
                            throw new Exception( $"Unexpected Address Type: {slingshotPersonAddress.AddressType}" );
                        }
                    }
                }

                // Attribute Values
                businessImport.AttributeValues = new List<Rock.Slingshot.Model.AttributeValueImport>();
                foreach ( var slingshotBusinessAttributeValue in slingshotBusiness.Attributes )
                {
                    int attributeId = this.PersonAttributeKeyLookup[slingshotBusinessAttributeValue.AttributeKey].Id;
                    var attributeValueImport = new Rock.Slingshot.Model.AttributeValueImport { AttributeId = attributeId, Value = slingshotBusinessAttributeValue.AttributeValue };
                    businessImport.AttributeValues.Add( attributeValueImport );
                }

                businessImportList.Add( businessImport );
            }

            return businessImportList;
        }

        #endregion

        #region Person Related

        /// <summary>
        /// Submits the person import.
        /// </summary>
        /// <param name="bwWorker">The bw worker.</param>
        private void SubmitPersonImport()
        {
            this.ReportProgress( 0, "Preparing PersonImport..." );
            List<Rock.Slingshot.Model.PersonImport> personImportList = GetPersonImportList();

            this.ReportProgress( 0, "Bulk Importing Person..." );

            var result = BulkImporter.BulkPersonImport( personImportList, this.ForeignSystemKey );

            Results.Add( "Person Import", result );
        }

        

        /// <summary>
        /// Bulks the importer on progress.
        /// </summary>
        /// <param name="e">The e.</param>
        private void BulkImporter_OnProgress( string e )
        {
            ReportProgress( 0, e );
        }

        /// <summary>
        /// Gets the person import list.
        /// </summary>
        /// <returns></returns>
        /// <exception cref="Exception">personImport.PersonForeignId must be greater than 0
        /// or
        /// personImport.FamilyForeignId must be greater than 0 or null
        /// or</exception>
        private List<Rock.Slingshot.Model.PersonImport> GetPersonImportList()
        {
            List<Rock.Slingshot.Model.PersonImport> personImportList = new List<Rock.Slingshot.Model.PersonImport>();

            var familyRolesLookup = GroupTypeCache.GetFamilyGroupType().Roles.ToDictionary( k => k.Guid );

            var gradeOffsetLookupFromDescription = DefinedTypeCache.Get( Rock.SystemGuid.DefinedType.SCHOOL_GRADES.AsGuid() )?.DefinedValues.ToDictionary( k => k.Description, v => v.Value.AsInteger(), StringComparer.OrdinalIgnoreCase );
            var gradeOffsetLookupFromAbbreviation = DefinedTypeCache.Get( Rock.SystemGuid.DefinedType.SCHOOL_GRADES.AsGuid() )?.DefinedValues
                .Select( a => new { Value = a.Value.AsInteger(), Abbreviation = a.AttributeValues["Abbreviation"]?.Value } )
                .Where( a => !string.IsNullOrWhiteSpace( a.Abbreviation ) ).ToDictionary( k => k.Abbreviation, v => v.Value, StringComparer.OrdinalIgnoreCase );

            foreach ( var slingshotPerson in this.SlingshotPersonList )
            {
                var personImport = new Rock.Slingshot.Model.PersonImport();
                personImport.RecordTypeValueId = this.PersonRecordTypeValues[Rock.SystemGuid.DefinedValue.PERSON_RECORD_TYPE_PERSON.AsGuid()].Id;
                personImport.PersonForeignId = slingshotPerson.Id;
                personImport.FamilyForeignId = slingshotPerson.FamilyId;

                if ( personImport.PersonForeignId <= 0 )
                {
                    throw new Exception( "personImport.PersonForeignId must be greater than 0" );
                }

                if ( personImport.FamilyForeignId <= 0 )
                {
                    throw new Exception( "personImport.FamilyForeignId must be greater than 0 or null" );
                }

                personImport.FamilyName = slingshotPerson.FamilyName;

                switch ( slingshotPerson.FamilyRole )
                {
                    case SlingshotCore.Model.FamilyRole.Adult:
                        personImport.GroupRoleId = familyRolesLookup[Rock.SystemGuid.GroupRole.GROUPROLE_FAMILY_MEMBER_ADULT.AsGuid()].Id;
                        break;

                    case SlingshotCore.Model.FamilyRole.Child:
                        personImport.GroupRoleId = familyRolesLookup[Rock.SystemGuid.GroupRole.GROUPROLE_FAMILY_MEMBER_CHILD.AsGuid()].Id;
                        break;
                }

                if ( ( slingshotPerson.Campus?.CampusId ?? 0 ) != 0 )
                {
                    personImport.CampusId = this.CampusLookupByForeignId[slingshotPerson.Campus.CampusId]?.Id;
                }

                switch ( slingshotPerson.RecordStatus )
                {
                    case SlingshotCore.Model.RecordStatus.Active:
                        personImport.RecordStatusValueId = this.PersonRecordStatusValues[Rock.SystemGuid.DefinedValue.PERSON_RECORD_STATUS_ACTIVE.AsGuid()]?.Id;
                        break;

                    case SlingshotCore.Model.RecordStatus.Inactive:
                        personImport.RecordStatusValueId = this.PersonRecordStatusValues[Rock.SystemGuid.DefinedValue.PERSON_RECORD_STATUS_INACTIVE.AsGuid()]?.Id;
                        break;

                    case SlingshotCore.Model.RecordStatus.Pending:
                        personImport.RecordStatusValueId = this.PersonRecordStatusValues[Rock.SystemGuid.DefinedValue.PERSON_RECORD_STATUS_PENDING.AsGuid()]?.Id;
                        break;
                }

                personImport.InactiveReasonNote = slingshotPerson.InactiveReason;
                personImport.IsDeceased = slingshotPerson.InactiveReason.Equals( "Deceased" );
                personImport.RecordStatusReasonValueId = this.RecordStatusReasonValues.Values.FirstOrDefault( v => v.Value.Equals( slingshotPerson.InactiveReason ) )?.Id;

                if ( !string.IsNullOrEmpty( slingshotPerson.ConnectionStatus ) )
                {
                    personImport.ConnectionStatusValueId = this.PersonConnectionStatusValues[slingshotPerson.ConnectionStatus]?.Id;
                }

                if ( !string.IsNullOrEmpty( slingshotPerson.Salutation ) )
                {
<<<<<<< HEAD

                    personImport.TitleValueId = this.PersonTitleValues[slingshotPerson.Salutation.ToLower()]?.Id;
=======
                    personImport.TitleValueId = this.PersonTitleValues[System.Threading.Thread.CurrentThread.CurrentCulture.TextInfo.ToTitleCase( slingshotPerson.Salutation.ToLower() )]?.Id;
>>>>>>> a9e080db
                }

                if ( !string.IsNullOrEmpty( slingshotPerson.Suffix ) )
                {
                    personImport.SuffixValueId = this.PersonSuffixValues[slingshotPerson.Suffix.ToLower()]?.Id;
                }

                personImport.IsDeceased = slingshotPerson.IsDeceased;

                personImport.FirstName = slingshotPerson.FirstName;
                personImport.NickName = slingshotPerson.NickName;
                personImport.MiddleName = slingshotPerson.MiddleName;
                personImport.LastName = slingshotPerson.LastName;

                if ( slingshotPerson.Birthdate.HasValue )
                {
                    personImport.BirthMonth = slingshotPerson.Birthdate.Value.Month;
                    personImport.BirthDay = slingshotPerson.Birthdate.Value.Day;
                    personImport.BirthYear = slingshotPerson.Birthdate.Value.Year == slingshotPerson.BirthdateNoYearMagicYear ? (int?)null : slingshotPerson.Birthdate.Value.Year;
                }

                switch ( slingshotPerson.Gender )
                {
                    case SlingshotCore.Model.Gender.Male:
                        personImport.Gender = (int)Rock.Model.Gender.Male;
                        break;

                    case SlingshotCore.Model.Gender.Female:
                        personImport.Gender = (int)Rock.Model.Gender.Female;
                        break;

                    case SlingshotCore.Model.Gender.Unknown:
                        personImport.Gender = (int)Rock.Model.Gender.Unknown;
                        break;
                }

                switch ( slingshotPerson.MaritalStatus )
                {
                    case SlingshotCore.Model.MaritalStatus.Married:
                        personImport.MaritalStatusValueId = this.PersonMaritalStatusValues[Rock.SystemGuid.DefinedValue.PERSON_MARITAL_STATUS_MARRIED.AsGuid()].Id;
                        break;

                    case SlingshotCore.Model.MaritalStatus.Single:
                        personImport.MaritalStatusValueId = this.PersonMaritalStatusValues[Rock.SystemGuid.DefinedValue.PERSON_MARITAL_STATUS_SINGLE.AsGuid()].Id;
                        break;

                    case SlingshotCore.Model.MaritalStatus.Divorced:
                        personImport.MaritalStatusValueId = this.PersonMaritalStatusValues[Rock.SystemGuid.DefinedValue.PERSON_MARITAL_STATUS_DIVORCED.AsGuid()].Id;
                        break;

                    case SlingshotCore.Model.MaritalStatus.Unknown:
                        personImport.MaritalStatusValueId = null;
                        break;
                }

                personImport.AnniversaryDate = slingshotPerson.AnniversaryDate;

                // do a case-insensitive lookup GradeOffset from either the Description ("Kindergarten", "1st Grade", etc) or Abbreviation ("K", "1st", etc)
                personImport.Grade = slingshotPerson.Grade;
                int? gradeOffset = null;
                if ( !string.IsNullOrWhiteSpace( personImport.Grade ) )
                {
                    gradeOffset = gradeOffsetLookupFromDescription.GetValueOrNull( personImport.Grade );
                    if ( gradeOffset == null )
                    {
                        gradeOffset = gradeOffsetLookupFromAbbreviation.GetValueOrNull( personImport.Grade );
                    }
                }

                if ( gradeOffset.HasValue )
                {
                    personImport.GraduationYear = Person.GraduationYearFromGradeOffset( gradeOffset );
                }

                personImport.Email = slingshotPerson.Email;

                // slingshot doesn't include an IsEmailActive, so default it to True
                personImport.IsEmailActive = true;

                switch ( slingshotPerson.EmailPreference )
                {
                    case SlingshotCore.Model.EmailPreference.EmailAllowed:
                        personImport.EmailPreference = (int)Rock.Model.EmailPreference.EmailAllowed;
                        break;

                    case SlingshotCore.Model.EmailPreference.DoNotEmail:
                        personImport.EmailPreference = (int)Rock.Model.EmailPreference.DoNotEmail;
                        break;

                    case SlingshotCore.Model.EmailPreference.NoMassEmails:
                        personImport.EmailPreference = (int)Rock.Model.EmailPreference.NoMassEmails;
                        break;
                }

                personImport.CreatedDateTime = slingshotPerson.CreatedDateTime;
                personImport.ModifiedDateTime = slingshotPerson.ModifiedDateTime;

                personImport.Note = slingshotPerson.Note;
                personImport.GivingIndividually = slingshotPerson.GiveIndividually;

                // Phone Numbers
                personImport.PhoneNumbers = new List<Rock.Slingshot.Model.PhoneNumberImport>();
                foreach ( var slingshotPersonPhone in slingshotPerson.PhoneNumbers )
                {
                    var phoneNumberImport = new Rock.Slingshot.Model.PhoneNumberImport();
                    phoneNumberImport.NumberTypeValueId = this.PhoneNumberTypeValues[slingshotPersonPhone.PhoneType].Id;
                    phoneNumberImport.Number = slingshotPersonPhone.PhoneNumber;
                    phoneNumberImport.IsMessagingEnabled = slingshotPersonPhone.IsMessagingEnabled ?? false;
                    phoneNumberImport.IsUnlisted = slingshotPersonPhone.IsUnlisted ?? false;
                    personImport.PhoneNumbers.Add( phoneNumberImport );
                }

                // Addresses
                personImport.Addresses = new List<Rock.Slingshot.Model.PersonAddressImport>();
                foreach ( var slingshotPersonAddress in slingshotPerson.Addresses )
                {
                    if ( !string.IsNullOrEmpty( slingshotPersonAddress.Street1 ) )
                    {
                        int? groupLocationTypeValueId = null;
                        switch ( slingshotPersonAddress.AddressType )
                        {
                            case SlingshotCore.Model.AddressType.Home:
                                groupLocationTypeValueId = this.GroupLocationTypeValues[Rock.SystemGuid.DefinedValue.GROUP_LOCATION_TYPE_HOME.AsGuid()].Id;
                                break;

                            case SlingshotCore.Model.AddressType.Previous:
                                groupLocationTypeValueId = this.GroupLocationTypeValues[Rock.SystemGuid.DefinedValue.GROUP_LOCATION_TYPE_PREVIOUS.AsGuid()].Id;
                                break;

                            case SlingshotCore.Model.AddressType.Work:
                                groupLocationTypeValueId = this.GroupLocationTypeValues[Rock.SystemGuid.DefinedValue.GROUP_LOCATION_TYPE_WORK.AsGuid()].Id;
                                break;

                            case SlingshotCore.Model.AddressType.Other:
                                var locationTypeOther = this.GroupLocationTypeValues.Values.FirstOrDefault( t => t.Value.Equals( "Other" ) );
                                groupLocationTypeValueId = locationTypeOther != null ? this.GroupLocationTypeValues[locationTypeOther.Guid].Id :
                                    this.GroupLocationTypeValues[Rock.SystemGuid.DefinedValue.GROUP_LOCATION_TYPE_PREVIOUS.AsGuid()].Id;
                                break;
                        }

                        if ( groupLocationTypeValueId.HasValue )
                        {
                            var addressImport = new Rock.Slingshot.Model.PersonAddressImport()
                            {
                                GroupLocationTypeValueId = groupLocationTypeValueId.Value,
                                IsMailingLocation = slingshotPersonAddress.IsMailing,
                                IsMappedLocation = slingshotPersonAddress.AddressType == SlingshotCore.Model.AddressType.Home,
                                Street1 = slingshotPersonAddress.Street1.Left( 100 ),
                                Street2 = slingshotPersonAddress.Street2.Left( 100 ),
                                City = slingshotPersonAddress.City.Left( 50 ),
                                State = slingshotPersonAddress.State.Left( 50 ),
                                Country = slingshotPersonAddress.Country.Left( 50 ),
                                PostalCode = slingshotPersonAddress.PostalCode.Left( 50 ),
                                Latitude = slingshotPersonAddress.Latitude.AsDoubleOrNull(),
                                Longitude = slingshotPersonAddress.Longitude.AsDoubleOrNull()
                            };

                            personImport.Addresses.Add( addressImport );
                        }
                        else
                        {
                            throw new Exception( $"Unexpected Address Type: {slingshotPersonAddress.AddressType}" );
                        }
                    }
                }

                // Attribute Values
                personImport.AttributeValues = new List<Rock.Slingshot.Model.AttributeValueImport>();
                foreach ( var slingshotPersonAttributeValue in slingshotPerson.Attributes )
                {
                    int attributeId = this.PersonAttributeKeyLookup[slingshotPersonAttributeValue.AttributeKey].Id;
                    var attributeValueImport = new Rock.Slingshot.Model.AttributeValueImport { AttributeId = attributeId, Value = slingshotPersonAttributeValue.AttributeValue };
                    personImport.AttributeValues.Add( attributeValueImport );
                }

                personImportList.Add( personImport );
            }

            return personImportList;
        }

        #endregion Person Related

        /// <summary>
        /// Add any campuses that aren't in Rock yet
        /// </summary>
        private void AddCampuses()
        {
            List<SlingshotCore.Model.Campus> importCampuses = new List<SlingshotCore.Model.Campus>();
            foreach ( var campus in this.SlingshotPersonList.Select( a => a.Campus ).Where( a => a.CampusId > 0 ) )
            {
                if ( !importCampuses.Any( a => a.CampusId == campus.CampusId ) )
                {
                    importCampuses.Add( campus );
                }
            }

            var rockContext = new RockContext();
            var campusService = new CampusService( rockContext );

            // Flush the campuscache just in case it was updated in the Database without rock knowing about it
            CampusCache.Clear();

            // Rock has a Unique Constraint on Campus.Name so, make sure campus name is unique and rename it if a new campus happens to have the same name as an existing campus
            var usedCampusNames = CampusCache.All().Select( a => a.Name ).ToList();

            foreach ( var importCampus in importCampuses.Where( a => !CampusCache.All().Any( c => c.ForeignId == a.CampusId && c.ForeignKey == this.ForeignSystemKey ) ) )
            {
                var campusToAdd = new Rock.Model.Campus();
                campusToAdd.ForeignId = importCampus.CampusId;
                campusToAdd.ForeignKey = this.ForeignSystemKey;
                if ( usedCampusNames.Any( a => a.Equals( importCampus.CampusName ) ) )
                {
                    campusToAdd.Name = importCampus.CampusName + $" ({this.ForeignSystemKey})";
                }
                else
                {
                    campusToAdd.Name = importCampus.CampusName;
                }

                campusToAdd.IsActive = true;

                usedCampusNames.Add( campusToAdd.Name );

                campusToAdd.Guid = Guid.NewGuid();
                campusService.Add( campusToAdd );
                rockContext.SaveChanges();
            }

            // Flush the campuscache to force to reload
            CampusCache.Clear();
        }

        /// <summary>
        /// Add any GroupTypes that aren't in Rock yet
        /// </summary>
        private void AddGroupTypes()
        {
            var rockContext = new RockContext();
            var groupTypeService = new GroupTypeService( rockContext );

            foreach ( var importGroupType in this.SlingshotGroupTypeList.Where( a => !this.GroupTypeLookupByForeignId.ContainsKey( a.Id ) ) )
            {
                var groupTypeToAdd = new Rock.Model.GroupType();
                groupTypeToAdd.ForeignId = importGroupType.Id;
                groupTypeToAdd.ForeignKey = this.ForeignSystemKey;
                groupTypeToAdd.Name = importGroupType.Name;
                groupTypeToAdd.Guid = Guid.NewGuid();
                groupTypeToAdd.ShowInGroupList = true;
                groupTypeToAdd.ShowInNavigation = true;
                groupTypeToAdd.GroupTerm = "Group";
                groupTypeToAdd.GroupMemberTerm = "Member";

                groupTypeService.Add( groupTypeToAdd );
            }

            rockContext.SaveChanges();
        }

        /// <summary>
        /// Adds any attribute categories that are in the slingshot files (person and family attributes)
        /// </summary>
        private void AddAttributeCategories()
        {
            int entityTypeIdPerson = EntityTypeCache.GetId<Rock.Model.Person>().Value;
            int entityTypeIdAttribute = EntityTypeCache.GetId<Rock.Model.Attribute>().Value;
            int entityTypeIdGroup = EntityTypeCache.GetId<Rock.Model.Group>().Value;
            var personCategoryNames = this.SlingshotPersonAttributes.Where( a => !string.IsNullOrWhiteSpace( a.Category ) ).Select( a => a.Category ).Distinct().ToList();
            personCategoryNames.AddRange( this.SlingshotFamilyAttributes.Where( a => !string.IsNullOrWhiteSpace( a.Category ) ).Select( a => a.Category ).Distinct().ToList() );

            var rockContext = new RockContext();
            var categoryService = new CategoryService( rockContext );

            var attributeCategoryList = categoryService.Queryable().Where( a => a.EntityTypeId == entityTypeIdAttribute ).ToList();

            foreach ( var slingshotAttributeCategoryName in personCategoryNames.Distinct().ToList() )
            {
                if ( !attributeCategoryList.Any( a => a.Name.Equals( slingshotAttributeCategoryName, StringComparison.OrdinalIgnoreCase ) ) )
                {
                    Rock.Model.Category attributeCategory = new Rock.Model.Category();
                    attributeCategory.Name = slingshotAttributeCategoryName;
                    attributeCategory.EntityTypeId = entityTypeIdAttribute;
                    attributeCategory.EntityTypeQualifierColumn = "EntityTypeId";
                    attributeCategory.EntityTypeQualifierValue = entityTypeIdPerson.ToString();
                    attributeCategory.Guid = Guid.NewGuid();

                    categoryService.Add( attributeCategory );
                    attributeCategoryList.Add( attributeCategory );
                }

                rockContext.SaveChanges();
            }
        }

        /// <summary>
        /// Adds the person attributes.
        /// </summary>
        private void AddPersonAttributes()
        {
            int entityTypeIdPerson = EntityTypeCache.GetId<Rock.Model.Person>().Value;

            var rockContext = new RockContext();
            var attributeService = new AttributeService( rockContext );

            var entityTypeIdAttribute = EntityTypeCache.GetId<Rock.Model.Attribute>().Value;

            var attributeCategoryList = new CategoryService( rockContext ).Queryable().Where( a => a.EntityTypeId == entityTypeIdAttribute ).ToList();

            // Add any Person Attributes to Rock that aren't in Rock yet
            // NOTE: For now, just match by Attribute.Key. Don't try to do a customizable match
            foreach ( var slingshotPersonAttribute in this.SlingshotPersonAttributes )
            {
                slingshotPersonAttribute.Key = slingshotPersonAttribute.Key;

                if ( !this.PersonAttributeKeyLookup.Keys.Any( a => a.Equals( slingshotPersonAttribute.Key, StringComparison.OrdinalIgnoreCase ) ) )
                {
                    var rockPersonAttribute = new Rock.Model.Attribute();
                    rockPersonAttribute.Key = slingshotPersonAttribute.Key;
                    rockPersonAttribute.Name = slingshotPersonAttribute.Name;
                    rockPersonAttribute.Guid = Guid.NewGuid();
                    rockPersonAttribute.EntityTypeId = entityTypeIdPerson;
                    rockPersonAttribute.FieldTypeId = this.FieldTypeLookup[slingshotPersonAttribute.FieldType].Id;

                    if ( !string.IsNullOrWhiteSpace( slingshotPersonAttribute.Category ) )
                    {
                        var attributeCategory = attributeCategoryList.FirstOrDefault( a => a.Name.Equals( slingshotPersonAttribute.Category, StringComparison.OrdinalIgnoreCase ) );
                        if ( attributeCategory != null )
                        {
                            rockPersonAttribute.Categories = new List<Rock.Model.Category>();
                            rockPersonAttribute.Categories.Add( attributeCategory );
                        }
                    }

                    attributeService.Add( rockPersonAttribute );
                }
            }

            rockContext.SaveChanges();
        }

        /// <summary>
        /// Adds the person attributes.
        /// </summary>
        private void AddBusinessAttributes()
        {
            int entityTypeIdPerson = EntityTypeCache.GetId<Rock.Model.Person>().Value;

            var rockContext = new RockContext();
            var attributeService = new AttributeService( rockContext );

            var entityTypeIdAttribute = EntityTypeCache.GetId<Rock.Model.Attribute>().Value;

            var attributeCategoryList = new CategoryService( rockContext ).Queryable().Where( a => a.EntityTypeId == entityTypeIdAttribute ).ToList();

            // Add any Business Attributes to Rock that aren't in Rock yet
            // NOTE: For now, just match by Attribute.Key. Don't try to do a customizable match
            foreach ( var slingshotBusinessAttribute in this.SlingshotBusinessAttributes )
            {

                if ( !this.PersonAttributeKeyLookup.Keys.Any( a => a.Equals( slingshotBusinessAttribute.Key, StringComparison.OrdinalIgnoreCase ) ) )
                {
                    var rockBusinessAttribute = new Rock.Model.Attribute();
                    rockBusinessAttribute.Key = slingshotBusinessAttribute.Key;
                    rockBusinessAttribute.Name = slingshotBusinessAttribute.Name;
                    rockBusinessAttribute.Guid = Guid.NewGuid();
                    rockBusinessAttribute.EntityTypeId = entityTypeIdPerson;
                    rockBusinessAttribute.FieldTypeId = this.FieldTypeLookup[slingshotBusinessAttribute.FieldType].Id;
                    rockBusinessAttribute.EntityTypeQualifierColumn = "RecordTypeValueId";
                    rockBusinessAttribute.EntityTypeQualifierValue = this.PersonRecordTypeValues[Rock.SystemGuid.DefinedValue.PERSON_RECORD_TYPE_BUSINESS.AsGuid()].Id.ToString();

                    if ( !string.IsNullOrWhiteSpace( slingshotBusinessAttribute.Category ) )
                    {
                        var attributeCategory = attributeCategoryList.FirstOrDefault( a => a.Name.Equals( slingshotBusinessAttribute.Category, StringComparison.OrdinalIgnoreCase ) );
                        if ( attributeCategory != null )
                        {
                            rockBusinessAttribute.Categories = new List<Rock.Model.Category>();
                            rockBusinessAttribute.Categories.Add( attributeCategory );
                        }
                    }

                    attributeService.Add( rockBusinessAttribute );
                }
            }

            rockContext.SaveChanges();
        }

        /// <summary>
        /// Adds the family attributes.
        /// </summary>
        private void AddFamilyAttributes()
        {
            int entityTypeIdGroup = EntityTypeCache.GetId<Rock.Model.Group>().Value;

            var rockContext = new RockContext();
            var attributeService = new AttributeService( rockContext );
            var entityTypeIdAttribute = EntityTypeCache.GetId<Rock.Model.Attribute>().Value;
            var attributeCategoryList = new CategoryService( rockContext ).Queryable().Where( a => a.EntityTypeId == entityTypeIdAttribute ).ToList();
            int groupTypeIdFamily = GroupTypeCache.GetFamilyGroupType().Id;

            // Add any Family Attributes to Rock that aren't in Rock yet
            // NOTE: For now, just match by Attribute.Key. Don't try to do a customizable match
            foreach ( var slingshotFamilyAttribute in this.SlingshotFamilyAttributes )
            {
                slingshotFamilyAttribute.Key = slingshotFamilyAttribute.Key;

                if ( !this.FamilyAttributeKeyLookup.Keys.Any( a => a.Equals( slingshotFamilyAttribute.Key, StringComparison.OrdinalIgnoreCase ) ) )
                {
                    var rockFamilyAttribute = new Rock.Model.Attribute();
                    rockFamilyAttribute.Key = slingshotFamilyAttribute.Key;
                    rockFamilyAttribute.Name = slingshotFamilyAttribute.Name;
                    rockFamilyAttribute.Guid = Guid.NewGuid();
                    rockFamilyAttribute.EntityTypeId = entityTypeIdGroup;
                    rockFamilyAttribute.EntityTypeQualifierColumn = "GroupTypeId";
                    rockFamilyAttribute.EntityTypeQualifierValue = groupTypeIdFamily.ToString();
                    rockFamilyAttribute.FieldTypeId = this.FieldTypeLookup[slingshotFamilyAttribute.FieldType].Id;

                    if ( !string.IsNullOrWhiteSpace( slingshotFamilyAttribute.Category ) )
                    {
                        var attributeCategory = attributeCategoryList.FirstOrDefault( a => a.Name.Equals( slingshotFamilyAttribute.Category, StringComparison.OrdinalIgnoreCase ) );
                        if ( attributeCategory != null )
                        {
                            rockFamilyAttribute.Categories = new List<Rock.Model.Category>();
                            rockFamilyAttribute.Categories.Add( attributeCategory );
                        }
                    }

                    attributeService.Add( rockFamilyAttribute );
                }
            }

            rockContext.SaveChanges();
        }

        /// <summary>
        /// Adds the group attributes.
        /// </summary>
        private void AddGroupAttributes()
        {
            int entityTypeIdGroup = EntityTypeCache.GetId<Rock.Model.Group>().Value;

            var rockContext = new RockContext();
            var attributeService = new AttributeService( rockContext );
            var entityTypeIdAttribute = EntityTypeCache.GetId<Rock.Model.Attribute>().Value;
            var attributeCategoryList = new CategoryService( rockContext ).Queryable().Where( a => a.EntityTypeId == entityTypeIdAttribute ).ToList();

            // Add any Group Attributes to Rock that aren't in Rock yet
            foreach ( var slingshotGroupAttribute in this.SlingshotGroupAttributes )
            {
                slingshotGroupAttribute.Key = slingshotGroupAttribute.Key;

                if ( !this.GroupAttributeKeyLookup.Keys.Any( a => a.Equals( slingshotGroupAttribute.Key, StringComparison.OrdinalIgnoreCase ) ) )
                {
                    // the group attribute category targets the grouptype
                    var rockGroupAttribute = new Rock.Model.Attribute();
                    rockGroupAttribute.Key = slingshotGroupAttribute.Key;
                    rockGroupAttribute.Name = slingshotGroupAttribute.Name;
                    rockGroupAttribute.Guid = Guid.NewGuid();
                    rockGroupAttribute.EntityTypeId = entityTypeIdGroup;
                    rockGroupAttribute.EntityTypeQualifierColumn = "GroupTypeId";
                    rockGroupAttribute.EntityTypeQualifierValue = this.SlingshotGroupTypeList.FirstOrDefault( gt => gt.Name.Equals( slingshotGroupAttribute.Category ) )?.Id.ToString();
                    rockGroupAttribute.FieldTypeId = this.FieldTypeLookup[slingshotGroupAttribute.FieldType].Id;

                    if ( !string.IsNullOrWhiteSpace( slingshotGroupAttribute.Category ) )
                    {
                        var attributeCategory = attributeCategoryList.FirstOrDefault( a => a.Name.Equals( slingshotGroupAttribute.Category, StringComparison.OrdinalIgnoreCase ) );
                        if ( attributeCategory != null )
                        {
                            rockGroupAttribute.Categories = new List<Rock.Model.Category>();
                            rockGroupAttribute.Categories.Add( attributeCategory );
                        }
                    }

                    attributeService.Add( rockGroupAttribute );
                }
            }

            rockContext.SaveChanges();
        }

        /// <summary>
        /// Adds the connection statuses.
        /// </summary>
        private void AddConnectionStatuses()
        {
            AddDefinedValues( this.SlingshotPersonList.Select( a => a.ConnectionStatus ).Where( a => !string.IsNullOrWhiteSpace( a ) ).Distinct().ToList(), this.PersonConnectionStatusValues );
        }

        /// <summary>
        /// Adds the person titles.
        /// </summary>
        private void AddPersonTitles()
        {
            AddDefinedValues( this.SlingshotPersonList.Select( a => a.Salutation.ToLower() ).Where( a => !string.IsNullOrWhiteSpace( a ) ).Distinct().ToList(), this.PersonTitleValues );
        }

        /// <summary>
        /// Adds the person suffixes.
        /// </summary>
        private void AddPersonSuffixes()
        {
            AddDefinedValues( this.SlingshotPersonList.Select( a => a.Suffix.ToLower() ).Where( a => !string.IsNullOrWhiteSpace( a ) ).Distinct().ToList(), this.PersonSuffixValues );
        }

        /// <summary>
        /// Adds the phone types.
        /// </summary>
        private void AddPhoneTypes()
        {
            AddDefinedValues( this.SlingshotPersonList.SelectMany( a => a.PhoneNumbers ).Select( a => a.PhoneType ).Distinct().ToList(), this.PhoneNumberTypeValues );
        }

        /// <summary>
        /// Adds the location types.
        /// </summary>
        private void AddLocationTypes()
        {
            // temporarily convert to Dictionary<ValueName, ValueCache> for the Add method
            var groupLocationTypeValues = this.GroupLocationTypeValues.Values.ToDictionary( k => k.Value, p => p );
            AddDefinedValues( this.SlingshotPersonList.SelectMany( a => a.Addresses ).Select( a => Enum.GetName( typeof( SlingshotCore.Model.AddressType ), a.AddressType ) ).Distinct().ToList(), groupLocationTypeValues );
        }

        /// <summary>
        /// Adds the defined values.
        /// </summary>
        /// <param name="importDefinedValues">The import defined values.</param>
        /// <param name="currentValues">The current values.</param>
        private void AddDefinedValues( List<string> importDefinedValues, Dictionary<string, DefinedValueCache> currentValues )
        {
            var definedTypeId = currentValues.Select( a => a.Value.DefinedTypeId ).First();

            var rockContext = new RockContext();
            var definedValueService = new DefinedValueService( rockContext );

            foreach ( var importDefinedValue in importDefinedValues.Where( value => !currentValues.Keys.Any( k => k.Equals( value, StringComparison.OrdinalIgnoreCase ) ) ) )
            {
                var definedValueToAdd = new Rock.Model.DefinedValue { DefinedTypeId = definedTypeId, Value = importDefinedValue, Guid = Guid.NewGuid() };

                definedValueService.Add( definedValueToAdd );
            }

            rockContext.SaveChanges();
        }

        /// <summary>
        /// Loads all the slingshot lists
        /// </summary>
        /// <returns></returns>
        private void LoadSlingshotLists()
        {
            LoadPersonSlingshotLists();

            // Family Attributes
            this.SlingshotFamilyAttributes = LoadSlingshotListFromFile<SlingshotCore.Model.FamilyAttribute>();

            /* Attendance */
            this.SlingshotAttendanceList = LoadSlingshotListFromFile<SlingshotCore.Model.Attendance>( false );

            /* Groups (non-family) (note: there might be duplicates, so just get the distinct ones */
            LoadGroupSlingshotLists();

            /* Group Members*/
            var groupMemberList = LoadSlingshotListFromFile<SlingshotCore.Model.GroupMember>().GroupBy( a => a.GroupId ).ToDictionary( k => k.Key, v => v.ToList() );
            var groupLookup = this.SlingshotGroupList.ToDictionary( k => k.Id, v => v );
            foreach ( var groupIdMembers in groupMemberList )
            {
                groupLookup[groupIdMembers.Key].GroupMembers = groupIdMembers.Value;
            }

            /* Group Type*/
            this.SlingshotGroupTypeList = LoadSlingshotListFromFile<SlingshotCore.Model.GroupType>();

            /* Locations (note: there might be duplicates, so just get the distinct ones */
            this.SlingshotLocationList = LoadSlingshotListFromFile<SlingshotCore.Model.Location>().DistinctBy( a => a.Id ).ToList();

            /* Schedules (note: there might be duplicates, so just get the distinct ones */
            this.SlingshotScheduleList = LoadSlingshotListFromFile<SlingshotCore.Model.Schedule>().DistinctBy( a => a.Id ).ToList();

            /* Financial Accounts */
            this.SlingshotFinancialAccountList = LoadSlingshotListFromFile<SlingshotCore.Model.FinancialAccount>();

            /* Financial Transactions and FinancialTransactionDetail*/
            this.SlingshotFinancialTransactionList = LoadSlingshotListFromFile<SlingshotCore.Model.FinancialTransaction>();
            var slingshotFinancialTransactionDetailList = LoadSlingshotListFromFile<SlingshotCore.Model.FinancialTransactionDetail>();
            var slingshotFinancialTransactionLookup = this.SlingshotFinancialTransactionList.ToDictionary( k => k.Id, v => v );
            foreach ( var slingshotFinancialTransactionDetail in slingshotFinancialTransactionDetailList )
            {
                slingshotFinancialTransactionLookup[slingshotFinancialTransactionDetail.TransactionId].FinancialTransactionDetails.Add( slingshotFinancialTransactionDetail );
            }

            /* Financial Batches */
            this.SlingshotFinancialBatchList = LoadSlingshotListFromFile<SlingshotCore.Model.FinancialBatch>();
            var transactionsByBatch = this.SlingshotFinancialTransactionList.GroupBy( a => a.BatchId ).ToDictionary( k => k.Key, v => v.ToList() );
            foreach ( var slingshotFinancialBatch in this.SlingshotFinancialBatchList )
            {
                if ( transactionsByBatch.ContainsKey( slingshotFinancialBatch.Id ) )
                {
                    slingshotFinancialBatch.FinancialTransactions = transactionsByBatch[slingshotFinancialBatch.Id];
                }
            }

            /* Financial Pledges */
            this.SlingshotFinancialPledgeList = LoadSlingshotListFromFile<SlingshotCore.Model.FinancialPledge>( false );

            /* Person Notes */
            this.SlingshotPersonNoteList = LoadSlingshotListFromFile<SlingshotCore.Model.PersonNote>();

            /* Family Notes */
            this.SlingshotFamilyNoteList = LoadSlingshotListFromFile<SlingshotCore.Model.FamilyNote>();

            /* Businesses */
            LoadBusinessSlingshotLists();

            /* Business Contacts */
            var businessContactList = LoadSlingshotListFromFile<SlingshotCore.Model.BusinessContact>().GroupBy( a => a.BusinessId ).ToDictionary( k => k.Key, v => v.ToList() );
            var businessLookup = this.SlingshotBusinessList.ToDictionary( k => k.Id, v => v );
            foreach ( var busisnessContact in businessContactList )
            {
                businessLookup[busisnessContact.Key].Contacts = busisnessContact.Value;
            }


        }

        /// <summary>
        /// Loads the slingshot list from file.
        /// </summary>
        /// <typeparam name="T"></typeparam>
        /// <param name="willThrowOnMissingField">The will throw on missing field.</param>
        /// <returns></returns>
        private List<T> LoadSlingshotListFromFile<T>( bool? willThrowOnMissingField = null ) where T : SlingshotCore.Model.IImportModel, new()
        {
            var fileName = Path.Combine( this.SlingshotDirectoryName, new T().GetFileName() );
            if ( File.Exists( fileName ) )
            {
                try
                {
                    using ( var slingshotFileStream = File.OpenText( fileName ) )
                    {
                        CsvReader csvReader = new CsvReader( slingshotFileStream );
                        csvReader.Configuration.HasHeaderRecord = true;
                        if ( willThrowOnMissingField.HasValue )
                        {
                            csvReader.Configuration.WillThrowOnMissingField = willThrowOnMissingField.Value;
                        }

                        return csvReader.GetRecords<T>().ToList();
                    }
                }
                catch
                {
                    var exceptions = AnalyzeImportFileExceptions<T>( willThrowOnMissingField, fileName );
                    var exception = new AggregateException( $"File '{Path.GetFileName( fileName )}' cannot be properly read during Slingshot import. See InnerExceptions for line number(s).", exceptions );
                    ExceptionLogService.LogException( exception );
                    throw exception;
                }
            }
            else
            {
                return new List<T>();
            }
        }

        /// <summary>
        /// Process the import file and log all the lines where exceptions occur.
        /// </summary>
        /// <typeparam name="T"></typeparam>
        /// <param name="willThrowOnMissingField">The will throw on missing field.</param>
        /// <param name="fileName">Name of the file.</param>
        /// <returns>Exceptions</returns>
        private static List<Exception> AnalyzeImportFileExceptions<T>( bool? willThrowOnMissingField, string fileName ) where T : SlingshotCore.Model.IImportModel, new()
        {
            List<Exception> exceptions = new List<Exception>();

            using ( var slingshotFileStream = File.OpenText( fileName ) )
            {
                // Pre process file to see if there are errors.
                CsvReader csvReader = new CsvReader( slingshotFileStream );
                csvReader.Configuration.HasHeaderRecord = true;
                if ( willThrowOnMissingField.HasValue )
                {
                    csvReader.Configuration.WillThrowOnMissingField = willThrowOnMissingField.Value;
                    csvReader.Configuration.IgnoreReadingExceptions = true;
                }

                // We're just reading these to spot any problems on a particular row.
                int i = 1; // start count at the header row
                while ( csvReader.Read() )
                {
                    i++;
                    try
                    {
                        var record = csvReader.GetRecord<T>();
                    }
                    catch ( Exception ex )
                    {
                        exceptions.Add( new CsvBadDataException( $"Line {i} cannot be properly read during Slingshot import.", ex ) );
                    }
                }
            }

            return exceptions;
        }


        /// <summary>
        /// Loads the person slingshot lists.
        /// </summary>
        private void LoadPersonSlingshotLists()
        {
            this.SlingshotPersonList = LoadSlingshotListFromFile<SlingshotCore.Model.Person>( false );

            Dictionary<int, List<SlingshotCore.Model.PersonAddress>> slingshotPersonAddressListLookup = LoadSlingshotListFromFile<SlingshotCore.Model.PersonAddress>( false ).GroupBy( a => a.PersonId ).ToDictionary( k => k.Key, v => v.ToList() );
            Dictionary<int, List<SlingshotCore.Model.PersonAttributeValue>> slingshotPersonAttributeValueListLookup = LoadSlingshotListFromFile<SlingshotCore.Model.PersonAttributeValue>().GroupBy( a => a.PersonId ).ToDictionary( k => k.Key, v => v.ToList() );
            Dictionary<int, List<SlingshotCore.Model.PersonPhone>> slingshotPersonPhoneListLookup = LoadSlingshotListFromFile<SlingshotCore.Model.PersonPhone>().GroupBy( a => a.PersonId ).ToDictionary( k => k.Key, v => v.ToList() );

            foreach ( var slingshotPerson in this.SlingshotPersonList )
            {
                slingshotPerson.Addresses = slingshotPersonAddressListLookup.ContainsKey( slingshotPerson.Id ) ? slingshotPersonAddressListLookup[slingshotPerson.Id] : new List<SlingshotCore.Model.PersonAddress>();
                slingshotPerson.Attributes = slingshotPersonAttributeValueListLookup.ContainsKey( slingshotPerson.Id ) ? slingshotPersonAttributeValueListLookup[slingshotPerson.Id].ToList() : new List<SlingshotCore.Model.PersonAttributeValue>();
                slingshotPerson.PhoneNumbers = slingshotPersonPhoneListLookup.ContainsKey( slingshotPerson.Id ) ? slingshotPersonPhoneListLookup[slingshotPerson.Id].ToList() : new List<SlingshotCore.Model.PersonPhone>();
            }

            this.SlingshotPersonAttributes = LoadSlingshotListFromFile<SlingshotCore.Model.PersonAttribute>().ToList();
        }

        /// <summary>
        /// Loads the person slingshot lists.
        /// </summary>
        private void LoadBusinessSlingshotLists()
        {
            this.SlingshotBusinessList = LoadSlingshotListFromFile<SlingshotCore.Model.Business>( false );

            Dictionary<int, List<SlingshotCore.Model.BusinessAddress>> slingshotBusinessAddressListLookup = LoadSlingshotListFromFile<SlingshotCore.Model.BusinessAddress>( false ).GroupBy( a => a.BusinessId ).ToDictionary( k => k.Key, v => v.ToList() );
            Dictionary<int, List<SlingshotCore.Model.BusinessAttributeValue>> slingshotBusinessAttributeValueListLookup = LoadSlingshotListFromFile<SlingshotCore.Model.BusinessAttributeValue>().GroupBy( a => a.BusinessId ).ToDictionary( k => k.Key, v => v.ToList() );
            Dictionary<int, List<SlingshotCore.Model.BusinessPhone>> slingshotBusinessPhoneListLookup = LoadSlingshotListFromFile<SlingshotCore.Model.BusinessPhone>().GroupBy( a => a.BusinessId ).ToDictionary( k => k.Key, v => v.ToList() );

            foreach ( var slingshotBusiness in this.SlingshotBusinessList )
            {
                slingshotBusiness.Addresses = slingshotBusinessAddressListLookup.ContainsKey( slingshotBusiness.Id ) ? slingshotBusinessAddressListLookup[slingshotBusiness.Id] : new List<SlingshotCore.Model.BusinessAddress>();
                slingshotBusiness.Attributes = slingshotBusinessAttributeValueListLookup.ContainsKey( slingshotBusiness.Id ) ? slingshotBusinessAttributeValueListLookup[slingshotBusiness.Id].ToList() : new List<SlingshotCore.Model.BusinessAttributeValue>();
                slingshotBusiness.PhoneNumbers = slingshotBusinessPhoneListLookup.ContainsKey( slingshotBusiness.Id ) ? slingshotBusinessPhoneListLookup[slingshotBusiness.Id].ToList() : new List<SlingshotCore.Model.BusinessPhone>();
            }

            this.SlingshotBusinessAttributes = LoadSlingshotListFromFile<SlingshotCore.Model.BusinessAttribute>().ToList();
        }

        /// <summary>
        /// Loads the group slingshot lists.
        /// </summary>
        private void LoadGroupSlingshotLists()
        {
            this.SlingshotGroupList = LoadSlingshotListFromFile<SlingshotCore.Model.Group>( false ).DistinctBy( a => a.Id ).ToList();

            var groupAddressLookup = LoadSlingshotListFromFile<SlingshotCore.Model.GroupAddress>().GroupBy( a => a.GroupId ).ToDictionary( k => k.Key, v => v.ToList() );
            var groupAttributeValueLookup = LoadSlingshotListFromFile<SlingshotCore.Model.GroupAttributeValue>().GroupBy( a => a.GroupId ).ToDictionary( k => k.Key, v => v.ToList() );

            foreach ( var slingshotGroup in this.SlingshotGroupList )
            {
                slingshotGroup.Addresses = groupAddressLookup.ContainsKey( slingshotGroup.Id ) ? groupAddressLookup[slingshotGroup.Id] : new List<SlingshotCore.Model.GroupAddress>();
                slingshotGroup.Attributes = groupAttributeValueLookup.ContainsKey( slingshotGroup.Id ) ? groupAttributeValueLookup[slingshotGroup.Id].ToList() : new List<SlingshotCore.Model.GroupAttributeValue>();
            }

            this.SlingshotGroupAttributes = LoadSlingshotListFromFile<SlingshotCore.Model.GroupAttribute>().ToList();
        }

        /// <summary>
        /// Ensures that the defined values that we need exist on the Rock Server
        /// </summary>
        private void EnsureDefinedValues()
        {
            List<Rock.Model.DefinedValue> definedValuesToAdd = new List<Rock.Model.DefinedValue>();
            int definedTypeIdCurrencyType = DefinedTypeCache.Get( Rock.SystemGuid.DefinedType.FINANCIAL_CURRENCY_TYPE.AsGuid() ).Id;
            int definedTypeIdTransactionSourceType = DefinedTypeCache.Get( Rock.SystemGuid.DefinedType.FINANCIAL_SOURCE_TYPE.AsGuid() ).Id;

            // The following DefinedValues are not IsSystem, but are potentionally needed to do an import, so make sure they exist on the server
            if ( !this.CurrencyTypeValues.ContainsKey( Rock.SystemGuid.DefinedValue.CURRENCY_TYPE_NONCASH.AsGuid() ) )
            {
                definedValuesToAdd.Add( new Rock.Model.DefinedValue
                {
                    DefinedTypeId = definedTypeIdCurrencyType,
                    Guid = Rock.SystemGuid.DefinedValue.CURRENCY_TYPE_NONCASH.AsGuid(),
                    Value = "Non-Cash",
                    Description = "Used to track non-cash transactions."
                } );
            }

            if ( !this.CurrencyTypeValues.ContainsKey( Rock.SystemGuid.DefinedValue.CURRENCY_TYPE_UNKNOWN.AsGuid() ) )
            {
                definedValuesToAdd.Add( new Rock.Model.DefinedValue
                {
                    DefinedTypeId = definedTypeIdCurrencyType,
                    Guid = Rock.SystemGuid.DefinedValue.CURRENCY_TYPE_UNKNOWN.AsGuid(),
                    Value = "Unknown",
                    Description = "The currency type is unknown. For example, it might have been imported from a system that doesn't indicate currency type."
                } );
            }

            if ( !this.TransactionSourceTypeValues.ContainsKey( Rock.SystemGuid.DefinedValue.FINANCIAL_SOURCE_TYPE_BANK_CHECK.AsGuid() ) )
            {
                definedValuesToAdd.Add( new Rock.Model.DefinedValue
                {
                    DefinedTypeId = definedTypeIdTransactionSourceType,
                    Guid = Rock.SystemGuid.DefinedValue.FINANCIAL_SOURCE_TYPE_BANK_CHECK.AsGuid(),
                    Value = "Bank Checks",
                    Description = "Transactions that originated from a bank's bill pay system"
                } );
            }

            if ( !this.TransactionSourceTypeValues.ContainsKey( Rock.SystemGuid.DefinedValue.FINANCIAL_SOURCE_TYPE_KIOSK.AsGuid() ) )
            {
                definedValuesToAdd.Add( new Rock.Model.DefinedValue
                {
                    DefinedTypeId = definedTypeIdTransactionSourceType,
                    Guid = Rock.SystemGuid.DefinedValue.FINANCIAL_SOURCE_TYPE_KIOSK.AsGuid(),
                    Value = "Kiosk",
                    Description = "Transactions that originated from a kiosk"
                } );
            }

            if ( !this.TransactionSourceTypeValues.ContainsKey( Rock.SystemGuid.DefinedValue.FINANCIAL_SOURCE_TYPE_MOBILE_APPLICATION.AsGuid() ) )
            {
                definedValuesToAdd.Add( new Rock.Model.DefinedValue
                {
                    DefinedTypeId = definedTypeIdTransactionSourceType,
                    Guid = Rock.SystemGuid.DefinedValue.FINANCIAL_SOURCE_TYPE_MOBILE_APPLICATION.AsGuid(),
                    Value = "Mobile Application",
                    Description = "Transactions that originated from a mobile application"
                } );
            }

            if ( !this.TransactionSourceTypeValues.ContainsKey( Rock.SystemGuid.DefinedValue.FINANCIAL_SOURCE_TYPE_ONSITE_COLLECTION.AsGuid() ) )
            {
                definedValuesToAdd.Add( new Rock.Model.DefinedValue
                {
                    DefinedTypeId = definedTypeIdTransactionSourceType,
                    Guid = Rock.SystemGuid.DefinedValue.FINANCIAL_SOURCE_TYPE_ONSITE_COLLECTION.AsGuid(),
                    Value = "On-Site Collection",
                    Description = "Transactions that were collected on-site"
                } );
            }

            var rockContext = new RockContext();
            var definedValueService = new DefinedValueService( rockContext );
            definedValueService.AddRange( definedValuesToAdd );
            rockContext.SaveChanges();
        }

        /// <summary>
        /// Loads the lookups.
        /// </summary>
        private void LoadLookups()
        {
            this.PersonRecordTypeValues = LoadDefinedValues( Rock.SystemGuid.DefinedType.PERSON_RECORD_TYPE.AsGuid() );
            this.PersonRecordStatusValues = LoadDefinedValues( Rock.SystemGuid.DefinedType.PERSON_RECORD_STATUS.AsGuid() );
            this.RecordStatusReasonValues = LoadDefinedValues( Rock.SystemGuid.DefinedType.PERSON_RECORD_STATUS_REASON.AsGuid() );
            this.PersonConnectionStatusValues = LoadDefinedValues( Rock.SystemGuid.DefinedType.PERSON_CONNECTION_STATUS.AsGuid() ).Select( a => a.Value ).ToDictionary( k => k.Value, v => v );
            this.PersonTitleValues = LoadDefinedValues( Rock.SystemGuid.DefinedType.PERSON_TITLE.AsGuid() ).Select( a => a.Value ).ToDictionary( k => k.Value.ToLower(), v => v );
            this.PersonSuffixValues = LoadDefinedValues( Rock.SystemGuid.DefinedType.PERSON_SUFFIX.AsGuid() ).Select( a => a.Value ).ToDictionary( k => k.Value.ToLower(), v => v );
            this.PersonMaritalStatusValues = LoadDefinedValues( Rock.SystemGuid.DefinedType.PERSON_MARITAL_STATUS.AsGuid() );
            this.PhoneNumberTypeValues = LoadDefinedValues( Rock.SystemGuid.DefinedType.PERSON_PHONE_TYPE.AsGuid() ).Select( a => a.Value ).ToDictionary( k => k.Value, v => v );
            this.GroupLocationTypeValues = LoadDefinedValues( Rock.SystemGuid.DefinedType.GROUP_LOCATION_TYPE.AsGuid() );
            this.LocationTypeValues = LoadDefinedValues( Rock.SystemGuid.DefinedType.LOCATION_TYPE.AsGuid() );
            this.CurrencyTypeValues = LoadDefinedValues( Rock.SystemGuid.DefinedType.FINANCIAL_CURRENCY_TYPE.AsGuid() );
            this.TransactionSourceTypeValues = LoadDefinedValues( Rock.SystemGuid.DefinedType.FINANCIAL_SOURCE_TYPE.AsGuid() );
            this.TransactionTypeValues = LoadDefinedValues( Rock.SystemGuid.DefinedType.FINANCIAL_TRANSACTION_TYPE.AsGuid() );

            int entityTypeIdPerson = EntityTypeCache.GetId<Rock.Model.Person>().Value;
            int entityTypeIdGroup = EntityTypeCache.GetId<Rock.Model.Group>().Value;
            int entityTypeIdAttribute = EntityTypeCache.GetId<Rock.Model.Attribute>().Value;

            var rockContext = new RockContext();

            // Person Attributes
            var personAttributes = new AttributeService( rockContext ).Queryable().Where( a => a.EntityTypeId == entityTypeIdPerson ).Select( a => a.Id ).ToList().Select( a => AttributeCache.Get( a ) ).ToList();
            this.PersonAttributeKeyLookup = personAttributes.ToDictionary( k => k.Key, v => v );

            // Family Attributes
            string groupTypeIdFamily = GroupTypeCache.GetFamilyGroupType().Id.ToString();

            var familyAttributes = new AttributeService( rockContext ).Queryable().Where( a => a.EntityTypeId == entityTypeIdGroup && a.EntityTypeQualifierColumn == "GroupTypeId" && a.EntityTypeQualifierValue == groupTypeIdFamily ).Select( a => a.Id ).ToList().Select( a => AttributeCache.Get( a ) ).ToList();
            this.FamilyAttributeKeyLookup = familyAttributes.ToDictionary( k => k.Key, v => v );

            // FieldTypes
            this.FieldTypeLookup = new FieldTypeService( rockContext ).Queryable().Select( a => a.Id ).ToList().Select( a => FieldTypeCache.Get( a ) ).ToDictionary( k => k.Class, v => v );

            // Group Attributes
            var groupAttributes = new AttributeService( rockContext ).Queryable().Where( a => a.EntityTypeId == entityTypeIdGroup ).Select( a => a.Id ).ToList().Select( a => AttributeCache.Get( a ) ).ToList();
            this.GroupAttributeKeyLookup = groupAttributes.ToDictionary( k => k.Key, v => v );

            // GroupTypes
            this.GroupTypeLookupByForeignId = new GroupTypeService( rockContext ).Queryable().Where( a => a.ForeignId.HasValue && a.ForeignKey == this.ForeignSystemKey ).ToList().Select( a => GroupTypeCache.Get( a ) ).ToDictionary( k => k.ForeignId.Value, v => v );

            // Campuses
            this.CampusLookupByForeignId = CampusCache.All().Where( a => a.ForeignId.HasValue && a.ForeignKey == this.ForeignSystemKey ).ToList().ToDictionary( k => k.ForeignId.Value, v => v );
        }

        /// <summary>
        /// Loads the defined values.
        /// </summary>
        /// <param name="definedTypeGuid">The defined type unique identifier.</param>
        /// <returns></returns>
        private Dictionary<Guid, DefinedValueCache> LoadDefinedValues( Guid definedTypeGuid )
        {
            return DefinedTypeCache.Get( definedTypeGuid ).DefinedValues.ToDictionary( k => k.Guid );
        }
    }
}<|MERGE_RESOLUTION|>--- conflicted
+++ resolved
@@ -1617,12 +1617,7 @@
 
                 if ( !string.IsNullOrEmpty( slingshotPerson.Salutation ) )
                 {
-<<<<<<< HEAD
-
                     personImport.TitleValueId = this.PersonTitleValues[slingshotPerson.Salutation.ToLower()]?.Id;
-=======
-                    personImport.TitleValueId = this.PersonTitleValues[System.Threading.Thread.CurrentThread.CurrentCulture.TextInfo.ToTitleCase( slingshotPerson.Salutation.ToLower() )]?.Id;
->>>>>>> a9e080db
                 }
 
                 if ( !string.IsNullOrEmpty( slingshotPerson.Suffix ) )
