﻿// <copyright>
// Copyright by the Spark Development Network
//
// Licensed under the Rock Community License (the "License");
// you may not use this file except in compliance with the License.
// You may obtain a copy of the License at
//
// http://www.rockrms.com/license
//
// Unless required by applicable law or agreed to in writing, software
// distributed under the License is distributed on an "AS IS" BASIS,
// WITHOUT WARRANTIES OR CONDITIONS OF ANY KIND, either express or implied.
// See the License for the specific language governing permissions and
// limitations under the License.
// </copyright>
//
using System;
using System.Collections.Generic;
using System.Data.Entity;
using System.Diagnostics;
using System.IO;
using System.Linq;
using System.Reflection;
using System.Text;
using System.Web;

using Rock;
using Rock.Data;
using Rock.Model;
using Rock.Slingshot.Model;
using Rock.Web.Cache;
using System.Security.Cryptography;

namespace Rock.Slingshot
{
    /// <summary>
    ///
    /// </summary>
    public class BulkImporter
    {
        #region util

        /// <summary>
        /// Gets the response message.
        /// </summary>
        /// <param name="recordsInserted">The records inserted.</param>
        /// <param name="tableName">Name of the table.</param>
        /// <param name="milliseconds">The milliseconds.</param>
        /// <returns></returns>
        private string GetResponseMessage( int recordsInserted, string tableName, long milliseconds )
        {
            if ( recordsInserted == 0 )
            {
                return $"No {tableName} records were imported [{milliseconds}ms]";
            }
            else
            {
                return $"Imported {recordsInserted} {tableName} records [{milliseconds}ms]";
            }
        }

        /// <summary>
        /// Definition for OnProgress delegate
        /// </summary>
        public delegate void OnProgressEvent( string message );

        /// <summary>
        /// Delegate for handling ProgressMessages
        /// </summary>
        public OnProgressEvent OnProgress;

        /// <summary>
        ///
        /// </summary>
        public enum ImportUpdateType
        {
            AlwaysUpdate,
            AddOnly,
            MostRecentWins
        }

        /// <summary>
        /// Gets or sets the import update option.
        /// </summary>
        /// <value>
        /// The import update option.
        /// </value>
        public ImportUpdateType ImportUpdateOption { get; set; }

        #endregion util

        #region AttendanceImport

        /// <summary>
        /// Bulks the attendance import.
        /// </summary>
        /// <param name="attendanceImports">The attendance imports.</param>
        /// <returns></returns>
        public string BulkAttendanceImport( List<AttendanceImport> attendanceImports, string foreignSystemKey )
        {
            Stopwatch stopwatchTotal = Stopwatch.StartNew();
            Stopwatch stopwatch = Stopwatch.StartNew();

            RockContext rockContext = new RockContext();
            StringBuilder sbStats = new StringBuilder();

            int groupTypeIdFamily = GroupTypeCache.GetFamilyGroupType().Id;
            DateTime importDateTime = RockDateTime.Now;

            // Get all of the existing group ids that have been imported (excluding families)
            var groupIdLookup = new GroupService( rockContext ).Queryable().Where( a => a.GroupTypeId != groupTypeIdFamily && a.ForeignId.HasValue && a.ForeignKey == foreignSystemKey )
                .Select( a => new { a.Id, a.ForeignId } ).ToDictionary( k => k.ForeignId.Value, v => v.Id );

            // Get all the existing location ids that have been imported
            var locationIdLookup = new LocationService( rockContext ).Queryable().Where( a => a.ForeignId.HasValue && a.ForeignKey == foreignSystemKey )
                .Select( a => new { a.Id, a.ForeignId } ).ToDictionary( k => k.ForeignId.Value, v => v.Id );

            // Get all the existing schedule ids that have been imported
            var scheduleIdLookup = new ScheduleService( rockContext ).Queryable().Where( a => a.ForeignId.HasValue && a.ForeignKey == foreignSystemKey )
                .Select( a => new { a.Id, a.ForeignId } ).ToDictionary( k => k.ForeignId.Value, v => v.Id );

            // Get the primary alias id lookup for each person foreign id
            var personAliasIdLookup = new PersonAliasService( rockContext ).Queryable().Where( a => a.Person.ForeignId.HasValue && a.Person.ForeignKey == foreignSystemKey && a.PersonId == a.AliasPersonId )
                .Select( a => new { PersonAliasId = a.Id, PersonForeignId = a.Person.ForeignId } ).ToDictionary( k => k.PersonForeignId.Value, v => v.PersonAliasId );

            // Get list of existing attendance records that have already been imported
            var qryAttendancesWithForeignIds = new AttendanceService( rockContext ).Queryable().Where( a => a.ForeignId.HasValue && a.ForeignKey == foreignSystemKey );
            var attendancesAlreadyExistForeignIdHash = new HashSet<int>( qryAttendancesWithForeignIds.Select( a => a.ForeignId.Value ).ToList() );

            // Get list of existing occurrence records that have already been created
            var existingOccurrences = new HashSet<ImportOccurrence>( new AttendanceOccurrenceService( rockContext ).Queryable()
                .Select( o => new ImportOccurrence
                {
                    Id = o.Id,
                    GroupId = o.GroupId,
                    LocationId = o.LocationId,
                    ScheduleId = o.ScheduleId,
                    OccurrenceDate = o.OccurrenceDate
                } ) );

            // Get the attendance records being imported that are new
            var newAttendanceImports = attendanceImports.Where( a => !a.AttendanceForeignId.HasValue || !attendancesAlreadyExistForeignIdHash.Contains( a.AttendanceForeignId.Value ) ).ToList();

            // Create list of occurrences to be bulk inserted
            var newOccurrences = new List<ImportOccurrence>();

            // Get unique combination of group/location/schedule/date for attendance records being added
            var newAttendanceOccurrenceKeys = newAttendanceImports
                .GroupBy( a => new
                {
                    a.GroupForeignId,
                    a.LocationForeignId,
                    a.ScheduleForeignId,
                    OccurrenceDate = a.StartDateTime.Date
                } )
                .Select( a => a.Key )
                .ToList();
            foreach ( var groupKey in newAttendanceOccurrenceKeys )
            {
                var occurrence = new ImportOccurrence();

                if ( groupKey.GroupForeignId.HasValue )
                {
                    occurrence.GroupId = groupIdLookup.GetValueOrNull( groupKey.GroupForeignId.Value );
                }

                if ( groupKey.LocationForeignId.HasValue )
                {
                    occurrence.LocationId = locationIdLookup.GetValueOrNull( groupKey.LocationForeignId.Value );
                }

                if ( groupKey.ScheduleForeignId.HasValue )
                {
                    occurrence.ScheduleId = scheduleIdLookup.GetValueOrNull( groupKey.ScheduleForeignId.Value );
                }

                occurrence.OccurrenceDate = groupKey.OccurrenceDate;

                // If we haven'r already added it to list, and it doesn't already exist, add it to list
                if ( !existingOccurrences.Any( o =>
                        o.GroupId == occurrence.GroupId &&
                        o.LocationId == occurrence.LocationId &&
                        o.ScheduleId == occurrence.ScheduleId &&
                        o.OccurrenceDate == occurrence.OccurrenceDate ) )
                {
                    newOccurrences.Add( occurrence );
                }
            }

            var occurrencesToInsert = newOccurrences
                .GroupBy( n => new 
                {
                    n.GroupId,
                    n.LocationId,
                    n.ScheduleId,
                    n.OccurrenceDate
                } )
                .Select( o => new AttendanceOccurrence
                {
                    GroupId = o.Key.GroupId,
                    LocationId = o.Key.LocationId,
                    ScheduleId = o.Key.ScheduleId,
                    OccurrenceDate = o.Key.OccurrenceDate 
                } )
                .ToList();

            // Add all the new occurrences
            rockContext.BulkInsert( occurrencesToInsert );

            // Load all the existing occurrences again.
            existingOccurrences = new HashSet<ImportOccurrence>( new AttendanceOccurrenceService( rockContext ).Queryable()
                .Select( o => new ImportOccurrence
                {
                    Id = o.Id,
                    GroupId = o.GroupId,
                    LocationId = o.LocationId,
                    ScheduleId = o.ScheduleId,
                    OccurrenceDate = o.OccurrenceDate
                } ) );

            var attendancesToInsert = new List<Attendance>( newAttendanceImports.Count );

            foreach ( var attendanceImport in newAttendanceImports )
            {
                var attendance = new Attendance();
                attendance.ForeignId = attendanceImport.AttendanceForeignId;
                attendance.ForeignKey = foreignSystemKey;

                attendance.CampusId = attendanceImport.CampusId;
                attendance.StartDateTime = attendanceImport.StartDateTime;
                attendance.EndDateTime = attendanceImport.EndDateTime;

                int? groupId = null;
                int? locationId = null;
                int? scheduleId = null;
                DateTime occurrenceDate = attendanceImport.StartDateTime.Date;

                if ( attendanceImport.GroupForeignId.HasValue )
                {
                    groupId = groupIdLookup.GetValueOrNull( attendanceImport.GroupForeignId.Value );
                }

                if ( attendanceImport.LocationForeignId.HasValue )
                {
                    locationId = locationIdLookup.GetValueOrNull( attendanceImport.LocationForeignId.Value );
                }

                if ( attendanceImport.ScheduleForeignId.HasValue )
                {
                    scheduleId = scheduleIdLookup.GetValueOrNull( attendanceImport.ScheduleForeignId.Value );
                }

                var occurrenceId = existingOccurrences
                    .Where( o =>
                        o.GroupId == groupId &&
                        o.LocationId == locationId &&
                        o.ScheduleId == scheduleId &&
                        o.OccurrenceDate == occurrenceDate )
                    .Select( o => o.Id )
                    .FirstOrDefault(); 

                if ( occurrenceId > 0 )
                {
                    attendance.OccurrenceId = occurrenceId;
                    attendance.PersonAliasId = personAliasIdLookup.GetValueOrNull( attendanceImport.PersonForeignId );
                    attendance.Note = attendanceImport.Note;
                    attendance.DidAttend = true;
                    attendance.CreatedDateTime = importDateTime;
                    attendance.ModifiedDateTime = importDateTime;

                    attendancesToInsert.Add( attendance );
                }
            }

            rockContext.BulkInsert( attendancesToInsert );

            sbStats.AppendLine( GetResponseMessage( newAttendanceImports.Count, "Attendance", stopwatchTotal.ElapsedMilliseconds ) );
            var responseText = sbStats.ToString();

            return responseText;
        }

        #endregion AttendanceImport

        #region FinancialAccountImport

        /// <summary>
        /// Bulks the financial account import.
        /// </summary>
        /// <param name="financialAccountImports">The financial account imports.</param>
        /// <returns></returns>
        public string BulkFinancialAccountImport( List<FinancialAccountImport> financialAccountImports, string foreignSystemKey )
        {
            Stopwatch stopwatchTotal = Stopwatch.StartNew();

            RockContext rockContext = new RockContext();

            var qryFinancialAccountsWithForeignIds = new FinancialAccountService( rockContext ).Queryable().Where( a => a.ForeignId.HasValue && a.ForeignKey == foreignSystemKey );

            var financialAccountAlreadyExistForeignIdHash = new HashSet<int>( qryFinancialAccountsWithForeignIds.Select( a => a.ForeignId.Value ).ToList() );

            List<FinancialAccount> financialAccountsToInsert = new List<FinancialAccount>();
            var newFinancialAccountImports = financialAccountImports.Where( a => !financialAccountAlreadyExistForeignIdHash.Contains( a.FinancialAccountForeignId ) ).ToList();

            var importDateTime = RockDateTime.Now;

            foreach ( var financialAccountImport in newFinancialAccountImports )
            {
                var financialAccount = new FinancialAccount();
                financialAccount.ForeignId = financialAccountImport.FinancialAccountForeignId;
                financialAccount.ForeignKey = foreignSystemKey;
                if ( financialAccountImport.Name.Length > 50 )
                {
                    financialAccount.Name = financialAccountImport.Name.Truncate( 50 );
                    financialAccount.Description = financialAccountImport.Name;
                }
                else
                {
                    financialAccount.Name = financialAccountImport.Name;
                }

                financialAccount.CampusId = financialAccountImport.CampusId;
                financialAccount.IsTaxDeductible = financialAccountImport.IsTaxDeductible;
                financialAccount.CreatedDateTime = importDateTime;
                financialAccount.ModifiedDateTime = importDateTime;

                financialAccountsToInsert.Add( financialAccount );
            }

            rockContext.BulkInsert( financialAccountsToInsert );

            var financialAccountsUpdated = false;
            var financialAccountImportsWithParentFinancialAccount = newFinancialAccountImports.Where( a => a.ParentFinancialAccountForeignId.HasValue ).ToList();
            var financialAccountLookup = qryFinancialAccountsWithForeignIds.ToDictionary( k => k.ForeignId.Value, v => v );
            foreach ( var financialAccountImport in financialAccountImportsWithParentFinancialAccount )
            {
                var financialAccount = financialAccountLookup.GetValueOrNull( financialAccountImport.FinancialAccountForeignId );
                if ( financialAccount != null )
                {
                    var parentFinancialAccount = financialAccountLookup.GetValueOrNull( financialAccountImport.ParentFinancialAccountForeignId.Value );
                    if ( parentFinancialAccount != null && financialAccount.ParentAccountId != parentFinancialAccount.Id )
                    {
                        financialAccount.ParentAccountId = parentFinancialAccount.Id;
                        financialAccountsUpdated = true;
                    }
                    else
                    {
                        throw new Exception( $"ERROR: Unable to lookup ParentFinancialAccount {financialAccountImport.ParentFinancialAccountForeignId} for FinancialAccount {financialAccountImport.Name}:{financialAccountImport.FinancialAccountForeignId} " );
                    }
                }
                else
                {
                    throw new Exception( "Unable to lookup FinancialAccount with ParentFinancialAccount" );
                }
            }

            if ( financialAccountsUpdated )
            {
                rockContext.SaveChanges( true );
            }

            stopwatchTotal.Stop();

            return GetResponseMessage( financialAccountsToInsert.Count, "Financial Accounts", stopwatchTotal.ElapsedMilliseconds );
        }

        /// <summary>
        /// Tables the that have a ForeignKey == foreign system key.
        /// </summary>
        /// <param name="foreignSystemKey">The foreign system key.</param>
        /// <returns></returns>
        public static List<string> TablesThatHaveForeignSystemKey( string foreignSystemKey )
        {
            var rockContext = new RockContext();
            var tableList = new List<string>();

            // Don't check Attendance ForeignId since it might not have a ForeignId from the source system
            if ( new AttendanceService( rockContext ).Queryable().Any( a => a.ForeignKey == foreignSystemKey ) )
            {
                tableList.Add( "Attendance" );
            }

            if ( new CampusService( rockContext ).Queryable().Any( a => a.ForeignId.HasValue && a.ForeignKey == foreignSystemKey ) )
            {
                tableList.Add( "Campus" );
            }

            if ( new FinancialAccountService( rockContext ).Queryable().Any( a => a.ForeignId.HasValue && a.ForeignKey == foreignSystemKey ) )
            {
                tableList.Add( "Financial Account" );
            }

            if ( new FinancialBatchService( rockContext ).Queryable().Any( a => a.ForeignId.HasValue && a.ForeignKey == foreignSystemKey ) )
            {
                tableList.Add( "Financial Batch" );
            }

            if ( new FinancialPaymentDetailService( rockContext ).Queryable().Any( a => a.ForeignId.HasValue && a.ForeignKey == foreignSystemKey ) )
            {
                tableList.Add( "Financial Payment Detail" );
            }

            if ( new FinancialPledgeService( rockContext ).Queryable().Any( a => a.ForeignId.HasValue && a.ForeignKey == foreignSystemKey ) )
            {
                tableList.Add( "Financial Pledge" );
            }

            if ( new FinancialTransactionDetailService( rockContext ).Queryable().Any( a => a.ForeignId.HasValue && a.ForeignKey == foreignSystemKey ) )
            {
                tableList.Add( "Financial Detail Transaction" );
            }

            if ( new FinancialTransactionService( rockContext ).Queryable().Any( a => a.ForeignId.HasValue && a.ForeignKey == foreignSystemKey ) )
            {
                tableList.Add( "Financial Transaction" );
            }

            // Check Group as used as Family and non-Family
            int groupTypeIdFamily = GroupTypeCache.GetFamilyGroupType().Id;
            if ( new GroupService( rockContext ).Queryable().Any( a => a.ForeignId.HasValue && a.ForeignKey == foreignSystemKey && a.GroupTypeId == groupTypeIdFamily ) )
            {
                tableList.Add( "Family" );
            }

            if ( new GroupService( rockContext ).Queryable().Any( a => a.ForeignId.HasValue && a.ForeignKey == foreignSystemKey && a.GroupTypeId != groupTypeIdFamily ) )
            {
                tableList.Add( "Group" );
            }

            if ( new GroupTypeService( rockContext ).Queryable().Any( a => a.ForeignId.HasValue && a.ForeignKey == foreignSystemKey ) )
            {
                tableList.Add( "Group Type" );
            }

            if ( new LocationService( rockContext ).Queryable().Any( a => a.ForeignId.HasValue && a.ForeignKey == foreignSystemKey ) )
            {
                tableList.Add( "Location" );
            }

            if ( new NoteService( rockContext ).Queryable().Any( a => a.ForeignId.HasValue && a.ForeignKey == foreignSystemKey ) )
            {
                tableList.Add( "Note" );
            }

            if ( new PersonAliasService( rockContext ).Queryable().Any( a => a.ForeignId.HasValue && a.ForeignKey == foreignSystemKey ) )
            {
                tableList.Add( "PersonAlias" );
            }

            if ( new PersonService( rockContext ).Queryable().Any( a => a.ForeignId.HasValue && a.ForeignKey == foreignSystemKey ) )
            {
                tableList.Add( "Person" );
            }

            if ( new ScheduleService( rockContext ).Queryable().Any( a => a.ForeignId.HasValue && a.ForeignKey == foreignSystemKey ) )
            {
                tableList.Add( "Schedule" );
            }

            var binaryFileFamilyForeignKeyPrefix = $"FamilyForeignId_{foreignSystemKey}_";
            var binaryFilePersonForeignKeyPrefix = $"PersonForeignId_{foreignSystemKey}_";
            if ( new BinaryFileService( rockContext ).Queryable().Any( a => a.ForeignId.HasValue && a.ForeignKey.StartsWith( binaryFilePersonForeignKeyPrefix ) ) )
            {
                tableList.Add( "Person Photo" );
            }

            if ( new BinaryFileService( rockContext ).Queryable().Any( a => a.ForeignId.HasValue && a.ForeignKey.StartsWith( binaryFileFamilyForeignKeyPrefix ) ) )
            {
                tableList.Add( "Family Photo" );
            }

            return tableList;
        }

        /// <summary>
        /// Get foreign system keys that have been used in previous Imports
        /// </summary>
        /// <returns></returns>
        public static List<string> UsedForeignSystemKeys()
        {
            return new PersonService( new RockContext() ).Queryable().Where( a => a.ForeignId.HasValue && !string.IsNullOrEmpty( a.ForeignKey ) ).Select( a => a.ForeignKey ).Distinct().ToList();
        }

        #endregion FinancialAccountImport

        #region FinancialBatchImport

        /// <summary>
        /// Bulks the financial batch import.
        /// </summary>
        /// <param name="financialBatchImports">The financial batch imports.</param>
        /// <returns></returns>
        public string BulkFinancialBatchImport( List<FinancialBatchImport> financialBatchImports, string foreignSystemKey )
        {
            Stopwatch stopwatchTotal = Stopwatch.StartNew();

            RockContext rockContext = new RockContext();

            var qryFinancialBatchsWithForeignIds = new FinancialBatchService( rockContext ).Queryable().Where( a => a.ForeignId.HasValue && a.ForeignKey == foreignSystemKey );

            var financialBatchAlreadyExistForeignIdHash = new HashSet<int>( qryFinancialBatchsWithForeignIds.Select( a => a.ForeignId.Value ).ToList() );

            List<FinancialBatch> financialBatchsToInsert = new List<FinancialBatch>();
            var newFinancialBatchImports = financialBatchImports.Where( a => !financialBatchAlreadyExistForeignIdHash.Contains( a.FinancialBatchForeignId ) ).ToList();

            // Get the primary alias id lookup for each person foreign id
            var personAliasIdLookup = new PersonAliasService( rockContext ).Queryable().Where( a => a.Person.ForeignId.HasValue && a.Person.ForeignKey == foreignSystemKey && a.PersonId == a.AliasPersonId )
                .Select( a => new { PersonAliasId = a.Id, PersonForeignId = a.Person.ForeignId } ).ToDictionary( k => k.PersonForeignId.Value, v => v.PersonAliasId );

            var importDateTime = RockDateTime.Now;

            foreach ( var financialBatchImport in newFinancialBatchImports )
            {
                var financialBatch = new FinancialBatch();
                financialBatch.ForeignId = financialBatchImport.FinancialBatchForeignId;
                financialBatch.ForeignKey = foreignSystemKey;
                if ( financialBatchImport.Name.Length > 50 )
                {
                    financialBatch.Name = financialBatchImport.Name.Truncate( 50 );
                }
                else
                {
                    financialBatch.Name = financialBatchImport.Name;
                }

                financialBatch.CampusId = financialBatchImport.CampusId;
                financialBatch.ControlAmount = financialBatchImport.ControlAmount;

                financialBatch.CreatedDateTime = financialBatchImport.CreatedDateTime ?? importDateTime;
                financialBatch.BatchEndDateTime = financialBatchImport.EndDate;

                financialBatch.ModifiedDateTime = financialBatchImport.ModifiedDateTime ?? importDateTime;
                financialBatch.BatchStartDateTime = financialBatchImport.StartDate;

                switch ( financialBatchImport.Status )
                {
                    case FinancialBatchImport.BatchStatus.Closed:
                        financialBatch.Status = BatchStatus.Closed;
                        break;

                    case FinancialBatchImport.BatchStatus.Open:
                        financialBatch.Status = BatchStatus.Open;
                        break;

                    case FinancialBatchImport.BatchStatus.Pending:
                        financialBatch.Status = BatchStatus.Pending;
                        break;
                }

                if ( financialBatchImport.CreatedByPersonForeignId.HasValue )
                {
                    financialBatch.CreatedByPersonAliasId = personAliasIdLookup.GetValueOrNull( financialBatchImport.CreatedByPersonForeignId.Value );
                }

                if ( financialBatchImport.ModifiedByPersonForeignId.HasValue )
                {
                    financialBatch.ModifiedByPersonAliasId = personAliasIdLookup.GetValueOrNull( financialBatchImport.ModifiedByPersonForeignId.Value );
                }

                financialBatchsToInsert.Add( financialBatch );
            }

            rockContext.BulkInsert( financialBatchsToInsert );

            stopwatchTotal.Stop();
            return GetResponseMessage( financialBatchsToInsert.Count, "Financial Batches", stopwatchTotal.ElapsedMilliseconds );
        }

        #endregion FinancialBatchImport

        #region FinancialTransactionImport

        /// <summary>
        /// Bulks the financial transaction import.
        /// </summary>
        /// <param name="financialTransactionImports">The financial transaction imports.</param>
        /// <returns></returns>
        public string BulkFinancialTransactionImport( List<FinancialTransactionImport> financialTransactionImports, string foreignSystemKey )
        {
            Stopwatch stopwatchTotal = Stopwatch.StartNew();

            RockContext rockContext = new RockContext();

            var qryFinancialTransactionsWithForeignIds = new FinancialTransactionService( rockContext ).Queryable().Where( a => a.ForeignId.HasValue && a.ForeignKey == foreignSystemKey );

            var financialTransactionAlreadyExistForeignIdHash = new HashSet<int>( qryFinancialTransactionsWithForeignIds.Select( a => a.ForeignId.Value ).ToList() );

            var newFinancialTransactionImports = financialTransactionImports.Where( a => !financialTransactionAlreadyExistForeignIdHash.Contains( a.FinancialTransactionForeignId ) ).ToList();

            // Get the primary alias id lookup for each person foreign id
            var personAliasIdLookup = new PersonAliasService( rockContext ).Queryable().Where( a => a.Person.ForeignId.HasValue && a.Person.ForeignKey == foreignSystemKey && a.PersonId == a.AliasPersonId )
                .Select( a => new { PersonAliasId = a.Id, PersonForeignId = a.Person.ForeignId } ).ToDictionary( k => k.PersonForeignId.Value, v => v.PersonAliasId );

            var batchIdLookup = new FinancialBatchService( rockContext ).Queryable().Where( a => a.ForeignId.HasValue && a.ForeignKey == foreignSystemKey )
                .Select( a => new { a.Id, a.ForeignId } ).ToDictionary( k => k.ForeignId.Value, v => v.Id );

            var accountIdLookup = new FinancialAccountService( rockContext ).Queryable().Where( a => a.ForeignId.HasValue && a.ForeignKey == foreignSystemKey )
                .Select( a => new { a.Id, a.ForeignId } ).ToDictionary( k => k.ForeignId.Value, v => v.Id );

            var importDateTime = RockDateTime.Now;

            // Insert FinancialPaymentDetail for all the transactions first
            List<FinancialPaymentDetail> financialPaymentDetailToInsert = new List<FinancialPaymentDetail>( newFinancialTransactionImports.Count );
            foreach ( var financialTransactionImport in newFinancialTransactionImports )
            {
                var financialPaymentDetail = new FinancialPaymentDetail();
                financialPaymentDetail.CurrencyTypeValueId = financialTransactionImport.CurrencyTypeValueId;
                financialPaymentDetail.ForeignId = financialTransactionImport.FinancialTransactionForeignId;
                financialPaymentDetail.ForeignKey = foreignSystemKey;
                financialPaymentDetail.CreatedDateTime = financialTransactionImport.CreatedDateTime ?? importDateTime;
                financialPaymentDetail.ModifiedDateTime = financialTransactionImport.ModifiedDateTime ?? importDateTime;
                financialPaymentDetailToInsert.Add( financialPaymentDetail );
            }

            OnProgress?.Invoke( $"Bulk Importing FinancialTransactions ( Payment Details )... " );

            rockContext.BulkInsert( financialPaymentDetailToInsert );

            var financialPaymentDetailLookup = new FinancialPaymentDetailService( rockContext ).Queryable().Where( a => a.ForeignId.HasValue && a.ForeignKey == foreignSystemKey )
                .Select( a => new { a.Id, a.ForeignId } ).ToDictionary( k => k.ForeignId.Value, v => v.Id );

            // Prepare and Insert FinancialTransactions
            List<FinancialTransaction> financialTransactionsToInsert = new List<FinancialTransaction>();
            foreach ( var financialTransactionImport in newFinancialTransactionImports )
            {
                var financialTransaction = new FinancialTransaction();
                financialTransaction.ForeignId = financialTransactionImport.FinancialTransactionForeignId;
                financialTransaction.ForeignKey = foreignSystemKey;

                if ( financialTransactionImport.AuthorizedPersonForeignId.HasValue )
                {
                    financialTransaction.AuthorizedPersonAliasId = personAliasIdLookup.GetValueOrNull( financialTransactionImport.AuthorizedPersonForeignId.Value );
                }

                financialTransaction.BatchId = batchIdLookup.GetValueOrNull( financialTransactionImport.BatchForeignId );
                financialTransaction.FinancialPaymentDetailId = financialPaymentDetailLookup.GetValueOrNull( financialTransactionImport.FinancialTransactionForeignId );

                financialTransaction.Summary = financialTransactionImport.Summary;
                financialTransaction.TransactionCode = financialTransactionImport.TransactionCode;
                financialTransaction.TransactionDateTime = financialTransactionImport.TransactionDate;
                financialTransaction.SourceTypeValueId = financialTransactionImport.TransactionSourceValueId;
                financialTransaction.TransactionTypeValueId = financialTransactionImport.TransactionTypeValueId;
                financialTransaction.CreatedDateTime = financialTransactionImport.CreatedDateTime ?? importDateTime;
                financialTransaction.ModifiedDateTime = financialTransactionImport.ModifiedDateTime ?? importDateTime;

                if ( financialTransactionImport.CreatedByPersonForeignId.HasValue )
                {
                    financialTransaction.CreatedByPersonAliasId = personAliasIdLookup.GetValueOrNull( financialTransactionImport.CreatedByPersonForeignId.Value );
                }

                if ( financialTransactionImport.ModifiedByPersonForeignId.HasValue )
                {
                    financialTransaction.ModifiedByPersonAliasId = personAliasIdLookup.GetValueOrNull( financialTransactionImport.ModifiedByPersonForeignId.Value );
                }

                financialTransactionsToInsert.Add( financialTransaction );
            }

            OnProgress?.Invoke( $"Bulk Importing FinancialTransactions... " );
            rockContext.BulkInsert( financialTransactionsToInsert );

            var financialTransactionIdLookup = new FinancialTransactionService( rockContext ).Queryable().Where( a => a.ForeignId.HasValue && a.ForeignKey == foreignSystemKey )
                .Select( a => new { a.Id, a.ForeignId } )
                .ToList().ToDictionary( k => k.ForeignId.Value, v => v.Id );

            var financialAccountIdLookup = new FinancialAccountService( rockContext ).Queryable().Where( a => a.ForeignId.HasValue && a.ForeignKey == foreignSystemKey )
                .Select( a => new { a.Id, a.ForeignId } )
                .ToList().ToDictionary( k => k.ForeignId.Value, v => v.Id );

            // Prepare and Insert the FinancialTransactionDetail records
            List<FinancialTransactionDetail> financialTransactionDetailsToInsert = new List<FinancialTransactionDetail>();
            foreach ( var financialTransactionImport in newFinancialTransactionImports )
            {
                foreach ( var financialTransactionDetailImport in financialTransactionImport.FinancialTransactionDetailImports )
                {
                    var financialTransactionDetail = new FinancialTransactionDetail();
                    financialTransactionDetail.TransactionId = financialTransactionIdLookup[financialTransactionImport.FinancialTransactionForeignId];
                    financialTransactionDetail.ForeignId = financialTransactionDetailImport.FinancialTransactionDetailForeignId;
                    financialTransactionDetail.ForeignKey = foreignSystemKey;
                    financialTransactionDetail.Amount = financialTransactionDetailImport.Amount;
                    financialTransactionDetail.AccountId = financialAccountIdLookup[financialTransactionDetailImport.FinancialAccountForeignId.Value];
                    financialTransactionDetail.Summary = financialTransactionDetailImport.Summary;
                    financialTransactionDetail.CreatedDateTime = financialTransactionDetailImport.CreatedDateTime ?? importDateTime;
                    financialTransactionDetail.ModifiedDateTime = financialTransactionDetailImport.ModifiedDateTime ?? importDateTime;

                    if ( financialTransactionDetailImport.CreatedByPersonForeignId.HasValue )
                    {
                        financialTransactionDetail.CreatedByPersonAliasId = personAliasIdLookup.GetValueOrNull( financialTransactionDetailImport.CreatedByPersonForeignId.Value );
                    }

                    if ( financialTransactionDetailImport.ModifiedByPersonForeignId.HasValue )
                    {
                        financialTransactionDetail.ModifiedByPersonAliasId = personAliasIdLookup.GetValueOrNull( financialTransactionDetailImport.ModifiedByPersonForeignId.Value );
                    }

                    financialTransactionDetailsToInsert.Add( financialTransactionDetail );
                }
            }

            OnProgress?.Invoke( $"Bulk Importing FinancialTransactions ( Transaction Details )... " );
            rockContext.BulkInsert( financialTransactionDetailsToInsert );

            stopwatchTotal.Stop();
            return GetResponseMessage( financialTransactionsToInsert.Count, "Financial Transactions", stopwatchTotal.ElapsedMilliseconds );
        }

        #endregion FinancialTransactionImport

        #region GroupImport

        /// <summary>
        /// Bulks the group import.
        /// </summary>
        /// <param name="groupImports">The group imports.</param>
        /// <returns></returns>
        public string BulkGroupImport( List<GroupImport> groupImports, string foreignSystemKey )
        {
            Stopwatch stopwatchTotal = Stopwatch.StartNew();
            Stopwatch stopwatch = Stopwatch.StartNew();

            RockContext rockContext = new RockContext();
            StringBuilder sbStats = new StringBuilder();

            int groupTypeIdFamily = GroupTypeCache.GetFamilyGroupType().Id;

            var groupsAlreadyExistLookupQry = new GroupService( rockContext ).Queryable().Where( a => a.ForeignId.HasValue && a.ForeignKey == foreignSystemKey && a.GroupTypeId != groupTypeIdFamily ).Select( a => a.ForeignId.Value );

            var newGroupImports = groupImports.Where( a => !groupsAlreadyExistLookupQry.ToList().Contains( a.GroupForeignId ) ).ToList();

            var importedGroupTypeRoleNames = groupImports.GroupBy( a => a.GroupTypeId ).Select( a => new
            {
                GroupTypeId = a.Key,
                RoleNames = a.SelectMany( x => x.GroupMemberImports ).Select( x => x.RoleName ).Distinct().ToList()
            } );

            // Create any missing roles on the GroupType
            var groupTypeRolesToInsert = new List<GroupTypeRole>();

            var importedDateTime = RockDateTime.Now;

            foreach ( var importedGroupTypeRoleName in importedGroupTypeRoleNames )
            {
                var groupTypeCache = GroupTypeCache.Get( importedGroupTypeRoleName.GroupTypeId, rockContext );
                foreach ( var roleName in importedGroupTypeRoleName.RoleNames )
                {
                    if ( !groupTypeCache.Roles.Any( a => a.Name.Equals( roleName, StringComparison.OrdinalIgnoreCase ) ) )
                    {
                        var groupTypeRole = new GroupTypeRole();
                        groupTypeRole.GroupTypeId = groupTypeCache.Id;
                        groupTypeRole.Name = roleName.Truncate( 100 );
                        groupTypeRole.CreatedDateTime = importedDateTime;
                        groupTypeRole.ModifiedDateTime = importedDateTime;
                        groupTypeRolesToInsert.Add( groupTypeRole );
                    }
                }
            }

            var updatedGroupTypes = groupTypeRolesToInsert.Select( a => a.GroupTypeId.Value ).Distinct().ToList();
            updatedGroupTypes.ForEach( id => GroupTypeCache.UpdateCachedEntity( id, EntityState.Detached ) );

            if ( groupTypeRolesToInsert.Any() )
            {
                rockContext.BulkInsert( groupTypeRolesToInsert );
            }

            List<Group> groupsToInsert = new List<Group>( newGroupImports.Count );

            foreach ( var groupImport in newGroupImports )
            {
                var group = new Group();
                group.ForeignId = groupImport.GroupForeignId;
                group.ForeignKey = foreignSystemKey;
                group.GroupTypeId = groupImport.GroupTypeId;
                if ( groupImport.Name.Length > 100 )
                {
                    group.Name = groupImport.Name.Truncate( 100 );
                    group.Description = groupImport.Name;
                }
                else
                {
                    group.Name = groupImport.Name;
                }

                group.Order = groupImport.Order;
                group.CampusId = groupImport.CampusId;
                group.CreatedDateTime = importedDateTime;
                group.ModifiedDateTime = importedDateTime;
                groupsToInsert.Add( group );
            }

            rockContext.BulkInsert( groupsToInsert );

            // Get lookups for Group and Person so that we can populate the ParentGroups and GroupMembers
            var qryGroupTypeGroupLookup = new GroupService( rockContext ).Queryable().Where( a => a.ForeignId.HasValue && a.ForeignKey == foreignSystemKey ).Select( a => new
            {
                Group = a,
                GroupForeignId = a.ForeignId.Value,
                GroupTypeId = a.GroupTypeId
            } );

            Dictionary<int, Dictionary<int, Group>> groupTypeGroupLookup = qryGroupTypeGroupLookup.GroupBy( a => a.GroupTypeId ).ToDictionary( k => k.Key, v => v.ToDictionary( k1 => k1.GroupForeignId, v1 => v1.Group ) );

            var personIdLookup = new PersonService( rockContext ).Queryable().Where( a => a.ForeignId.HasValue && a.ForeignKey == foreignSystemKey )
                .Select( a => new { a.Id, ForeignId = a.ForeignId.Value } ).ToDictionary( k => k.ForeignId, v => v.Id );

            // populate GroupMembers from the new groups that we added
            List<GroupMember> groupMembersToInsert = new List<GroupMember>();
            var groupMemberImports = newGroupImports.SelectMany( a => a.GroupMemberImports ).ToList();
            foreach ( var groupWithMembers in newGroupImports.Where( a => a.GroupMemberImports.Any() ) )
            {
                var groupTypeRoleLookup = GroupTypeCache.Get( groupWithMembers.GroupTypeId ).Roles.ToDictionary( k => k.Name, v => v.Id );

                var groupId = groupTypeGroupLookup.GetValueOrNull( groupWithMembers.GroupTypeId )?.GetValueOrNull( groupWithMembers.GroupForeignId )?.Id;

                foreach ( var groupMemberImport in groupWithMembers.GroupMemberImports )
                {
                    var groupRoleId = groupTypeRoleLookup.GetValueOrNull( groupMemberImport.RoleName );
                    var personId = personIdLookup.GetValueOrNull( groupMemberImport.PersonForeignId );
                    if ( groupId.HasValue && groupRoleId.HasValue && personId.HasValue )
                    {
                        var groupMember = new GroupMember();
                        groupMember.GroupId = groupId.Value;
                        groupMember.GroupRoleId = groupRoleId.Value;
                        groupMember.PersonId = personId.Value;
                        groupMember.CreatedDateTime = importedDateTime;
                        groupMember.ModifiedDateTime = importedDateTime;
                        groupMembersToInsert.Add( groupMember );
                    }
                    else
                    {
                        if ( !personId.HasValue )
                        {
                            Debug.WriteLine( $"### Unable to determine PersonId for GroupMember. Associated person may have been deleted or orphaned. Person.PersonForeignId {groupMemberImport.PersonForeignId} ##" );
                        }
                        else
                        {
                            Debug.WriteLine( $"### Unable to determine GroupId or GroupRoleId for GroupMember. GroupType may have been altered since last import. Group.ForeignId {groupWithMembers.GroupForeignId}, Person.PersonForeignId {groupMemberImport.PersonForeignId} ##" );
                        }
                    }
                }
            }

            rockContext.BulkInsert( groupMembersToInsert );

            var groupsUpdated = false;
            var groupImportsWithParentGroup = newGroupImports.Where( a => a.ParentGroupForeignId.HasValue ).ToList();

            var parentGroupLookup = new GroupService( rockContext ).Queryable().Where( a => a.GroupTypeId != groupTypeIdFamily && a.ForeignId.HasValue && a.ForeignKey == foreignSystemKey ).Select( a => new
            {
                GroupId = a.Id,
                a.ForeignId
            } ).ToDictionary( k => k.ForeignId, v => v.GroupId );

            foreach ( var groupImport in groupImportsWithParentGroup )
            {
                Group group = null;

                if ( groupTypeGroupLookup.ContainsKey( groupImport.GroupTypeId ) )
                {
                    if ( groupTypeGroupLookup[groupImport.GroupTypeId].ContainsKey( groupImport.GroupForeignId ) )
                    {
                        group = groupTypeGroupLookup[groupImport.GroupTypeId][groupImport.GroupForeignId];
                    }
                }

                if ( group != null )
                {
                    int? parentGroupId = parentGroupLookup.GetValueOrNull( groupImport.ParentGroupForeignId.Value );
                    if ( parentGroupId.HasValue && group.ParentGroupId != parentGroupId )
                    {
                        group.ParentGroupId = parentGroupId;
                        groupsUpdated = true;
                    }
                    else
                    {
                        sbStats.AppendLine( $"ERROR: Unable to lookup ParentGroup {groupImport.ParentGroupForeignId} for Group {groupImport.Name}:{groupImport.GroupForeignId} " );
                    }
                }
                else
                {
                    throw new Exception( "Unable to lookup Group with ParentGroup" );
                }
            }

            if ( groupsUpdated )
            {
                rockContext.SaveChanges( true );
            }

            // Update GroupTypes' Allowed Child GroupTypes based on groups that became child groups
            rockContext.Database.ExecuteSqlCommand( @"
INSERT INTO GroupTypeAssociation (
	GroupTypeId
	,ChildGroupTypeId
	)
SELECT DISTINCT pg.GroupTypeId [ParentGroupTypeId]
	,g.GroupTypeId [ChildGroupTypeId]
FROM [Group] g
INNER JOIN [Group] pg ON g.ParentGroupId = pg.id
INNER JOIN [GroupType] pgt ON pg.GroupTypeId = pgt.Id
INNER JOIN [GroupType] cgt ON g.GroupTypeId = cgt.Id
OUTER APPLY (
	SELECT *
	FROM GroupTypeAssociation
	WHERE GroupTypeId = pg.GroupTypeId
		AND ChildGroupTypeId = g.GroupTypeid
	) gta
WHERE gta.GroupTypeId IS NULL" );

            // make sure grouptype caches get updated in case 'allowed group types' changed
            foreach ( var groupTypeId in groupTypeGroupLookup.Keys )
            {
                GroupTypeCache.UpdateCachedEntity( groupTypeId, EntityState.Detached );
            }

            stopwatchTotal.Stop();

            if ( newGroupImports.Any() || groupMembersToInsert.Any() )
            {
                sbStats.AppendLine( $"Imported {newGroupImports.Count} Groups and {groupMembersToInsert.Count} Group Members [{stopwatchTotal.ElapsedMilliseconds}ms]" );
            }
            else
            {
                sbStats.AppendLine( $"No Groups were imported [{stopwatchTotal.ElapsedMilliseconds}ms]" );
            }

            var responseText = sbStats.ToString();

            return responseText;
        }

        #endregion GroupImport

        #region LocationImport

        /// <summary>
        /// Bulks the location import.
        /// </summary>
        /// <param name="locationImports">The location imports.</param>
        /// <returns></returns>
        public string BulkLocationImport( List<LocationImport> locationImports, string foreignSystemKey )
        {
            Stopwatch stopwatchTotal = Stopwatch.StartNew();

            RockContext rockContext = new RockContext();

            var qryLocationsWithForeignIds = new LocationService( rockContext ).Queryable().Where( a => a.ForeignId.HasValue && a.ForeignKey == foreignSystemKey );

            var locationsAlreadyExistForeignIdHash = new HashSet<int>( qryLocationsWithForeignIds.Select( a => a.ForeignId.Value ).ToList() );

            List<Location> locationsToInsert = new List<Location>();
            var newLocationImports = locationImports.Where( a => !locationsAlreadyExistForeignIdHash.Contains( a.LocationForeignId ) ).ToList();

            var importDateTime = RockDateTime.Now;

            foreach ( var locationImport in newLocationImports )
            {
                var location = new Location();
                location.ForeignId = locationImport.LocationForeignId;
                location.ForeignKey = foreignSystemKey;
                location.LocationTypeValueId = locationImport.LocationTypeValueId;

                location.Street1 = locationImport.Street1.Truncate( 50 );
                location.Street2 = locationImport.Street2.Truncate( 50 );
                location.City = locationImport.City;
                location.County = locationImport.County;
                location.State = locationImport.State;
                location.Country = locationImport.Country;
                location.PostalCode = locationImport.PostalCode;

                location.Name = locationImport.Name.Truncate( 100 );
                location.IsActive = locationImport.IsActive;
                location.CreatedDateTime = importDateTime;
                location.ModifiedDateTime = importDateTime;
                locationsToInsert.Add( location );
            }

            rockContext.BulkInsert( locationsToInsert );

            // Get the Location records for the locations that we imported so that we can populate the ParentLocations
            var locationLookup = qryLocationsWithForeignIds.ToList().ToDictionary( k => k.ForeignId.Value, v => v );
            var locationsUpdated = false;
            foreach ( var locationImport in newLocationImports.Where( a => a.ParentLocationForeignId.HasValue ) )
            {
                var location = locationLookup.GetValueOrNull( locationImport.LocationForeignId );
                if ( location != null )
                {
                    var parentLocation = locationLookup.GetValueOrNull( locationImport.ParentLocationForeignId.Value );
                    if ( parentLocation != null && location.ParentLocationId != parentLocation.Id )
                    {
                        location.ParentLocationId = parentLocation.Id;
                        locationsUpdated = true;
                    }
                }
            }

            if ( locationsUpdated )
            {
                rockContext.SaveChanges();
            }

            stopwatchTotal.Stop();
            return GetResponseMessage( newLocationImports.Count, "Locations", stopwatchTotal.ElapsedMilliseconds );
        }

        #endregion LocationImport

        #region PersonImport

        private string _defaultPhoneCountryCode = null;
        private int _recordTypePersonId;

        /// <summary>
        /// Bulks the import.
        /// </summary>
        /// <param name="personImports">The person imports.</param>
        /// <returns></returns>
        public string BulkPersonImport( List<PersonImport> personImports, string foreignSystemKey )
        {
            var initiatedWithWebRequest = HttpContext.Current?.Request != null;
            Stopwatch stopwatchTotal = Stopwatch.StartNew();
            Stopwatch stopwatch = Stopwatch.StartNew();
            RockContext rockContext = new RockContext();
            var qryAllPersons = new PersonService( rockContext ).Queryable( true, true );
            var groupService = new GroupService( rockContext );
            var groupMemberService = new GroupMemberService( rockContext );
            var locationService = new LocationService( rockContext );

            var familyGroupType = GroupTypeCache.GetFamilyGroupType();
            int familyGroupTypeId = familyGroupType.Id;
            int familyChildRoleId = familyGroupType.Roles.First( a => a.Guid == Rock.SystemGuid.GroupRole.GROUPROLE_FAMILY_MEMBER_CHILD.AsGuid() ).Id;
            _recordTypePersonId = DefinedValueCache.Get( Rock.SystemGuid.DefinedValue.PERSON_RECORD_TYPE_PERSON.AsGuid() ).Id;

            StringBuilder sbStats = new StringBuilder();

            Dictionary<int, Group> familiesLookup = groupService.Queryable().AsNoTracking().Where( a => a.GroupTypeId == familyGroupTypeId && a.ForeignId.HasValue && a.ForeignKey == foreignSystemKey )
                .ToList().ToDictionary( k => k.ForeignId.Value, v => v );

            Dictionary<int, Person> personLookup = qryAllPersons.Include( a => a.PhoneNumbers ).AsNoTracking().Where( a => a.ForeignId.HasValue && a.ForeignKey == foreignSystemKey )
                .ToList().ToDictionary( k => k.ForeignId.Value, v => v );

            _defaultPhoneCountryCode = PhoneNumber.DefaultCountryCode();

            var importDateTime = RockDateTime.Now;

            int nextNewFamilyForeignId = familiesLookup.Any() ? familiesLookup.Max( a => a.Key ) : 0;
            if ( personImports.Any() )
            {
                nextNewFamilyForeignId = Math.Max( nextNewFamilyForeignId, personImports.Where( a => a.FamilyForeignId.HasValue ).Max( a => a.FamilyForeignId.Value ) );
            }

            // Just In Case, ensure Entity Attributes are flushed (they might be stale if they were added directly via SQL)
            AttributeCache.RemoveEntityAttributes();

            var entityTypeIdPerson = EntityTypeCache.Get<Person>().Id;
            Dictionary<int, List<AttributeValueCache>> attributeValuesLookup = new AttributeValueService( rockContext ).Queryable().Where( a => a.Attribute.EntityTypeId == entityTypeIdPerson && a.EntityId.HasValue )
                .Select( a => new
                {
                    PersonId = a.EntityId.Value,
                    a.AttributeId,
                    a.Value
                } )
                .GroupBy( a => a.PersonId )
                .ToDictionary(
                    k => k.Key,
                    v => v.Select( x => new AttributeValueCache { AttributeId = x.AttributeId, EntityId = x.PersonId, Value = x.Value } ).ToList() );

            int personUpdatesCount = 0;
            long personUpdatesMS = 0;
            int progress = 0;
            int total = personImports.Count();

            foreach ( var personImport in personImports )
            {
                progress++;
                if ( progress % 100 == 0 && personUpdatesMS > 0 )
                {
                    if ( initiatedWithWebRequest && HttpContext.Current?.Response?.IsClientConnected != true )
                    {
                        // if this was called from a WebRequest (versus a job or utility), quit if the client has disconnected
                        return "Client Disconnected";
                    }

                    OnProgress?.Invoke( $"Bulk Importing Person {progress} of {total}..." );
                }

                Group family = null;

                if ( !personImport.FamilyForeignId.HasValue )
                {
                    // If personImport.FamilyForeignId is null, that means we need to create a new family
                    personImport.FamilyForeignId = ++nextNewFamilyForeignId;
                }

                if ( familiesLookup.ContainsKey( personImport.FamilyForeignId.Value ) )
                {
                    family = familiesLookup[personImport.FamilyForeignId.Value];
                }

                if ( family == null )
                {
                    family = new Group();
                    family.GroupTypeId = familyGroupTypeId;
                    family.Name = string.IsNullOrEmpty( personImport.FamilyName ) ? personImport.LastName : personImport.FamilyName;

                    if ( string.IsNullOrWhiteSpace( family.Name ) )
                    {
                        family.Name = "Family";
                    }

                    family.CampusId = personImport.CampusId;

                    family.ForeignId = personImport.FamilyForeignId;
                    family.ForeignKey = foreignSystemKey;
                    family.CreatedDateTime = personImport.CreatedDateTime ?? importDateTime;
                    family.ModifiedDateTime = personImport.ModifiedDateTime ?? importDateTime;
                    familiesLookup.Add( personImport.FamilyForeignId.Value, family );
                }

                Person person = null;
                if ( personLookup.ContainsKey( personImport.PersonForeignId ) )
                {
                    person = personLookup[personImport.PersonForeignId];
                }

                if ( person == null )
                {
                    person = new Person();
                    UpdatePersonPropertiesFromPersonImport( personImport, person, foreignSystemKey );
                    personLookup.Add( personImport.PersonForeignId, person );
                }
                else
                {
                    if ( this.ImportUpdateOption == ImportUpdateType.AlwaysUpdate )
                    {
                        Stopwatch stopwatchPersonUpdates = Stopwatch.StartNew();
                        bool wasChanged = UpdatePersonFromPersonImport( person, personImport, attributeValuesLookup, familiesLookup, foreignSystemKey, importDateTime );
                        stopwatchPersonUpdates.Stop();
                        personUpdatesMS += stopwatchPersonUpdates.ElapsedMilliseconds;
                        if ( wasChanged )
                        {
                            personUpdatesCount++;
                        }
                    }
                }
            }

            if ( personUpdatesMS > 0 || personUpdatesCount > 0 )
            {
                stopwatch.Stop();
                sbStats.AppendLine( $"Check for Person Updates [{stopwatch.ElapsedMilliseconds - personUpdatesMS}ms]" );
                if ( personUpdatesCount > 0 )
                {
                    sbStats.AppendLine( $"Updated {personUpdatesCount} Person records [{personUpdatesMS}ms]" );
                }
                else
                {
                    sbStats.AppendLine( $"No Person records need to be updated [{personUpdatesMS}ms]" );
                }
                stopwatch.Restart();
            }

            double buildImportListsMS = stopwatch.ElapsedMilliseconds;
            stopwatch.Restart();
            List<int> insertedPersonForeignIds = new List<int>();

            // insert all the [Group] records
            var familiesToInsert = familiesLookup.Where( a => a.Value.Id == 0 ).Select( a => a.Value ).ToList();

            // insert all the [Person] records.
            // NOTE: we are only inserting the [Person] record, not the PersonAlias or GroupMember records yet
            var personsToInsert = personLookup.Where( a => a.Value.Id == 0 ).Select( a => a.Value ).ToList();

            rockContext.BulkInsert( familiesToInsert );

            // lookup GroupId from Group.ForeignId
            var familyIdLookup = groupService.Queryable().AsNoTracking().Where( a => a.GroupTypeId == familyGroupTypeId && a.ForeignId.HasValue && a.ForeignKey == foreignSystemKey )
                .ToList().ToDictionary( k => k.ForeignId.Value, v => v.Id );

            var personToInsertLookup = personsToInsert.ToDictionary( k => k.ForeignId.Value, v => v );

            // now that we have GroupId for each family, set the GivingGroupId for personImport's that don't give individually
            foreach ( var personImport in personImports )
            {
                if ( !personImport.GivingIndividually.HasValue )
                {
                    // If GivingIndividually is NULL, based it on GroupRole (Adults give with Family, Kids give as individuals)
                    personImport.GivingIndividually = personImport.GroupRoleId == familyChildRoleId;
                }

                if ( !personImport.GivingIndividually.Value && personImport.FamilyForeignId.HasValue )
                {
                    var personToInsert = personToInsertLookup.GetValueOrNull( personImport.PersonForeignId );
                    if ( personToInsert != null )
                    {
                        personToInsert.GivingGroupId = familyIdLookup[personImport.FamilyForeignId.Value];
                    }
                }
            }

            rockContext.BulkInsert( personsToInsert );

            insertedPersonForeignIds = personsToInsert.Select( a => a.ForeignId.Value ).ToList();

            // Make sure everybody has a PersonAlias
            PersonAliasService personAliasService = new PersonAliasService( rockContext );
            var personAliasServiceQry = personAliasService.Queryable();
            List<PersonAlias> personAliasesToInsert = qryAllPersons.Where( p => p.ForeignId.HasValue && p.ForeignKey == foreignSystemKey && !p.Aliases.Any() && !personAliasServiceQry.Any( pa => pa.AliasPersonId == p.Id ) )
                .Select( x => new { x.Id, x.Guid } )
                .ToList()
                .Select( person => new PersonAlias { AliasPersonId = person.Id, AliasPersonGuid = person.Guid, PersonId = person.Id, ForeignKey = foreignSystemKey } ).ToList();

            rockContext.BulkInsert( personAliasesToInsert );

            var familyGroupMembersQry = new GroupMemberService( rockContext ).Queryable( true ).Where( a => a.Group.GroupTypeId == familyGroupTypeId );

            // get the person Ids along with the PersonImport and GroupMember record
            var personsIdsForPersonImport = from p in qryAllPersons.AsNoTracking().Where( a => a.ForeignId.HasValue && a.ForeignKey == foreignSystemKey ).Select( a => new { a.Id, a.ForeignId } ).ToList()
                                            join pi in personImports on p.ForeignId equals pi.PersonForeignId
                                            join f in groupService.Queryable().Where( a => a.ForeignId.HasValue && a.ForeignKey == foreignSystemKey && a.GroupTypeId == familyGroupTypeId ).Select( a => new { a.Id, a.ForeignId } ).ToList() on pi.FamilyForeignId equals f.ForeignId
                                            join gm in familyGroupMembersQry.Select( a => new { a.Id, a.PersonId } ) on p.Id equals gm.PersonId into gmj
                                            from gm in gmj.DefaultIfEmpty()
                                            select new
                                            {
                                                PersonId = p.Id,
                                                PersonImport = pi,
                                                FamilyId = f.Id,
                                                HasGroupMemberRecord = gm != null
                                            };

            // narrow it down to just person records that we inserted
            personsIdsForPersonImport = personsIdsForPersonImport.Where( a => insertedPersonForeignIds.Contains( a.PersonImport.PersonForeignId ) );

            // Make the GroupMember records for all the imported person (unless they are already have a groupmember record for the family)
            var groupMemberRecordsToInsertQry = from ppi in personsIdsForPersonImport
                                                where !ppi.HasGroupMemberRecord
                                                select new GroupMember
                                                {
                                                    PersonId = ppi.PersonId,
                                                    GroupRoleId = ppi.PersonImport.GroupRoleId,
                                                    GroupId = ppi.FamilyId,
                                                    GroupMemberStatus = GroupMemberStatus.Active,
                                                    CreatedDateTime = ppi.PersonImport.CreatedDateTime ?? importDateTime,
                                                    ModifiedDateTime = ppi.PersonImport.ModifiedDateTime ?? importDateTime,
                                                };

            var groupMemberRecordsToInsertList = groupMemberRecordsToInsertQry.ToList();

            rockContext.BulkInsert( groupMemberRecordsToInsertList );

            List<Location> locationsToInsert = new List<Location>();
            List<GroupLocation> groupLocationsToInsert = new List<GroupLocation>();

            var locationCreatedDateTimeStart = RockDateTime.Now;

            foreach ( var familyRecord in personsIdsForPersonImport.GroupBy( a => a.FamilyId ) )
            {
                // get the distinct addresses for each family in our import
                var familyAddresses = familyRecord.Where( a => a.PersonImport?.Addresses != null ).SelectMany( a => a.PersonImport.Addresses ).DistinctBy( a => new { a.GroupLocationTypeValueId, a.Street1, a.Street2, a.City, a.County, a.State, a.Country, a.PostalCode } );

                foreach ( var address in familyAddresses )
                {
                    GroupLocation groupLocation = new GroupLocation();
                    groupLocation.GroupLocationTypeValueId = address.GroupLocationTypeValueId;
                    groupLocation.GroupId = familyRecord.Key;
                    groupLocation.IsMailingLocation = address.IsMailingLocation;
                    groupLocation.IsMappedLocation = address.IsMappedLocation;
                    groupLocation.CreatedDateTime = locationCreatedDateTimeStart;
                    groupLocation.ModifiedDateTime = locationCreatedDateTimeStart;

                    Location location = new Location();

                    location.Street1 = address.Street1.Truncate( 50 );
                    location.Street2 = address.Street2.Truncate( 50 );
                    location.City = address.City;
                    location.County = address.County;
                    location.State = address.State;
                    location.Country = address.Country;
                    location.PostalCode = address.PostalCode;
                    location.CreatedDateTime = locationCreatedDateTimeStart;
                    location.ModifiedDateTime = locationCreatedDateTimeStart;
                    if ( address.Latitude.HasValue && address.Longitude.HasValue )
                    {
                        location.SetLocationPointFromLatLong( address.Latitude.Value, address.Longitude.Value );
                    }

                    // give the Location a Guid, and store a reference to which Location is associated with the GroupLocation record. Then we'll match them up later and do the bulk insert
                    location.Guid = Guid.NewGuid();
                    groupLocation.Location = location;

                    groupLocationsToInsert.Add( groupLocation );
                    locationsToInsert.Add( location );
                }
            }

            rockContext.BulkInsert( locationsToInsert );

            var locationIdLookup = locationService.Queryable().Select( a => new { a.Id, a.Guid } ).ToList().ToDictionary( k => k.Guid, v => v.Id );
            foreach ( var groupLocation in groupLocationsToInsert )
            {
                groupLocation.LocationId = locationIdLookup[groupLocation.Location.Guid];
            }

            rockContext.BulkInsert( groupLocationsToInsert );

            // PhoneNumbers
            List<PhoneNumber> phoneNumbersToInsert = new List<PhoneNumber>();

            foreach ( var personsIds in personsIdsForPersonImport )
            {
                foreach ( var phoneNumberImport in personsIds.PersonImport.PhoneNumbers )
                {
                    var phoneNumberToInsert = new PhoneNumber();
                    phoneNumberToInsert.PersonId = personsIds.PersonId;
                    UpdatePhoneNumberFromPhoneNumberImport( phoneNumberImport, phoneNumberToInsert, importDateTime );

                    phoneNumbersToInsert.Add( phoneNumberToInsert );
                }
            }

            rockContext.BulkInsert( phoneNumbersToInsert );

            // Attribute Values
            var attributeValuesToInsert = new List<AttributeValue>();
            foreach ( var personsIds in personsIdsForPersonImport )
            {
                foreach ( var attributeValueImport in personsIds.PersonImport.AttributeValues )
                {
                    var attributeValue = new AttributeValue();

                    attributeValue.EntityId = personsIds.PersonId;
                    attributeValue.AttributeId = attributeValueImport.AttributeId;
                    attributeValue.Value = attributeValueImport.Value;
                    attributeValue.CreatedDateTime = personsIds.PersonImport.CreatedDateTime ?? importDateTime;
                    attributeValue.ModifiedDateTime = personsIds.PersonImport.ModifiedDateTime ?? importDateTime;
                    attributeValuesToInsert.Add( attributeValue );
                }
            }

            rockContext.BulkInsert( attributeValuesToInsert );

            if ( attributeValuesToInsert.Any() )
            {
                // manually update ValueAsDateTime since the tgrAttributeValue_InsertUpdate trigger won't fire during when using BulkInsert
                var rowsUpdated = rockContext.Database.ExecuteSqlCommand( @"
UPDATE [AttributeValue] SET ValueAsDateTime =
		CASE WHEN
			LEN(value) < 50 and
			ISNULL(value,'') != '' and
			ISNUMERIC([value]) = 0 THEN
				CASE WHEN [value] LIKE '____-__-__T%__:__:%' THEN
					ISNULL( TRY_CAST( TRY_CAST( LEFT([value],19) AS datetimeoffset ) as datetime) , TRY_CAST( value as datetime ))
				ELSE
					TRY_CAST( [value] as datetime )
				END
		END
        where (CASE WHEN
			LEN(value) < 50 and
			ISNULL(value,'') != '' and
			ISNUMERIC([value]) = 0 THEN
				CASE WHEN [value] LIKE '____-__-__T%__:__:%' THEN
					ISNULL( TRY_CAST( TRY_CAST( LEFT([value],19) AS datetimeoffset ) as datetime) , TRY_CAST( value as datetime ))
				ELSE
					TRY_CAST( [value] as datetime )
				END
		END) is not null
        and ValueAsDateTime is null
" );

                Debug.WriteLine( "ValueAsDateTime RowsUpdated: " + rowsUpdated.ToString() );
            }

            // since we bypassed Rock SaveChanges when Inserting Person records, sweep thru and ensure the AgeClassification and PrimaryFamily is set
            PersonService.UpdatePersonAgeClassificationAll( rockContext );
            PersonService.UpdatePrimaryFamilyAll( rockContext );

            stopwatchTotal.Stop();
            if ( personsToInsert.Any() || groupMemberRecordsToInsertList.Any() || familiesToInsert.Any() )
            {
                sbStats.AppendLine( $"Imported {personsToInsert.Count} People and {familiesToInsert.Count} Families [{stopwatchTotal.ElapsedMilliseconds}ms] and {groupMemberRecordsToInsertList.Count} family members" );
            }
            else
            {
                sbStats.AppendLine( $"No People were imported [{stopwatchTotal.ElapsedMilliseconds}ms]" );
            }

            var responseText = sbStats.ToString();

            return responseText;
        }

        /// <summary>
        /// Updates the person properties from person import.
        /// </summary>
        /// <param name="personImport">The person import.</param>
        /// <param name="person">The person.</param>
        /// <param name="foreignSystemKey">The foreign system key.</param>
        private void UpdatePersonPropertiesFromPersonImport( PersonImport personImport, Person person, string foreignSystemKey )
        {
            person.RecordTypeValueId = personImport.RecordTypeValueId ?? _recordTypePersonId;
            person.RecordStatusValueId = personImport.RecordStatusValueId;
            person.RecordStatusLastModifiedDateTime = personImport.RecordStatusLastModifiedDateTime;
            person.RecordStatusReasonValueId = personImport.RecordStatusReasonValueId;
            person.ConnectionStatusValueId = personImport.ConnectionStatusValueId;
            person.ReviewReasonValueId = personImport.ReviewReasonValueId;
            person.IsDeceased = personImport.IsDeceased;
            person.TitleValueId = personImport.TitleValueId;
            person.FirstName = personImport.FirstName.FixCase();
            person.NickName = personImport.NickName.FixCase();

            if ( string.IsNullOrWhiteSpace( person.NickName ) )
            {
                person.NickName = person.FirstName;
            }

            if ( string.IsNullOrWhiteSpace( person.FirstName ) )
            {
                person.FirstName = person.NickName;
            }

            person.MiddleName = personImport.MiddleName.FixCase();
            person.LastName = personImport.LastName.FixCase();
            person.SuffixValueId = personImport.SuffixValueId;
            person.BirthDay = personImport.BirthDay;
            person.BirthMonth = personImport.BirthMonth;
            person.BirthYear = personImport.BirthYear;
            person.Gender = (Gender)personImport.Gender;
            person.MaritalStatusValueId = personImport.MaritalStatusValueId;
            person.AnniversaryDate = personImport.AnniversaryDate;
            person.GraduationYear = personImport.GraduationYear;
            person.Email = personImport.Email;

            if ( !person.Email.IsValidEmail() )
            {
                person.Email = null;
            }

            person.IsEmailActive = personImport.IsEmailActive;
            person.EmailNote = personImport.EmailNote;
            person.EmailPreference = (EmailPreference)personImport.EmailPreference;
            person.InactiveReasonNote = personImport.InactiveReasonNote;
            person.CreatedDateTime = personImport.CreatedDateTime;
            person.ModifiedDateTime = personImport.ModifiedDateTime;
            person.ForeignId = personImport.PersonForeignId;
            person.ForeignKey = foreignSystemKey;
        }

        /// <summary>
        /// Updates the phone number from phone number import.
        /// </summary>
        /// <param name="phoneNumberImport">The phone number import.</param>
        /// <param name="phoneNumberToInsert">The phone number to insert.</param>
        /// <param name="importDateTime">The import date time.</param>
        private void UpdatePhoneNumberFromPhoneNumberImport( PhoneNumberImport phoneNumberImport, PhoneNumber phoneNumberToInsert, DateTime importDateTime )
        {
            phoneNumberToInsert.NumberTypeValueId = phoneNumberImport.NumberTypeValueId;
            phoneNumberToInsert.CountryCode = _defaultPhoneCountryCode;
            phoneNumberToInsert.Number = PhoneNumber.CleanNumber( phoneNumberImport.Number );
            phoneNumberToInsert.NumberFormatted = PhoneNumber.FormattedNumber( phoneNumberToInsert.CountryCode, phoneNumberToInsert.Number );
            phoneNumberToInsert.Extension = phoneNumberImport.Extension;
            phoneNumberToInsert.IsMessagingEnabled = phoneNumberImport.IsMessagingEnabled;
            phoneNumberToInsert.IsUnlisted = phoneNumberImport.IsUnlisted;
            phoneNumberToInsert.CreatedDateTime = importDateTime;
            phoneNumberToInsert.ModifiedDateTime = importDateTime;
        }

        /// <summary>
        /// Updates the person from person import and returns whether there were any changes to the person record
        /// </summary>
        /// <param name="lookupPerson">The lookup person.</param>
        /// <param name="personImport">The person import.</param>
        /// <param name="attributeValuesLookup">The attribute values lookup.</param>
        /// <param name="familiesLookup">The families lookup.</param>
        /// <param name="foreignSystemKey">The foreign system key.</param>
        /// <param name="importDateTime">The import date time.</param>
        /// <returns></returns>
        private bool UpdatePersonFromPersonImport( Person lookupPerson, PersonImport personImport, Dictionary<int, List<AttributeValueCache>> attributeValuesLookup, Dictionary<int, Group> familiesLookup, string foreignSystemKey, DateTime importDateTime )
        {
            using ( var rockContextForPersonUpdate = new RockContext() )
            {
                rockContextForPersonUpdate.People.Attach( lookupPerson );
                var person = lookupPerson;

                // Add/Update PhoneNumbers
                UpdatePersonPropertiesFromPersonImport( personImport, person, foreignSystemKey );
                var phoneNumberService = new PhoneNumberService( rockContextForPersonUpdate );
                var personPhoneNumberList = person.PhoneNumbers.Select( a => new
                {
                    a.Id,
                    a.Number
                } ).ToList();

                foreach ( var phoneNumberImport in personImport.PhoneNumbers )
                {
                    var hasPhoneNumber = personPhoneNumberList.Any( a => a.Number == PhoneNumber.CleanNumber( phoneNumberImport.Number ) );
                    if ( !hasPhoneNumber )
                    {
                        var personPhoneNumber = new PhoneNumber();
                        personPhoneNumber.PersonId = person.Id;
                        UpdatePhoneNumberFromPhoneNumberImport( phoneNumberImport, personPhoneNumber, importDateTime );
                        phoneNumberService.Add( personPhoneNumber );
                    }
                }

                // Remove any phonenumbers that are no longer in the PersonImport.PhoneNumbers list
                foreach ( var phone in personPhoneNumberList.Where( a => !personImport.PhoneNumbers.Any( x => PhoneNumber.CleanNumber( x.Number ) == a.Number ) ) )
                {
                    var personPhoneNumber = phoneNumberService.Get( phone.Id );
                    if ( personPhoneNumber != null )
                    {
                        phoneNumberService.Delete( personPhoneNumber );
                    }
                }

                var personAttributesUpdated = false;
                if ( personImport.AttributeValues.Any() )
                {
                    var attributeValues = attributeValuesLookup.GetValueOrNull( person.Id );

                    foreach ( AttributeValueImport attributeValueImport in personImport.AttributeValues )
                    {
                        var currentValue = attributeValues?.FirstOrDefault( a => a.AttributeId == attributeValueImport.AttributeId );

                        if ( ( currentValue == null ) || ( currentValue.Value != attributeValueImport.Value ) )
                        {
                            if ( person.Attributes == null )
                            {
                                person.LoadAttributes( rockContextForPersonUpdate );
                            }

                            var attributeCache = AttributeCache.Get( attributeValueImport.AttributeId );
                            if ( person.AttributeValues[attributeCache.Key].Value != attributeValueImport.Value )
                            {
                                person.SetAttributeValue( attributeCache.Key, attributeValueImport.Value );
                                personAttributesUpdated = true;
                            }
                        }
                    }
                }

                // update Addresses
                var addressesUpdated = false;
                if ( personImport.Addresses.Any() )
                {
                    var primaryFamily = familiesLookup.GetValueOrNull( personImport.FamilyForeignId ?? 0 );

                    if ( primaryFamily != null )
                    {
                        var groupLocationService = new GroupLocationService( rockContextForPersonUpdate );
                        var primaryFamilyGroupLocations = groupLocationService.Queryable().Where( a => a.GroupId == primaryFamily.Id ).Include( a => a.Location ).AsNoTracking().ToList();
                        foreach ( var personAddressImport in personImport.Addresses )
                        {
                            bool addressAlreadyExistsExactMatch = primaryFamilyGroupLocations.Where( a =>
                                 a.GroupLocationTypeValueId == personAddressImport.GroupLocationTypeValueId
                                 && (
                                    a.Location.Street1 == personAddressImport.Street1
                                    && a.Location.Street2 == personAddressImport.Street2
                                    && a.Location.City == personAddressImport.City
                                    && a.Location.County == personAddressImport.County
                                    && a.Location.State == personAddressImport.State
                                    && a.Location.Country == personAddressImport.Country
                                    && a.Location.PostalCode == personAddressImport.PostalCode
                                 ) ).Any();

                            if ( !addressAlreadyExistsExactMatch )
                            {
                                var locationService = new LocationService( rockContextForPersonUpdate );

                                Location location = locationService.Get( personAddressImport.Street1, personAddressImport.Street2, personAddressImport.City, personAddressImport.State, personAddressImport.PostalCode, personAddressImport.Country, false );

                                if ( !primaryFamilyGroupLocations.Where( a => a.GroupLocationTypeValueId == personAddressImport.GroupLocationTypeValueId && a.LocationId == location.Id ).Any() )
                                {
                                    var groupLocation = new GroupLocation();
                                    groupLocation.GroupId = primaryFamily.Id;
                                    groupLocation.GroupLocationTypeValueId = personAddressImport.GroupLocationTypeValueId;
                                    groupLocation.IsMailingLocation = personAddressImport.IsMailingLocation;
                                    groupLocation.IsMappedLocation = personAddressImport.IsMappedLocation;

                                    if ( location.GeoPoint == null && personAddressImport.Latitude.HasValue && personAddressImport.Longitude.HasValue )
                                    {
                                        location.SetLocationPointFromLatLong( personAddressImport.Latitude.Value, personAddressImport.Longitude.Value );
                                    }

                                    groupLocation.LocationId = location.Id;
                                    groupLocationService.Add( groupLocation );

                                    addressesUpdated = true;
                                }
                            }
                        }

                        // NOTE: Don't remove addresses that are part of family, but not included in the personImport.  It might be from another Person that is the same family which hasn't been included
                    }
                }

                if ( personAttributesUpdated )
                {
                    person.SaveAttributeValues();
                }

                var updatedRecords = rockContextForPersonUpdate.SaveChanges( true );

                return addressesUpdated || personAttributesUpdated || updatedRecords > 0;
            }
        }

        #endregion PersonImport

        #region PhotoImport

        /// <summary>
        /// Bulks the photo import.
        /// </summary>
        /// <param name="photoImports">The photo imports.</param>
        /// <param name="foreignSystemKey">The foreign system key.</param>
        /// <returns></returns>
        public string BulkPhotoImport( List<PhotoImport> photoImports, string foreignSystemKey )
        {
            Stopwatch stopwatchTotal = Stopwatch.StartNew();

            var rockContext = new RockContext();

            List<BinaryFile> binaryFilesToInsert = new List<BinaryFile>();
            Dictionary<PhotoImport.PhotoImportType, Dictionary<int, Guid>> photoTypeForeignIdBinaryFileGuidDictionary = new Dictionary<PhotoImport.PhotoImportType, Dictionary<int, Guid>>();
            foreach ( var photoImportType in Enum.GetValues( typeof( PhotoImport.PhotoImportType ) ).OfType<PhotoImport.PhotoImportType>() )
            {
                photoTypeForeignIdBinaryFileGuidDictionary.Add( photoImportType, new Dictionary<int, Guid>() );
            }

            var binaryFileService = new BinaryFileService( rockContext );

            HashSet<string> alreadyExists = new HashSet<string>( binaryFileService.Queryable().Where( a => a.ForeignKey != null && a.ForeignKey != "" ).Select( a => a.ForeignKey ).Distinct().ToList() );

            List<BinaryFileData> binaryFileDatasToInsert = new List<BinaryFileData>();

            var personFamilyBinaryFileType = new BinaryFileTypeService( rockContext ).Get( Rock.SystemGuid.BinaryFiletype.PERSON_IMAGE.AsGuid() );
            var financialTransactionBinaryFileType = new BinaryFileTypeService( rockContext ).Get( Rock.SystemGuid.BinaryFiletype.CONTRIBUTION_IMAGE.AsGuid() );

            bool useBulkInsertForPhotos = false;

            var importDateTime = RockDateTime.Now;

            foreach ( var photoImport in photoImports )
            {
                BinaryFileType binaryFileType;
                if ( photoImport.PhotoType == PhotoImport.PhotoImportType.FinancialTransaction )
                {
                    binaryFileType = financialTransactionBinaryFileType;
                }
                else
                {
                    binaryFileType = personFamilyBinaryFileType;
                }

                var binaryFileToInsert = new BinaryFile()
                {
                    FileName = photoImport.FileName,
                    MimeType = photoImport.MimeType,
                    BinaryFileTypeId = binaryFileType.Id,
                    CreatedDateTime = importDateTime,
                    ModifiedDateTime = importDateTime,
                    Guid = Guid.NewGuid()
                };

                if ( !useBulkInsertForPhotos )
                {
                    byte[] photoData = Convert.FromBase64String( photoImport.PhotoData );
                    binaryFileToInsert.FileSize = photoData.Length;
                    binaryFileToInsert.ContentStream = new MemoryStream( photoData );
                }

                binaryFileToInsert.SetStorageEntityTypeId( binaryFileType.StorageEntityTypeId );

                if ( photoImport.PhotoType == PhotoImport.PhotoImportType.Person )
                {
                    binaryFileToInsert.ForeignKey = $"PersonForeignId_{foreignSystemKey}_{photoImport.ForeignId}";
                }
                else if ( photoImport.PhotoType == PhotoImport.PhotoImportType.Family )
                {
                    binaryFileToInsert.ForeignKey = $"FamilyForeignId_{foreignSystemKey}_{photoImport.ForeignId}";
                }
                else if ( photoImport.PhotoType == PhotoImport.PhotoImportType.FinancialTransaction )
                {
                    binaryFileToInsert.ForeignKey = $"FinancialTransactionForeignId_{foreignSystemKey}_{photoImport.ForeignId}";
                }

                if ( !alreadyExists.Contains( binaryFileToInsert.ForeignKey ) )
                {
                    binaryFilesToInsert.Add( binaryFileToInsert );
                    photoTypeForeignIdBinaryFileGuidDictionary[photoImport.PhotoType].Add( photoImport.ForeignId, binaryFileToInsert.Guid );
                }
            }

            if ( !useBulkInsertForPhotos )
            {
                binaryFileService.AddRange( binaryFilesToInsert );
                rockContext.SaveChanges();
                foreach ( var binaryFile in binaryFilesToInsert )
                {
                    if ( binaryFile.ContentStream != null )
                    {
                        binaryFile.ContentStream.Dispose();
                    }
                }
            }
            else
            {
                rockContext.BulkInsert( binaryFilesToInsert );

                var binaryFileIdLookup = new BinaryFileService( rockContext ).Queryable().Select( a => new { a.Guid, a.Id } ).ToDictionary( k => k.Guid, v => v.Id );
                foreach ( var photoImport in photoImports )
                {
                    if ( photoTypeForeignIdBinaryFileGuidDictionary[photoImport.PhotoType].ContainsKey( photoImport.ForeignId ) )
                    {
                        Guid binaryFileGuid = photoTypeForeignIdBinaryFileGuidDictionary[photoImport.PhotoType][photoImport.ForeignId];
                        int binaryFileId = binaryFileIdLookup[binaryFileGuid];
                        var binaryFileDataToInsert = new BinaryFileData()
                        {
                            Id = binaryFileId,
                            Content = Convert.FromBase64String( photoImport.PhotoData ),
                            CreatedDateTime = importDateTime,
                            ModifiedDateTime = importDateTime
                        };

                        binaryFileDatasToInsert.Add( binaryFileDataToInsert );
                    }
                }

                rockContext.BulkInsert( binaryFileDatasToInsert );
            }

            // Update Person PhotoIds to the photos that were just Imported
            rockContext.Database.ExecuteSqlCommand( $@"UPDATE p
SET p.PhotoId = b.Id
FROM Person p
INNER JOIN BinaryFile b ON p.ForeignId = Replace(b.ForeignKey, 'PersonForeignId_{foreignSystemKey}_', '')
WHERE b.ForeignKey LIKE 'PersonForeignId_{foreignSystemKey}_%'
	AND p.PhotoId IS NULL" );

            // Update FamilyPhoto attribute for photos that were imported
<<<<<<< HEAD
            int? familyPhotoAttributeId = null;
            var groupEntityTypeId = CacheEntityType.Get( SystemGuid.EntityType.GROUP.AsGuid() )?.Id;
            var familyGroupTypeId = CacheGroupType.GetFamilyGroupType()?.Id;
            if ( groupEntityTypeId.HasValue && familyGroupTypeId.HasValue )
            {
                familyPhotoAttributeId = new AttributeService( rockContext )
                    .Get( groupEntityTypeId.Value, "GroupTypeId", familyGroupTypeId.Value.ToString(), "FamilyPhoto" )?.Id;
            }

            if ( familyPhotoAttributeId.HasValue )
=======
            var familyGroupType = GroupTypeCache.GetFamilyGroupType();
            var familyPhotoAttribute = familyGroupType.Attributes.GetValueOrNull( "FamilyPhoto" );
            if ( familyPhotoAttribute != null )
>>>>>>> d0070285
            {
                rockContext.Database.ExecuteSqlCommand( $@"
DECLARE @AttributeId INT = {familyPhotoAttributeId.Value}

-- just in case the family photo was already saved but with No Photo
DELETE
FROM AttributeValue
WHERE (
		[Value] IS NULL
		OR [Value] = ''
		)
	AND AttributeId = @AttributeId

-- set the Photo for the Families
INSERT INTO AttributeValue (
	IsSystem
	,AttributeId
	,EntityId
	,[Value]
	,[Guid]
	)
SELECT 0
	,@AttributeId
	,g.Id
	,b.[Guid]
	,newid()
FROM [Group] g
INNER JOIN BinaryFile b ON g.ForeignId = Replace(b.ForeignKey, 'FamilyForeignId_{foreignSystemKey}_', '')
WHERE g.GroupTypeId = {familyGroupTypeId.Value}
	AND b.ForeignKey LIKE 'FamilyForeignId_{foreignSystemKey}_%'
	AND g.Id NOT IN (
		SELECT EntityId
		FROM AttributeValue
		WHERE AttributeId = @AttributeId
		)
" );
            }

            // Insert Financial Transaction Images (note: some transactions might have multiple images)
            rockContext.Database.ExecuteSqlCommand(
            $@"
INSERT INTO [FinancialTransactionImage]
    ([TransactionId]
    ,[BinaryFileId]
    ,[Guid]
    ,[Order]
)
select
    ft.Id [TransactionId],
    bf.Id[BinaryFileId],
    NEWID()[Guid],
    ROW_NUMBER() OVER (partition by bf.ForeignKey order by bf.[FileName] ) - 1 as [Order]
        FROM FinancialTransaction ft
        INNER JOIN BinaryFile bf ON ft.ForeignId = Replace( bf.ForeignKey, 'FinancialTransactionForeignId_{foreignSystemKey}_', '')
WHERE bf.ForeignKey LIKE 'FinancialTransactionForeignId_{foreignSystemKey}_%'
and ft.Id not in (select TransactionId from FinancialTransactionImage)" );

            stopwatchTotal.Stop();

            return GetResponseMessage( binaryFilesToInsert.Count, "Photo", stopwatchTotal.ElapsedMilliseconds );
        }

        #endregion PhotoImport

        #region ScheduleImport

        /// <summary>
        /// Bulks the schedule import.
        /// </summary>
        /// <param name="scheduleImports">The schedule imports.</param>
        /// <returns></returns>
        public string BulkScheduleImport( List<ScheduleImport> scheduleImports, string foreignSystemKey )
        {
            Stopwatch stopwatchTotal = Stopwatch.StartNew();

            RockContext rockContext = new RockContext();

            var qrySchedulesWithForeignIds = new ScheduleService( rockContext ).Queryable().Where( a => a.ForeignId.HasValue && a.ForeignKey == foreignSystemKey );

            var scheduleAlreadyExistForeignIdHash = new HashSet<int>( qrySchedulesWithForeignIds.Select( a => a.ForeignId.Value ).ToList() );

            List<Schedule> schedulesToInsert = new List<Schedule>();
            var newScheduleImports = scheduleImports.Where( a => !scheduleAlreadyExistForeignIdHash.Contains( a.ScheduleForeignId ) ).ToList();

            int entityTypeIdSchedule = EntityTypeCache.GetId<Schedule>() ?? 0;
            var categoryService = new CategoryService( rockContext );
            string categoryName = "Imported Schedules";
            var scheduleCategory = categoryService.Queryable().Where( a => a.EntityTypeId == entityTypeIdSchedule && a.Name == categoryName ).FirstOrDefault();
            if ( scheduleCategory == null )
            {
                scheduleCategory = new Category
                {
                    EntityTypeId = entityTypeIdSchedule,
                    Name = categoryName
                };

                categoryService.Add( scheduleCategory );
                rockContext.SaveChanges();
            }

            var importDateTime = RockDateTime.Now;

            foreach ( var scheduleImport in newScheduleImports )
            {
                var schedule = new Schedule();
                schedule.ForeignId = scheduleImport.ScheduleForeignId;
                schedule.ForeignKey = foreignSystemKey;
                schedule.CategoryId = scheduleCategory.Id;
                if ( scheduleImport.Name.Length > 50 )
                {
                    schedule.Name = scheduleImport.Name.Truncate( 50 );
                    schedule.Description = scheduleImport.Name;
                }
                else
                {
                    schedule.Name = scheduleImport.Name;
                }

                schedule.CreatedDateTime = importDateTime;
                schedule.ModifiedDateTime = importDateTime;

                schedulesToInsert.Add( schedule );
            }

            rockContext.BulkInsert( schedulesToInsert );

            stopwatchTotal.Stop();
            return GetResponseMessage( schedulesToInsert.Count, "Schedules", stopwatchTotal.ElapsedMilliseconds );
        }

        #endregion ScheduleImport

        #region FinancialPledgeImport

        /// <summary>
        /// Bulks the financial pledge import.
        /// </summary>
        /// <param name="financialPledgeImports">The financial pledge imports.</param>
        /// <returns></returns>
        public string BulkFinancialPledgeImport( List<FinancialPledgeImport> financialPledgeImports, string foreignSystemKey )
        {
            Stopwatch stopwatchTotal = Stopwatch.StartNew();

            RockContext rockContext = new RockContext();

            var qryFinancialPledgesWithForeignIds = new FinancialPledgeService( rockContext ).Queryable().Where( a => a.ForeignId.HasValue && a.ForeignKey == foreignSystemKey );

            var financialPledgeAlreadyExistForeignIdHash = new HashSet<int>( qryFinancialPledgesWithForeignIds.Select( a => a.ForeignId.Value ).ToList() );

            var personAliasIdLookup = new PersonAliasService( rockContext ).Queryable().Where( a => a.Person.ForeignId.HasValue && a.Person.ForeignKey == foreignSystemKey && a.PersonId == a.AliasPersonId )
                .Select( a => new { PersonAliasId = a.Id, PersonForeignId = a.Person.ForeignId } ).ToDictionary( k => k.PersonForeignId.Value, v => v.PersonAliasId );

            var financialAccountIdLookup = new FinancialAccountService( rockContext ).Queryable().Where( a => a.ForeignId.HasValue && a.ForeignKey == foreignSystemKey )
                .Select( a => new { a.Id, a.ForeignId } )
                .ToList().ToDictionary( k => k.ForeignId.Value, v => v.Id );

            int groupTypeIdFamily = GroupTypeCache.GetFamilyGroupType().Id;
            var familyGroupIdLookup = new GroupService( rockContext ).Queryable().Where( a => a.GroupTypeId == groupTypeIdFamily && a.ForeignId.HasValue && a.ForeignKey == foreignSystemKey )
                .Select( a => new { a.Id, a.ForeignId } )
                .ToList().ToDictionary( k => k.ForeignId.Value, v => v.Id );

            List<FinancialPledge> financialPledgesToInsert = new List<FinancialPledge>();
            var newFinancialPledgeImports = financialPledgeImports.Where( a => !financialPledgeAlreadyExistForeignIdHash.Contains( a.FinancialPledgeForeignId ) ).ToList();

            var importDateTime = RockDateTime.Now;

            foreach ( var financialPledgeImport in newFinancialPledgeImports )
            {
                var financialPledge = new FinancialPledge();
                financialPledge.ForeignId = financialPledgeImport.FinancialPledgeForeignId;
                financialPledge.ForeignKey = foreignSystemKey;
                financialPledge.PersonAliasId = personAliasIdLookup.GetValueOrNull( financialPledgeImport.PersonForeignId );

                if ( financialPledgeImport.FinancialAccountForeignId.HasValue )
                {
                    financialPledge.AccountId = financialAccountIdLookup.GetValueOrNull( financialPledgeImport.FinancialAccountForeignId.Value );
                }

                if ( financialPledgeImport.GroupForeignId.HasValue )
                {
                    financialPledge.GroupId = familyGroupIdLookup.GetValueOrNull( financialPledgeImport.GroupForeignId.Value );
                }

                financialPledge.TotalAmount = financialPledgeImport.TotalAmount;

                financialPledge.PledgeFrequencyValueId = financialPledgeImport.PledgeFrequencyValueId;
                financialPledge.StartDate = financialPledgeImport.StartDate;
                financialPledge.EndDate = financialPledgeImport.EndDate;

                financialPledge.CreatedDateTime = financialPledgeImport.CreatedDateTime ?? importDateTime;
                financialPledge.ModifiedDateTime = financialPledgeImport.ModifiedDateTime ?? importDateTime;

                financialPledgesToInsert.Add( financialPledge );
            }

            rockContext.BulkInsert( financialPledgesToInsert );

            stopwatchTotal.Stop();

            return GetResponseMessage( financialPledgesToInsert.Count, "Financial Pledges", stopwatchTotal.ElapsedMilliseconds );
        }

        #endregion FinancialPledgeImport

        #region NoteImport

        /// <summary>
        /// Bulks the note import.
        /// </summary>
        /// <param name="noteImports">The note imports.</param>
        /// <param name="entityTypeId">The entity type identifier.</param>
        /// <param name="foreignSystemKey">The foreign system key.</param>
        /// <param name="groupEntityIsFamily">If this is a GroupEntity, is it a Family GroupType?</param>
        /// <returns></returns>
        public string BulkNoteImport( List<NoteImport> noteImports, int entityTypeId, string foreignSystemKey, bool? groupEntityIsFamily )
        {
            Stopwatch stopwatchTotal = Stopwatch.StartNew();

            var entityTypeCache = EntityTypeCache.Get( entityTypeId );
            var entityFriendlyName = entityTypeCache.FriendlyName;
            if ( entityTypeId == EntityTypeCache.GetId<Rock.Model.Group>().Value )
            {
                if ( groupEntityIsFamily.Value )
                {
                    entityFriendlyName = "Family";
                }
            }

            // first check for invalid NoteType or NoteType.EntityType
            var noteTypeList = noteImports.Select( a => a.NoteTypeId ).Distinct().ToList().Select( a => NoteTypeCache.Get( a ) ).ToList();
            if ( noteTypeList.Any( a => a == null ) )
            {
                return "WARNING: Unable to determine NoteType for one or more notes. No Notes imported.";
            }
            else if ( noteTypeList.Where( a => a != null ).Any( a => a.EntityTypeId != entityTypeId ) )
            {
                return "WARNING: NoteType for one or more notes is not for the specified entityTypeId. No Notes imported.";
            }

            RockContext rockContext = new RockContext();

            var qryNotesWithForeignIds = new NoteService( rockContext ).Queryable().Where( a => a.ForeignId.HasValue && a.ForeignKey == foreignSystemKey && a.NoteType.EntityTypeId == entityTypeId );

            var noteAlreadyExistForeignIdHash = new HashSet<int>( qryNotesWithForeignIds.Select( a => a.ForeignId.Value ).ToList() );

            Dictionary<int, int> entityIdLookup;
            if ( entityTypeId == EntityTypeCache.GetId<Rock.Model.Group>().Value )
            {
                int groupTypeIdFamily = GroupTypeCache.GetFamilyGroupType().Id;
                if ( groupEntityIsFamily.Value == true )
                {
                    entityIdLookup = new GroupService( rockContext ).Queryable().Where( a => a.ForeignId.HasValue && a.ForeignKey == foreignSystemKey && a.GroupTypeId == groupTypeIdFamily )
                        .Select( a => new { a.Id, a.ForeignId } )
                        .ToList().ToDictionary( k => k.ForeignId.Value, v => v.Id );
                }
                else
                {
                    entityIdLookup = new GroupService( rockContext ).Queryable().Where( a => a.ForeignId.HasValue && a.ForeignKey == foreignSystemKey && a.GroupTypeId != groupTypeIdFamily )
                        .Select( a => new { a.Id, a.ForeignId } )
                        .ToList().ToDictionary( k => k.ForeignId.Value, v => v.Id );
                }
            }
            else
            {
                Type entityType = entityTypeCache.GetEntityType();
                var entityService = Reflection.GetServiceForEntityType( entityType, rockContext );
                MethodInfo queryableMethodInfo = entityService.GetType().GetMethod( "Queryable", new Type[] { } );
                IQueryable<IEntity> entityQuery = queryableMethodInfo.Invoke( entityService, null ) as IQueryable<IEntity>;

                entityIdLookup = entityQuery.Where( a => a.ForeignId.HasValue && a.ForeignKey == foreignSystemKey )
                    .Select( a => new { a.Id, a.ForeignId } )
                    .ToList().ToDictionary( k => k.ForeignId.Value, v => v.Id );
            }

            var personAliasIdLookup = new PersonAliasService( rockContext ).Queryable().Where( a => a.Person.ForeignId.HasValue && a.Person.ForeignKey == foreignSystemKey && a.PersonId == a.AliasPersonId )
                .Select( a => new { PersonAliasId = a.Id, PersonForeignId = a.Person.ForeignId } ).ToDictionary( k => k.PersonForeignId.Value, v => v.PersonAliasId );

            List<Note> notesToInsert = new List<Note>();
            var newNoteImports = noteImports.Where( a => !noteAlreadyExistForeignIdHash.Contains( a.NoteForeignId ) ).ToList();

            int noteImportErrors = 0;

            var importDateTime = RockDateTime.Now;

            foreach ( var noteImport in newNoteImports )
            {
                var note = new Note();
                note.ForeignId = noteImport.NoteForeignId;
                note.ForeignKey = foreignSystemKey;
                note.EntityId = entityIdLookup.GetValueOrNull( noteImport.EntityForeignId );
                note.NoteTypeId = noteImport.NoteTypeId;
                note.Caption = noteImport.Caption ?? string.Empty;
                if ( note.Caption.Length > 200 )
                {
                    note.Caption = note.Caption.Truncate( 200 );
                }

                note.IsAlert = noteImport.IsAlert;
                note.IsPrivateNote = noteImport.IsPrivateNote;
                note.Text = noteImport.Text;
                note.CreatedDateTime = noteImport.DateTime ?? importDateTime;
                note.ModifiedDateTime = noteImport.DateTime ?? importDateTime;
                if ( noteImport.CreatedByPersonForeignId.HasValue )
                {
                    note.CreatedByPersonAliasId = personAliasIdLookup.GetValueOrNull( noteImport.CreatedByPersonForeignId.Value );
                }

                notesToInsert.Add( note );
            }

            rockContext.BulkInsert( notesToInsert );

            stopwatchTotal.Stop();
            string responseText = string.Empty;
            if ( noteImportErrors > 0 )
            {
                responseText += $"WARNING: Unable to import {noteImportErrors} notes due to invalid NoteType or NoteType EntityType mismatch.\n";
            }

            responseText += GetResponseMessage( notesToInsert.Count, $"{entityFriendlyName} Notes", stopwatchTotal.ElapsedMilliseconds );

            return responseText;
        }

        #endregion NoteImport
    }

    public class ImportOccurrence
    {
        public int Id { get; set; }
        public int? GroupId { get; set; }
        public int? LocationId { get; set; }
        public int? ScheduleId { get; set; }
        public DateTime OccurrenceDate { get; set; }
    }
}<|MERGE_RESOLUTION|>--- conflicted
+++ resolved
@@ -1738,10 +1738,9 @@
 	AND p.PhotoId IS NULL" );
 
             // Update FamilyPhoto attribute for photos that were imported
-<<<<<<< HEAD
             int? familyPhotoAttributeId = null;
-            var groupEntityTypeId = CacheEntityType.Get( SystemGuid.EntityType.GROUP.AsGuid() )?.Id;
-            var familyGroupTypeId = CacheGroupType.GetFamilyGroupType()?.Id;
+            var groupEntityTypeId = EntityTypeCache.Get( SystemGuid.EntityType.GROUP.AsGuid() )?.Id;
+            var familyGroupTypeId = GroupTypeCache.GetFamilyGroupType()?.Id;
             if ( groupEntityTypeId.HasValue && familyGroupTypeId.HasValue )
             {
                 familyPhotoAttributeId = new AttributeService( rockContext )
@@ -1749,11 +1748,6 @@
             }
 
             if ( familyPhotoAttributeId.HasValue )
-=======
-            var familyGroupType = GroupTypeCache.GetFamilyGroupType();
-            var familyPhotoAttribute = familyGroupType.Attributes.GetValueOrNull( "FamilyPhoto" );
-            if ( familyPhotoAttribute != null )
->>>>>>> d0070285
             {
                 rockContext.Database.ExecuteSqlCommand( $@"
 DECLARE @AttributeId INT = {familyPhotoAttributeId.Value}
