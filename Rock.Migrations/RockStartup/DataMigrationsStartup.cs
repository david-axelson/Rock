﻿// <copyright>
// Copyright by the Spark Development Network
//
// Licensed under the Rock Community License (the "License");
// you may not use this file except in compliance with the License.
// You may obtain a copy of the License at
//
// http://www.rockrms.com/license
//
// Unless required by applicable law or agreed to in writing, software
// distributed under the License is distributed on an "AS IS" BASIS,
// WITHOUT WARRANTIES OR CONDITIONS OF ANY KIND, either express or implied.
// See the License for the specific language governing permissions and
// limitations under the License.
// </copyright>
//
using System;
using System.Collections.Generic;
using System.Configuration;
using System.Linq;
using System.Threading.Tasks;

using Rock.Model;
using Rock.Utility;

namespace Rock.Migrations.RockStartup
{
    /// <summary>
    /// Starts any 'Run-Once' migration jobs that haven't been run yet
    /// </summary>
    /// <seealso cref="Rock.Utility.IRockStartup" />
    public class DataMigrationsStartup : IRockStartup
    {
        public int StartupOrder => 0;


        /// <summary>
        /// A GUID list of data migration jobs that run automatically run once after an update and then delete themselves from the ServiceJob table.
        /// </summary>
        public static List<Guid> startupRunOnceJobGuids = new List<Guid>
        {
            SystemGuid.ServiceJob.DATA_MIGRATIONS_120_UPDATE_INTERACTION_INDEXES.AsGuid(),
            SystemGuid.ServiceJob.DATA_MIGRATIONS_120_ADD_COMMUNICATIONRECIPIENT_INDEX.AsGuid(),
            SystemGuid.ServiceJob.DATA_MIGRATIONS_120_ADD_COMMUNICATION_GET_QUEUED_INDEX.AsGuid(),
            SystemGuid.ServiceJob.DATA_MIGRATIONS_124_UPDATE_GROUP_SALUTATIONS.AsGuid(),
            SystemGuid.ServiceJob.POST_INSTALL_DATA_MIGRATIONS.AsGuid(),
            SystemGuid.ServiceJob.DATA_MIGRATIONS_124_DECRYPT_FINANCIAL_PAYMENT_DETAILS.AsGuid(),
            SystemGuid.ServiceJob.DATA_MIGRATIONS_125_UPDATE_STEP_PROGRAM_COMPLETION.AsGuid(),
            SystemGuid.ServiceJob.DATA_MIGRATIONS_125_ADD_COMMUNICATION_SYSTEM_COMMUNICATION_ID_INDEX.AsGuid(),
            SystemGuid.ServiceJob.DATA_MIGRATIONS_127_REBUILD_GROUP_SALUTATIONS.AsGuid(),
            SystemGuid.ServiceJob.DATA_MIGRATIONS_130_ADD_INTERACTION_INTERACTION_COMPONENT_ID_INDEX.AsGuid(),
			SystemGuid.ServiceJob.DATA_MIGRATIONS_136_FIX_INCORRECT_ERA_START_DATE.AsGuid(),
            SystemGuid.ServiceJob.DATA_MIGRATIONS_140_ADD_MISSING_MEDIA_ELEMENT_INTERACTIONS.AsGuid(),
            SystemGuid.ServiceJob.DATA_MIGRATIONS_140_UPDATE_CURRENT_SESSIONS.AsGuid(),
            SystemGuid.ServiceJob.DATA_MIGRATIONS_140_CREATE_FK_INDEXES.AsGuid(),
            SystemGuid.ServiceJob.DATA_MIGRATIONS_141_UPDATE_CURRENT_SESSIONS_1900.AsGuid(),
            SystemGuid.ServiceJob.DATA_MIGRATIONS_141_ADD_MISSING_INDEXES.AsGuid(),
            SystemGuid.ServiceJob.DATA_MIGRATIONS_141_UPDATE_VALUEAS_ATTRIBUTE_VALUE_COLUMNS.AsGuid(),
            SystemGuid.ServiceJob.DATA_MIGRATIONS_141_UPDATE_SLIDING_DATE_RANGE_VALUE.AsGuid(),
            SystemGuid.ServiceJob.DATA_MIGRATIONS_141_RECREATE_METRIC_ANALYTICS_VIEWS.AsGuid(),
            SystemGuid.ServiceJob.DATA_MIGRATIONS_150_SYSTEM_PHONE_NUMBERS.AsGuid(),
            SystemGuid.ServiceJob.DATA_MIGRATIONS_150_REPLACE_TRANSACTION_ENTRY_BLOCKS_WITH_UTILITY_PAYMENT_ENTRY_BLOCK.AsGuid(),
            SystemGuid.ServiceJob.DATA_MIGRATIONS_150_MOBILE_APPLICATION_USERS_REST_GROUP.AsGuid(),
            SystemGuid.ServiceJob.DATA_MIGRATIONS_151_DUPLICATE_MOBILE_INTERACTIONS_CLEANUP.AsGuid(),
            SystemGuid.ServiceJob.DATA_MIGRATIONS_150_REPLACE_WEB_FORMS_BLOCKS_WITH_OBSIDIAN_BLOCKS.AsGuid(),
            SystemGuid.ServiceJob.DATA_MIGRATIONS_152_REPLACE_WEB_FORMS_BLOCKS_WITH_OBSIDIAN_BLOCKS.AsGuid(),
<<<<<<< HEAD
            SystemGuid.ServiceJob.DATA_MIGRATIONS_160_MOVE_PERSON_PREFERENCES.AsGuid(),
            SystemGuid.ServiceJob.DATA_MIGRATIONS_160_UPDATE_INTERACTION_SESSION_SESSION_START_DATE_KEY.AsGuid(),
            SystemGuid.ServiceJob.DATA_MIGRATIONS_160_UPDATE_INTERACTION_SESSION_INTERACTION_CHANNEL_ID.AsGuid(),
            SystemGuid.ServiceJob.DATA_MIGRATIONS_160_UPDATE_INTERACTION_SESSION_AND_INTERACTION_INDICES.AsGuid(),
            SystemGuid.ServiceJob.DATA_MIGRATIONS_160_POPULATE_INTERACTION_SESSION_DATA.AsGuid(),
            SystemGuid.ServiceJob.DATA_MIGRATIONS_160_UPDATE_PERSON_PRIMARY_PERSON_ALIAS_ID.AsGuid(),
            SystemGuid.ServiceJob.DATA_MIGRATIONS_160_UPDATE_WORKFLOWID_COLUMNS.AsGuid(),
            SystemGuid.ServiceJob.DATA_MIGRATIONS_160_UPDATE_NOTE_DATA.AsGuid(),
            SystemGuid.ServiceJob.DATA_MIGRATIONS_SWAP_NOTES_BLOCK.AsGuid(),
            SystemGuid.ServiceJob.DATA_MIGRATIONS_CHOP_BLOCKS_GROUP_1.AsGuid(),
            SystemGuid.ServiceJob.DATA_MIGRATIONS_160_CHOP_BLOCKS_GROUP_REGISTRATION.AsGuid(),
            SystemGuid.ServiceJob.DATA_MIGRATIONS_160_UPDATE_MEDIA_ELEMENT_DEFAULT_URLS.AsGuid(),
=======
            SystemGuid.ServiceJob.DATA_MIGRATIONS_152_IX_VALUE_AS_PERSON_ID.AsGuid()
>>>>>>> 2264f54d
        };


        /// <summary>
        /// A GUID list of data migration jobs that are scheduled to run at 2 AM when usage is low because they would affect performance
        /// </summary>
        public static List<Guid> scheduledRunOnceJobGuids = new List<Guid>
        {
            SystemGuid.ServiceJob.DATA_MIGRATIONS_122_INTERACTION_PERSONAL_DEVICE_ID.AsGuid(),
            SystemGuid.ServiceJob.DATA_MIGRATIONS_133_ADD_INTERACTION_SESSION_INTERACTION_SESSION_LOCATION_ID_INDEX.AsGuid()
        };

        /// <summary>
        /// Method that will be run at Rock startup to run post update service jobs.
        /// These jobs are run asynchronously so Post update jobs must not be order dependent
        /// and must be able to run at the same time as other jobs.
        /// </summary>
        public void OnStartup()
        {
            /* 10-01-2021 MDP
              
            In multi-server/cluster/web-farm Rock environments, only one of the servers should be running
            these DataMigrationsStartups. To make sure that multiple servers don't run these, we'll
            check if this is the server with RunJobsInIISContext enabled.

            If RunJobsInIISContext isn't enabled on this server, don't run these. However, if this 
            is a developer environment, we'll want to run these regardless of the RunJobsInIISContext setting.
            
            */

            bool runJobsInContext = Convert.ToBoolean( ConfigurationManager.AppSettings["RunJobsInIISContext"] );
            if ( !runJobsInContext )
            {
                // RunJobsInIISContext isn't enabled on this server, so don't run these DataMigrationsStartups unless this is a developer environment
                if ( !System.Web.Hosting.HostingEnvironment.IsDevelopmentEnvironment )
                {
                    // RunJobsInIISContext isn't enabled, and this isn't a developer environment so exit without running DataMigrationsStartups.
                    return;
                }
            }

            // run any of the above jobs if they still exist (they haven't run and deleted themselves)
            var runOnceJobIds = new Model.ServiceJobService( new Rock.Data.RockContext() ).Queryable()
                .Where( a => startupRunOnceJobGuids.Contains( a.Guid ) )
                .OrderBy( a => a.Id )
                .Select( a => a.Id )
                .ToList();

            // start a task that will run any incomplete RunOneJobs (one at a time)
            Task.Run( () =>
             {
                 var rockContext = new Rock.Data.RockContext();
                 var jobService = new Rock.Model.ServiceJobService( rockContext );
                 foreach ( var runOnceJobId in runOnceJobIds )
                 {
                     try
                     {
                         var job = jobService.Get( runOnceJobId );
                         jobService.RunNow( job );
                     }
                     catch ( Exception ex )
                     {
                         // this shouldn't happen since the jobService.RunNow catches and logs errors, but just in case
                         ExceptionLogService.LogException( ex );
                     }
                 }
             } );
        }
    }
}<|MERGE_RESOLUTION|>--- conflicted
+++ resolved
@@ -64,7 +64,7 @@
             SystemGuid.ServiceJob.DATA_MIGRATIONS_151_DUPLICATE_MOBILE_INTERACTIONS_CLEANUP.AsGuid(),
             SystemGuid.ServiceJob.DATA_MIGRATIONS_150_REPLACE_WEB_FORMS_BLOCKS_WITH_OBSIDIAN_BLOCKS.AsGuid(),
             SystemGuid.ServiceJob.DATA_MIGRATIONS_152_REPLACE_WEB_FORMS_BLOCKS_WITH_OBSIDIAN_BLOCKS.AsGuid(),
-<<<<<<< HEAD
+			SystemGuid.ServiceJob.DATA_MIGRATIONS_152_IX_VALUE_AS_PERSON_ID.AsGuid(),
             SystemGuid.ServiceJob.DATA_MIGRATIONS_160_MOVE_PERSON_PREFERENCES.AsGuid(),
             SystemGuid.ServiceJob.DATA_MIGRATIONS_160_UPDATE_INTERACTION_SESSION_SESSION_START_DATE_KEY.AsGuid(),
             SystemGuid.ServiceJob.DATA_MIGRATIONS_160_UPDATE_INTERACTION_SESSION_INTERACTION_CHANNEL_ID.AsGuid(),
@@ -77,9 +77,6 @@
             SystemGuid.ServiceJob.DATA_MIGRATIONS_CHOP_BLOCKS_GROUP_1.AsGuid(),
             SystemGuid.ServiceJob.DATA_MIGRATIONS_160_CHOP_BLOCKS_GROUP_REGISTRATION.AsGuid(),
             SystemGuid.ServiceJob.DATA_MIGRATIONS_160_UPDATE_MEDIA_ELEMENT_DEFAULT_URLS.AsGuid(),
-=======
-            SystemGuid.ServiceJob.DATA_MIGRATIONS_152_IX_VALUE_AS_PERSON_ID.AsGuid()
->>>>>>> 2264f54d
         };
 
 
