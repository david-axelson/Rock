﻿<#@ template debug="false" hostspecific="true" language="C#" #>
<#@ import namespace="System.IO" #>
<# // NOTE: if this generates file with a numeric suffix (AssemblySharedInfo1.cs) , see https://stackoverflow.com/a/1943084/1755417 #>
<#@ output extension=".cs" #>
<#
     int major = 1; 
     int minor = 13; 
<<<<<<< HEAD
     int build = 1; 
=======
     int build = 3; 
>>>>>>> 5577a2c0
     int revision = 0; 
  
     try
     {
         using(var f = File.OpenText(Host.ResolvePath("AssemblySharedInfo.cs")))
         {
             string r = f.ReadLine().Replace("//","");
             revision = int.Parse(r) + 1; 
         }
     }
     catch
     {
         revision = 0; 
     }
 #>
//<#= revision #>
// ^^^ This number above is the build number used by the T4 template responsible for generating this file. 
// Do Not Remove!
//
// <copyright>
// Copyright by the Spark Development Network
//
// Licensed under the Rock Community License (the "License");
// you may not use this file except in compliance with the License.
// You may obtain a copy of the License at
//
// http://www.rockrms.com/license
//
// Unless required by applicable law or agreed to in writing, software
// distributed under the License is distributed on an "AS IS" BASIS,
// WITHOUT WARRANTIES OR CONDITIONS OF ANY KIND, either express or implied.
// See the License for the specific language governing permissions and
// limitations under the License.
// 
// This code was generated by a tool. Any changes made manually will be lost
// the next time this code is regenerated.
// 
// </copyright>
//
using System.Reflection;

// General Information about an assembly is controlled through the following 
// set of attributes. Change these attribute values to modify the information
// associated with an assembly.
[assembly: AssemblyDescription( "Rock RMS Core Assembly. Rock RMS is a community supported open-source Church Management System that provides innovative features to churches of all sizes." )]
[assembly: AssemblyCompany( "Spark Development Network" )]
[assembly: AssemblyProduct( "Rock" )]
[assembly: AssemblyCopyright( "Copyright © Spark Development Network 2011-2021" )]
[assembly: AssemblyTrademark( "" )]
[assembly: AssemblyCulture( "" )]
[assembly: AssemblyConfiguration( "" )]

// WARNING: Before you monkey with any of these values
// make sure you read "The bottom line:" in this article: 
// http://stackoverflow.com/questions/64602/what-are-differences-between-assemblyversion-assemblyfileversion-and-assemblyin

// The AssemblyVersion number should change only when we are
// making a breaking change and need the runtime binding to fail if it does not
// match the correct version exactly.
[assembly: AssemblyVersion( "<#= major #>.<#= minor #>.<#= build #>.<#= revision #>" )]

[assembly: AssemblyFileVersion( "<#= major #>.<#= minor #>.<#= build #>.<#= revision #>" )]

// This is the "official" product name that will be shown to people. 
// It's shown in the SystemInfo details and perhaps the RockUpdate page.
[assembly: AssemblyInformationalVersion( "Rock McKinley <#= minor #>.<#= build #>" )]

  
<|MERGE_RESOLUTION|>--- conflicted
+++ resolved
@@ -5,11 +5,7 @@
 <#
      int major = 1; 
      int minor = 13; 
-<<<<<<< HEAD
-     int build = 1; 
-=======
      int build = 3; 
->>>>>>> 5577a2c0
      int revision = 0; 
   
      try
