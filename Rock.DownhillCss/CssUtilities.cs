﻿// <copyright>
// Copyright by the Spark Development Network
//
// Licensed under the Rock Community License (the "License");
// you may not use this file except in compliance with the License.
// You may obtain a copy of the License at
//
// http://www.rockrms.com/license
//
// Unless required by applicable law or agreed to in writing, software
// distributed under the License is distributed on an "AS IS" BASIS,
// WITHOUT WARRANTIES OR CONDITIONS OF ANY KIND, either express or implied.
// See the License for the specific language governing permissions and
// limitations under the License.
// </copyright>
//
using System;
using System.Collections.Generic;
using System.Reflection;
using System.Text;
using System.Text.RegularExpressions;
using Rock.DownhillCss.Utility;

namespace Rock.DownhillCss
{
    /*
     * FUTURE IDEAS
     * 1. Add settings the DownhillSettings to control whether to include pallete colors in:
     *    + Backgrounds
     *    + Borders
     *    + Tex
     *    + etc.
    */

    /// <summary>
    /// A set of utility methods for building and using Downhill
    /// </summary>
    public static class CssUtilities
    {
        /// <summary>
        /// Builds the base framework.
        /// </summary>
        /// <returns></returns>
        public static string BuildFramework( DownhillSettings settings )
        {
            // Get application color properties by reading the property names from the ApplicationColors class
            PropertyInfo[] applicationColorProperties = typeof( ApplicationColors ).GetProperties();

            StringBuilder frameworkCss = new StringBuilder();

            // Apply Reset & Base CSS First - It is import that this is first so that the utility classes outrank the base CSS
            if (settings.Platform == DownhillPlatform.Mobile)
            {
                frameworkCss.Append( baseStylesMobile );
            }
            else
            {
                frameworkCss.Append( baseStylesWeb );
            }

            // Alerts
            AlertStyles( frameworkCss, settings, applicationColorProperties ); /* somewhat mobile specific now */

            // Text sizes
            TextSizes( frameworkCss, settings, applicationColorProperties );

            // Text colors
            TextColors( frameworkCss, settings, applicationColorProperties );

            // Background colors
            BackgroundColors( frameworkCss, settings, applicationColorProperties );

            // Build border color utilities
            BorderColors( frameworkCss, settings, applicationColorProperties );

            // Build Margin Utilities
            Margins( frameworkCss, settings, applicationColorProperties );

            // Build Padding Utilities
            Paddings( frameworkCss, settings, applicationColorProperties );

            // Build Border Width Utilities
            BorderWidths( frameworkCss, settings, applicationColorProperties ); /* somewhat mobile specific now */

            

            return CssUtilities.ParseCss( frameworkCss.ToString(), settings );
        }

        /// <summary>
        /// Parses custom CSS to replace Downhill variables.
        /// </summary>
        /// <param name="baseStyles">The custom CSS.</param>
        /// <returns></returns>
        public static string ParseCss( string cssStyles, DownhillSettings settings )
        {
            // Variables are prefixed with ? (e.g. ?orange-100) to allow for using pre-processors such as Sass or Less

            // Replace application colors
            PropertyInfo[] applicationColorProperties = typeof( ApplicationColors ).GetProperties();
            foreach ( PropertyInfo colorProperty in applicationColorProperties )
            {
                var value = colorProperty.GetValue( settings.ApplicationColors ).ToString();

                // Replace application color deviations (backgrounds/borders/notification text colors)
                // These are based off of the bootstrap recipes

                // Background
                cssStyles = cssStyles.Replace( $"?color-{colorProperty.Name.ToLower()}-background", MixThemeColor( value, -10 ) );

                // Border
                cssStyles = cssStyles.Replace( $"?color-{colorProperty.Name.ToLower()}-border", MixThemeColor( value, -9 ) );

                // Text
                cssStyles = cssStyles.Replace( $"?color-{colorProperty.Name.ToLower()}-text", MixThemeColor( value, 6 ) );

                var selector = $"?color-{colorProperty.Name.ToLower()}";
                cssStyles = cssStyles.Replace( selector, value );

                // If warning then also make a set for validation
                if ( colorProperty.Name == "Warning" )
                {
                    // Background
                    cssStyles = cssStyles.Replace( $"?color-validation-background", MixThemeColor( value, -10 ) );

                    // Border
                    cssStyles = cssStyles.Replace( $"?color-validation-border", MixThemeColor( value, -9 ) );

                    // Text
                    cssStyles = cssStyles.Replace( $"?color-validation-text", MixThemeColor( value, 6 ) );
                }
            }

            // Replace palette colors
            foreach ( var color in ColorPalette.ColorMaps )
            {
                foreach ( var colorSaturation in color.ColorSaturations )
                {
                    var selector = $"?color-{color.Color.ToLower()}-{colorSaturation.Intensity}";
                    var value = colorSaturation.ColorValue;

                    cssStyles = cssStyles.Replace( selector, value );
                }
            }

            // Run a few other replaces across the CSS
            if ( settings.Platform == DownhillPlatform.Mobile )
            {
                // Most Xamarin.Forms controls only support integer values for border-radius.
                cssStyles = cssStyles.Replace( "?radius-base", ( ( int ) Math.Floor( settings.RadiusBase ) ).ToString() );
            }
            else
            {
                cssStyles = cssStyles.Replace( "?radius-base", settings.RadiusBase.ToString() );
            }
            cssStyles = cssStyles.Replace( "?font-size-default", settings.FontSizeDefault.ToString() );

            // Text and heading colors
            cssStyles = cssStyles.Replace( "?color-text", settings.TextColor );
            cssStyles = cssStyles.Replace( "?color-heading", settings.HeadingColor );
            cssStyles = cssStyles.Replace( "?color-background", settings.BackgroundColor );

            // Note for future... Xamarin Forms doesn't like minified CSS (at least that that's created with the minified method below)
            return cssStyles;
        }

        #region Alerts
        private static void AlertStyles( StringBuilder frameworkCss, DownhillSettings settings, PropertyInfo[] applicationColorProperties )
        {
            frameworkCss.AppendLine( "" );
            frameworkCss.AppendLine( $"/* Alert Styles */" );

            // Base alert styles
            frameworkCss.AppendLine( $".alert {{" );
            frameworkCss.AppendLine( $"    margin: 0 0 12{settings.SpacingUnits} 0;" );
            frameworkCss.AppendLine( "}" );

            // Color specific styles
            foreach ( PropertyInfo colorProperty in applicationColorProperties )
            {
                var colorName = colorProperty.Name.ToLower();
                var colorValue = colorProperty.GetValue( settings.ApplicationColors ).ToString();

                CreateAlertByColor( colorProperty.Name.ToLower(), frameworkCss );
            }

            // Create one more for validation
            CreateAlertByColor( "validation", frameworkCss );
        }

        private static void CreateAlertByColor( string colorName, StringBuilder frameworkCss )
        {
            frameworkCss.AppendLine( $".alert.alert-{colorName} {{" );
            frameworkCss.AppendLine( $"    border-color: ?color-{colorName.ToLower()}-border;" );
            frameworkCss.AppendLine( $"    background-color: ?color-{colorName.ToLower()}-background;" );
            frameworkCss.AppendLine( $"    color: ?color-{colorName.ToLower()}-text;" );
            frameworkCss.AppendLine( "}" );

            frameworkCss.AppendLine( $".alert.alert-{colorName} .alert-heading {{" );
            frameworkCss.AppendLine( $"    color: ?color-{colorName.ToLower()}-text;" );
            frameworkCss.AppendLine( "}" );

            frameworkCss.AppendLine( $".alert.alert-{colorName} .alert-message {{" );
            frameworkCss.AppendLine( $"    color: ?color-{colorName.ToLower()}-text;" );
            frameworkCss.AppendLine( "}" );
        }
        #endregion

        #region Text
        private static void TextSizes( StringBuilder frameworkCss, DownhillSettings settings, PropertyInfo[] applicationColorProperties )
        {
            // Mobile won't be using the text sizes. Instead it will use named sizes
            if (settings.Platform == DownhillPlatform.Mobile)
            {
                return;
            }

            frameworkCss.AppendLine("/*");
            frameworkCss.AppendLine("// Text Size Utilities");
            frameworkCss.AppendLine("*/");

            foreach (var size in settings.FontSizes)
            {
                frameworkCss.AppendLine($".text-{size.Key.ToLower()} {{");
                frameworkCss.AppendLine($"    font-size: {size.Value * settings.FontSizeDefault}{settings.FontUnits};");
                frameworkCss.AppendLine("}");
            }
            
        }

        private static void TextColors( StringBuilder frameworkCss, DownhillSettings settings, PropertyInfo[] applicationColorProperties )
        {
            // Build text colors
            frameworkCss.AppendLine( "/*" );
            frameworkCss.AppendLine( "// Text Color Utilities" );
            frameworkCss.AppendLine( "*/" );

            // Application colors
            frameworkCss.AppendLine( "" );
            frameworkCss.AppendLine( $"/* Application Colors */" );
            foreach ( PropertyInfo colorProperty in applicationColorProperties )
            {
                var colorName = colorProperty.Name.ToLower();
                var colorValue = colorProperty.GetValue( settings.ApplicationColors ).ToString();

                frameworkCss.AppendLine( $".text-{colorName} {{" );
                frameworkCss.AppendLine( $"    color: {colorValue.ToLower()};" );
                frameworkCss.AppendLine( "}" );
            }

            // Palette colors
            foreach ( var color in ColorPalette.ColorMaps )
            {
                frameworkCss.AppendLine( "" );
                frameworkCss.AppendLine( $"/* {color.Color} */" );

                foreach ( var colorSaturation in color.ColorSaturations )
                {
                    frameworkCss.AppendLine( $".text-{color.Color.ToLower()}-{colorSaturation.Intensity} {{" );
                    frameworkCss.AppendLine( $"    color: {colorSaturation.ColorValue.ToLower()};" );
                    frameworkCss.AppendLine( "}" );
                }
            }
        }
        #endregion

        #region Backgrounds
        private static void BackgroundColors( StringBuilder frameworkCss, DownhillSettings settings, PropertyInfo[] applicationColorProperties )
        {
            // Build background color utilities
            frameworkCss.AppendLine( "/*" );
            frameworkCss.AppendLine( "// Background Color Utilities" );
            frameworkCss.AppendLine( "*/" );

            // Application colors
            frameworkCss.AppendLine( "" );
            frameworkCss.AppendLine( $"/* Application Colors */" );
            foreach ( PropertyInfo colorProperty in applicationColorProperties )
            {
                var colorName = colorProperty.Name.ToLower();
                var colorValue = colorProperty.GetValue( settings.ApplicationColors ).ToString();

                frameworkCss.AppendLine( $".bg-{colorName} {{" );
                frameworkCss.AppendLine( $"    background-color: {colorValue.ToLower()};" );
                frameworkCss.AppendLine( "}" );
            }

            // Palette colors
            foreach ( var color in ColorPalette.ColorMaps )
            {
                frameworkCss.AppendLine( "" );
                frameworkCss.AppendLine( $"/* {color.Color} */" );

                foreach ( var colorSaturation in color.ColorSaturations )
                {
                    frameworkCss.AppendLine( $".bg-{color.Color.ToLower()}-{colorSaturation.Intensity} {{" );
                    frameworkCss.AppendLine( $"    background-color: {colorSaturation.ColorValue.ToLower()};" );
                    frameworkCss.AppendLine( "}" );
                }
            }
        }
        #endregion

        #region Spacing - Margins and Padding
        private static void Margins( StringBuilder frameworkCss, DownhillSettings settings, PropertyInfo[] applicationColorProperties )
        {
            var spacingValues = settings.SpacingValues;

            frameworkCss.AppendLine( "" );
            frameworkCss.AppendLine( "/*" );
            frameworkCss.AppendLine( "// Margin Utilities" );
            frameworkCss.AppendLine( "*/" );

            // m- (all)
            foreach( var value in spacingValues )
            {
                frameworkCss.AppendLine( $".m-{value.Key} {{" );
                frameworkCss.AppendLine( $"    margin: {value.Value};" );
                frameworkCss.AppendLine( "}" );
            }

            // mt- (top)
            foreach ( var value in spacingValues )
            {
                frameworkCss.AppendLine( $".mt-{value.Key} {{" );
                frameworkCss.AppendLine( $"    margin-top: {value.Value};" );
                frameworkCss.AppendLine( "}" );
            }

            // mb- (bottom)
            foreach ( var value in spacingValues )
            {
                frameworkCss.AppendLine( $".mb-{value.Key} {{" );
                frameworkCss.AppendLine( $"    margin-bottom: {value.Value};" );
                frameworkCss.AppendLine( "}" );
            }

            // ml- (left)
            foreach ( var value in spacingValues )
            {
                frameworkCss.AppendLine( $".ml-{value.Key} {{" );
                frameworkCss.AppendLine( $"    margin-left: {value.Value};" );
                frameworkCss.AppendLine( "}" );
            }

            // mr- (right)
            foreach ( var value in spacingValues )
            {
                frameworkCss.AppendLine( $".mr-{value.Key} {{" );
                frameworkCss.AppendLine( $"    margin-right: {value.Value};" );
                frameworkCss.AppendLine( "}" );
            }

            // mx- (left and right)
            foreach ( var value in spacingValues )
            {
                frameworkCss.AppendLine( $".mx-{value.Key} {{" );
                frameworkCss.AppendLine( $"    margin-right: {value.Value};" );
                frameworkCss.AppendLine( $"    margin-left: {value.Value};" );
                frameworkCss.AppendLine( "}" );
            }

            // my- (top and bottom)
            foreach ( var value in spacingValues )
            {
                frameworkCss.AppendLine( $".my-{value.Key} {{" );
                frameworkCss.AppendLine( $"    margin-top: {value.Value};" );
                frameworkCss.AppendLine( $"    margin-bottom: {value.Value};" );
                frameworkCss.AppendLine( "}" );
            }
        }

        private static void Paddings( StringBuilder frameworkCss, DownhillSettings settings, PropertyInfo[] applicationColorProperties )
        {
            var spacingValues = settings.SpacingValues;

            frameworkCss.AppendLine( "" );
            frameworkCss.AppendLine( "/*" );
            frameworkCss.AppendLine( "// Padding Utilities" );
            frameworkCss.AppendLine( "*/" );

            // p- (all)
            foreach ( var value in spacingValues )
            {
                frameworkCss.AppendLine( $".p-{value.Key} {{" );
                frameworkCss.AppendLine( $"    padding: {value.Value};" );
                frameworkCss.AppendLine( "}" );
            }

            // pt- (top)
            foreach ( var value in spacingValues )
            {
                frameworkCss.AppendLine( $".pt-{value.Key} {{" );
                frameworkCss.AppendLine( $"    padding-top: {value.Value};" );
                frameworkCss.AppendLine( "}" );
            }

            // pb- (bottom)
            foreach ( var value in spacingValues )
            {
                frameworkCss.AppendLine( $".pb-{value.Key} {{" );
                frameworkCss.AppendLine( $"    padding-bottom: {value.Value};" );
                frameworkCss.AppendLine( "}" );
            }

            // pl- (left)
            foreach ( var value in spacingValues )
            {
                frameworkCss.AppendLine( $".pl-{value.Key} {{" );
                frameworkCss.AppendLine( $"    padding-left: {value.Value};" );
                frameworkCss.AppendLine( "}" );
            }

            // pr- (right)
            foreach ( var value in spacingValues )
            {
                frameworkCss.AppendLine( $".pr-{value.Key} {{" );
                frameworkCss.AppendLine( $"    padding-right: {value.Value};" );
                frameworkCss.AppendLine( "}" );
            }

            // px- (left and right)
            foreach ( var value in spacingValues )
            {
                frameworkCss.AppendLine( $".px-{value.Key} {{" );
                frameworkCss.AppendLine( $"    padding-left: {value.Value};" );
                frameworkCss.AppendLine( $"    padding-right: {value.Value};" );
                frameworkCss.AppendLine( "}" );
            }

            // py- (top and bottom)
            foreach ( var value in spacingValues )
            {
                frameworkCss.AppendLine( $".py-{value.Key} {{" );
                frameworkCss.AppendLine( $"    padding-top: {value.Value};" );
                frameworkCss.AppendLine( $"    padding-bottom: {value.Value};" );
                frameworkCss.AppendLine( "}" );
            }
        }
        #endregion

        #region Borders
        private static void BorderWidths( StringBuilder frameworkCss, DownhillSettings settings, PropertyInfo[] applicationColorProperties )
        {
            var borderWidths = settings.BorderWidths;

            int borderWidthCount = borderWidths.Count;

            frameworkCss.AppendLine( "" );
            frameworkCss.AppendLine( "/*" );
            frameworkCss.AppendLine( "// Border Widths" );
            frameworkCss.AppendLine( "*/" );

            for ( int i = 0; i < borderWidthCount; i++ )
            {
                if ( borderWidths[i] == 1 )
                {
                    // When the unit is 1 then we drop the unit from the class name .border (not .border-1)
                    // This is the pattern of both Bootstrap and Tailwind
                    // Tailwind and Bootstrap deviate here from t vs top. Bootstrap uses the full 'top' but since
                    // Tailwind uses t AND Bootstrap used t for margins and padding, decided to use just t.

                    // Xamarin Forms 4.0 does not allow for separate widths on borders
                    // https://github.com/xamarin/Xamarin.Forms/blob/4.3.0/Xamarin.Forms.Core/Properties/AssemblyInfo.cs

                    // border (all)
                    frameworkCss.AppendLine( $".border {{" );
                    frameworkCss.AppendLine( $"    border-width: {borderWidths[i]}{settings.BorderUnits};" );
                    frameworkCss.AppendLine( "}" );
                }
                else
                {
                    // border- (all)
                    frameworkCss.AppendLine( $".border-{i} {{" );
                    frameworkCss.AppendLine( $"    border-width: {borderWidths[i]}{settings.BorderUnits};" );
                    frameworkCss.AppendLine( "}" );
                }
            }
        }

        private static void BorderColors( StringBuilder frameworkCss, DownhillSettings settings, PropertyInfo[] applicationColorProperties )
        {
            frameworkCss.AppendLine( "/*" );
            frameworkCss.AppendLine( "// Border Color Utilities" );
            frameworkCss.AppendLine( "*/" );

            // Application colors
            frameworkCss.AppendLine( "" );
            frameworkCss.AppendLine( $"/* Application Colors */" );
            foreach ( PropertyInfo colorProperty in applicationColorProperties )
            {
                var colorName = colorProperty.Name.ToLower();
                var colorValue = colorProperty.GetValue( settings.ApplicationColors ).ToString();

                frameworkCss.AppendLine( $".border-{colorName} {{" );
                frameworkCss.AppendLine( $"    border-color: {colorValue.ToLower()};" );
                frameworkCss.AppendLine( "}" );
            }

            // Palette colors
            foreach ( var color in ColorPalette.ColorMaps )
            {
                frameworkCss.AppendLine( "" );
                frameworkCss.AppendLine( $"/* {color.Color} */" );

                foreach ( var colorSaturation in color.ColorSaturations )
                {
                    frameworkCss.AppendLine( $".border-{color.Color.ToLower()}-{colorSaturation.Intensity} {{" );
                    frameworkCss.AppendLine( $"    border-color: {colorSaturation.ColorValue.ToLower()};" );
                    frameworkCss.AppendLine( "}" );
                }
            }
        }
        #endregion

        #region Private Helpers

        /// <summary>
        /// Mixes the color of the theme.
        /// </summary>
        /// <param name="color">The color.</param>
        /// <param name="level">The level.</param>
        /// <returns></returns>
        private static string MixThemeColor( string color, decimal level )
        {
            var mixcolor = "#ffffff";
            if ( level > 0 )
            {
                mixcolor = "#000000";
            }

            var originalColor = RockColor.FromHex( color );
            var mixColor = RockColor.FromHex( mixcolor );

            var mixPercent = ( int ) ( ( Math.Abs( level ) * .08m ) * 100 );

            originalColor.Mix( mixColor, mixPercent );

            return originalColor.ToHex();
        }

        /// <summary>
        /// Minifies the CSS.
        /// </summary>
        /// <param name="css">The CSS.</param>
        /// <returns></returns>
        private static string MinifyCss( string css )
        {
            css = Regex.Replace( css, @"[a-zA-Z]+#", "#" );
            css = Regex.Replace( css, @"[\n\r]+\s*", string.Empty );
            css = Regex.Replace( css, @"\s+", " " );
            css = Regex.Replace( css, @"\s?([:,;{}])\s?", "$1" );
            css = css.Replace( ";}", "}" );
            css = Regex.Replace( css, @"([\s:]0)(px|pt|%|em)", "$1" );

            // Remove comments from CSS
            css = Regex.Replace( css, @"/\*[\d\D]*?\*/", string.Empty );

            return css;
         
        }
        #endregion

        #region Platform Base Styles
        private static string baseStylesWeb = @"";

        private static string baseStylesMobile = @"/*
Resets
-----------------------------------------------------------
*/

/* Fixes frame backgrounds from being black while in dark mode */

^editor {
    background-color: transparent;
    color: ?color-text;
    margin: -5, -10;
}

^frame {
    background-color: transparent;
}

^radiobutton {
    background-color: transparent;
}

NavigationPage {
    -rock-status-bar-text: dark;
}

^contentpage {
    background-color: ?color-background;
}

^label {
    font-size: ?font-size-default;
    color: ?color-text;
}

icon {
    color: ?color-text;
}

/*
    Utility Classes
    -----------------------------------------------------------
*/

.list-item {
    padding-bottom: 12;
}

.h1 {
    color: ?color-heading;
    font-style: bold;
    font-size: 34;
    margin-bottom: 0;
    line-height: 1;
}

.h2 {
    color: ?color-heading;
    font-style: bold;
    font-size: 28;
    line-height: 1;
}

.h3 {
    color: ?color-heading;
    font-style: bold;
    font-size: 22;
    line-height: 1.05;
}

.h4 {
    color: ?color-heading;
    font-style: bold;
    font-size: 16;
    line-height: 1.1;
}

.h5, .h6 {
    color: ?color-heading;
    font-style: bold;
    font-size: 13;
    line-height: 1.25;
}

.link{
    color: ?color-primary;
}

/* Class for styling code that matches Gitbook */
.code {
    background-color: #183055;
    color: #e6ecf1;
    padding: 16;
    font-size: 12;
}

/* Text Weights */
.font-weight-bold {
    font-style: bold;
}

.font-italic {
    font-style: italic;
}

/* Visibility Classes */
.visible {
    visibility: visible;
}

.invisible {
    visibility: hidden;
}

.collapse {
    visibility: collapse;
}

/* Text Named Sizes */
.text {
    font-size: ?font-size-default;
    color: ?color-text;
}

.text-xs {
    font-size: micro;
}

.text-sm {
    font-size: small;
}

.text-md {
    font-size: medium;
}

.text-lg {
    font-size: large;
}

.text-title {
    font-size: title;
    color: ?color-text;
}

.text-subtitle {
    font-size: subtitle;
}

.text-caption {
    font-size: caption;
}

.text-body {
    font-size: body;
}

.title {
    font-style: bold;
    font-size: ?font-size-default;
    line-height: 1;
}

/* Body Styles */
.paragraph {
    font-size: ?font-size-default;
    color: ?color-text;
    line-height: 1.15;
    margin-bottom: 24;
}

.paragraph-sm {
    font-size: small;
    color: ?color-text;
    line-height: 1.25;
    margin-bottom: 12;
}

.paragraph-xs {
    font-size: micro;
    color: ?color-text;
    line-height: 1.25;
    margin-bottom: 8;
}

.paragraph-lg {
    font-size: large;
    color: ?color-text;
    line-height: 1;
    margin-bottom: 16;
}

/* Text Decoration */
.text-underline {
    text-decoration: underline;
}

.text-strikethrough {
    text-decoration: strikethrough;
}

.text-linethrough {
    text-decoration: line-through;
}

/* Opacity */
.o-00, .o-0 {
    opacity: 0;
}

.o-10 {
    opacity: .1;
}

.o-20 {
    opacity: .2;
}

.o-30 {
    opacity: .3;
}

.o-40 {
    opacity: .4;
}

.o-50 {
    opacity: .5;
}

.o-60 {
    opacity: .6;
}

.o-70 {
    opacity: .7;
}

.o-80 {
    opacity: .8;
}

.o-90 {
    opacity: .9;
}

/* Leading */
.leading-none {
    line-height: 1;
}

.leading-tight {
    line-height: 1.1;
}

.leading-snug {
    line-height: 1.2;
}

.leading-normal {
    line-height: 1.25;
}

.leading-relaxed {
    line-height: 1.4;
}

.leading-loose {
    line-height: 1.6;
}

/* Text Alignment */
.text-center {
    text-align: center;
}

.text-right {
    text-align: right;
}

.text-left {
    text-align: left;
}

.text-start {
    text-align: start;
}

.text-end {
    text-align: end;
}

/* Border Radius */
.rounded-none {
    border-radius: 0;
}

.rounded-sm {
    border-radius: 4;
}

.rounded {
    border-radius: 8;
}

.rounded-lg {
    border-radius: 16;
}

.rounded-full {
    border-radius: 1000;
}

/*
    Control CSS
    -----------------------------------------------------------
*/
/* MobileInsertMark - Used by Mobile Shell to insert it's own standard control CSS */

/* Flyout Styling */

.flyout-menu ^listview {
    background-color: ?color-brand;
}

.flyout-menu ^boxview {
    background-color: #fff;
    opacity: 0.4;
}

.flyout-menu-item {
    font-size: 21;
}

/* Countdown */
.countdown-field {
    width: 32;
}

.countdown-field-value,
.countdown-separator-value,
.countdown-complete-message {
    font-size: 24;
    font-style: bold;
    color: ?color-text;
}

.countdown-separator-value {
    color: ?color-gray-500;
}

.countdown-field-label {
    font-size: 12;
    color: ?color-gray-500;
}

.countdown-complete .countdown-field-value,
.countdown-complete .countdown-separator-value {}

.less-than-day .countdown-field-value {}
.less-than-hour {}
.less-than-15-min {}
.less-than-5-min{}

/* Modal */
.modal {
    background-color: #ffffff;
    padding: 0;
    margin: 48 16;
    border-radius: 8;
}

.modal-anchor-top {
    margin: 0 0 48 0;
    corner-radius: 0 8;
}

.modal-anchor-bottom {
    margin: 48 0 0 0;
    corner-radius: 8 0;
}

.modal-header {
    background-color: ?color-gray-400;
    padding: 16;
}

.modal-body {
    padding: 16;
    background-color: #ffffff;
}

.modal-anchor-top .modal-body {
    padding-top: 32;
}

.modal-anchor-bottom .modal-body {
    padding-bottom: 32;
}

.modal-close,
.modal-title {
    color: #ffffff; 
}

.modal-title {
    line-height: 0;
    margin: 0;
    padding: 0;
}

.modal-close {
    opacity: 0.5;
}


/* Divider */
.divider {
    background-color: ?color-gray-200;
    height: 1;
}

.divider-thick {
    height: 2;
}

.divider-thicker {
    height: 4;
}

.divider-thickest {
    height: 8;
}

/* Buttons */
.btn {
    border-radius: ?radius-base;
    padding: 14 16;
}

.btn.btn-primary {
    background-color: ?color-primary;
    color: #ffffff;
}

.btn.btn-success {
    background-color: ?color-success;
    color: #ffffff;
}

.btn.btn-info {
    background-color: ?color-info;
    color: #ffffff;
}

.btn.btn-warning {
    background-color: ?color-warning;
    color: #ffffff;
}

.btn.btn-danger {
    background-color: ?color-danger;
    color: #ffffff;
}

.btn.btn-dark {
    color: #ffffff;
    background-color: ?color-dark;
}

.btn.btn-light {
    color: ?color-text;
    background-color: ?color-light;
}

.btn.btn-secondary {
    color: #ffffff;
    background-color: ?color-secondary;
}

.btn.btn-brand {
    color: #ffffff;
    background-color: ?color-brand;
}

.btn.btn-default {
    color: ?color-primary;
    border-color: ?color-primary;
    border-width: 1;
    background-color: transparent;
}

.btn.btn-link {
    color: ?color-primary;
    border-width: 0;
    background-color: transparent;
}

.btn.btn-link-secondary {
    color: ?color-secondary;
    border-width: 0;
    background-color: transparent;
}

.btn.btn-link-success {
    color: ?color-success;
    border-width: 0;
    background-color: transparent;
}

.btn.btn-link-danger {
    color: ?color-danger;
    border-width: 0;
    background-color: transparent;
}

.btn.btn-link-warning {
    color: ?color-warning;
    border-width: 0;
    background-color: transparent;
}

.btn.btn-link-info {
    color: ?color-info;
    border-width: 0;
    background-color: transparent;
}

.btn.btn-link-light {
    color: ?color-text;
    border-width: 0;
    background-color: transparent;
}

.btn.btn-link-dark {
    color: ?color-dark;
    border-width: 0;
    background-color: transparent;
}

.btn.btn-link-brand {
    color: ?color-brand;
    border-width: 0;
    background-color: transparent;
}

.btn.btn-outline-primary {
    color: ?color-primary;
    border-color: ?color-primary;
    border-width: 1;
    background-color: transparent;
}

.btn.btn-outline-secondary {
    color: ?color-secondary;
    border-color: ?color-secondary;
    border-width: 1;
    background-color: transparent;
}

.btn.btn-outline-success {
    color: ?color-success;
    border-color: ?color-success;
    border-width: 1;
    background-color: transparent;
}

.btn.btn-outline-danger {
    color: ?color-danger;
    border-color: ?color-danger;
    border-width: 1;
    background-color: transparent;
}

.btn.btn-outline-warning {
    color: ?color-warning;
    border-color: ?color-warning;
    border-width: 1;
    background-color: transparent;
}

.btn.btn-outline-info {
    color: ?color-info;
    border-color: ?color-info;
    border-width: 1;
    background-color: transparent;
}

.btn.btn-outline-light {
    color: ?color-text;
    border-color: ?color-light;
    border-width: 1;
    background-color: transparent;
}

.btn.btn-outline-dark {
    color: ?color-dark;
    border-color: ?color-dark;
    border-width: 1;
    background-color: transparent;
}

.btn.btn-outline-brand {
    color: ?color-brand;
    border-color: ?color-brand;
    border-width: 1;
    background-color: transparent;
}


/* Button Sizes */
.btn.btn-lg {
    font-size: large;
    padding: 20;
}

/* Once clients have updated to mobile v2 'height: 35' needs to be replaced with 'padding: 11 12'; */
.btn.btn-sm {
    font-size: micro;
    height: 35;
}

/* Toggle Button CSS */
.toggle-button {
    border-radius: 0;
    border-color: ?color-primary;
    background-color: transparent;
    padding: 9 12 12 12;
}

.toggle-button .title {
    color: ?color-primary;
    font-size: large;
}

.toggle-button .icon {
    margin: 3 0 0 0;
    color: ?color-primary;
    font-size: large;
}

.toggle-button.checked {
    background-color: ?color-primary;
}

.toggle-button.checked .title {
    color: white;
}

.toggle-button.checked .icon {
    color: white;
}

/*
    Block CSS
    -----------------------------------------------------------
*/

/* Note Editor */
.noteeditor {
    border-color: ?color-text;
    padding: 8;
    background-color: ?color-gray-100;
    margin-top: 12;
    margin-bottom: 12;
}

.noteeditor ^texteditor {
    height: 100;
    color: ?color-text;
    margin: 0;
    font-size: small;
}

.noteeditor-label {
    font-size: 11;
}

/* Hero Block */
.hero .hero-title {
    font-size: 24;
    color: white;
    -rock-text-shadow: 2 2 4 black;
}

.hero .hero-subtitle {
    font-size: 18;
    color: white;
    -rock-text-shadow: 2 2 4 black;
}

.tablet .hero .hero-title {
    font-size: 36;
}

.tablet .hero .hero-subtitle {
    font-size: 28;
}


/* My Prayer Requests */
.block-my-prayer-requests .prayer-request-list {
    -xf-spacing: 40;
}

.block-my-prayer-requests .prayer-header {
    margin-bottom: 20;
}

.block-my-prayer-requests .actions {
    margin-top: 20;
}

.block-my-prayer-requests .answer-header {
    font-size: 14;
    font-style: bold;
    margin-top: 8;
}

.block-my-prayer-requests .answer-text {
    font-size: 14;
}


/* Answer To Prayer */
.block-answer-to-prayer .prayer-header {
    margin-bottom: 20;
}

.block-answer-to-prayer .save-button {
    margin-top: 20;
}


/* Calendar Classes */
.calendar-filter-panel {
    margin-bottom: 5;
}

.calendar-filter {
    padding: 8;
    border-radius: ?radius-base;
    background-color: ?color-gray-200;
}

.calendar-filter label,
.calendar-filter icon {
    color: ?color-text;
    vertical-align: center;
}
.calendar-filter icon {
    font-size: small;
    margin-right: 6;
}

.calendar-toolbar {
    padding: 12 16;
    border-radius: ?radius-base;
    background-color: ?color-primary;
    margin-top: 0;
}
.calendar-toolbar .calendar-toolbar-currentmonth {
    font-style: bold;
    color: #ffffff;
}
.calendar-toolbar .calendar-toolbar-adjacentmonth {
    color: rgba(255,255,255,0.5);
}

.calendar-monthcalendar {
    margin-bottom: 32;
}

.calendar-header {
    font-style: bold;
}

.calendar-day {
    background-color: initial;
}
.calendar-day-current {
    background-color: ?color-gray-200;
}
.calendar-day-current .calendar-day-title {
    color: ?color-text;
}

.calendar-day-adjacent .calendar-day-title {
    color: ?color-gray-400;
}

.calendar-events-heading {
    margin-top: 0;
    text-align: center;
    margin-bottom: 16;
}

.calendar-events-day {
    color: ?color-heading;
    font-style: bold;
    font-size: 16;
    line-height: 1.1;
    margin-bottom: 0;
}

.calendar-event {
    padding: 12;
    border-radius: ?radius-base;
    background-color: ?color-gray-200;
    margin-bottom: 24;
}

.calendar-event-summary {
    padding: 0;
    background-color: ?color-gray-200;
}

.calendar-event-title {
    font-style: bold;
    font-size: 16;
}

.calendar-event-text {
    font-size: small;
}

.calendar-event-audience,
.calendar-event-campus {
    font-size: small;
    color: #888888;
}

.calendar-list-navigation {
    margin-bottom: 16;
}

.previous-month,
.next-month {
    padding: 4 12 0;
    font-size: 24;
    opacity: 0.8;
}

.next-month {
    padding-right: 0;
}

/* Forms Styles */

.form-group {
    margin: 0 0 12 0;
}

.form-group .form-group-title {
    margin: 0 0 5 0;
    color: ?color-primary;
    font-size: 12;
}

.form-field {
    padding: 12;
    color: #282828;
}
^borderlessentry,
^datepicker,
^checkbox, 
^picker,
^entry, 
^switch,
^editor {
    color: ?color-text;
    font-size: ?font-size-default;
}

^literal {
    line-height: 1.15;
    margin-bottom: 16;
}

^editor {
    margin: -5, -10;
}

/* Field Titles */
fieldgroupheader {
   
}

fieldgroupheader .title,
formfield .title {
    color: ?color-text;
    font-style: bold;
    font-size: ?font-size-default;
}

fieldgroupheader.error .title,
formfield.error .title {
    color: ?color-danger;
}

formfield .title {
    margin-right: 12;
    line-height: 1;
}

/* Required Indicator */
fieldgroupheader .required-indicator,
formfield .required-indicator {
    color: transparent;
    width: 4;
    height: 4;
    border-radius: 2;
}

fieldgroupheader.required .required-indicator,
formfield.required .required-indicator {
    color: ?color-danger;
}

/* Field Stacks */
^fieldstack {
    border-radius: 0;
    border-color: ?color-secondary;
    border-width: 1;
    margin-top: 4;
    margin-bottom: 12;
}

/* Form Fields  */
formfield {
    padding: 12 12 12 6;
}

fieldcontainer > .no-fieldstack {
    margin-bottom: 12;
}

formfield .required-indicator {
    margin-right: 4;
}

/* Cards */
.card {
    margin-bottom: 24;
}

.card-container {
   padding: 0; 
   -xf-spacing: 0;
}

.card-content {
    -xf-spacing: 0;
}

.card-inline .card-content,
.card-contained .card-content {
    padding: 16;
}

.card-block .card-content {
    padding-top: 16;
}

.card-image {
    margin: 0;
}

.card-tagline {
    font-style: normal;
    font-size: 14;
}

.card-title {
    margin: 0;
}

.card-descriptions {
    margin-bottom: 8;
}

.card-tagline,
.card-description-left, 
.card-description-right {
    opacity: .7;
}


.card-additionalcontent .paragraph {
    margin-bottom: 0;
    margin-top: 12;
}

.card-inline .card-tagline,
.card-inline .card-title,
.card-inline .card-description-left,
.card-inline .card-description-right,
.card-inline .card-additionalcontent .paragraph {
    color: #ffffff;
}

/* HTML Parser CSS */
^grid.ordered-list,
^grid.unordered-list {
    margin-bottom: 24;
}

^grid.ordered-list ^grid.ordered-list,
^grid.ordered-list ^grid.unordered-list,
^grid.unordered-list ^grid.ordered-list,
^grid.unordered-list ^grid.unordered-list {
    margin-bottom: 0;
}


/* RadioButton */
^radiobutton {
  color: ?color-text;
}


/*** Prayer Card Block ***/
.prayer-card-container {
    border-color: #a6a6a6;
    border-radius: 0;
    padding: 12 24;
    margin: 0 0 18 0;
}

.prayer-card-container .prayer-card-name {
    font-size: ?shell-font-scale(24);
    font-style: bold;
    color: #1d1d1d;
}

.prayer-card-container .prayer-card-category {
    background-color: #009ce3;
    padding: 5;
}
    .prayer-card-container .prayer-card-category Label {
        font-size: ?shell-font-scale(12);
        color: #ffffff;
    }

.prayer-card-container .prayer-card-text {
    margin: 12 0 0 0;
}


/*** Group Finder Block ***/
.group-finder-container {
    -xf-spacing: 0;
}

.group-finder-container .group-finder-search-button {
    margin: 0 0 30 0;
}

.group-finder-container .group-finder-filter-button {
    padding: 4 12;
    background-color: #f5f5f5;
    color: #767676;
    border-color: #b9b9b9;
    border-width: 1;
    border-radius: 4;
}

.group-finder-container .group-finder-filter-button.active {
    background-color: #007acc;
    color: #fff;
}

.group-finder-container .group-primary-content {
    -xf-spacing: 3;
}

.group-finder-container .group-meeting-day {
    color: #007aff;
}

.group-finder-container .group-name {
    font-size: ?shell-font-scale(24);
    font-style: bold;
    color: #1d1d1d;
}

.group-finder-container .group-meeting-time {
    color: #999999;
}

.group-finder-container .group-topic {
    color: #999999;
}

.group-finder-container .group-distance {
    color: #999999;
}

.group-finder-container .group-more-icon {
    color: #999999;
}


<<<<<<< HEAD
/*** Connection Type List block ***/
.connection-type-list-layout .connection-type {
    border-color: #e7e7e7;
    border-radius: ?radius-base;
    padding: 12;
    margin: 0, 0, 0, 12;
}

.connection-type-list-layout .connection-type-icon {
    font-size: 36;
    margin: 0, 0, 10, 0;
}

.connection-type-list-layout .connection-type-name {
    font-style: bold;
}




/*** Connection Opportunity List block ***/
.connection-opportunity-list-layout .connection-opportunities {
    margin: 0, 12, 0, 0;
}

.connection-opportunity-list-layout .connection-opportunity {
    border-color: #e7e7e7;
    border-radius: ?radius-base;
    padding: 12;
    margin: 0, 0, 0, 12;
}

.connection-opportunity-list-layout .connection-opportunity-icon {
    font-size: 36;
    margin: 0, 0, 10, 0;
}

.connection-opportunity-list-layout .connection-opportunity-name {
    font-style: bold;
}

.connection-opportunity-list-layout .filter-button {
    padding: 4 12;
    background-color: #f5f5f5;
    color: #767676;
    border-color: #b9b9b9;
    border-width: 1;
    border-radius: 4;
}

.connection-opportunity-list-layout .filter-button.active {
    background-color: #007acc;
    color: #fff;
}


/*** Connection Request List block ***/
.connection-request-list-layout .connection-requests {
    margin: 0, 12, 0, 0;
}

.connection-request-list-layout .connection-request {
    border-color: #e7e7e7;
    border-radius: ?radius-base;
    padding: 12;
    margin: 0, 0, 0, 12;
}

.connection-request-list-layout .connection-request-image {
    width: 35;
    margin: 0, 0, 10, 0;
}

.connection-request-list-layout .connection-request-name {
    font-style: bold;
}

.connection-request-list-layout .connection-request-date {
    font-size: ?shell-font-scale(12);
}

.connection-request-list-layout .filter-button {
    padding: 4 12;
    background-color: #f5f5f5;
    color: #767676;
    border-color: #b9b9b9;
    border-width: 1;
    border-radius: 4;
}

.connection-request-list-layout .filter-button.active {
    background-color: #007acc;
    color: #fff;
}

/*** Connection Request Detail Block ***/
.connection-request-detail-content {
    -xf-spacing: 0;
}

.connection-request-detail-content .status-pill-layout {
    margin: 0, 0, 0, 20;
}

.connection-request-detail-content .status-pill-layout ^tag {
    margin: 0, 0, 6, 0;
}

.connection-request-detail-content .person-photo {
    width: 80;
    height: 80;
    margin: 0, 0, 12, 0;
}

.connection-request-detail-content .person-name {
    font-style: bold;
    font-size: 22;
}

.connection-request-detail-content .person-detail {
    margin: 0, 0, 0, 20;
}

.connection-request-detail-content .person-contact-buttons {
    margin: 0, 8, 0, 0;
}

.connection-request-detail-content .contact-button {
    border-radius: 6;
    width: 50;
    background-color: #e3e3e3;
    padding: 4;
}

.connection-request-detail-content .contact-button-icon {
    font-size: 14;
}

.connection-request-detail-content .contact-button-text {
    font-size: 11;
}

.connection-request-detail-content .request-details {
    margin: 0, 0, 0, 0;
}

.connection-request-detail-content .request-attributes {
}

.connection-request-detail-content .workflow-actions {
    margin: 0, 0, 0, 4;
}

.connection-request-detail-content .workflow-action-button {
    font-size: 12;
    color: ?color-text;
    padding: 12, 0, 12, 0;
    margin: 0, 0, 8, 8;
    height: 24;
    border-width: 1;
    border-radius: 12;
    border-color: #999999;
    background-color: transparent;
}

.connection-request-detail-content .group-requirements {
    margin: 0, 0, 0, 0;
}

.connection-request-detail-content .group-manual-requirement {
    margin: 0, 0, 0, 8;
}

.connection-request-detail-content .request-activities > ^Divider {
    margin: 0, 12, 0, 0;
}

.connection-request-detail-content .request-activities > .title {
    margin: 0, 6, 0, 6;
}

.connection-request-detail-content .request-activity {
    border-color: #e7e7e7;
    border-radius: ?radius-base;
    padding: 12;
    margin: 0, 0, 0, 12;
}

.connection-request-detail-content .request-activity.related-activity {
    background-color: #e0e0e0;
    opacity: 0.7;
}

.connection-request-detail-content .activity-image {
    width: 35;
}

.connection-request-detail-content .activity-connector-name {
    font-style: bold;
}

.connection-request-detail-content .activity-date {
    font-size: ?shell-font-scale(12);
}

=======
/*** Group Member Edit block ***/
.group-member-edit-layout .save-button {
    margin: 0, 24, 0, 0;
}
>>>>>>> 3b7ef3f6
";
        #endregion
    }
}<|MERGE_RESOLUTION|>--- conflicted
+++ resolved
@@ -1666,7 +1666,6 @@
 }
 
 
-<<<<<<< HEAD
 /*** Connection Type List block ***/
 .connection-type-list-layout .connection-type {
     border-color: #e7e7e7;
@@ -1872,12 +1871,11 @@
     font-size: ?shell-font-scale(12);
 }
 
-=======
+
 /*** Group Member Edit block ***/
 .group-member-edit-layout .save-button {
     margin: 0, 24, 0, 0;
 }
->>>>>>> 3b7ef3f6
 ";
         #endregion
     }
