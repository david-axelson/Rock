--- conflicted
+++ resolved
@@ -31,11 +31,7 @@
     /// You will probably want to use https://www.nuget.org/packages/RestSharp.Serializers.NewtonsoftJson as well
     /// </summary>
     [System.ComponentModel.DesignerCategory( "Code" )]
-<<<<<<< HEAD
-    //[Obsolete( " Use RestSharp.RestClient instead. You might also want to use the RestSharp.NewtonSoft.Json nuget package too." )]
-=======
     //[Obsolete( " Use RestSharp.RestClient instead. You might also want to use the RestSharp.Serializers.NewtonsoftJson nuget package too." )]
->>>>>>> 3bb8345e
     public class RockRestClient : WebClient
     {
         /// <summary>
