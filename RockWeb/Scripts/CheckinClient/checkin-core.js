--- conflicted
+++ resolved
@@ -14,22 +14,6 @@
         } catch (e) {}
         bodyScroll = null;
     }
-<<<<<<< HEAD
-    
-    resizeBody();
-
-    if ($('.checkin-scroll-panel').length) {
-      bodyScroll = new IScroll('.checkin-scroll-panel', {
-        scrollbars: true,
-        mouseWheel: true,
-        interactiveScrollbars: true,
-        shrinkScrollbars: 'scale',
-        fadeScrollbars: false,
-        scrollbars: 'custom',
-        click: false,
-        preventDefaultException: { tagName: /.*/ }      });
-    }
-=======
 
     setTimeout(function () {
 
@@ -49,7 +33,6 @@
                 });
         }
     }, 1 );
->>>>>>> 09fe7bd5
 
 });
 
