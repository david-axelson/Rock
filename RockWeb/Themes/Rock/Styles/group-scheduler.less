--- conflicted
+++ resolved
@@ -710,15 +710,11 @@
   flex-grow: 1;
   padding: 1px 16px 130px;
   overflow-x: hidden;
-<<<<<<< HEAD
-  overflow-y: auto;
-=======
   overflow-y: scroll;
 
   .tooltip-inner {
     max-width: 200px;
   }
->>>>>>> 71474db3
 }
 
 .styled-scroll ::-webkit-scrollbar {
