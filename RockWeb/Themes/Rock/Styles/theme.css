--- conflicted
+++ resolved
@@ -716,9 +716,8 @@
   border: none;
 }
 /*
-  Used to manage styles related to reusable components / widgets.
+    Used to manage styles related to reusable components / widgets.
 
-<<<<<<< HEAD
     1. Pickers - used to pick complex data types
     2. Banner - used as the primary heading for a page or large section
     3. Tree - used for tree control
@@ -751,39 +750,6 @@
     30. Paneled List Group - extends the bootstrap list group to behave in a panel
     31. Sliding Date Range 
     32. Photo Round
-=======
-  1. Pickers - used to pick complex data types
-  2. Banner - used as the primary heading for a page or large section
-  3. Tree - used for tree control
-  4. Person List - used to show a list of people
-  5. Rollover - Used to hide/show items in the UI has the mouse rolls-over a container.
-  6. Pagelist - used to list child pages; currently used in admin screens
-  7. Pagelist Nav - Pill nav of pages
-  8. Tags - component that allows you to tag entities
-  9. Photo Frame - wraps a nice border around photos
-  10. Smart Search - search at th top of the page for searching people, groups, etc.
-  11. Fieldset Actions - styling for the button actions on field sets
-  12. Title - markup for styling header titles
-  13. Code Editor - styling for code editor
-  14. Labels - additional label defintions that extend Boostrap labels (eg label-campus)
-  15. Date Picker - styles for the date picker
-  16. Time Picker - styles for the time picker
-  17. File Upload / Image Upload - styles for the file / image uploader
-  18. Update Panel Actions - annimation for update panels
-  19. Group List - Reusable styles for listing group members (family view/edit in CRM Person Profile)
-  20. Well Messgae - A larger alert type function for delivering important messages.
-  21. Security Controls - login status etc
-  22. Rock List - styles for the Rock list component
-  23. TypeAhead - styles for type ahead support
-  24. Image Cropper - styles for image crop component
-  25. Active Users - styles for the active users block
-  26. Navigation for Paging - styles for creating a pager
-  27. List Extensions - additional list options
-  28. Key Value Pair Control - styling for key/value pair control
-  29. Context Setters
-  30. Paneled List Group - extends the bootstrap list group to behave in a panel
-  31. Sliding Date Range
->>>>>>> c818ef17
 */
 .picker {
   position: relative;
@@ -909,35 +875,35 @@
 }
 /*.banner
 {
-  color: @banner-text-color;
-  background-color: @banner-bg;
-  border-radius: @banner-border-radius;
-  border: @banner-border-size solid @banner-border-color;
-  font-weight: @banner-font-weight;
-  font-size: @banner-font-size;
-  padding: @banner-padding;
-  margin: 0 0 @spacing-md-px;
-  .clearfix;
+    color: @banner-text-color;
+    background-color: @banner-bg;
+    border-radius: @banner-border-radius;
+    border: @banner-border-size solid @banner-border-color;
+    font-weight: @banner-font-weight;
+    font-size: @banner-font-size;
+    padding: @banner-padding;
+    margin: 0 0 @spacing-md-px;
+    .clearfix;
 
-  h1 {
-    float: left;
-    margin: 0;
-    font-weight: @banner-font-weight;
+    h1 {
+        float: left;
+        margin: 0;
+        font-weight: @banner-font-weight;
 
-    .first-word {
-      font-weight: @banner-firstword-weight;
+        .first-word {
+            font-weight: @banner-firstword-weight;
+        }
+
+        i {
+            margin-right: @spacing-md-px;
+        }
     }
 
-    i {
-      margin-right: @spacing-md-px;
+    .label {
+        float: right;
+        margin-top: @spacing-md-px;
+        margin-left: @spacing-md-px;
     }
-  }
-
-  .label {
-    float: right;
-    margin-top: @spacing-md-px;
-    margin-left: @spacing-md-px;
-  }
 }*/
 ul.rocktree,
 ul.rocktree ul {
@@ -5349,18 +5315,18 @@
 }
 /*#endregion */
 /*
-  Rock Theme Styles
+    Rock Theme Styles
 
-  1.
-  2. HTML Overrides
-  3. Bootstrap Overides
-  4. Rock Overrides
-  5. Theme Styling
-  6. Utilities
-  7. Responsive Overrides
-  8. Side Navbar
-  9. Person Details
-  10. First Word Weight
+    1.
+    2. HTML Overrides
+    3. Bootstrap Overides
+    4. Rock Overrides
+    5. Theme Styling
+    6. Utilities
+    7. Responsive Overrides
+    8. Side Navbar
+    9. Person Details
+    10. First Word Weight
 
 */
 /*#region
