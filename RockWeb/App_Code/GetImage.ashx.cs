--- conflicted
+++ resolved
@@ -464,15 +464,11 @@
                 MemoryStream resizedStream = new MemoryStream();
 
                 ImageBuilder.Current.Build( fileContent, resizedStream, settings, false );
-<<<<<<< HEAD
                 if ( resizedStream.Length > 0 )
                 {
                     return resizedStream;
                 }
                 return fileContent;
-=======
-                return resizedStream;
->>>>>>> b06a32ab
             }
             catch
             {
