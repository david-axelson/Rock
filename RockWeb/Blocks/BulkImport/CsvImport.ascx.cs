﻿// <copyright>
// Copyright by the Spark Development Network
//
// Licensed under the Rock Community License (the "License");
// you may not use this file except in compliance with the License.
// You may obtain a copy of the License at
//
// http://www.rockrms.com/license
//
// Unless required by applicable law or agreed to in writing, software
// distributed under the License is distributed on an "AS IS" BASIS,
// WITHOUT WARRANTIES OR CONDITIONS OF ANY KIND, either express or implied.
// See the License for the specific language governing permissions and
// limitations under the License.
// </copyright>
//
using System;
using System.Collections.Generic;
using System.ComponentModel;
using System.IO;
using System.Linq;
using System.Threading.Tasks;
using System.Web.UI;
using System.Web.UI.WebControls;
using CsvHelper;
using Microsoft.AspNet.SignalR;
using Rock;
using Rock.Data;
using Rock.Model;
using Rock.Slingshot;
using Rock.Web;
using Rock.Web.Cache;
using Rock.Web.UI.Controls;

namespace RockWeb.Blocks.BulkImport
{
    [DisplayName( "CSV Import" )]
    [Category( "CSV Import" )]
    [Description( "Block to import data into Rock using the CSV files." )]
    [Rock.SystemGuid.BlockTypeGuid( "362C679C-9A7F-4A2B-9BB0-8683824BE892" )]
    public partial class CsvImport : Rock.Web.UI.RockBlock
    {
        private const string ROCK_ATTRIBUTES_OPTION_NAME = "Attributes";
        private const string FIELD_OPTION_NAME = "Field";

        /// <summary>
        /// The list items the fields in the CSV can be mapped to.
        /// </summary>
        private ListItem[] propertiesDropDownList;

        private Dictionary<string, string> propertiesMapping;

        /// <summary>
        /// The properties that should be mapped to by fields in the csv. Not having one of these fields mapped to a csv column will result in an error
        /// </summary>
        private static readonly string[] requiredFields = { CSVHeaders.FamilyId, CSVHeaders.FamilyRole, CSVHeaders.FirstName, CSVHeaders.Id, CSVHeaders.LastName };

        /// <summary>
        /// It is optional to map these properties to a column in the csv.
        /// </summary>
        private static readonly string[] optionalFields = { CSVHeaders.AnniversaryDate,
           CSVHeaders.Birthdate,
           CSVHeaders.CampusId,
           CSVHeaders.CampusName,
           CSVHeaders.ConnectionStatus,
           CSVHeaders.CreatedDateTime,
           CSVHeaders.Email,
           CSVHeaders.EmailPreference,
           CSVHeaders.Gender,
           CSVHeaders.GiveIndividually,
           CSVHeaders.Grade,
           CSVHeaders.HomeAddressCity,
           CSVHeaders.HomeAddressCountry,
           CSVHeaders.HomeAddressPostalCode,
           CSVHeaders.HomeAddressState,
           CSVHeaders.HomeAddressStreet1,
           CSVHeaders.HomeAddressStreet2,
           CSVHeaders.HomePhone,
           CSVHeaders.InactiveReason,
           CSVHeaders.IsDeceased,
           CSVHeaders.IsSMSEnabled,
           CSVHeaders.MaritalStatus,
           CSVHeaders.MiddleName,
           CSVHeaders.MobilePhone,
           CSVHeaders.ModifiedDateTime,
           CSVHeaders.NickName,
           CSVHeaders.Note,
           CSVHeaders.RecordStatus,
           CSVHeaders.TitleValueId,
           CSVHeaders.Suffix };

        private static readonly HashSet<string> allowedPeronsAttributeFieldTypeClassNames = new HashSet<string> { "Rock.Field.Types.TextFieldType",
            "Rock.Field.Types.BooleanFieldType",
            "Rock.Field.Types.IntegerFieldType",
            "Rock.Field.Types.DateFieldType"
        };

        /// <summary>
        /// This holds the reference to the RockMessageHub SignalR Hub context.
        /// </summary>
        private readonly IHubContext _hubContext = GlobalHost.ConnectionManager.GetHubContext<RockMessageHub>();

        /// <summary>
        /// Gets the signal r notification key.
        /// </summary>
        /// <value>
        /// The signal r notification key.
        /// </value>
        public string SignalRNotificationKey
        {
            get
            {
                return $"CSVImport_BlockId:{ this.BlockId }_SessionId:{ Session.SessionID }";
            }
        }

        #region ViewState Keys
        private static class ViewStateKey
        {

            public const string PropertiesMapping = "PropertiesMapping";
            public const string RecordCount = "RecordCount";
            public const string CSVImporterErrorsFilePath = "CSVImporterErrorsFilePath";
        }
        #endregion

        protected override void OnInit( EventArgs e )
        {
            base.OnInit( e );

            if ( !Page.IsPostBack )
            {
                // delete all the csv files in the root directory on start up to ensure that no residual files are present before the upload
<<<<<<< HEAD
                Directory.EnumerateFiles( Request.MapPath( fupCSVFile.RootFolder ), "*.csv" ).ToList()
                    .ForEach( f => File.Delete( f ) );
=======
                string directoryPath = Request.MapPath( fupCSVFile.RootFolder );
                if ( Directory.Exists( directoryPath ) )
                {
                    Directory.EnumerateFiles( directoryPath, "*.csv" ).ToList()
                        .ForEach( f => File.Delete( f ) );
                }
>>>>>>> e01d58d9
            }
            RockPage.AddScriptLink( "~/Scripts/jquery.signalR-2.2.0.min.js", false );
        }

        protected override void OnLoad( EventArgs e )
        {
            propertiesMapping = ( Dictionary<string, string> ) ViewState[ViewStateKey.PropertiesMapping] ?? new Dictionary<string, string>();
            base.OnLoad( e );
            if ( !Page.IsPostBack )
            {
                ListItem peopleDataTypeItem = new ListItem( "People" );
                ddlDataType.Items.Add( peopleDataTypeItem );

                RockContext rockContext = new RockContext();

                ListItem[] sourceDescriptionItems = new PersonService( new RockContext() )
                    .GetForeignKeys()
                    .Select( foreignKey => new ListItem( foreignKey ) )
                    .ToArray();
                rblpreviousSourceDescription.Items.AddRange( sourceDescriptionItems );

                bool noPreviousForeignKeyPresent = sourceDescriptionItems.Count() == 0;
                if ( noPreviousForeignKeyPresent )
                {
                    rblpreviousSourceDescription.Required = false;
                    rblpreviousSourceDescription.Visible = false;
                    lbAddSourceDescription.Visible = false;
                    tbpreviousSourceDescription.Visible = true;
                    tbpreviousSourceDescription.Required = true;
                }

                Guid suffixGUID = Rock.SystemGuid.DefinedType.PERSON_SUFFIX.AsGuid();
                lsuffixlist.Text = $"({DefinedTypeCache.Get( suffixGUID ).DefinedValues.Take( 50 ).Select( dv => dv.Value ).ToList().AsDelimited( ", " )})";

                Guid connectionStatusGUID = Rock.SystemGuid.DefinedType.PERSON_CONNECTION_STATUS.AsGuid();
                lconnectionStatusList.Text = $"({DefinedTypeCache.Get( connectionStatusGUID ).DefinedValues.Take( 50 ).Select( dv => dv.Value ).ToList().AsDelimited( ", " )})";

                Guid gradeGUID = Rock.SystemGuid.DefinedType.SCHOOL_GRADES.AsGuid();
                var gradeAbbreviations = DefinedTypeCache.Get( gradeGUID ).DefinedValues.Take( 50 ).Select( a => a.AttributeValues["Abbreviation"]?.Value )
                    .Where( a => !string.IsNullOrWhiteSpace( a ) ).ToList();
                lgrade.Text = $"({ gradeAbbreviations.AsDelimited( ", " ) })";

                var emailPreferenceNames = Enum.GetNames( typeof( Slingshot.Core.Model.EmailPreference ) ).Take( 50 ).ToList();
                lemailPreferenceList.Text = $"({emailPreferenceNames.AsDelimited( ", " )})";

                var genderNames = Enum.GetNames( typeof( Slingshot.Core.Model.Gender ) ).Take( 50 ).ToList();
                lgenderList.Text = $"({genderNames.AsDelimited( ", " )})";

                var maritalStatusNames = Enum.GetNames( typeof( Slingshot.Core.Model.MaritalStatus ) ).Take( 50 ).ToList();
                lmaritalStatusList.Text = $"({maritalStatusNames.AsDelimited( ", " )})";

                var recordStatusNames = Enum.GetNames( typeof( Slingshot.Core.Model.RecordStatus ) ).Take( 50 ).ToList();
                lrecordStatusList.Text = $"({recordStatusNames.AsDelimited( ", " )})";
            }
        }

        protected void fupCSVFile_FileUploaded( object sender, EventArgs e )
        {
            hfCSVFileName.Value = fupCSVFile.UploadedContentFilePath;
        }

        protected void fupCSVFile_FileRemoved( object sender, EventArgs e )
        {
            string filePath = Request.MapPath( hfCSVFileName.Value );
            File.Delete( filePath );
            hfCSVFileName.Value = ""; // nullify the file name to be processed.
        }

        protected void rptCSVHeaders_ItemDataBound( object sender, RepeaterItemEventArgs e )
        {
            var ddlCSVHeader = e.Item.FindControl( "ddlCSVHeader" ) as RockDropDownList;
            ddlCSVHeader.Items.AddRange( propertiesDropDownList );
        }

        protected void btnStart_Click( object sender, EventArgs e )
        {
            if ( hfCSVFileName.Value.IsNullOrWhiteSpace() )
            {
                nbDuplicateHeadersInFile.Text = $"A CSV file must be selected first.";
                nbDuplicateHeadersInFile.Visible = true;
                return;
            }

            string csvFileName = this.Request.MapPath( hfCSVFileName.Value );

            this.propertiesDropDownList = CreateListItemsDropDown();

            // get the headers -- this needs to be moved to CSVReader class
            using ( StreamReader csvFileStream = File.OpenText( csvFileName ) )
            {
                CsvReader csvReader = new CsvReader( csvFileStream );
                csvReader.Configuration.HasHeaderRecord = true;
                csvReader.Read();
                string[] fieldHeaders = csvReader.FieldHeaders;
                string duplicateHeadersList = fieldHeaders.GroupBy( fh => fh )
                    .Where( g => g.Count() > 1 )
                    .Select( y => y.Key )
                    .ToList()
                    .AsDelimited( ", ", " and " );
                bool headerContainsDuplicate = !string.IsNullOrEmpty( duplicateHeadersList );
                if ( headerContainsDuplicate )
                {
                    nbDuplicateHeadersInFile.Text = $"The file has duplicated headers: {duplicateHeadersList}. Please fix it and upload again.";
                    nbDuplicateHeadersInFile.Visible = true;
                    return;
                }
                rptCSVHeaders.DataSource = fieldHeaders;
                rptCSVHeaders.DataBind();
            }

            // get the number of records in the csv file -- this needs to be moved to CSVReader class
            using ( StreamReader csvFileStream = File.OpenText( csvFileName ) )
            {
                int recordsCount = 0;
                while ( csvFileStream.ReadLine() != null )
                {
                    ++recordsCount;
                }
                if ( recordsCount > 0 )
                {
                    recordsCount--;
                }
                ViewState[ViewStateKey.RecordCount] = recordsCount.ToString();
                tdRecordCount.Description = recordsCount.ToString();
            }

            pnlFieldMappingPage.Visible = true;
            pnlLandingPage.Visible = false;
        }

        protected void btnImport_Click( object sender, EventArgs e )
        {
            const string defaultDataType = "People";
            bool containsAllRequiredFields = this.propertiesMapping
                .Keys
                .ToHashSet()
                .IsSupersetOf( requiredFields );
            if ( !containsAllRequiredFields )
            {
                var missingRequiredFields = requiredFields.Except( this.propertiesMapping.Keys );
                nbRequiredFieldsNotPresentWarning.Text = "Not all required fields have been mapped. Please provide mappings for: \n" + string.Join( "\n", missingRequiredFields );
                nbRequiredFieldsNotPresentWarning.Visible = true;
                return;
            }

            var bulkImportType = cbAllowUpdatingExisting.Checked ? BulkImporter.ImportUpdateType.AlwaysUpdate : BulkImporter.ImportUpdateType.AddOnly;

            var personCSVFileName = this.Request.MapPath( fupCSVFile.UploadedContentFilePath );
            pnlProgress.Visible = true;
            pnlFieldMappingPage.Visible = false;
            pnlLandingPage.Visible = false;

            string sourceDescription = tbpreviousSourceDescription.Text.IsNullOrWhiteSpace()
                ? rblpreviousSourceDescription.SelectedValue
                : tbpreviousSourceDescription.Text;

            var csvSlingshotImporter = new CsvSlingshotImporter( personCSVFileName, sourceDescription, defaultDataType, bulkImportType, CSVSlingshotImporter_OnProgress );
            ViewState[ViewStateKey.CSVImporterErrorsFilePath] = csvSlingshotImporter.ErrorCSVfilename;

            var task = new Task( () =>
            {
                try
                {
                    csvSlingshotImporter.CreateIntermediateCSVFiles( this.propertiesMapping, UploadedCSVOnLineRead );
                    csvSlingshotImporter.DoImport();
                    csvSlingshotImporter.AddPersonCSVImportErrorNotes();
                }
                catch ( Exception exception )
                {
                    _hubContext.Clients.All.receiveUploadedCSVInvalidException( this.SignalRNotificationKey, exception.Message );
                }
                finally
                {
                    csvSlingshotImporter.ClearRedundantFilesAfterImport();
                }
            } );

            ScriptManager.GetCurrent( Page )
                .RegisterPostBackControl( btnDownloadErrorCSV );

            task.Start();
        }

        protected void ddlCSVHeader_SelectedIndexChanged( object sender, EventArgs e )
        {
            RockDropDownList rockDropDownList = ( RockDropDownList ) sender;
            bool hasNewValue = !rockDropDownList.SelectedValue.IsNullOrWhiteSpace();

            if ( propertiesMapping.ContainsKey( rockDropDownList.SelectedValue ) )
            {
                rockDropDownList.ClearSelection();
                return;
            }

            // remove the stale entry from the dictionary.
            propertiesMapping.Remove( rockDropDownList.LastSelectedValue );

            if ( hasNewValue )
            {
                propertiesMapping.Add( rockDropDownList.SelectedValue, rockDropDownList.Label );
            }
            ViewState[ViewStateKey.PropertiesMapping] = propertiesMapping;
        }

        protected void lbAddSourceDescription_Click( object sender, EventArgs e )
        {
            rblpreviousSourceDescription.Required = false;
            rblpreviousSourceDescription.Visible = false;
            lbAddSourceDescription.Visible = false;
            tbpreviousSourceDescription.Visible = true;
            tbpreviousSourceDescription.Required = true;
            rblpreviousSourceDescription.Required = false;
            lbChooseSourceDescription.Visible = true;
        }

        protected void lbChooseSourceDescription_Click( object sender, EventArgs e )
        {
            rblpreviousSourceDescription.Required = true;
            rblpreviousSourceDescription.Visible = true;
            lbAddSourceDescription.Visible = true;
            tbpreviousSourceDescription.Visible = false;
            tbpreviousSourceDescription.Required = false;
            rblpreviousSourceDescription.Required = true;
            lbChooseSourceDescription.Visible = false;
        }

        private ListItem[] CreateListItemsDropDown()
        {
            ListItem[] rockAttributeArray = AttributeCache.GetPersonAttributes( allowedPeronsAttributeFieldTypeClassNames )
                .Select( attribute => new ListItem( attribute.Name, attribute.Key ) ) // attribute key is used by the Slingshot Importer to map the attributes.
                .ToArray();
            foreach ( ListItem rockAttribute in rockAttributeArray )
            {
                rockAttribute.Attributes["OptionGroup"] = ROCK_ATTRIBUTES_OPTION_NAME;
            }

            ListItem[] requiredFieldslistItems = requiredFields.Select( name => new ListItem( name ) )
                .ToArray();
            foreach ( ListItem listItem in requiredFieldslistItems )
            {
                listItem.Attributes["OptionGroup"] = FIELD_OPTION_NAME;
            }

            ListItem[] optionalFieldslistItems = optionalFields.Select( name => new ListItem( name ) )
                .ToArray();
            foreach ( ListItem listItem in optionalFieldslistItems )
            {
                listItem.Attributes["OptionGroup"] = FIELD_OPTION_NAME;
            }

            ListItem[] emptyDefaultEntry = { new ListItem( "" ) };

            return emptyDefaultEntry
                .Concat( requiredFieldslistItems )
                .Concat( optionalFieldslistItems )
                .Concat( rockAttributeArray )
                .ToArray();
        }

        /// <summary>
        /// Handles the ProgressChanged event of the BackgroundWorker control.
        /// </summary>
        /// <param name="sender">The source of the event.</param>
        /// <param name="e">The <see cref="ProgressChangedEventArgs"/> instance containing the event data.</param>
        private void CSVSlingshotImporter_OnProgress( object sender, object e )
        {
            var csvSlingshotImporter = sender as CsvSlingshotImporter;

            bool isPersonImportMessage = e is string && e.ToString().StartsWith( "Bulk Importing Person" );

            if ( !isPersonImportMessage )
            {
                return;
            }

            string progressMessage = e.ToString();
            DescriptionList progressResults = new DescriptionList();


            var exceptionsCopy = csvSlingshotImporter.Exceptions.ToArray();
            if ( exceptionsCopy.Any() )
            {
                if ( exceptionsCopy.Count() > 50 )
                {
                    var exceptionsSummary = exceptionsCopy
                        .GroupBy( a => a.GetBaseException().Message )
                        .Select( a => a.Key + "(" + a.Count().ToString() + ")" );
                    progressResults.Add( "Exceptions", string.Join( Environment.NewLine, exceptionsSummary ) );
                }
                else
                {
                    progressResults.Add( "Exception", string.Join( Environment.NewLine, exceptionsCopy.Select( a => a.Message ).ToArray() ) );
                }
            }

            string personImportKey = "Person Import";
            if ( csvSlingshotImporter.Results.ContainsKey( personImportKey ) )
                progressResults.Add( personImportKey, csvSlingshotImporter.Results[personImportKey] );

            _hubContext.Clients.All.receiveCSVNotification( this.SignalRNotificationKey, progressMessage, progressResults.Html.ConvertCrLfToHtmlBr(), csvSlingshotImporter.HasErrors );
        }

        private void UploadedCSVOnLineRead( object sender, object readLineCount )
        {
            _hubContext.Clients.All.receiveCSVLineReadNotification( this.SignalRNotificationKey, readLineCount, ViewState[ViewStateKey.RecordCount] );
        }

        protected void btnDownloadErrorCSV_Click( object sender, EventArgs e )
        {
            System.Web.HttpResponse response = System.Web.HttpContext.Current.Response;
            response.ClearHeaders();
            response.ClearContent();
            response.Clear();
            response.ContentType = "text/csv";
            response.Charset = "";
            response.AddHeader( "content-disposition", "attachment; filename=errors.csv" );

            string filePath = ViewState[ViewStateKey.CSVImporterErrorsFilePath].ToString();
            if ( File.Exists( filePath ) )
            {
                response.TransmitFile( filePath );
            }

            response.Flush();
            response.SuppressContent = true;
            System.Web.HttpContext.Current.ApplicationInstance.CompleteRequest();
        }
    }
}<|MERGE_RESOLUTION|>--- conflicted
+++ resolved
@@ -131,17 +131,12 @@
             if ( !Page.IsPostBack )
             {
                 // delete all the csv files in the root directory on start up to ensure that no residual files are present before the upload
-<<<<<<< HEAD
-                Directory.EnumerateFiles( Request.MapPath( fupCSVFile.RootFolder ), "*.csv" ).ToList()
-                    .ForEach( f => File.Delete( f ) );
-=======
                 string directoryPath = Request.MapPath( fupCSVFile.RootFolder );
                 if ( Directory.Exists( directoryPath ) )
                 {
                     Directory.EnumerateFiles( directoryPath, "*.csv" ).ToList()
                         .ForEach( f => File.Delete( f ) );
                 }
->>>>>>> e01d58d9
             }
             RockPage.AddScriptLink( "~/Scripts/jquery.signalR-2.2.0.min.js", false );
         }
