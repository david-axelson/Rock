﻿<%@ Control Language="C#" AutoEventWireup="true" CodeFile="DeviceDetail.ascx.cs" Inherits="RockWeb.Blocks.Core.DeviceDetail" %>

<script type="text/javascript">
    function clearActiveDialog() {
        $('#<%=hfAddLocationId.ClientID %>').val('');
    }
</script>

<asp:UpdatePanel ID="upnlDevice" runat="server">
    <ContentTemplate>
<<<<<<< HEAD
        <asp:Panel ID="pnlDetails" CssClass="panel panel-block js-device-panel" runat="server" Visible="false">
=======

        <%-- Edit Device Details --%>
        <asp:Panel ID="pnlDetails" CssClass="panel panel-block" runat="server" Visible="false">
>>>>>>> 4607f32a

            <asp:HiddenField ID="hfDeviceId" runat="server" />
            <asp:HiddenField ID="hfTypeId" runat="server" />

            <div class="panel-heading">
<<<<<<< HEAD
                <h1 class="panel-title"><i class="fa fa-desktop"></i>
                    <asp:Literal ID="lActionTitle" runat="server" /></h1>

                <div class="panel-labels">
                    <Rock:HighlightLabel ID="hlInactive" runat="server" CssClass="js-inactivedevice-label" LabelType="Danger" Text="Inactive" />
                </div>
=======
                <h1 class="panel-title">
                    <i class="fa fa-desktop"></i>
                    <asp:Literal ID="lActionTitle" runat="server" />
                </h1>
>>>>>>> 4607f32a
            </div>
            <Rock:PanelDrawer ID="pdAuditDetails" runat="server"></Rock:PanelDrawer>
            <div class="panel-body">

                <asp:ValidationSummary ID="ValidationSummary1" runat="server" HeaderText="Please correct the following:" CssClass="alert alert-validation" />

                <fieldset>

                    <Rock:NotificationBox ID="nbEditModeMessage" runat="server" NotificationBoxType="Info" />
                    <Rock:NotificationBox ID="nbDuplicateDevice" runat="server" NotificationBoxType="Warning" Title="Sorry" Visible="false" />

                    <div class="row">
                        <div class="col-md-6">
                            <Rock:DataTextBox ID="tbName" runat="server" SourceTypeName="Rock.Model.Device, Rock" PropertyName="Name" Required="true" />
                        </div>
                        <div class="col-md-6">
                            <Rock:RockCheckBox ID="cbIsActive" runat="server" CssClass="js-isactivedevice" Text="Active" />
                        </div>
                    </div>

                    <div class="row">
                        <div class="col-md-12">
                            <Rock:DataTextBox ID="tbDescription" runat="server" SourceTypeName="Rock.Model.Device, Rock" PropertyName="Description" TextMode="MultiLine" Rows="3" />
                        </div>
                    </div>

                    <div class="row">
                        <div class="col-md-6">
                            <Rock:DataTextBox ID="tbIpAddress" runat="server" SourceTypeName="Rock.Model.Device, Rock" PropertyName="IPAddress"
                                Help="What is the IP Address or Hostname of this device? Note: when using Hostname to match a Check-in Kiosk to this device, the 'Enable Kiosk Match By Name' setting on the check-in Admin block must be enabled." LabelTextFromPropertyName="false" Label="IPAddress / Hostname" />
                            <asp:CustomValidator ID="cvIpAddress" runat="server" ControlToValidate="tbIpAddress" Display="None"
                                OnServerValidate="cvIpAddress_ServerValidate" ErrorMessage="IP address must be unique to the device type." />
                            <Rock:DataDropDownList ID="ddlDeviceType" runat="server" SourceTypeName="Rock.Model.Device, Rock" PropertyName="DeviceTypeValueId" Required="true" Label="Device Type"
                                Help="What type of device is this?" AutoPostBack="true" OnSelectedIndexChanged="ddlDeviceType_SelectedIndexChanged" />
                            <Rock:GeoPicker ID="geopPoint" runat="server" Required="false" Label="Point" DrawingMode="Point" />
                            <Rock:GeoPicker ID="geopFence" runat="server" Required="false" Label="Geo-fence" DrawingMode="Polygon" />
                        </div>
                        <div class="col-md-6">
                            <asp:Panel ID="pnlPrinterSettings" runat="server" Visible="true">
                                <div class="well">
                                    <h4>Print Settings</h4>
                                    <Rock:RockDropDownList ID="ddlPrintTo" runat="server" Label="Print Using" AutoPostBack="true" OnSelectedIndexChanged="ddlPrintTo_SelectedIndexChanged"
                                        Help="When this device needs to print, should it use the printer configured in next setting (Device Printer), the printer configured for the location (Location Printer), or should the Group Type's 'Print Using' setting determine the printer to use (Group Type)?">
                                        <asp:ListItem Text="Device Printer" Value="1" />
                                        <asp:ListItem Text="Location Printer" Value="2" />
                                        <asp:ListItem Text="Group Type" Value="0" />
                                    </Rock:RockDropDownList>
                                    <Rock:RockDropDownList ID="ddlPrinter" runat="server" Label="Printer" DataTextField="Name" DataValueField="Id"
                                        Help="The printer that this device should use for printing" EnhanceForLongLists="true" />
                                    <Rock:RockDropDownList ID="ddlPrintFrom" runat="server" Label="Print From" Required="false"
                                        Help="When this device needs to print, where should the printing be initiated from?  Either the server running Rock, or from the actual client device? " />
                                </div>
                            </asp:Panel>
                        </div>
                    </div>

                    <div class="row">
                        <div class="col-md-6">
                            <Rock:DynamicPlaceholder ID="phAttributes" runat="server" />
                        </div>
                    </div>

                    <h3>Locations</h3>
                    <Rock:Grid ID="gLocations" runat="server" DisplayType="Light" RowItemText="Location" ShowConfirmDeleteDialog="false">
                        <Columns>
                            <Rock:RockBoundField DataField="LocationPath" HeaderText="Name" />
                            <Rock:DeleteField OnClick="gLocations_Delete" />
                        </Columns>
                    </Rock:Grid>

                </fieldset>

                <div class="actions">
                    <asp:LinkButton ID="btnSave" runat="server" AccessKey="s" ToolTip="Alt+s" Text="Save" CssClass="btn btn-primary" OnClick="btnSave_Click" />
                    <asp:LinkButton ID="btnCancel" runat="server" AccessKey="c" ToolTip="Alt+c" Text="Cancel" CssClass="btn btn-link" CausesValidation="false" OnClick="btnCancel_Click" />
                </div>

            </div>

        </asp:Panel>

        <%-- Location Modal --%>
        <Rock:ModalDialog ID="mdLocationPicker" runat="server" SaveButtonText="Save" OnSaveClick="btnAddLocation_Click" Title="Select Check-in Location" OnCancelScript="clearActiveDialog();" ValidationGroup="Location">
            <Content ID="mdLocationPickerContent">
                <asp:HiddenField ID="hfAddLocationId" runat="server" />
                <Rock:LocationItemPicker ID="locationPicker" runat="server" Label="Check-in Location" ValidationGroup="Location" />
            </Content>
        </Rock:ModalDialog>

<<<<<<< HEAD
                <script>

            Sys.Application.add_load(function () {
                function setIsActiveControls(activeCheckbox) {

                    var $inactiveLabel = $(activeCheckbox).closest(".js-device-panel").find('.js-inactivedevice-label');
                    if ($(activeCheckbox).is(':checked')) {
                        $inactiveLabel.hide();
                    }
                    else {
                        $inactiveLabel.show();
                    }
                }

                $('.js-isactivedevice').on('click', function () {
                    setIsActiveControls(this);
                });

                  $('.js-isactivedevice').each(function (i) {
                    setIsActiveControls(this);
                });

            });

        </script>

=======
>>>>>>> 4607f32a
    </ContentTemplate>
</asp:UpdatePanel><|MERGE_RESOLUTION|>--- conflicted
+++ resolved
@@ -8,31 +8,22 @@
 
 <asp:UpdatePanel ID="upnlDevice" runat="server">
     <ContentTemplate>
-<<<<<<< HEAD
-        <asp:Panel ID="pnlDetails" CssClass="panel panel-block js-device-panel" runat="server" Visible="false">
-=======
 
         <%-- Edit Device Details --%>
-        <asp:Panel ID="pnlDetails" CssClass="panel panel-block" runat="server" Visible="false">
->>>>>>> 4607f32a
+        <asp:Panel ID="pnlDetails" CssClass="panel panel-block js-device-panel" runat="server" Visible="false">
 
             <asp:HiddenField ID="hfDeviceId" runat="server" />
             <asp:HiddenField ID="hfTypeId" runat="server" />
 
             <div class="panel-heading">
-<<<<<<< HEAD
-                <h1 class="panel-title"><i class="fa fa-desktop"></i>
-                    <asp:Literal ID="lActionTitle" runat="server" /></h1>
+                <h1 class="panel-title">
+                    <i class="fa fa-desktop"></i>
+                    <asp:Literal ID="lActionTitle" runat="server" />
+                </h1>
 
                 <div class="panel-labels">
                     <Rock:HighlightLabel ID="hlInactive" runat="server" CssClass="js-inactivedevice-label" LabelType="Danger" Text="Inactive" />
                 </div>
-=======
-                <h1 class="panel-title">
-                    <i class="fa fa-desktop"></i>
-                    <asp:Literal ID="lActionTitle" runat="server" />
-                </h1>
->>>>>>> 4607f32a
             </div>
             <Rock:PanelDrawer ID="pdAuditDetails" runat="server"></Rock:PanelDrawer>
             <div class="panel-body">
@@ -122,8 +113,7 @@
             </Content>
         </Rock:ModalDialog>
 
-<<<<<<< HEAD
-                <script>
+          <script>
 
             Sys.Application.add_load(function () {
                 function setIsActiveControls(activeCheckbox) {
@@ -149,7 +139,5 @@
 
         </script>
 
-=======
->>>>>>> 4607f32a
     </ContentTemplate>
 </asp:UpdatePanel>