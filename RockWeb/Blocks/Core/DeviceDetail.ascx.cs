--- conflicted
+++ resolved
@@ -175,29 +175,16 @@
 
             if ( device != null )
             {
-<<<<<<< HEAD
                 device.Name = tbName.Text;
                 device.Description = tbDescription.Text;
                 device.IPAddress = tbIpAddress.Text;
-                device.DeviceTypeValueId = ddlDeviceType.SelectedValueAsInt().Value;
+                device.DeviceTypeValueId = dvpDeviceType.SelectedValueAsInt().Value;
                 device.PrintToOverride = ( PrintTo ) System.Enum.Parse( typeof( PrintTo ), ddlPrintTo.SelectedValue );
                 device.PrinterDeviceId = ddlPrinter.SelectedValueAsInt();
                 device.PrintFrom = ( PrintFrom ) System.Enum.Parse( typeof( PrintFrom ), ddlPrintFrom.SelectedValue );
                 device.IsActive = cbIsActive.Checked;
 
                 if ( device.Location == null )
-=======
-                Device.Name = tbName.Text;
-                Device.Description = tbDescription.Text;
-                Device.IPAddress = tbIpAddress.Text;
-                Device.DeviceTypeValueId = dvpDeviceType.SelectedValueAsInt().Value;
-                Device.PrintToOverride = (PrintTo)System.Enum.Parse( typeof( PrintTo ), ddlPrintTo.SelectedValue );
-                Device.PrinterDeviceId = ddlPrinter.SelectedValueAsInt();
-                Device.PrintFrom = (PrintFrom)System.Enum.Parse( typeof( PrintFrom ), ddlPrintFrom.SelectedValue );
-                Device.IsActive = cbIsActive.Checked;
-
-                if ( Device.Location == null )
->>>>>>> e8c07d32
                 {
                     device.Location = new Location();
                 }
@@ -371,12 +358,7 @@
         /// </summary>
         private void LoadDropDowns()
         {
-<<<<<<< HEAD
-            ddlDeviceType.BindToDefinedType( DefinedTypeCache.Get( new Guid( Rock.SystemGuid.DefinedType.DEVICE_TYPE ) ) );
-            ddlDeviceType.Items.Insert( 0, new ListItem() );
-=======
             dvpDeviceType.DefinedTypeId = DefinedTypeCache.Get( new Guid( Rock.SystemGuid.DefinedType.DEVICE_TYPE ) ).Id;
->>>>>>> e8c07d32
 
             ddlPrintFrom.BindToEnum<PrintFrom>();
 
@@ -421,25 +403,14 @@
 
             hfDeviceId.Value = device.Id.ToString();
 
-<<<<<<< HEAD
             tbName.Text = device.Name;
             tbDescription.Text = device.Description;
             tbIpAddress.Text = device.IPAddress;
             cbIsActive.Checked = device.IsActive;
-            ddlDeviceType.SetValue( device.DeviceTypeValueId );
+            dvpDeviceType.SetValue( device.DeviceTypeValueId );
             ddlPrintTo.SetValue( device.PrintToOverride.ConvertToInt().ToString() );
             ddlPrinter.SetValue( device.PrinterDeviceId );
             ddlPrintFrom.SetValue( device.PrintFrom.ConvertToInt().ToString() );
-=======
-            tbName.Text = Device.Name;
-            tbDescription.Text = Device.Description;
-            tbIpAddress.Text = Device.IPAddress;
-            cbIsActive.Checked = Device.IsActive;
-            dvpDeviceType.SetValue( Device.DeviceTypeValueId );
-            ddlPrintTo.SetValue( Device.PrintToOverride.ConvertToInt().ToString() );
-            ddlPrinter.SetValue( Device.PrinterDeviceId );
-            ddlPrintFrom.SetValue( Device.PrintFrom.ConvertToInt().ToString() );
->>>>>>> e8c07d32
 
             SetPrinterVisibility();
             SetPrinterSettingsVisibility();
@@ -585,13 +556,8 @@
         /// </summary>
         private void SetPrinterSettingsVisibility()
         {
-<<<<<<< HEAD
             var checkinKioskDeviceTypeId = DefinedValueCache.Get( Rock.SystemGuid.DefinedValue.DEVICE_TYPE_CHECKIN_KIOSK.AsGuid() ).Id;
-            pnlPrinterSettings.Visible = ddlDeviceType.SelectedValue.AsIntegerOrNull() == checkinKioskDeviceTypeId;
-=======
-            var checkinKioskDeviceTypeId = DefinedValueCache.Get( Rock.SystemGuid.DefinedValue.DEVICE_TYPE_CHECKIN_KIOSK ).Id;
-            pnlPrinterSettings.Visible = ( dvpDeviceType.SelectedValue.AsIntegerOrNull() == checkinKioskDeviceTypeId );
->>>>>>> e8c07d32
+            pnlPrinterSettings.Visible = dvpDeviceType.SelectedValue.AsIntegerOrNull() == checkinKioskDeviceTypeId;
         }
 
         /// <summary>
