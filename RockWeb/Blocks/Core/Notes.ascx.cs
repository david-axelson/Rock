--- conflicted
+++ resolved
@@ -91,21 +91,8 @@
                     notesTimeline.AllowAnonymousEntry = GetAttributeValue( "Allow Anonymous" ).AsBoolean();
                     notesTimeline.AddAlwaysVisible = GetAttributeValue( "AddAlwaysVisible" ).AsBoolean();
                     notesTimeline.SortDirection = GetAttributeValue( "DisplayOrder" ) == "Ascending" ? ListSortDirection.Ascending : ListSortDirection.Descending;
+                    notesTimeline.ShowCreateDateInput = GetAttributeValue("AllowBackdatedNotes").AsBoolean();
                 }
-<<<<<<< HEAD
-                notesTimeline.TitleIconCssClass = GetAttributeValue( "HeadingIcon" );
-                notesTimeline.Term = GetAttributeValue( "NoteTerm" );
-                notesTimeline.DisplayType = GetAttributeValue( "DisplayType" ) == "Light" ? NoteDisplayType.Light : NoteDisplayType.Full;
-                notesTimeline.UsePersonIcon = GetAttributeValue( "UsePersonIcon" ).AsBoolean();
-                notesTimeline.ShowAlertCheckBox = GetAttributeValue( "ShowAlertCheckbox" ).AsBoolean();
-                notesTimeline.ShowPrivateCheckBox = GetAttributeValue( "ShowPrivateCheckbox" ).AsBoolean();
-                notesTimeline.ShowSecurityButton = GetAttributeValue( "ShowSecurityButton" ).AsBoolean();
-                notesTimeline.AllowAnonymousEntry = GetAttributeValue( "Allow Anonymous" ).AsBoolean();
-                notesTimeline.AddAlwaysVisible = GetAttributeValue( "AddAlwaysVisible" ).AsBoolean();
-                notesTimeline.SortDirection = GetAttributeValue( "DisplayOrder" ) == "Ascending" ? ListSortDirection.Ascending : ListSortDirection.Descending;
-                notesTimeline.ShowCreateDateInput = GetAttributeValue("AllowBackdatedNotes").AsBoolean();
-=======
->>>>>>> 2f1befc8
             }
             else
             {
