﻿<%@ Control Language="C#" AutoEventWireup="true" CodeFile="ScheduledJobs.ascx.cs"
    Inherits="RockWeb.Blocks.Administration.ScheduledJobs" %>
<asp:UpdatePanel ID="upPanel" runat="server">
    <ContentTemplate>
        <asp:Panel ID="pnlGrid" runat="server">
            <Rock:Grid ID="grdScheduledJobs" runat="server" EmptyDataText="No Scheduled Jobs Found">
                <Columns>                  
                    <asp:BoundField DataField="Name" HeaderText="Name" />
                    <asp:BoundField DataField="Description" HeaderText="Description" />
                    <asp:BoundField DataField="IsActive" HeaderText="Active" />
                    <asp:BoundField DataField="Assemby" HeaderText="Assembly" />                
                    <asp:BoundField DataField="LastSuccessfulRun" HeaderText="Last Successful Run" />
                    <asp:BoundField DataField="LastRunDate" HeaderText="Last Run Date" />
                    <asp:BoundField DataField="LastRunDuration" HeaderText="Last Run Duration" />
                    <asp:BoundField DataField="LastStatus" HeaderText="Last Status" />
                    <asp:BoundField DataField="NotificationEmails" HeaderText="Notification Emails" />
                    <asp:BoundField DataField="NotificationStatus" HeaderText="Notification Status" />
                    <Rock:EditField OnClick="grdScheduledJobs_Edit" />
                    <Rock:DeleteField OnClick="grdScheduledJobs_Delete" />
                </Columns>
            </Rock:Grid>
        </asp:Panel>
        <asp:Panel ID="pnlDetails" runat="server" Visible="false" Style="padding: 20px;">
            <asp:HiddenField ID="hfId" runat="server" />
            <asp:ValidationSummary ID="valSummaryTop" runat="server" HeaderText="Please Correct the Following"
                CssClass="alert-message block-message error" />
            <div class="row">
                <div class="span6">
                    <fieldset>
                        <legend>&nbsp;</legend>
                        <Rock:DataTextBox ID="tbName" runat="server" SourceTypeName="Rock.Util.ServiceJob, Rock"
                            PropertyName="Name" />
                        <Rock:DataTextBox ID="tbDescription" runat="server" SourceTypeName="Rock.Util.ServiceJob, Rock"
                            PropertyName="Description" />
                        <Rock:LabeledCheckBox ID="cbActive" runat="server" LabelText="Active" />
                        <Rock:DataTextBox ID="tbAssembly" runat="server" SourceTypeName="Rock.Util.ServiceJob, Rock"
                            PropertyName="Assemby" />
                        <Rock:DataTextBox ID="tbClass" runat="server" SourceTypeName="Rock.Util.ServiceJob, Rock"
                            PropertyName="Class" />
                        <Rock:DataTextBox ID="tbNotificationEmails" runat="server" SourceTypeName="Rock.Util.ServiceJob, Rock"
                            PropertyName="NotificationEmails" />
                        <Rock:LabeledDropDownList ID="drpNotificationStatus" runat="server" LabelText="Notification Status" />
                    </fieldset>
                </div>
                <div class="span6">
                    <fieldset>
                        <legend>&nbsp;</legend>
                        <Rock:DataTextBox ID="tbCronExpression" runat="server" SourceTypeName="Rock.Util.ServiceJob, Rock"
                            PropertyName="CronExpression" />
                    </fieldset>
                </div>
            </div>
            <div class="actions">
                <asp:LinkButton ID="btnSave" runat="server" Text="Save" CssClass="btn btn-primary" OnClick="btnSave_Click" />
<<<<<<< HEAD
                <asp:LinkButton ID="btnCancel" runat="server" Text="Cancel" CssClass="btn"
=======
                <asp:LinkButton ID="btnCancel" runat="server" Text="Cancel" CssClass="btn btn-secondary"
>>>>>>> 80ade674
                    CausesValidation="false" OnClick="btnCancel_Click" />
            </div>
        </asp:Panel>
        <Rock:NotificationBox ID="nbMessage" runat="server" Title="Error" NotificationBoxType="Error"
            Visible="false" />
    </ContentTemplate>
</asp:UpdatePanel><|MERGE_RESOLUTION|>--- conflicted
+++ resolved
@@ -52,11 +52,7 @@
             </div>
             <div class="actions">
                 <asp:LinkButton ID="btnSave" runat="server" Text="Save" CssClass="btn btn-primary" OnClick="btnSave_Click" />
-<<<<<<< HEAD
-                <asp:LinkButton ID="btnCancel" runat="server" Text="Cancel" CssClass="btn"
-=======
                 <asp:LinkButton ID="btnCancel" runat="server" Text="Cancel" CssClass="btn btn-secondary"
->>>>>>> 80ade674
                     CausesValidation="false" OnClick="btnCancel_Click" />
             </div>
         </asp:Panel>
