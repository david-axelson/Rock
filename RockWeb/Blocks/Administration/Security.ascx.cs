--- conflicted
+++ resolved
@@ -19,13 +19,8 @@
     {
         #region Fields
 
-<<<<<<< HEAD
-        private Rock.Model.AuthService authService = new Rock.Model.AuthService();
-        private Rock.Security.ISecured iSecured;
-=======
         private Rock.Cms.AuthService authService = new Rock.Cms.AuthService();
         private ISecured iSecured;
->>>>>>> a396c656
 
         protected string CurrentAction
         {
@@ -138,7 +133,7 @@
         {
             int entityTypeId = iSecured.TypeId;
 
-            List<Rock.Model.Auth> rules = authService.GetAuths( iSecured.TypeId, iSecured.Id, CurrentAction ).ToList();
+            List<Rock.Cms.Auth> rules = authService.GetAuths( iSecured.TypeId, iSecured.Id, CurrentAction ).ToList();
             authService.Reorder( rules, e.OldIndex, e.NewIndex, CurrentPersonId );
 
             Authorization.ReloadAction( iSecured.TypeId, iSecured.Id, CurrentAction );
@@ -158,7 +153,7 @@
 
         protected void rGrid_Delete( object sender, RowEventArgs e )
         {
-            Rock.Model.Auth auth = authService.Get( (int)rGrid.DataKeys[e.RowIndex]["id"] );
+            Rock.Cms.Auth auth = authService.Get( (int)rGrid.DataKeys[e.RowIndex]["id"] );
             if ( auth != null )
             {
                 authService.Delete( auth, CurrentPersonId );
@@ -201,7 +196,7 @@
             {
                 int id = (int)rGrid.DataKeys[selectedRow.RowIndex]["id"];
 
-                Rock.Model.Auth auth = authService.Get( id );
+                Rock.Cms.Auth auth = authService.Get( id );
                 if ( auth != null )
                 {
                     auth.AllowOrDeny = rblAllowDeny.SelectedValue;
@@ -253,15 +248,15 @@
                     bool actionUpdated = false;
                     bool alreadyExists = false;
 
-                    Rock.Model.SpecialRole specialRole = Rock.Model.SpecialRole.None;
+                    Rock.Cms.SpecialRole specialRole = Rock.Cms.SpecialRole.None;
                     int? groupId = Int32.Parse( ddlRoles.SelectedValue );
 
                     switch ( groupId )
                     {
-                        case -1: specialRole = Rock.Model.SpecialRole.AllUsers; break;
-                        case -2: specialRole = Rock.Model.SpecialRole.AllAuthenticatedUsers; break;
-                        case -3: specialRole = Rock.Model.SpecialRole.AllUnAuthenticatedUsers; break;
-                        default: specialRole = Rock.Model.SpecialRole.None; break;
+                        case -1: specialRole = Rock.Cms.SpecialRole.AllUsers; break;
+                        case -2: specialRole = Rock.Cms.SpecialRole.AllAuthenticatedUsers; break;
+                        case -3: specialRole = Rock.Cms.SpecialRole.AllUnAuthenticatedUsers; break;
+                        default: specialRole = Rock.Cms.SpecialRole.None; break;
                     }
 
                     if ( groupId < 0 )
@@ -279,7 +274,7 @@
 
                     if ( !alreadyExists )
                     {
-                        Rock.Model.Auth auth = new Rock.Model.Auth();
+                        Rock.Cms.Auth auth = new Rock.Cms.Auth();
                         auth.EntityTypeId = iSecured.TypeId;
                         auth.EntityId = iSecured.Id;
                         auth.Action = li.Text;
@@ -308,7 +303,7 @@
         {
             cbUsers.DataTextField = "FullName";
             cbUsers.DataValueField = "Id";
-            cbUsers.DataSource = new Rock.Model.PersonService().GetByFullName( tbUser.Text ).ToList();
+            cbUsers.DataSource = new Rock.Crm.PersonService().GetByFullName( tbUser.Text ).ToList();
             cbUsers.DataBind();
         }
 
@@ -338,12 +333,12 @@
 
                     if ( !alreadyExists )
                     {
-                        Rock.Model.Auth auth = new Rock.Model.Auth();
+                        Rock.Cms.Auth auth = new Rock.Cms.Auth();
                         auth.EntityTypeId = iSecured.TypeId;
                         auth.EntityId = iSecured.Id;
                         auth.Action = CurrentAction;
                         auth.AllowOrDeny = "A";
-                        auth.SpecialRole = Rock.Model.SpecialRole.None;
+                        auth.SpecialRole = Rock.Cms.SpecialRole.None;
                         auth.PersonId = personId;
                         auth.Order = ++maxOrder;
                         authService.Add( auth, CurrentPersonId );
@@ -435,15 +430,15 @@
                 {
                     bool alreadyAdded = false;
 
-                    Rock.Model.SpecialRole specialRole = Rock.Model.SpecialRole.None;
+                    Rock.Cms.SpecialRole specialRole = Rock.Cms.SpecialRole.None;
                     int? groupId = Int32.Parse( ddlRoles.SelectedValue );
 
                     switch ( groupId )
                     {
-                        case -1: specialRole = Rock.Model.SpecialRole.AllUsers; break;
-                        case -2: specialRole = Rock.Model.SpecialRole.AllAuthenticatedUsers; break;
-                        case -3: specialRole = Rock.Model.SpecialRole.AllUnAuthenticatedUsers; break;
-                        default: specialRole = Rock.Model.SpecialRole.None; break;
+                        case -1: specialRole = Rock.Cms.SpecialRole.AllUsers; break;
+                        case -2: specialRole = Rock.Cms.SpecialRole.AllAuthenticatedUsers; break;
+                        case -3: specialRole = Rock.Cms.SpecialRole.AllUnAuthenticatedUsers; break;
+                        default: specialRole = Rock.Cms.SpecialRole.None; break;
                     }
 
                     if ( groupId < 0 )
