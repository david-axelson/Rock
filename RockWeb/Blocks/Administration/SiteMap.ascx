--- conflicted
+++ resolved
@@ -8,9 +8,7 @@
                 <asp:Literal ID="lPages" runat="server"></asp:Literal>
             </div>
         </asp:Panel>
-
-<<<<<<< HEAD
-        <script>
+        <script type="text/javascript">
             $(function () {
                 $('#pages')
                     .on('rockTree:selected', function (e, id) {
@@ -49,8 +47,5 @@
                     });
             });
         </script>
-
-=======
->>>>>>> e0407e2c
     </ContentTemplate>
 </asp:UpdatePanel>
