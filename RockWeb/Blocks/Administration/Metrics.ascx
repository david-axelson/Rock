--- conflicted
+++ resolved
@@ -72,11 +72,7 @@
 
             <div class="actions">
                 <asp:LinkButton ID="btnSaveMetric" runat="server" Text="Save" CssClass="btn btn-primary" OnClick="btnSaveMetric_Click" />
-<<<<<<< HEAD
-                <asp:LinkButton ID="btnCancelMetric" runat="server" Text="Cancel" CssClass="btn" CausesValidation="false" OnClick="btnCancelMetric_Click" />
-=======
                 <asp:LinkButton ID="btnCancelMetric" runat="server" Text="Cancel" CssClass="btn btn-secondary" CausesValidation="false" OnClick="btnCancelMetric_Click" />
->>>>>>> 80ade674
             </div>
 
         </asp:Panel>
