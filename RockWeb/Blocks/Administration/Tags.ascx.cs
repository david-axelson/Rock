--- conflicted
+++ resolved
@@ -61,7 +61,6 @@
 
             try
             {
-<<<<<<< HEAD
 				_entity = AttributeValue( "Entity" );
 				if ( string.IsNullOrWhiteSpace( _entity ) )
 					_entity = PageParameter( "Entity" );
@@ -86,32 +85,6 @@
 				}
 					
 				if ( _canConfigure )
-=======
-                _entity = AttributeValue( "Entity" );
-                if ( string.IsNullOrWhiteSpace( _entity ) )
-                    _entity = PageParameter( "Entity" );
-
-                _entityQualifierColumn = AttributeValue( "EntityQualifierColumn" );
-                if ( string.IsNullOrWhiteSpace( _entityQualifierColumn ) )
-                    _entityQualifierColumn = PageParameter( "EntityQualifierColumn" );
-
-                _entityQualifierValue = AttributeValue( "EntityQualifierValue" );
-                if ( string.IsNullOrWhiteSpace( _entityQualifierValue ) )
-                    _entityQualifierValue = PageParameter( "EntityQualifierValue" );
-
-                _canConfigure = CurrentPage.IsAuthorized( "Configure", CurrentPerson );
-
-                if ( !Convert.ToBoolean( AttributeValue( "GlobalTags" ) ) )
-                {
-                    Rock.Data.IModel model = CurrentPage.GetCurrentContext( "Rock.Crm.Person" );
-                    if ( model != null )
-                        _ownerId = model.Id;
-                    else
-                        _ownerId = CurrentPersonId;
-                }
-                    
-                if ( _canConfigure )
->>>>>>> 32540396
                 {
                     rGrid.DataKeyNames = new string[] { "id" };
                     rGrid.Actions.IsAddEnabled = true;
