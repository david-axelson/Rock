--- conflicted
+++ resolved
@@ -65,11 +65,7 @@
                                 </div>
 
                                 <Rock:PanelWidget ID="wpPageAttributes" runat="server" Title="Page Attribute Values">
-<<<<<<< HEAD
-                                    <asp:PlaceHolder ID="phPageAttributes" runat="server" EnableViewState="false"></asp:PlaceHolder>
-=======
                                     <Rock:DynamicPlaceholder ID="phPageAttributes" runat="server" ></Rock:DynamicPlaceholder>
->>>>>>> c887ab24
                                 </Rock:PanelWidget>
                             </asp:Panel>
 
