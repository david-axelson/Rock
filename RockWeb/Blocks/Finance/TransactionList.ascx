﻿<%@ Control Language="C#" AutoEventWireup="true" CodeFile="TransactionList.ascx.cs" Inherits="RockWeb.Blocks.Finance.TransactionList" %>

<script type="text/javascript">
    function clearActiveDialog() {
        $('#<%=hfActiveDialog.ClientID %>').val('');
    }
</script>

<asp:UpdatePanel ID="upTransactions" runat="server">
    <ContentTemplate>

        <asp:Panel ID="pnlContent" runat="server">
            <asp:HiddenField ID="hfTransactionViewMode" runat="server" />

            <asp:ValidationSummary ID="valSummaryTop" runat="server" HeaderText="Please Correct the Following" CssClass="alert alert-danger" />

            <div class="panel panel-block">
                <div class="panel-heading">
                    <h1 class="panel-title"><i class="fa fa-credit-card"></i> <asp:Literal ID="lTitle" runat="server"></asp:Literal></h1>
                    
                    <div class="pull-right">                    
                        <Rock:ButtonDropDownList ID="bddlOptions" runat="server" FormGroupCssClass="panel-options" Title="Options" SelectionStyle="Checkmark" OnSelectionChanged="bddlOptions_SelectionChanged">
                            <asp:ListItem Text="Show Images" Value="1" />
                            <asp:ListItem Text="Show Summary" Value="0" />
                        </Rock:ButtonDropDownList>

                        <div class="btn-group panel-toggle pull-right">
                            <asp:LinkButton ID="btnTransactions" CssClass="btn btn-xs btn-primary" runat="server" Text="Transactions" OnClick="btnTransactionsViewMode_Click" />
                            <asp:LinkButton ID="btnTransactionDetails" CssClass="btn btn-xs btn-default" runat="server" Text="Transaction Details" OnClick="btnTransactionsViewMode_Click" />
                        </div>
                    </div>
                    
                </div>
                <div class="panel-body">

                    <Rock:NotificationBox ID="nbClosedWarning" CssClass="alert-grid" runat="server" NotificationBoxType="Info" Title="Note"
                        Text="This batch has been closed and transactions cannot be edited." Visible="false" Dismissable="false" />

                    <div class="grid grid-panel">
                        <Rock:GridFilter ID="gfTransactions" runat="server">
                            <Rock:DateRangePicker ID="drpDates" runat="server" Label="Date Range" />
                            <Rock:NumberRangeEditor ID="nreAmount" runat="server" Label="Amount Range" NumberType="Double" />
                            <Rock:RockTextBox ID="tbTransactionCode" runat="server" Label="Transaction Code"></Rock:RockTextBox>
                            <Rock:AccountPicker ID="apAccount" runat="server" Label="Account" AllowMultiSelect="true" />
                            <Rock:RockDropDownList ID="ddlTransactionType" runat="server" Label="Transaction Type" />
                            <Rock:RockDropDownList ID="ddlCurrencyType" runat="server" Label="Currency Type" />
                            <Rock:RockDropDownList ID="ddlCreditCardType" runat="server" Label="Credit Card Type" />
                            <Rock:RockDropDownList ID="ddlSourceType" runat="server" Label="Source Type" />
                            <Rock:CampusPicker ID="campCampus" runat="server" Label="Campus (of Batch)" />
                            <Rock:PersonPicker ID="ppPerson" runat="server" Label="Person" />
                        </Rock:GridFilter>

                        <Rock:ModalAlert ID="mdGridWarning" runat="server" />

                        <Rock:Grid ID="gTransactions" runat="server" EmptyDataText="No Transactions Found" 
                            RowItemText="Transaction" OnRowSelected="gTransactions_Edit" AllowSorting="true" ExportSource="ColumnOutput" >
                            <Columns>
                                <Rock:SelectField></Rock:SelectField>
                                <Rock:RockLiteralField ID="lPersonFullNameReversed" HeaderText="Person" 
                                    SortExpression="_PERSONNAME_" /> 
                                <Rock:RockBoundField DataField="TransactionDateTime" HeaderText="Date / Time" SortExpression="TransactionDateTime" />                
                                <Rock:CurrencyField DataField="TotalAmount" HeaderText="Amount" SortExpression="TotalAmount" />
                                <Rock:RockTemplateField HeaderText="Currency Type" >
                                    <ItemTemplate>
                                        <asp:Literal ID="lCurrencyType" runat="server" />
                                    </ItemTemplate>
                                </Rock:RockTemplateField>
                                <Rock:RockBoundField DataField="TransactionCode" HeaderText="Transaction Code" SortExpression="TransactionCode" ColumnPriority="DesktopSmall" />                
                                <Rock:RockLiteralField ID="lBatchId" HeaderText="Batch Id" SortExpression="BatchId" ColumnPriority="DesktopSmall" ItemStyle-HorizontalAlign="Right" ExcelExportBehavior="NeverInclude"  />                
                                <Rock:RockTemplateField HeaderText="Accounts" >
                                    <ItemTemplate><%# GetAccounts( Container.DataItem ) %></ItemTemplate>
                                </Rock:RockTemplateField>
                                <Rock:RockBoundField DataField="Summary" HeaderText="Summary" SortExpression="Summary" ColumnPriority="DesktopLarge" />                
                                <Rock:RockBoundField DataField="Status" HeaderText="Status" ExcelExportBehavior="AlwaysInclude" Visible="false" />
                                <Rock:DateTimeField DataField="SettledDate" HeaderText="Settled Date/Time" ExcelExportBehavior="AlwaysInclude" Visible="false" />
                                <Rock:RockBoundField DataField="SettledGroupId" HeaderText="Processor Batch Id" ExcelExportBehavior="AlwaysInclude" Visible="false" />
                                <Rock:RockLiteralField ID="lTransactionImage" HeaderText="Image" />
                                <Rock:DeleteField OnClick="gTransactions_Delete" Visible="false"/>
                            </Columns>
                        </Rock:Grid>

                        <Rock:NotificationBox ID="nbResult" runat="server" Visible="false" CssClass="margin-b-none" Dismissable="true"></Rock:NotificationBox>

                    </div>

                </div>
            </div>

            <div class="row">
                <div class="col-md-4 col-md-offset-8 margin-t-md">
                    <asp:Panel ID="pnlSummary" runat="server" CssClass="panel panel-block">
                        <div class="panel-heading">
                            <h1 class="panel-title">Total Results</h1>
                            <div class="panel-labels">
                                <Rock:HighlightLabel ID="lbFiltered" runat="server" LabelType="Default" Visible="false" />
                            </div>
                        </div>
                        <div class="panel-body">
                            <asp:Repeater ID="rptAccountSummary" runat="server">
                                <ItemTemplate>
                                    <div class='row'>
                                        <div class='col-xs-8'><%#Eval("Name")%></div>
                                        <div class='col-xs-4 text-right'><%#Eval("TotalAmount")%></div>
                                    </div>
                                </ItemTemplate>
                            </asp:Repeater>
                            <div class='row'>
                                <div class='col-xs-8'><b>Total: </div>
                                <div class='col-xs-4 text-right'>
                                    <asp:Literal ID="lGrandTotal" runat="server" /></b>
                                </div>
                            </div>
                        </div>
                    </asp:Panel>
                </div>
            </div>

        </asp:Panel>

        <asp:HiddenField ID="hfActiveDialog" runat="server" />

        <Rock:ModalDialog ID="dlgReassign" runat="server" Title="Reassign Transactions" ValidationGroup="Reassign"
            SaveButtonText="Reassign" OnSaveClick="dlgReassign_SaveClick" OnCancelScript="clearActiveDialog();" >
            <Content>

<<<<<<< HEAD
                <div class="row">
                    <div class="col-sm-6">
                        <Rock:PersonPicker ID="ppReassign" runat="server" Label="Reassign Selected Transactions To" Required="true" ValidationGroup="Reassign" />
                    </div>
                    <div class="col-sm-6">
                        <Rock:RockRadioButtonList ID="rblReassingBankAccounts" runat="server" Label="Reassign Bank Accounts" Required="true" ValidationGroup="Reassign"
                            Help="In addition to the selected transactions, how should all of the saved bank accounts for this person be reassigned?">
                            <asp:ListItem Text="Move bank accounts to selected individual" Value="MOVE" Selected="True" />
                            <asp:ListItem Text="Copy bank accounts to selected individual" Value="COPY" />
                            <asp:ListItem Text="Do not adjsut bank accounts" Value="NONE" />
                        </Rock:RockRadioButtonList>
                    </div>
                </div>
=======
                <Rock:PersonPicker ID="ppReassign" runat="server" Label="Reassign Selected Transactions To" Required="true" ValidationGroup="Reassign" IncludeBusinesses="true" />
>>>>>>> cd35451a

            </Content>
        </Rock:ModalDialog>


    </ContentTemplate>
</asp:UpdatePanel><|MERGE_RESOLUTION|>--- conflicted
+++ resolved
@@ -123,10 +123,9 @@
             SaveButtonText="Reassign" OnSaveClick="dlgReassign_SaveClick" OnCancelScript="clearActiveDialog();" >
             <Content>
 
-<<<<<<< HEAD
                 <div class="row">
                     <div class="col-sm-6">
-                        <Rock:PersonPicker ID="ppReassign" runat="server" Label="Reassign Selected Transactions To" Required="true" ValidationGroup="Reassign" />
+                        <Rock:PersonPicker ID="ppReassign" runat="server" Label="Reassign Selected Transactions To" Required="true" ValidationGroup="Reassign" IncludeBusinesses="true" />
                     </div>
                     <div class="col-sm-6">
                         <Rock:RockRadioButtonList ID="rblReassingBankAccounts" runat="server" Label="Reassign Bank Accounts" Required="true" ValidationGroup="Reassign"
@@ -137,9 +136,6 @@
                         </Rock:RockRadioButtonList>
                     </div>
                 </div>
-=======
-                <Rock:PersonPicker ID="ppReassign" runat="server" Label="Reassign Selected Transactions To" Required="true" ValidationGroup="Reassign" IncludeBusinesses="true" />
->>>>>>> cd35451a
 
             </Content>
         </Rock:ModalDialog>
