﻿// <copyright>
// Copyright by the Spark Development Network
//
// Licensed under the Rock Community License (the "License");
// you may not use this file except in compliance with the License.
// You may obtain a copy of the License at
//
// http://www.rockrms.com/license
//
// Unless required by applicable law or agreed to in writing, software
// distributed under the License is distributed on an "AS IS" BASIS,
// WITHOUT WARRANTIES OR CONDITIONS OF ANY KIND, either express or implied.
// See the License for the specific language governing permissions and
// limitations under the License.
// </copyright>
//
using System;
using System.Collections.Generic;
using System.ComponentModel;
using System.Data.Entity;
using System.Linq;
using System.Text;
using System.Web.UI;
using System.Web.UI.WebControls;

using Newtonsoft.Json;

using Rock;
using Rock.Attribute;
using Rock.Constants;
using Rock.Data;
using Rock.Model;
using Rock.Security;
using Rock.Web;
using Rock.Cache;
using Rock.Web.UI;
using Rock.Web.UI.Controls;

namespace RockWeb.Blocks.Finance
{
    [DisplayName( "Transaction Detail" )]
    [Category( "Finance" )]
    [Description( "Displays the details of the given transaction for editing." )]

    [LinkedPage( "Batch Detail Page", "Page used to view batch.", true, "", "", 0 )]
    [LinkedPage( "Scheduled Transaction Detail Page", "Page used to view scheduled transaction detail.", true, "", "", 1 )]
    [LinkedPage( "Registration Detail Page", "Page used to view an event registration.", true, "", "", 2 )]
    [TextField( "Refund Batch Name Suffix", "The suffix to append to new batch name when refunding transactions. If left blank, the batch name will be the same as the original transaction's batch name.", false, " - Refund", "", 3 )]
    [BooleanField( "Carry Over Account", "Keep Last Used Account when adding multiple transactions in the same session.", true, "", 4 )]
    [DefinedValueField( Rock.SystemGuid.DefinedType.GROUP_LOCATION_TYPE, "Location Types", "The type of location type to display for person (if none are selected all addresses will be included ).", false, true, order: 5 )]
    public partial class TransactionDetail : Rock.Web.UI.RockBlock, IDetailBlock
    {
        #region Properties

        private Control _focusControl = null;
        private List<FinancialTransactionDetail> TransactionDetailsState { get; set; }
        private List<int> TransactionImagesState { get; set; }

        private Dictionary<int, string> _accountNames = null;
        private Dictionary<int, string> AccountNames
        {
            get
            {
                if ( _accountNames == null )
                {
                    _accountNames = new Dictionary<int, string>();
                    new FinancialAccountService( new RockContext() ).Queryable()
                        .OrderBy( a => a.Order )
                        .Select( a => new { a.Id, a.Name } )
                        .ToList()
                        .ForEach( a => _accountNames.Add( a.Id, a.Name ) );
                    _accountNames.Add( int.MinValue, "&nbsp;&nbsp;&nbsp;&nbsp;<strong>Total</strong>" );
                }
                return _accountNames;
            }
        }

        private bool UseSimpleAccountMode
        {
            get
            {
                return ViewState["UseSimpleAccountMode"] as bool? ?? false;
            }
            set
            {
                ViewState["UseSimpleAccountMode"] = value;
                pnlSingleAccount.Visible = value;
                pnlAccounts.Visible = !value;
            }
        }

        #endregion

        #region Control Methods

        /// <summary>
        /// Restores the view-state information from a previous user control request that was saved by the <see cref="M:System.Web.UI.UserControl.SaveViewState" /> method.
        /// </summary>
        /// <param name="savedState">An <see cref="T:System.Object" /> that represents the user control state to be restored.</param>
        protected override void LoadViewState( object savedState )
        {
            base.LoadViewState( savedState );

            string json = ViewState["TransactionDetailsState"] as string;
            if ( string.IsNullOrWhiteSpace( json ) )
            {
                TransactionDetailsState = new List<FinancialTransactionDetail>();
            }
            else
            {
                TransactionDetailsState = JsonConvert.DeserializeObject<List<FinancialTransactionDetail>>( json );
            }

            TransactionImagesState = ViewState["TransactionImagesState"] as List<int>;
            if ( TransactionImagesState == null )
            {
                TransactionImagesState = new List<int>();
            }

        }

        /// <summary>
        /// Raises the <see cref="E:System.Web.UI.Control.Init" /> event.
        /// </summary>
        /// <param name="e">An <see cref="T:System.EventArgs" /> object that contains the event data.</param>
        protected override void OnInit( EventArgs e )
        {
            base.OnInit( e );

            gAccountsView.DataKeyNames = new string[] { "Guid" };
            gAccountsView.ShowActionRow = false;

            var qryParam = new Dictionary<string, string>();
            qryParam.Add( "transactionId", "PLACEHOLDER" );

            gRefunds.DataKeyNames = new string[] { "Id" };
            gRefunds.ShowActionRow = false;

            var hlRefundCol = gRefunds.Columns[0] as HyperLinkField;
            if ( hlRefundCol != null )
            {
                hlRefundCol.DataNavigateUrlFormatString = new PageReference( CurrentPageReference.PageId, 0, qryParam ).BuildUrl().Replace( "PLACEHOLDER", "{0}" );
            }

            gRelated.DataKeyNames = new string[] { "Id" };
            gRelated.ShowActionRow = false;

            var hlRelatedCol = gRelated.Columns[0] as HyperLinkField;
            if ( hlRelatedCol != null )
            {
                hlRelatedCol.DataNavigateUrlFormatString = new PageReference( CurrentPageReference.PageId, 0, qryParam ).BuildUrl().Replace( "PLACEHOLDER", "{0}" );
            }

            gAccountsEdit.DataKeyNames = new string[] { "Guid" };
            gAccountsEdit.ShowActionRow = true;
            gAccountsEdit.Actions.ShowAdd = true;
            gAccountsEdit.Actions.AddClick += gAccountsEdit_AddClick;
            gAccountsEdit.GridRebind += gAccountsEdit_GridRebind;
            gAccountsEdit.RowDataBound += gAccountsEdit_RowDataBound;

            apAccount.DisplayActiveOnly = true;

            AddDynamicColumns();

            //function toggleCheckImages() {
            //    var image1src = $('#<%=imgCheck.ClientID%>').attr("src");
            //    var image2src = $('#<%=imgCheckOtherSideThumbnail.ClientID%>').attr("src");

            //    $('#<%=imgCheck.ClientID%>').attr("src", image2src);
            //    $('#<%=imgCheckOtherSideThumbnail.ClientID%>').attr("src", image1src);
            //}

            string script = @"
    $('.transaction-image-thumbnail').click( function() {
        var $primaryImg = $('.transaction-image');
        var primarySrc = $primaryImg.attr('src');
        $primaryImg.attr('src', $(this).attr('src'));
        $(this).attr('src', primarySrc);
    });
";
            ScriptManager.RegisterStartupScript( imgPrimary, imgPrimary.GetType(), "imgPrimarySwap", script, true );
        }

        /// <summary>
        /// Raises the <see cref="E:System.Web.UI.Control.Load" /> event.
        /// </summary>
        /// <param name="e">The <see cref="T:System.EventArgs" /> object that contains the event data.</param>
        protected override void OnLoad( EventArgs e )
        {
            if ( !Page.IsPostBack )
            {
                ShowDetail( PageParameter( "transactionId" ).AsInteger(), PageParameter( "batchId" ).AsIntegerOrNull() );
            }
            else
            {
                nbErrorMessage.Visible = false;
                nbRefundError.Visible = false;
                ShowDialog();

                if ( pnlEditDetails.Visible )
                {
                    // Add Transaction and Payment Detail attribute controls

                    FinancialTransaction txn;
                    var txnId = hfTransactionId.Value.AsIntegerOrNull();
                    if ( txnId == 0 )
                        txnId = null;

                    // Get the current transaction if there is one
                    if ( txnId.HasValue )
                    {
                        using ( var rockContext = new RockContext() )
                        {
                            txn = GetTransaction( hfTransactionId.Value.AsInteger(), rockContext );
                        }
                    }
                    else
                    {
                        txn = new FinancialTransaction();
                        txn.FinancialPaymentDetail = new FinancialPaymentDetail();
                    }

                    // it is possible that an existing transaction doesn't have a FinancialPaymentDetail (usually because it was imported), so create it if is doesn't exist
                    if ( txn.FinancialPaymentDetail == null )
                    {
                        txn.FinancialPaymentDetail = new FinancialPaymentDetail();
                    }

                    // Update the transaction's properties to match what is currently selected on the screen
                    // This allows the shown attributes to change during AutoPostBack events, based on any Qualifiers specified in the attributes
                    txn.FinancialPaymentDetail.CurrencyTypeValueId = ddlCurrencyType.SelectedValueAsInt();

                    txn.LoadAttributes();
                    txn.FinancialPaymentDetail.LoadAttributes();

                    phAttributeEdits.Controls.Clear();
                    Helper.AddEditControls( txn, phAttributeEdits, false );
                    phPaymentAttributeEdits.Controls.Clear();
                    Helper.AddEditControls( txn.FinancialPaymentDetail, phPaymentAttributeEdits, false );
                }
            }

            var txnDetail = new FinancialTransactionDetail();
            txnDetail.LoadAttributes();
            phAccountAttributeEdits.Controls.Clear();
            Helper.AddEditControls( txnDetail, phAccountAttributeEdits, true, mdAccount.ValidationGroup );
        }

        /// <summary>
        /// Raises the <see cref="E:System.Web.UI.Control.PreRender" /> event.
        /// </summary>
        /// <param name="e">An <see cref="T:System.EventArgs" /> object that contains the event data.</param>
        protected override void OnPreRender( EventArgs e )
        {
            if ( _focusControl != null )
            {
                _focusControl.Focus();
            }

            base.OnPreRender( e );
        }

        /// <summary>
        /// Saves any user control view-state changes that have occurred since the last page postback.
        /// </summary>
        /// <returns>
        /// Returns the user control's current view state. If there is no view state associated with the control, it returns null.
        /// </returns>
        protected override object SaveViewState()
        {
            var jsonSetting = new JsonSerializerSettings
            {
                ReferenceLoopHandling = ReferenceLoopHandling.Ignore,
                ContractResolver = new Rock.Utility.IgnoreUrlEncodedKeyContractResolver()
            };

            ViewState["TransactionDetailsState"] = JsonConvert.SerializeObject( TransactionDetailsState, Formatting.None, jsonSetting );
            ViewState["TransactionImagesState"] = TransactionImagesState;

            return base.SaveViewState();
        }

        #endregion Control Methods

        #region Events

        #region Edit Events

        /// <summary>
        /// Handles the Click event of the lbEdit control.
        /// </summary>
        /// <param name="sender">The source of the event.</param>
        /// <param name="e">The <see cref="EventArgs"/> instance containing the event data.</param>
        protected void lbEdit_Click( object sender, EventArgs e )
        {
            var rockContext = new RockContext();
            var txn = GetTransaction( hfTransactionId.Value.AsInteger(), rockContext );
            if ( txn != null )
            {
                txn.LoadAttributes( rockContext );
                if ( txn.FinancialPaymentDetail != null )
                {
                    txn.FinancialPaymentDetail.LoadAttributes( rockContext );
                }

                ShowEditDetails( txn, rockContext );
            }
        }

        /// <summary>
        /// Handles the Click event of the lbSave control.
        /// </summary>
        /// <param name="sender">The source of the event.</param>
        /// <param name="e">The <see cref="EventArgs"/> instance containing the event data.</param>
        protected void lbSave_Click( object sender, EventArgs e )
        {
            bool isValid;
            int? savedTransactionId;
            SaveFinancialTransaction( out isValid, out savedTransactionId );

            if ( isValid && savedTransactionId.HasValue )
            {
                // Requery the batch to support EF navigation properties
                var savedTxn = GetTransaction( savedTransactionId.Value );
                if ( savedTxn != null )
                {
                    savedTxn.LoadAttributes();
                    if ( savedTxn.FinancialPaymentDetail != null )
                    {
                        savedTxn.FinancialPaymentDetail.LoadAttributes();
                    }

                    ShowReadOnlyDetails( savedTxn );
                }
            }
        }

        /// <summary>
        /// Saves the financial transaction.
        /// </summary>
        /// <param name="isValid">if set to <c>true</c> [is valid].</param>
        /// <param name="savedTransactionId">The saved transaction identifier.</param>
        private void SaveFinancialTransaction( out bool isValid, out int? savedTransactionId )
        {
            savedTransactionId = null;
            isValid = false;
            var rockContext = new RockContext();

            var txnService = new FinancialTransactionService( rockContext );
            var txnDetailService = new FinancialTransactionDetailService( rockContext );
            var txnImageService = new FinancialTransactionImageService( rockContext );
            var binaryFileService = new BinaryFileService( rockContext );

            FinancialTransaction txn = null;

            int? txnId = hfTransactionId.Value.AsIntegerOrNull();
            int? batchId = hfBatchId.Value.AsIntegerOrNull();

            if ( txnId.HasValue )
            {
                txn = txnService.Get( txnId.Value );
            }

            if ( txn == null )
            {
                if ( batchId.HasValue )
                {
                    txn = new FinancialTransaction();
                    txnService.Add( txn );
                    txn.BatchId = batchId;
                }
                else
                {
                    nbErrorMessage.Title = "Missing Batch Information";
                    nbErrorMessage.Text = "<p>New transactions can only be added to an existing batch. Make sure you have navigated to this page by viewing the details of an existing batch.</p>";
                    nbErrorMessage.Visible = true;
                    return;
                }
            }

            if ( txn != null )
            {
                if ( txn.FinancialPaymentDetail == null )
                {
                    txn.FinancialPaymentDetail = new FinancialPaymentDetail();
                }

                string newPerson = ppAuthorizedPerson.PersonName;

                txn.AuthorizedPersonAliasId = ppAuthorizedPerson.PersonAliasId;
                txn.ShowAsAnonymous = cbShowAsAnonymous.Checked;
                txn.TransactionDateTime = dtTransactionDateTime.SelectedDateTime;
                txn.TransactionTypeValueId = ddlTransactionType.SelectedValue.AsInteger();
                txn.SourceTypeValueId = ddlSourceType.SelectedValueAsInt();
                txn.FinancialGatewayId = gpPaymentGateway.SelectedValueAsInt();
                txn.TransactionCode = tbTransactionCode.Text;
                txn.FinancialPaymentDetail.CurrencyTypeValueId = ddlCurrencyType.SelectedValueAsInt();
                txn.FinancialPaymentDetail.CreditCardTypeValueId = ddlCreditCardType.SelectedValueAsInt();

                txn.Summary = tbSummary.Text;

                decimal totalAmount = TransactionDetailsState.Select( d => d.Amount ).ToList().Sum();
                if ( cbIsRefund.Checked && totalAmount > 0 )
                {
                    nbErrorMessage.Title = "Incorrect Refund Amount";
                    nbErrorMessage.Text = "<p>A refund should have a negative amount. Please unselect the refund option, or change amounts to be negative values.</p>";
                    nbErrorMessage.Visible = true;
                    return;
                }

                if ( cbIsRefund.Checked )
                {
                    if ( txn.RefundDetails != null )
                    {
                        txn.RefundDetails = new FinancialTransactionRefund();
                    }
                    txn.RefundDetails.RefundReasonValueId = ddlRefundReasonEdit.SelectedValueAsId();
                    txn.RefundDetails.RefundReasonSummary = tbRefundSummaryEdit.Text;
                }

                if ( !Page.IsValid || !txn.IsValid )
                {
                    return;
                }

                foreach ( var txnDetail in TransactionDetailsState )
                {
                    if ( !txnDetail.IsValid )
                    {
                        return;
                    }
                }

                rockContext.WrapTransaction( () =>
                {
                    // Save the transaction
                    rockContext.SaveChanges();

                    // Delete any transaction details that were removed
                    var txnDetailsInDB = txnDetailService.Queryable().Where( a => a.TransactionId.Equals( txn.Id ) ).ToList();
                    var deletedDetails = from txnDetail in txnDetailsInDB
                                         where !TransactionDetailsState.Select( d => d.Guid ).Contains( txnDetail.Guid )
                                         select txnDetail;
                    deletedDetails.ToList().ForEach( txnDetail =>
                    {
                        txnDetailService.Delete( txnDetail );
                    } );

                    // Save Transaction Details
                    foreach ( var editorTxnDetail in TransactionDetailsState )
                    {
                        // Add or Update the activity type
                        var txnDetail = txn.TransactionDetails.FirstOrDefault( d => d.Guid.Equals( editorTxnDetail.Guid ) );
                        if ( txnDetail == null )
                        {
                            txnDetail = new FinancialTransactionDetail();
                            txnDetail.Guid = editorTxnDetail.Guid;
                            txn.TransactionDetails.Add( txnDetail );
                        }

                        txnDetail.AccountId = editorTxnDetail.AccountId;
                        txnDetail.Amount = UseSimpleAccountMode ? tbSingleAccountAmount.Text.AsDecimal() : editorTxnDetail.Amount;
                        txnDetail.Summary = editorTxnDetail.Summary;

                        if ( editorTxnDetail.AttributeValues != null )
                        {
                            txnDetail.LoadAttributes();
                            txnDetail.AttributeValues = editorTxnDetail.AttributeValues;
                            rockContext.SaveChanges();
                            txnDetail.SaveAttributeValues( rockContext );
                        }
                    }

                    // Delete any transaction images that were removed
                    var orphanedBinaryFileIds = new List<int>();
                    var txnImagesInDB = txnImageService.Queryable().Where( a => a.TransactionId.Equals( txn.Id ) ).ToList();
                    foreach ( var txnImage in txnImagesInDB.Where( i => !TransactionImagesState.Contains( i.BinaryFileId ) ) )
                    {
                        orphanedBinaryFileIds.Add( txnImage.BinaryFileId );
                        txnImageService.Delete( txnImage );
                    }

                    // Save Transaction Images
                    int imageOrder = 0;
                    foreach ( var binaryFileId in TransactionImagesState )
                    {
                        // Add or Update the activity type
                        var txnImage = txnImagesInDB.FirstOrDefault( i => i.BinaryFileId == binaryFileId );
                        if ( txnImage == null )
                        {
                            txnImage = new FinancialTransactionImage();
                            txnImage.TransactionId = txn.Id;
                            txn.Images.Add( txnImage );
                        }

                        txnImage.BinaryFileId = binaryFileId;
                        txnImage.Order = imageOrder;
                        imageOrder++;
                    }

                    rockContext.SaveChanges();

                    // Make sure updated binary files are not temporary
                    foreach ( var binaryFile in binaryFileService.Queryable().Where( f => TransactionImagesState.Contains( f.Id ) ) )
                    {
                        binaryFile.IsTemporary = false;
                    }

                    // Delete any orphaned images
                    foreach ( var binaryFile in binaryFileService.Queryable().Where( f => orphanedBinaryFileIds.Contains( f.Id ) ) )
                    {
                        binaryFileService.Delete( binaryFile );
                    }

                    // Update any attributes
                    txn.LoadAttributes( rockContext );
                    txn.FinancialPaymentDetail.LoadAttributes( rockContext );
                    Helper.GetEditValues( phAttributeEdits, txn );
                    Helper.GetEditValues( phPaymentAttributeEdits, txn.FinancialPaymentDetail );

                    rockContext.SaveChanges();
                    txn.SaveAttributeValues( rockContext );
                    txn.FinancialPaymentDetail.SaveAttributeValues( rockContext );
                } );

                // Then refresh history block
                RockPage.UpdateBlocks( "~/Blocks/Core/HistoryLog.ascx" );

                // Save selected options to session state in order to prefill values for next added txn
                Session["NewTxnDefault_BatchId"] = txn.BatchId;
                Session["NewTxnDefault_TransactionDateTime"] = txn.TransactionDateTime;
                Session["NewTxnDefault_TransactionType"] = txn.TransactionTypeValueId;
                Session["NewTxnDefault_SourceType"] = txn.SourceTypeValueId;
                Session["NewTxnDefault_CurrencyType"] = txn.FinancialPaymentDetail.CurrencyTypeValueId;
                Session["NewTxnDefault_CreditCardType"] = txn.FinancialPaymentDetail.CreditCardTypeValueId;
                if ( TransactionDetailsState.Count() == 1 )
                {
                    Session["NewTxnDefault_Account"] = TransactionDetailsState.First().AccountId;
                }
                else
                {
                    Session.Remove( "NewTxnDefault_Account" );
                }

                isValid = true;
                savedTransactionId = txn.Id;
            }
        }

        /// <summary>
        /// Handles the Click event of the btnSaveThenAdd control.
        /// </summary>
        /// <param name="sender">The source of the event.</param>
        /// <param name="e">The <see cref="EventArgs"/> instance containing the event data.</param>
        protected void btnSaveThenAdd_Click( object sender, EventArgs e )
        {
            bool isValid;
            int? savedTransactionId;
            SaveFinancialTransaction( out isValid, out savedTransactionId );

            if ( isValid )
            {
                ShowDetail( 0, hfBatchId.Value.AsIntegerOrNull() );
            }
        }

        /// <summary>
        /// Handles the Click event of the btnSaveThenViewBatch control.
        /// </summary>
        /// <param name="sender">The source of the event.</param>
        /// <param name="e">The <see cref="EventArgs"/> instance containing the event data.</param>
        protected void btnSaveThenViewBatch_Click( object sender, EventArgs e )
        {
            bool isValid;
            int? savedTransactionId;
            SaveFinancialTransaction( out isValid, out savedTransactionId );

            if ( isValid )
            {
                Dictionary<string, string> qryParams = new Dictionary<string, string>();
                qryParams.Add( "batchId", hfBatchId.Value );
                NavigateToLinkedPage( "BatchDetailPage", qryParams );
            }
        }

        /// <summary>
        /// Handles the Click event of the lbCancel control.
        /// </summary>
        /// <param name="sender">The source of the event.</param>
        /// <param name="e">The <see cref="EventArgs"/> instance containing the event data.</param>
        protected void lbCancel_Click( object sender, EventArgs e )
        {
            int txnId = hfTransactionId.ValueAsInt();
            if ( txnId != 0 )
            {
                var txn = GetTransaction( txnId );
                if ( txn != null )
                {
                    txn.LoadAttributes();
                    txn.FinancialPaymentDetail.LoadAttributes();
                    ShowReadOnlyDetails( txn );
                }
            }
            else
            {
                Dictionary<string, string> pageParams = new Dictionary<string, string>();

                if ( !string.IsNullOrWhiteSpace( PageParameter( "batchId" ) ) )
                {
                    pageParams.Add( "BatchId", PageParameter( "batchId" ) );
                }

                NavigateToParentPage( pageParams );
            }
        }

        protected void lbRefundTransaction_Click( object sender, EventArgs e )
        {
            ShowRefundDialog();
        }

        protected void lbAddTransaction_Click( object sender, EventArgs e )
        {
            Dictionary<string, string> pageParams = new Dictionary<string, string>();

            pageParams.Add( "BatchId", PageParameter( "batchId" ) );
            pageParams.Add( "TransactionId", "0" );
            NavigateToPage( RockPage.Guid, pageParams );

        }

        /// <summary>
        /// Handles the BlockUpdated event of the Block control.
        /// </summary>
        /// <param name="sender">The source of the event.</param>
        /// <param name="e">The <see cref="EventArgs"/> instance containing the event data.</param>
        protected void Block_BlockUpdated( object sender, EventArgs e )
        {
            int txnId = hfTransactionId.ValueAsInt();
            if ( txnId != 0 )
            {
                ShowReadOnlyDetails( GetTransaction( txnId ) );
            }
        }

        /// <summary>
        /// Handles the SelectPerson event of the ppAuthorizedPerson control.
        /// </summary>
        /// <param name="sender">The source of the event.</param>
        /// <param name="e">The <see cref="EventArgs"/> instance containing the event data.</param>
        protected void ppAuthorizedPerson_SelectPerson( object sender, EventArgs e )
        {
            _focusControl = ppAuthorizedPerson;
        }

        /// <summary>
        /// Handles the Click event of the lbShowMore control.
        /// </summary>
        /// <param name="sender">The source of the event.</param>
        /// <param name="e">The <see cref="EventArgs"/> instance containing the event data.</param>
        protected void lbShowMore_Click( object sender, EventArgs e )
        {
            if ( TransactionDetailsState.Count() == 1 )
            {
                TransactionDetailsState.First().Amount = tbSingleAccountAmount.Text.AsDecimal();
                UseSimpleAccountMode = false;
                BindAccounts();
            }
        }

        /// <summary>
        /// Handles the SelectedIndexChanged event of the ddlCurrencyType control.
        /// </summary>
        /// <param name="sender">The source of the event.</param>
        /// <param name="e">The <see cref="EventArgs"/> instance containing the event data.</param>
        protected void ddlCurrencyType_SelectedIndexChanged( object sender, EventArgs e )
        {
            SetCreditCardVisibility();
            _focusControl = ddlCurrencyType;
        }

        /// <summary>
        /// Handles the RowDataBound event of the gAccountsEdit control.
        /// </summary>
        /// <param name="sender">The source of the event.</param>
        /// <param name="e">The <see cref="GridViewRowEventArgs"/> instance containing the event data.</param>
        void gAccountsEdit_RowDataBound( object sender, GridViewRowEventArgs e )
        {
            if ( e.Row.RowType == DataControlRowType.DataRow )
            {
                var account = ( FinancialTransactionDetail ) e.Row.DataItem;

                // If this is the total row
                if ( account.AccountId == int.MinValue )
                {
                    // disable the row select on each column
                    foreach ( TableCell cell in e.Row.Cells )
                    {
                        cell.RemoveCssClass( "grid-select-cell" );
                    }
                }

                // If account is associated with an entity (i.e. registration), or this is the total row do not allow it to be deleted
                if ( account.EntityTypeId.HasValue || account.AccountId == int.MinValue )
                {
                    // Hide the edit button if this is the total row
                    if ( account.AccountId == int.MinValue )
                    {
                        var editBtn = e.Row.Cells[3].ControlsOfTypeRecursive<LinkButton>().FirstOrDefault();
                        if ( editBtn != null )
                        {
                            editBtn.Visible = false;
                        }
                    }

                    // Hide the delete button
                    var deleteBtn = e.Row.Cells[4].ControlsOfTypeRecursive<LinkButton>().FirstOrDefault();
                    if ( deleteBtn != null )
                    {
                        deleteBtn.Visible = false;
                    }
                }
            }
        }

        #endregion

        #region Account Transaction Details

        /// <summary>
        /// Handles the AddClick event of the gAccountsEdit control.
        /// </summary>
        /// <param name="sender">The source of the event.</param>
        /// <param name="e">The <see cref="EventArgs"/> instance containing the event data.</param>
        private void gAccountsEdit_AddClick( object sender, EventArgs e )
        {
            ShowAccountDialog( Guid.NewGuid() );
        }

        /// <summary>
        /// Handles the EditClick event of the gAccountsEdit control.
        /// </summary>
        /// <param name="sender">The source of the event.</param>
        /// <param name="e">The <see cref="RowEventArgs"/> instance containing the event data.</param>
        protected void gAccountsEdit_EditClick( object sender, RowEventArgs e )
        {
            Guid? guid = e.RowKeyValue.ToString().AsGuidOrNull();
            if ( guid.HasValue )
            {
                ShowAccountDialog( guid.Value );
            }
        }

        /// <summary>
        /// Handles the DeleteClick event of the gAccountsEdit control.
        /// </summary>
        /// <param name="sender">The source of the event.</param>
        /// <param name="e">The <see cref="RowEventArgs"/> instance containing the event data.</param>
        protected void gAccountsEdit_DeleteClick( object sender, RowEventArgs e )
        {
            Guid? guid = e.RowKeyValue.ToString().AsGuidOrNull();
            if ( guid.HasValue )
            {
                var txnDetail = TransactionDetailsState.Where( t => t.Guid.Equals( guid.Value ) ).FirstOrDefault();
                if ( txnDetail != null )
                {
                    TransactionDetailsState.Remove( txnDetail );
                }

                BindAccounts();
            }
        }

        /// <summary>
        /// Handles the GridRebind event of the gAccountsEdit control.
        /// </summary>
        /// <param name="sender">The source of the event.</param>
        /// <param name="e">The <see cref="EventArgs"/> instance containing the event data.</param>
        private void gAccountsEdit_GridRebind( object sender, EventArgs e )
        {
            BindAccounts();
        }

        /// <summary>
        /// Handles the SaveClick event of the mdAccount control.
        /// </summary>
        /// <param name="sender">The source of the event.</param>
        /// <param name="e">The <see cref="EventArgs"/> instance containing the event data.</param>
        protected void mdAccount_SaveClick( object sender, EventArgs e )
        {
            Guid? guid = hfAccountGuid.Value.AsGuidOrNull();
            if ( guid.HasValue )
            {
                var txnDetail = TransactionDetailsState.Where( t => t.Guid.Equals( guid.Value ) ).FirstOrDefault();
                if ( txnDetail == null )
                {
                    txnDetail = new FinancialTransactionDetail();
                    TransactionDetailsState.Add( txnDetail );
                }
                txnDetail.AccountId = apAccount.SelectedValue.AsInteger();
                txnDetail.Amount = tbAccountAmount.Text.AsDecimal();
                txnDetail.Summary = tbAccountSummary.Text;

                txnDetail.LoadAttributes();
                Rock.Attribute.Helper.GetEditValues( phAccountAttributeEdits, txnDetail );
                foreach ( var attributeValue in txnDetail.AttributeValues )
                {
                    txnDetail.SetAttributeValue( attributeValue.Key, attributeValue.Value.Value );
                }

                BindAccounts();
            }

            HideDialog();
        }

        /// <summary>
        /// Handles the SaveClick event of the mdRefund control.
        /// </summary>
        /// <param name="sender">The source of the event.</param>
        /// <param name="e">The <see cref="EventArgs"/> instance containing the event data.</param>
        protected void mdRefund_SaveClick( object sender, EventArgs e )
        {
            using ( var rockContext = new RockContext() )
            {
<<<<<<< HEAD
                var txnService = new FinancialTransactionService( rockContext );
                var txn = txnService.Get( hfTransactionId.Value.AsInteger() );
=======
                int? txnId = hfTransactionId.Value.AsIntegerOrNull();
                if ( txnId.HasValue )
                {
                    using ( var rockContext = new RockContext() )
                    {
                        var txnService = new FinancialTransactionService( rockContext );
                        var txn = txnService.Get( txnId.Value );
                        if ( txn != null && txn.Batch != null )
                        {
                            FinancialTransaction refundTxn = null;

                            if ( !string.IsNullOrWhiteSpace( txn.TransactionCode ) && txn.FinancialGateway != null &&
                                cbProcess.Visible && cbProcess.Checked )
                            {
                                var gateway = txn.FinancialGateway.GetGatewayComponent();
                                if ( gateway != null )
                                {
                                    string errorMessage = string.Empty;
                                    refundTxn = gateway.Credit( txn, refundAmount, tbRefundSummary.Text, out errorMessage );
                                    if ( refundTxn == null )
                                    {
                                        nbRefundError.Title = "Refund Error";
                                        nbRefundError.Text = string.Format( "<p>{0}</p>", errorMessage );
                                        nbRefundError.Visible = true;
                                        return;
                                    }
                                }
                                else
                                {
                                    nbRefundError.Title = "Gateway Error";
                                    nbRefundError.Text = "<p>Transaction has a valid gateway, but we could not use it.</p>";
                                    nbRefundError.Visible = true;
                                    return;
                                }
                            }
                            else
                            {
                                refundTxn = new FinancialTransaction();
                            }

                            refundTxn.AuthorizedPersonAliasId = txn.AuthorizedPersonAliasId;
                            refundTxn.TransactionDateTime = RockDateTime.Now;
                            refundTxn.FinancialGatewayId = txn.FinancialGatewayId;
                            refundTxn.TransactionTypeValueId = txn.TransactionTypeValueId;
                            if ( txn.FinancialPaymentDetail != null )
                            {
                                refundTxn.FinancialPaymentDetail = new FinancialPaymentDetail();
                                refundTxn.FinancialPaymentDetail.AccountNumberMasked = txn.FinancialPaymentDetail.AccountNumberMasked;
                                refundTxn.FinancialPaymentDetail.BillingLocationId = txn.FinancialPaymentDetail.BillingLocationId;
                                refundTxn.FinancialPaymentDetail.CreditCardTypeValueId = txn.FinancialPaymentDetail.CreditCardTypeValueId;
                                refundTxn.FinancialPaymentDetail.CurrencyTypeValueId = txn.FinancialPaymentDetail.CurrencyTypeValueId;
                                refundTxn.FinancialPaymentDetail.ExpirationMonthEncrypted = txn.FinancialPaymentDetail.ExpirationMonthEncrypted;
                                refundTxn.FinancialPaymentDetail.ExpirationYearEncrypted = txn.FinancialPaymentDetail.ExpirationYearEncrypted;
                                refundTxn.FinancialPaymentDetail.NameOnCardEncrypted = txn.FinancialPaymentDetail.NameOnCardEncrypted;
                            }

                            decimal remBalance = refundAmount;
                            foreach ( var account in txn.TransactionDetails.Where( a => a.Amount > 0 ) )
                            {
                                var transactionDetail = new FinancialTransactionDetail();
                                transactionDetail.AccountId = account.AccountId;
                                transactionDetail.EntityId = account.EntityId;
                                transactionDetail.EntityTypeId = account.EntityTypeId;
                                refundTxn.TransactionDetails.Add( transactionDetail );

                                if ( remBalance >= account.Amount )
                                {
                                    transactionDetail.Amount = 0 - account.Amount;
                                    remBalance -= account.Amount;
                                }
                                else
                                {
                                    transactionDetail.Amount = 0 - remBalance;
                                    remBalance = 0.0m;
                                }

                                if ( remBalance <= 0.0m )
                                {
                                    break;
                                }
                            }

                            if ( remBalance > 0 && refundTxn.TransactionDetails.Any() )
                            {
                                refundTxn.TransactionDetails.Last().Amount += remBalance;
                            }

                            var registrationEntityType = EntityTypeCache.Read( typeof( Rock.Model.Registration ) );
                            if ( registrationEntityType != null )
                            {
                                foreach ( var transactionDetail in refundTxn.TransactionDetails
                                    .Where( d =>
                                        d.EntityTypeId.HasValue &&
                                        d.EntityTypeId.Value == registrationEntityType.Id &&
                                        d.EntityId.HasValue ) )
                                {
                                    var registrationChanges = new List<string>();
                                    registrationChanges.Add( string.Format( "Processed refund for {0}.", transactionDetail.Amount.FormatAsCurrency() ) );
                                    HistoryService.SaveChanges(
                                        rockContext,
                                        typeof( Registration ),
                                        Rock.SystemGuid.Category.HISTORY_EVENT_REGISTRATION.AsGuid(),
                                        transactionDetail.EntityId.Value,
                                        registrationChanges
                                    );
                                }
                            }

                            refundTxn.RefundDetails = new FinancialTransactionRefund();
                            refundTxn.RefundDetails.RefundReasonValueId = ddlRefundReason.SelectedValueAsId();
                            refundTxn.RefundDetails.RefundReasonSummary = tbRefundSummary.Text;
                            refundTxn.RefundDetails.OriginalTransactionId = txn.Id;
>>>>>>> ba2eb931

                string errorMessage = string.Empty;
                bool process = cbProcess.Visible && cbProcess.Checked;

<<<<<<< HEAD
                var refundTxn = txnService.ProcessRefund( txn, tbRefundAmount.Text.AsDecimal(), ddlRefundReason.SelectedValueAsInt(), tbRefundSummary.Text, process, GetAttributeValue( "RefundBatchNameSuffix" ), out errorMessage );
                if ( refundTxn != null )
                {
                    rockContext.SaveChanges();
=======
                            rockContext.SaveChanges();

                            var updatedTxn = GetTransaction( txn.Id );
                            if ( updatedTxn != null )
                            {
                                updatedTxn.LoadAttributes( rockContext );
                                updatedTxn.FinancialPaymentDetail.LoadAttributes( rockContext );
                                ShowReadOnlyDetails( updatedTxn );
                            }
                        }
                        else
                        {
                            nbRefundError.Title = "Transaction Error";
                            nbRefundError.Text = "<p>Existing transaction does not hava a valid batch.</p>";
                            nbRefundError.Visible = true;
                            return;
                        }
>>>>>>> ba2eb931

                    var updatedTxn = GetTransaction( txn.Id );
                    if ( updatedTxn != null )
                    {
                        updatedTxn.LoadAttributes( rockContext );
                        updatedTxn.FinancialPaymentDetail.LoadAttributes( rockContext );
                        ShowReadOnlyDetails( updatedTxn );
                    }

                    HideDialog();
                }
                else
                {
                    nbRefundError.Title = "Transaction Error";
                    nbRefundError.Text = string.Format( "<p>{0}</p>", errorMessage );
                    nbRefundError.Visible = true;
                    return;
                }
            }
        }

        /// <summary>
        /// Handles the CheckedChanged event of the cbIsRefund control.
        /// </summary>
        /// <param name="sender">The source of the event.</param>
        /// <param name="e">The <see cref="EventArgs"/> instance containing the event data.</param>
        protected void cbIsRefund_CheckedChanged( object sender, EventArgs e )
        {
            ddlRefundReasonEdit.Visible = cbIsRefund.Checked;
            tbRefundSummaryEdit.Visible = cbIsRefund.Checked;
        }

        #endregion

        #region Image Details

        /// <summary>
        /// Handles the ItemDataBound event of the dlImages control.
        /// </summary>
        /// <param name="sender">The source of the event.</param>
        /// <param name="e">The <see cref="DataListItemEventArgs"/> instance containing the event data.</param>
        protected void dlImages_ItemDataBound( object sender, DataListItemEventArgs e )
        {
            if ( e.Item.ItemType == ListItemType.Item || e.Item.ItemType == ListItemType.AlternatingItem )
            {
                var imgupImage = e.Item.FindControl( "imgupImage" ) as Rock.Web.UI.Controls.ImageUploader;
                if ( imgupImage != null )
                {
                    imgupImage.BinaryFileId = ( int ) e.Item.DataItem;
                }
            }
        }


        /// <summary>
        /// Handles the ImageRemoved event of the imgupImage control.
        /// </summary>
        /// <param name="sender">The source of the event.</param>
        /// <param name="e">The <see cref="ImageUploaderEventArgs"/> instance containing the event data.</param>
        protected void imgupImage_ImageRemoved( object sender, ImageUploaderEventArgs e )
        {
            if ( e.BinaryFileId.HasValue )
            {
                TransactionImagesState.Remove( e.BinaryFileId.Value );
                BindImages();
            }
        }

        /// <summary>
        /// Handles the ImageUploaded event of the imgupImage control.
        /// </summary>
        /// <param name="sender">The source of the event.</param>
        /// <param name="e">The <see cref="ImageUploaderEventArgs"/> instance containing the event data.</param>
        protected void imgupImage_ImageUploaded( object sender, ImageUploaderEventArgs e )
        {
            if ( e.BinaryFileId.HasValue )
            {
                TransactionImagesState.Add( e.BinaryFileId.Value );
                BindImages();
            }
        }

        #endregion

        #endregion Events

        #region Methods

        private void AddDynamicColumns()
        {
            // Remove attribute columns
            foreach ( var attributeColumn in gAccountsView.Columns.OfType<AttributeField>().ToList() )
            {
                gAccountsView.Columns.Remove( attributeColumn );
            }
            foreach ( var attributeColumn in gAccountsEdit.Columns.OfType<AttributeField>().ToList() )
            {
                gAccountsEdit.Columns.Remove( attributeColumn );
            }

            var editColumn = gAccountsEdit.Columns.OfType<EditField>().FirstOrDefault();
            if ( editColumn != null )
            {
                gAccountsEdit.Columns.Remove( editColumn );
            }

            var deleteColumn = gAccountsEdit.Columns.OfType<DeleteField>().FirstOrDefault();
            if ( deleteColumn != null )
            {
                gAccountsEdit.Columns.Remove( deleteColumn );
            }


            // Add attribute columns
            int entityTypeId = new FinancialTransactionDetail().TypeId;
            foreach ( var attribute in new AttributeService( new RockContext() ).Queryable()
                .Where( a =>
                    a.EntityTypeId == entityTypeId &&
                    a.IsGridColumn &&
                    a.EntityTypeQualifierColumn == "" &&
                    a.EntityTypeQualifierValue == "" )
                .OrderBy( a => a.Order )
                .ThenBy( a => a.Name ) )
            {
                AttributeField boundField = new AttributeField();
                boundField.DataField = attribute.Key;
                boundField.AttributeId = attribute.Id;
                boundField.HeaderText = attribute.Name;

<<<<<<< HEAD
                    var attributeCache = Rock.Cache.CacheAttribute.Get( attribute.Id );
                    if ( attributeCache != null )
                    {
                        boundField.ItemStyle.HorizontalAlign = attributeCache.FieldType.Field.AlignValue;
                    }
=======
                var attributeCache = Rock.Web.Cache.AttributeCache.Read( attribute.Id );
                if ( attributeCache != null )
                {
                    boundField.ItemStyle.HorizontalAlign = attributeCache.FieldType.Field.AlignValue;
                }
>>>>>>> ba2eb931

                gAccountsView.Columns.Add( boundField );
                gAccountsEdit.Columns.Add( boundField );
            }

            var editField = new EditField();
            editField.Click += gAccountsEdit_EditClick;
            gAccountsEdit.Columns.Add( editField );

            var deleteField = new DeleteField();
            deleteField.Click += gAccountsEdit_DeleteClick;
            gAccountsEdit.Columns.Add( deleteField );
        }

        /// <summary>
        /// Navigates to the transaction in the list.
        /// </summary>
        private void ShowNavigationButton( int transactionId, int? batchId )
        {
            if ( batchId == null || !batchId.HasValue || batchId == 0 )
            {
                lbBack.Visible = false;
                lbNext.Visible = false;
                return;
            }

            lbBack.Visible = true;
            lbNext.Visible = true;
            var rockContext = new RockContext();
            var financialTransactionService = new FinancialTransactionService( rockContext );
            var transactionsToMatch = financialTransactionService.Queryable()
                .Where( a => a.BatchId == batchId )
                .Select( a => a.Id )
                .ToList();

            var nextFinancialTransaction = transactionsToMatch.Where( a => a > transactionId ).Take( 1 ).FirstOrDefault();
            var backFinancialTransaction = transactionsToMatch.Where( a => a < transactionId ).Take( 1 ).FirstOrDefault();

            if ( nextFinancialTransaction != default( int ) )
            {
                var qryParam = new Dictionary<string, string>();
                qryParam.Add( "batchId", hfBatchId.Value );
                qryParam.Add( "transactionId", nextFinancialTransaction.ToStringSafe() );
                lbNext.NavigateUrl = new PageReference( CurrentPageReference.PageId, 0, qryParam ).BuildUrl();
            }
            else
            {
                lbNext.AddCssClass( "disabled" );
            }

            if ( backFinancialTransaction != default( int ) )
            {
                var qryParam = new Dictionary<string, string>();
                qryParam.Add( "batchId", hfBatchId.Value );
                qryParam.Add( "transactionId", backFinancialTransaction.ToStringSafe() );
                lbBack.NavigateUrl = new PageReference( CurrentPageReference.PageId, 0, qryParam ).BuildUrl();
            }
            else
            {
                lbBack.AddCssClass( "disabled" );
            }
        }

        /// <summary>
        /// Gets the transaction.
        /// </summary>
        /// <param name="transactionId">The transaction identifier.</param>
        /// <param name="rockContext">The rock context.</param>
        /// <returns></returns>
        private FinancialTransaction GetTransaction( int transactionId, RockContext rockContext = null )
        {
            rockContext = rockContext ?? new RockContext();
            var txn = new FinancialTransactionService( rockContext )
                .Queryable( "AuthorizedPersonAlias.Person,TransactionTypeValue,SourceTypeValue,FinancialGateway,FinancialPaymentDetail.CurrencyTypeValue,TransactionDetails,ScheduledTransaction,ProcessedByPersonAlias.Person" )
                .Where( t => t.Id == transactionId )
                .FirstOrDefault();
            return txn;
        }

        /// <summary>
        /// Shows the detail.
        /// </summary>
        /// <param name="transactionId">The transaction identifier.</param>
        public void ShowDetail( int transactionId )
        {
            ShowDetail( transactionId, null );
        }

        /// <summary>
        /// Shows the detail.
        /// </summary>
        /// <param name="transactionId">The transaction identifier.</param>
        public void ShowDetail( int transactionId, int? batchId )
        {
            FinancialTransaction txn = null;

            bool editAllowed = UserCanEdit;
            bool refundAllowed = false;

            var rockContext = new RockContext();

            FinancialBatch batch = null;
            if ( batchId.HasValue )
            {
                batch = new FinancialBatchService( rockContext ).Get( batchId.Value );
            }

            BindDropdowns( rockContext );

            if ( !transactionId.Equals( 0 ) )
            {
                txn = GetTransaction( transactionId, rockContext );
                if ( !editAllowed && txn != null )
                {
                    editAllowed = txn.IsAuthorized( Authorization.EDIT, CurrentPerson );
                }
                refundAllowed = txn != null && txn.IsAuthorized( "Refund", CurrentPerson );
            }

            bool batchEditAllowed = true;

            if ( txn == null )
            {
                txn = new FinancialTransaction { Id = 0 };
                txn.FinancialPaymentDetail = new FinancialPaymentDetail();
                txn.BatchId = batchId;

                // Hide processor fields when adding a new transaction
                gpPaymentGateway.Visible = false;

                // Set values based on previously saved txn values
                int prevBatchId = Session["NewTxnDefault_BatchId"] as int? ?? 0;
                if ( prevBatchId == batchId )
                {
                    txn.TransactionDateTime = Session["NewTxnDefault_TransactionDateTime"] as DateTime?;
                    txn.TransactionTypeValueId = Session["NewTxnDefault_TransactionType"] as int? ?? 0;
                    txn.SourceTypeValueId = Session["NewTxnDefault_SourceType"] as int?;
                    txn.FinancialPaymentDetail.CurrencyTypeValueId = Session["NewTxnDefault_CurrencyType"] as int?;
                    txn.FinancialPaymentDetail.CreditCardTypeValueId = Session["NewTxnDefault_CreditCardType"] as int?;
                    if ( this.GetAttributeValue( "CarryOverAccount" ).AsBoolean() )
                    {
                        int? accountId = Session["NewTxnDefault_Account"] as int?;
                        if ( accountId.HasValue )
                        {
                            var txnDetail = new FinancialTransactionDetail();
                            txnDetail.AccountId = accountId.Value;
                            txn.TransactionDetails.Add( txnDetail );
                        }
                    }
                }
            }
            else
            {
                gpPaymentGateway.Visible = true;

                if ( txn.Batch != null && txn.Batch.Status == BatchStatus.Closed )
                {
                    batchEditAllowed = false;
                }
            }

            hfTransactionId.Value = txn.Id.ToString();
            hfBatchId.Value = batchId.HasValue ? batchId.Value.ToString() : string.Empty;
            ShowNavigationButton( transactionId, batchId );

            bool readOnly = false;

            nbEditModeMessage.Text = string.Empty;

            lbEdit.Visible = editAllowed && batchEditAllowed;
            lbRefund.Visible = refundAllowed && txn.RefundDetails == null;
            lbAddTransaction.Visible = editAllowed && batch != null && batch.Status != BatchStatus.Closed;

            if ( !editAllowed )
            {
                readOnly = true;
                nbEditModeMessage.Text = EditModeMessage.ReadOnlyEditActionNotAllowed( FinancialTransaction.FriendlyTypeName );
            }
            else
            {
                if ( !batchEditAllowed )
                {
                    readOnly = true;
                    nbEditModeMessage.Text = string.Format( "<strong>Note</strong> Because this {0} belongs to a batch that is closed, editing is not enabled.", FinancialTransaction.FriendlyTypeName );
                }
            }

            txn.LoadAttributes( rockContext );
            txn.FinancialPaymentDetail.LoadAttributes( rockContext );

            if ( readOnly )
            {
                ShowReadOnlyDetails( txn );
            }
            else
            {
                if ( txn.Id > 0 )
                {
                    ShowReadOnlyDetails( txn );
                }
                else
                {
                    ShowEditDetails( txn, rockContext );
                }
            }

            lbSave.Visible = !readOnly;
        }

        /// <summary>
        /// Shows the read only details.
        /// </summary>
        /// <param name="txn">The TXN.</param>
        private void ShowReadOnlyDetails( FinancialTransaction txn )
        {
            SetEditMode( false );

            if ( txn != null && txn.Id > 0 )
            {
                hfTransactionId.Value = txn.Id.ToString();

                SetHeadingInfo( txn );

                string rockUrlRoot = ResolveRockUrl( "/" );

                var detailsLeft = new DescriptionList()
                    .Add( "Person", ( txn.AuthorizedPersonAlias != null && txn.AuthorizedPersonAlias.Person != null ) ? txn.AuthorizedPersonAlias.Person.GetAnchorTag( rockUrlRoot ) : string.Empty )
                    .Add( "Date/Time", txn.TransactionDateTime.HasValue ? txn.TransactionDateTime.Value.ToString( "g" ) : string.Empty );

                if ( txn.Batch != null )
                {
                    var qryParam = new Dictionary<string, string>();
                    qryParam.Add( "BatchId", txn.Batch.Id.ToString() );
                    string url = LinkedPageUrl( "BatchDetailPage", qryParam );
                    detailsLeft.Add( "Batch", !string.IsNullOrWhiteSpace( url ) ?
                        string.Format( "<a href='{0}'>{1}</a>", url, txn.Batch.Name ) :
                        txn.Batch.Name );
                }

                detailsLeft.Add( "Source", txn.SourceTypeValue != null ? txn.SourceTypeValue.Value : string.Empty );
                detailsLeft.Add( "Transaction Code", txn.TransactionCode );

                if ( txn.FinancialGateway != null && txn.FinancialGateway.EntityType != null )
                {
                    detailsLeft.Add( "Payment Gateway", Rock.Financial.GatewayContainer.GetComponentName( txn.FinancialGateway.EntityType.Name ) );
                }

                detailsLeft.Add( "Foreign Key", txn.ForeignKey );

                if ( txn.ScheduledTransaction != null )
                {
                    var qryParam = new Dictionary<string, string>();
                    qryParam.Add( "ScheduledTransactionId", txn.ScheduledTransaction.Id.ToString() );
                    string url = LinkedPageUrl( "ScheduledTransactionDetailPage", qryParam );
                    detailsLeft.Add( "Scheduled Transaction Id", !string.IsNullOrWhiteSpace( url ) ?
                        string.Format( "<a href='{0}'>{1}</a>", url, txn.ScheduledTransaction.GatewayScheduleId ) :
                        txn.ScheduledTransaction.GatewayScheduleId );
                }

                if ( txn.FinancialPaymentDetail != null && txn.FinancialPaymentDetail.CurrencyTypeValue != null )
                {
                    var paymentMethodDetails = new DescriptionList();

                    var currencyType = txn.FinancialPaymentDetail.CurrencyTypeValue;
                    if ( currencyType.Guid.Equals( Rock.SystemGuid.DefinedValue.CURRENCY_TYPE_CREDIT_CARD.AsGuid() ) )
                    {
                        // Credit Card
                        paymentMethodDetails.Add( "Type", currencyType.Value + ( txn.FinancialPaymentDetail.CreditCardTypeValue != null ? ( " - " + txn.FinancialPaymentDetail.CreditCardTypeValue.Value ) : string.Empty ) );
                        paymentMethodDetails.Add( "Name on Card", txn.FinancialPaymentDetail.NameOnCard.Trim() );
                        paymentMethodDetails.Add( "Account Number", txn.FinancialPaymentDetail.AccountNumberMasked );
                        paymentMethodDetails.Add( "Expires", txn.FinancialPaymentDetail.ExpirationDate );
                    }
                    else
                    {
                        // ACH
                        paymentMethodDetails.Add( "Type", currencyType.Value );
                        paymentMethodDetails.Add( "Account Number", txn.FinancialPaymentDetail.AccountNumberMasked );
                    }

                    detailsLeft.Add( "Payment Method", paymentMethodDetails.GetFormattedList( "{0}: {1}" ).AsDelimited( "<br/>" ) );
                }
                else
                {
                    detailsLeft.Add( "Payment Method", "<div class='alert alert-warning'>No Payment Information found. This could be due to transaction that was imported from external system.</div>" );
                }

                var registrationEntityType = CacheEntityType.Get( typeof( Rock.Model.Registration ) );
                if ( registrationEntityType != null )
                {
                    var registrationIds = txn.TransactionDetails
                        .Where( d => d.EntityTypeId == registrationEntityType.Id )
                        .Select( d => d.EntityId )
                        .Distinct()
                        .ToList();

                    if ( registrationIds.Any() )
                    {
                        var registrationLinks = new List<string>();
                        using ( var rockContext = new RockContext() )
                        {
                            foreach ( var registration in new RegistrationService( rockContext )
                                .Queryable().AsNoTracking()
                                .Where( r =>
                                    r.RegistrationInstance != null &&
                                    r.RegistrationInstance.RegistrationTemplate != null &&
                                    registrationIds.Contains( r.Id ) ) )
                            {
                                var qryParam = new Dictionary<string, string>();
                                qryParam.Add( "RegistrationId", registration.Id.ToString() );
                                registrationLinks.Add( string.Format( "<a href='{0}'>{1} - {2}</a>",
                                    LinkedPageUrl( "RegistrationDetailPage", qryParam ),
                                    registration.RegistrationInstance.RegistrationTemplate.Name,
                                    registration.RegistrationInstance.Name ) );
                            }
                        }
                        if ( registrationLinks.Any() )
                        {
                            detailsLeft.Add( "Registration", registrationLinks.AsDelimited( "<br/>" ) );
                        }
                    }
                }

                detailsLeft.Add( "Summary", txn.Summary.ConvertCrLfToHtmlBr() );

                if ( txn.RefundDetails != null )
                {
                    var refundTxt = "Yes";
                    if ( txn.RefundDetails.OriginalTransaction != null )
                    {
                        var qryParam = new Dictionary<string, string>();
                        qryParam.Add( "transactionId", txn.RefundDetails.OriginalTransaction.Id.ToStringSafe() );
                        string url = new PageReference( CurrentPageReference.PageId, 0, qryParam ).BuildUrl();
                        refundTxt = string.Format( "Yes (<a href='{0}'>Original Transaction</a>)", url );
                    }
                    detailsLeft.Add( "Refund", refundTxt );

                    if ( txn.RefundDetails.RefundReasonValue != null )
                    {
                        detailsLeft.Add( "Refund Reason", txn.RefundDetails.RefundReasonValue.Value );
                    }
                    detailsLeft.Add( "Refund Summary", txn.RefundDetails.RefundReasonSummary );
                }
                if ( !string.IsNullOrWhiteSpace( txn.Status ) )
                {
                    string status = txn.Status;
                    if ( !string.IsNullOrWhiteSpace( txn.StatusMessage ) )
                    {
                        status += string.Format( "<br/><small>{0}</small>", txn.StatusMessage.ConvertCrLfToHtmlBr() );
                    }
                    detailsLeft.Add( "Status", status );
                }

                var modified = new StringBuilder();
                ;
                if ( txn.CreatedByPersonAlias != null && txn.CreatedByPersonAlias.Person != null && txn.CreatedDateTime.HasValue )
                {
                    modified.AppendFormat( "Created by {0} on {1} at {2}<br/>", txn.CreatedByPersonAlias.Person.GetAnchorTag( rockUrlRoot ),
                        txn.CreatedDateTime.Value.ToShortDateString(), txn.CreatedDateTime.Value.ToShortTimeString() );
                }
                if ( txn.ProcessedByPersonAlias != null && txn.ProcessedByPersonAlias.Person != null && txn.ProcessedDateTime.HasValue )
                {
                    modified.AppendFormat( "Processed by {0} on {1} at {2}<br/>", txn.ProcessedByPersonAlias.Person.GetAnchorTag( rockUrlRoot ),
                        txn.ProcessedDateTime.Value.ToShortDateString(), txn.ProcessedDateTime.Value.ToShortTimeString() );
                }
                if ( txn.ModifiedByPersonAlias != null && txn.ModifiedByPersonAlias.Person != null && txn.ModifiedDateTime.HasValue )
                {
                    modified.AppendFormat( "Last Modified by {0} on {1} at {2}<br/>", txn.ModifiedByPersonAlias.Person.GetAnchorTag( rockUrlRoot ),
                        txn.ModifiedDateTime.Value.ToShortDateString(), txn.ModifiedDateTime.Value.ToShortTimeString() );
                }
                detailsLeft.Add( "Updates", modified.ToString() );

                lDetailsLeft.Text = detailsLeft.Html;

                var authorizedPerson = txn.AuthorizedPersonAlias != null ? txn.AuthorizedPersonAlias.Person : null;
                if ( authorizedPerson != null )
                {
                    var campusDescription = new DescriptionList();
                    var associatedCampusIds = authorizedPerson.GetCampusIds();
                    if ( associatedCampusIds.Any() )
                    {
                        var campusNames = new List<string>();
                        using ( var rockContext = new RockContext() )
                        {
                            foreach ( var campus in new CampusService( rockContext )
                                .Queryable().AsNoTracking()
                                .Where( r =>
                                    associatedCampusIds.Contains( r.Id ) ) )
                            {
                                campusNames.Add( campus.Name );
                            }
                        }
                        if ( campusNames.Any() )
                        {
                            campusDescription.Add( "Campuses", campusNames.AsDelimited( "<br/>" ) );
                        }
                        lCampus.Text = campusDescription.Html;
                    }

                    var addressDescription = new DescriptionList();
                    var groupLocations = authorizedPerson.GetFamilies().SelectMany( a => a.GroupLocations );

                    var locationTypeValueIdList = GetAttributeValue( "LocationTypes" ).SplitDelimitedValues().AsGuidList()
                                            .Select( a => DefinedValueCache.Read( a ) )
                                            .Where( a => a != null )
                                            .Select( a => a.Id )
                                            .ToList();
                    if ( locationTypeValueIdList.Any() )
                    {
                        groupLocations = groupLocations.Where( a =>a.GroupLocationTypeValueId.HasValue && locationTypeValueIdList.Contains( a.GroupLocationTypeValueId.Value ) );
                    }

                    if ( groupLocations.Any() )
                    {
                        rptAddresses.DataSource = groupLocations.ToList();
                        rptAddresses.DataBind();
                    }
                }

                var accounts = txn.TransactionDetails.ToList();
                accounts.Add( new FinancialTransactionDetail
                {
                    AccountId = int.MinValue,
                    Amount = txn.TransactionDetails.Sum( d => ( decimal? ) d.Amount ) ?? 0.0M
                } );
                gAccountsView.DataSource = accounts;
                gAccountsView.DataBind();

                if ( txn.Images.Any() )
                {
                    pnlImages.Visible = true;

                    var primaryImage = txn.Images
                        .OrderBy( i => i.Order )
                        .FirstOrDefault();
                    imgPrimary.ImageUrl = string.Format( "~/GetImage.ashx?id={0}", primaryImage.BinaryFileId );

                    rptrImages.DataSource = txn.Images
                        .Where( i => !i.Id.Equals( primaryImage.Id ) )
                        .OrderBy( i => i.Order )
                        .ToList();
                    rptrImages.DataBind();
                }
                else
                {
                    pnlImages.Visible = false;
                }

                var refunds = txn.Refunds
                    .Where( r =>
                        r.FinancialTransaction != null &&
                        r.FinancialTransaction.TransactionDateTime.HasValue )
                    .OrderBy( r => r.FinancialTransaction.TransactionDateTime.Value )
                    .ToList();
                if ( refunds.Any() )
                {
                    pnlRefunds.Visible = true;
                    gRefunds.DataSource = refunds
                        .Select( r => new
                        {
                            Id = r.FinancialTransaction.Id,
                            TransactionDateTime = r.FinancialTransaction.TransactionDateTime.Value.ToShortDateString() + " " +
                                r.FinancialTransaction.TransactionDateTime.Value.ToShortTimeString(),
                            TransactionCode = r.FinancialTransaction.TransactionCode,
                            r.RefundReasonValue,
                            r.RefundReasonSummary,
                            TotalAmount = r.FinancialTransaction.TotalAmount
                        } )
                        .ToList();
                    gRefunds.DataBind();
                }
                else
                {
                    pnlRefunds.Visible = false;
                }

                if ( !string.IsNullOrWhiteSpace( txn.TransactionCode ) )
                {
                    using ( var rockContext = new RockContext() )
                    {
                        if ( txn.FinancialGatewayId.HasValue )
                        {
                            var relatedTxns = new FinancialTransactionService( rockContext )
                                .Queryable().AsNoTracking()
                                .Where( t =>
                                    t.FinancialGatewayId.HasValue &&
                                    t.FinancialGatewayId.Value == txn.FinancialGatewayId.Value &&
                                    t.TransactionCode == txn.TransactionCode &&
                                    t.AuthorizedPersonAliasId == txn.AuthorizedPersonAliasId &&
                                    t.Id != txn.Id &&
                                    t.TransactionDateTime.HasValue )
                                .OrderBy( t => t.TransactionDateTime.Value )
                                .ToList();
                            if ( relatedTxns.Any() )
                            {
                                pnlRelated.Visible = true;
                                gRelated.DataSource = relatedTxns
                                    .Select( t => new
                                    {
                                        Id = t.Id,
                                        TransactionDateTime = t.TransactionDateTime.Value.ToShortDateString() + " " +
                                            t.TransactionDateTime.Value.ToShortTimeString(),
                                        TransactionCode = t.TransactionCode,
                                        TotalAmount = t.TotalAmount
                                    } )
                                    .ToList();
                                gRelated.DataBind();
                            }
                            else
                            {
                                pnlRelated.Visible = false;
                            }
                        }
                        else
                        {
                            pnlRelated.Visible = false;
                        }
                    }
                }

                Helper.AddDisplayControls( txn, Helper.GetAttributeCategories( txn, false, false ), phAttributes, null, false );
                Helper.AddDisplayControls( txn.FinancialPaymentDetail, Helper.GetAttributeCategories( txn.FinancialPaymentDetail, false, false ), phAttributes, null, false );
            }
            else
            {
                nbEditModeMessage.Text = EditModeMessage.NotAuthorizedToEdit( FinancialTransaction.FriendlyTypeName );
            }
        }

        /// <summary>
        /// Formats the type of the address.
        /// </summary>
        /// <param name="addressType">Type of the address.</param>
        /// <returns></returns>
        protected string FormatAddressType( object addressType )
        {
            string type = addressType != null ? addressType.ToString() : "Unknown";
            return type.EndsWith( "Address", StringComparison.CurrentCultureIgnoreCase ) ? type : type + " Address";
        }

        /// <summary>
        /// Shows the edit details.
        /// </summary>
        /// <param name="txn">The TXN.</param>
        private void ShowEditDetails( FinancialTransaction txn, RockContext rockContext )
        {
            this.Page.ClientScript.RegisterStartupScript(
                this.GetType(),
                "StartupScript", @"Sys.Application.add_load(function () {

                // if the person picker is empty then open it for quick entry
                var personPicker = $('.js-authorizedperson');
                var currentPerson = personPicker.find('.picker-selectedperson').html();
                if (currentPerson != null && currentPerson.length == 0) {
                    $(personPicker).find('a.picker-label').trigger('click');
                }

            });", true );

            if ( txn != null )
            {
                hfTransactionId.Value = txn.Id.ToString();

                SetHeadingInfo( txn );

                SetEditMode( true );

                if ( txn.AuthorizedPersonAlias != null )
                {
                    ppAuthorizedPerson.SetValue( txn.AuthorizedPersonAlias.Person );
                }
                else
                {
                    ppAuthorizedPerson.SetValue( null );
                }

                cbShowAsAnonymous.Checked = txn.ShowAsAnonymous;
                dtTransactionDateTime.SelectedDateTime = txn.TransactionDateTime;
                ddlTransactionType.SetValue( txn.TransactionTypeValueId );
                ddlSourceType.SetValue( txn.SourceTypeValueId );
                gpPaymentGateway.SetValue( txn.FinancialGatewayId );
                tbTransactionCode.Text = txn.TransactionCode;
                ddlCurrencyType.SetValue( txn.FinancialPaymentDetail != null ? txn.FinancialPaymentDetail.CurrencyTypeValueId : ( int? ) null );
                ddlCreditCardType.SetValue( txn.FinancialPaymentDetail != null ? txn.FinancialPaymentDetail.CreditCardTypeValueId : ( int? ) null );
                SetCreditCardVisibility();

                if ( txn.Id == 0 )
                {
                    btnSaveThenAdd.Visible = true;
                    btnSaveThenViewBatch.Visible = !string.IsNullOrEmpty( LinkedPageUrl( "BatchDetailPage" ) ) && txn.BatchId.HasValue;
                }
                else
                {
                    btnSaveThenAdd.Visible = false;
                    btnSaveThenViewBatch.Visible = false;
                }

                if ( txn.RefundDetails != null )
                {
                    cbIsRefund.Checked = true;
                    ddlRefundReasonEdit.Visible = true;
                    ddlRefundReasonEdit.SetValue( txn.RefundDetails.RefundReasonValueId );
                    tbRefundSummaryEdit.Visible = true;
                    tbRefundSummaryEdit.Text = txn.RefundDetails.RefundReasonSummary;
                }
                else
                {
                    cbIsRefund.Checked = false;
                    ddlRefundReasonEdit.Visible = false;
                    tbRefundSummaryEdit.Visible = false;
                }

                TransactionDetailsState = txn.TransactionDetails.ToList();
                TransactionImagesState = txn.Images.OrderBy( i => i.Order ).Select( i => i.BinaryFileId ).ToList();

                if ( TransactionDetailsState.Count() == 1 )
                {
                    UseSimpleAccountMode = true;
                }
                else
                {
                    UseSimpleAccountMode = false;
                }
                BindAccounts();

                tbSummary.Text = txn.Summary;

                BindImages();

                phAttributeEdits.Controls.Clear();
                Helper.AddEditControls( txn, phAttributeEdits, true );
                phPaymentAttributeEdits.Controls.Clear();
                Helper.AddEditControls( txn.FinancialPaymentDetail, phPaymentAttributeEdits, true );
            }
        }

        /// <summary>
        /// Sets the edit mode.
        /// </summary>
        /// <param name="editable">if set to <c>true</c> [editable].</param>
        private void SetEditMode( bool editable )
        {
            pnlEditDetails.Visible = editable;
            valSummaryTop.Enabled = editable;
            fieldsetViewSummary.Visible = !editable;
            HideSecondaryBlocks( editable );
        }

        /// <summary>
        /// Sets the heading information.
        /// </summary>
        /// <param name="txn">The TXN.</param>
        private void SetHeadingInfo( FinancialTransaction txn )
        {
            if ( txn.TransactionTypeValue != null )
            {
                hlType.Visible = true;
                hlType.Text = txn.TransactionTypeValue.Value;
            }
            else
            {
                hlType.Visible = false;
            }

            if ( txn.Batch != null )
            {
                hlBatchId.Visible = true;
                hlBatchId.Text = string.Format( "Batch #{0}", txn.BatchId );
            }
            else
            {
                hlBatchId.Visible = false;
            }
        }

        /// <summary>
        /// Binds the dropdowns.
        /// </summary>
        /// <param name="rockContext">The rock context.</param>
        private void BindDropdowns( RockContext rockContext )
        {
            ddlTransactionType.BindToDefinedType( CacheDefinedType.Get( Rock.SystemGuid.DefinedType.FINANCIAL_TRANSACTION_TYPE.AsGuid(), rockContext ) );
            ddlSourceType.BindToDefinedType( CacheDefinedType.Get( Rock.SystemGuid.DefinedType.FINANCIAL_SOURCE_TYPE.AsGuid(), rockContext ), true );
            ddlCurrencyType.BindToDefinedType( CacheDefinedType.Get( Rock.SystemGuid.DefinedType.FINANCIAL_CURRENCY_TYPE.AsGuid(), rockContext ), true );
            ddlCreditCardType.BindToDefinedType( CacheDefinedType.Get( Rock.SystemGuid.DefinedType.FINANCIAL_CREDIT_CARD_TYPE.AsGuid(), rockContext ), true );
            ddlRefundReasonEdit.BindToDefinedType( CacheDefinedType.Get( Rock.SystemGuid.DefinedType.FINANCIAL_TRANSACTION_REFUND_REASON.AsGuid(), rockContext ), true );
            ddlRefundReason.BindToDefinedType( CacheDefinedType.Get( Rock.SystemGuid.DefinedType.FINANCIAL_TRANSACTION_REFUND_REASON.AsGuid(), rockContext ), true );
        }

        /// <summary>
        /// Sets the credit card visibility.
        /// </summary>
        private void SetCreditCardVisibility()
        {
            int? currencyType = ddlCurrencyType.SelectedValueAsInt();
            var creditCardCurrencyType = CacheDefinedValue.Get( Rock.SystemGuid.DefinedValue.CURRENCY_TYPE_CREDIT_CARD );
            ddlCreditCardType.Visible = currencyType.HasValue && currencyType.Value == creditCardCurrencyType.Id;
        }

        /// <summary>
        /// Binds the transaction details.
        /// </summary>
        private void BindAccounts()
        {
            if ( UseSimpleAccountMode && TransactionDetailsState.Count() == 1 )
            {
                var txnDetail = TransactionDetailsState.First();
                tbSingleAccountAmount.Label = AccountName( txnDetail.AccountId );
                tbSingleAccountAmount.Text = txnDetail.Amount.ToString( "N2" );
            }
            else
            {
                var accounts = TransactionDetailsState.ToList();
                accounts.Add( new FinancialTransactionDetail
                {
                    AccountId = int.MinValue,
                    Amount = TransactionDetailsState.Sum( d => ( decimal? ) d.Amount ) ?? 0.0M
                } );

                gAccountsEdit.DataSource = accounts;
                gAccountsEdit.DataBind();
            }
        }

        private void BindImages()
        {
            var ds = TransactionImagesState.ToList();
            ds.Add( 0 );

            dlImages.DataSource = ds;
            dlImages.DataBind();
        }

        /// <summary>
        /// Shows the account dialog.
        /// </summary>
        /// <param name="guid">The unique identifier.</param>
        private void ShowAccountDialog( Guid guid )
        {
            hfAccountGuid.Value = guid.ToString();

            var txnDetail = TransactionDetailsState.Where( d => d.Guid.Equals( guid ) ).FirstOrDefault();
            if ( txnDetail != null )
            {
                apAccount.SetValue( txnDetail.AccountId );
                tbAccountAmount.Text = txnDetail.Amount.ToString( "N2" );
                tbAccountSummary.Text = txnDetail.Summary;

                if ( txnDetail.Attributes == null )
                {
                    txnDetail.LoadAttributes();
                }
            }
            else
            {
                apAccount.SetValue( null );
                tbAccountAmount.Text = string.Empty;
                tbAccountSummary.Text = string.Empty;

                txnDetail = new FinancialTransactionDetail();
                txnDetail.LoadAttributes();
            }

            phAccountAttributeEdits.Controls.Clear();
            Helper.AddEditControls( txnDetail, phAccountAttributeEdits, true, mdAccount.ValidationGroup );

            ShowDialog( "ACCOUNT" );

            _focusControl = tbAccountAmount;
        }

        /// <summary>
        /// Shows the refund dialog.
        /// </summary>
        private void ShowRefundDialog()
        {
            int? txnId = hfTransactionId.Value.AsIntegerOrNull();
            if ( txnId.HasValue )
            {
                using ( var rockContext = new RockContext() )
                {
                    var txnService = new FinancialTransactionService( rockContext );
                    var txn = txnService.Get( txnId.Value );
                    if ( txn != null && txn.IsAuthorized( "Refund", CurrentPerson ) )
                    {
                        var totalAmount = txn.TotalAmount;

                        var otherAmounts = new FinancialTransactionDetailService( rockContext )
                            .Queryable().AsNoTracking()
                            .Where( d =>
                                d.Transaction != null &&
                                (
                                    (
                                        txn.FinancialGatewayId.HasValue &&
                                        txn.TransactionCode != null &&
                                        txn.TransactionCode != "" &&
                                        d.Transaction.FinancialGatewayId.HasValue &&
                                        d.Transaction.FinancialGatewayId.Value == txn.FinancialGatewayId.Value &&
                                        d.Transaction.TransactionCode == txn.TransactionCode &&
                                        d.TransactionId != txn.Id ) ||
                                    (
                                        d.Transaction.RefundDetails != null &&
                                        d.Transaction.RefundDetails.OriginalTransactionId == txn.Id
                                    )
                                )
                            )
                            .Select( d => d.Amount )
                            .ToList()
                            .Sum();

                        totalAmount += otherAmounts;

                        tbRefundAmount.Text = ( totalAmount > 0.0m ? totalAmount : 0.0m ).ToString( "N2" );
                        ddlRefundReason.SelectedIndex = -1;
                        tbRefundSummary.Text = string.Empty;

                        bool hasGateway = !string.IsNullOrWhiteSpace( txn.TransactionCode ) && txn.FinancialGateway != null;
                        cbProcess.Visible = hasGateway;
                        cbProcess.Checked = hasGateway;

                        ShowDialog( "REFUND" );
                        _focusControl = tbRefundAmount;
                    }
                }
            }
        }


        /// <summary>
        /// Shows the dialog.
        /// </summary>
        /// <param name="dialog">The dialog.</param>
        private void ShowDialog( string dialog )
        {
            hfActiveDialog.Value = dialog.ToUpper().Trim();
            ShowDialog();
        }

        /// <summary>
        /// Shows the dialog.
        /// </summary>
        private void ShowDialog()
        {
            switch ( hfActiveDialog.Value )
            {
                case "ACCOUNT":
                    mdAccount.Show();
                    break;
                case "REFUND":
                    mdRefund.Show();
                    break;
            }
        }

        /// <summary>
        /// Hides the dialog.
        /// </summary>
        private void HideDialog()
        {
            switch ( hfActiveDialog.Value )
            {
                case "ACCOUNT":
                    mdAccount.Hide();
                    break;
                case "REFUND":
                    mdRefund.Hide();
                    break;
            }

            hfActiveDialog.Value = string.Empty;
        }

        /// <summary>
        /// Accounts the name.
        /// </summary>
        /// <param name="accountId">The account identifier.</param>
        /// <returns></returns>
        protected string AccountName( int? accountId )
        {
            if ( accountId.HasValue )
            {
                return AccountNames.ContainsKey( accountId.Value ) ? AccountNames[accountId.Value] : string.Empty;
            }
            return string.Empty;
        }

        /// <summary>
        /// Images the URL.
        /// </summary>
        /// <param name="binaryFileId">The binary file identifier.</param>
        /// <param name="maxWidth">The maximum width.</param>
        /// <param name="maxHeight">The maximum height.</param>
        /// <returns></returns>
        protected string ImageUrl( int binaryFileId, int? maxWidth = null, int? maxHeight = null )
        {
            string width = maxWidth.HasValue ? string.Format( "&maxWidth={0}", maxWidth.Value ) : string.Empty;
            string height = maxHeight.HasValue ? string.Format( "&maxHeight={0}", maxHeight.Value ) : string.Empty;
            return ResolveRockUrl( string.Format( "~/GetImage.ashx?id={0}{1}{2}", binaryFileId, width, height ) );
        }

        /// <summary>
        /// Gets the defined value.
        /// </summary>
        /// <param name="definedValueId">The defined value identifier.</param>
        /// <returns></returns>
        protected string GetDefinedValue( int? definedValueId )
        {
            if ( definedValueId.HasValue )
            {
                var dv = CacheDefinedValue.Get( definedValueId.Value );
                if ( dv != null )
                {
                    return dv.Value;
                }
            }

            return "None";
        }

        /// <summary>
        /// Gets the name of the financial gateway.
        /// </summary>
        /// <param name="gatewayId">The gateway identifier.</param>
        /// <param name="rockContext">The rock context.</param>
        /// <returns></returns>
        protected string GetFinancialGatewayName( int? gatewayId, RockContext rockContext )
        {
            if ( gatewayId.HasValue )
            {
                var gw = new FinancialGatewayService( rockContext ).Get( gatewayId.Value );
                if ( gw != null )
                {
                    return gw.Name;
                }
            }

            return "None";
        }

        #endregion



    }
}<|MERGE_RESOLUTION|>--- conflicted
+++ resolved
@@ -1,2056 +1,1913 @@
-﻿// <copyright>
-// Copyright by the Spark Development Network
-//
-// Licensed under the Rock Community License (the "License");
-// you may not use this file except in compliance with the License.
-// You may obtain a copy of the License at
-//
-// http://www.rockrms.com/license
-//
-// Unless required by applicable law or agreed to in writing, software
-// distributed under the License is distributed on an "AS IS" BASIS,
-// WITHOUT WARRANTIES OR CONDITIONS OF ANY KIND, either express or implied.
-// See the License for the specific language governing permissions and
-// limitations under the License.
-// </copyright>
-//
-using System;
-using System.Collections.Generic;
-using System.ComponentModel;
-using System.Data.Entity;
-using System.Linq;
-using System.Text;
-using System.Web.UI;
-using System.Web.UI.WebControls;
-
-using Newtonsoft.Json;
-
-using Rock;
-using Rock.Attribute;
-using Rock.Constants;
-using Rock.Data;
-using Rock.Model;
-using Rock.Security;
-using Rock.Web;
-using Rock.Cache;
-using Rock.Web.UI;
-using Rock.Web.UI.Controls;
-
-namespace RockWeb.Blocks.Finance
-{
-    [DisplayName( "Transaction Detail" )]
-    [Category( "Finance" )]
-    [Description( "Displays the details of the given transaction for editing." )]
-
-    [LinkedPage( "Batch Detail Page", "Page used to view batch.", true, "", "", 0 )]
-    [LinkedPage( "Scheduled Transaction Detail Page", "Page used to view scheduled transaction detail.", true, "", "", 1 )]
-    [LinkedPage( "Registration Detail Page", "Page used to view an event registration.", true, "", "", 2 )]
-    [TextField( "Refund Batch Name Suffix", "The suffix to append to new batch name when refunding transactions. If left blank, the batch name will be the same as the original transaction's batch name.", false, " - Refund", "", 3 )]
-    [BooleanField( "Carry Over Account", "Keep Last Used Account when adding multiple transactions in the same session.", true, "", 4 )]
-    [DefinedValueField( Rock.SystemGuid.DefinedType.GROUP_LOCATION_TYPE, "Location Types", "The type of location type to display for person (if none are selected all addresses will be included ).", false, true, order: 5 )]
-    public partial class TransactionDetail : Rock.Web.UI.RockBlock, IDetailBlock
-    {
-        #region Properties
-
-        private Control _focusControl = null;
-        private List<FinancialTransactionDetail> TransactionDetailsState { get; set; }
-        private List<int> TransactionImagesState { get; set; }
-
-        private Dictionary<int, string> _accountNames = null;
-        private Dictionary<int, string> AccountNames
-        {
-            get
-            {
-                if ( _accountNames == null )
-                {
-                    _accountNames = new Dictionary<int, string>();
-                    new FinancialAccountService( new RockContext() ).Queryable()
-                        .OrderBy( a => a.Order )
-                        .Select( a => new { a.Id, a.Name } )
-                        .ToList()
-                        .ForEach( a => _accountNames.Add( a.Id, a.Name ) );
-                    _accountNames.Add( int.MinValue, "&nbsp;&nbsp;&nbsp;&nbsp;<strong>Total</strong>" );
-                }
-                return _accountNames;
-            }
-        }
-
-        private bool UseSimpleAccountMode
-        {
-            get
-            {
-                return ViewState["UseSimpleAccountMode"] as bool? ?? false;
-            }
-            set
-            {
-                ViewState["UseSimpleAccountMode"] = value;
-                pnlSingleAccount.Visible = value;
-                pnlAccounts.Visible = !value;
-            }
-        }
-
-        #endregion
-
-        #region Control Methods
-
-        /// <summary>
-        /// Restores the view-state information from a previous user control request that was saved by the <see cref="M:System.Web.UI.UserControl.SaveViewState" /> method.
-        /// </summary>
-        /// <param name="savedState">An <see cref="T:System.Object" /> that represents the user control state to be restored.</param>
-        protected override void LoadViewState( object savedState )
-        {
-            base.LoadViewState( savedState );
-
-            string json = ViewState["TransactionDetailsState"] as string;
-            if ( string.IsNullOrWhiteSpace( json ) )
-            {
-                TransactionDetailsState = new List<FinancialTransactionDetail>();
-            }
-            else
-            {
-                TransactionDetailsState = JsonConvert.DeserializeObject<List<FinancialTransactionDetail>>( json );
-            }
-
-            TransactionImagesState = ViewState["TransactionImagesState"] as List<int>;
-            if ( TransactionImagesState == null )
-            {
-                TransactionImagesState = new List<int>();
-            }
-
-        }
-
-        /// <summary>
-        /// Raises the <see cref="E:System.Web.UI.Control.Init" /> event.
-        /// </summary>
-        /// <param name="e">An <see cref="T:System.EventArgs" /> object that contains the event data.</param>
-        protected override void OnInit( EventArgs e )
-        {
-            base.OnInit( e );
-
-            gAccountsView.DataKeyNames = new string[] { "Guid" };
-            gAccountsView.ShowActionRow = false;
-
-            var qryParam = new Dictionary<string, string>();
-            qryParam.Add( "transactionId", "PLACEHOLDER" );
-
-            gRefunds.DataKeyNames = new string[] { "Id" };
-            gRefunds.ShowActionRow = false;
-
-            var hlRefundCol = gRefunds.Columns[0] as HyperLinkField;
-            if ( hlRefundCol != null )
-            {
-                hlRefundCol.DataNavigateUrlFormatString = new PageReference( CurrentPageReference.PageId, 0, qryParam ).BuildUrl().Replace( "PLACEHOLDER", "{0}" );
-            }
-
-            gRelated.DataKeyNames = new string[] { "Id" };
-            gRelated.ShowActionRow = false;
-
-            var hlRelatedCol = gRelated.Columns[0] as HyperLinkField;
-            if ( hlRelatedCol != null )
-            {
-                hlRelatedCol.DataNavigateUrlFormatString = new PageReference( CurrentPageReference.PageId, 0, qryParam ).BuildUrl().Replace( "PLACEHOLDER", "{0}" );
-            }
-
-            gAccountsEdit.DataKeyNames = new string[] { "Guid" };
-            gAccountsEdit.ShowActionRow = true;
-            gAccountsEdit.Actions.ShowAdd = true;
-            gAccountsEdit.Actions.AddClick += gAccountsEdit_AddClick;
-            gAccountsEdit.GridRebind += gAccountsEdit_GridRebind;
-            gAccountsEdit.RowDataBound += gAccountsEdit_RowDataBound;
-
-            apAccount.DisplayActiveOnly = true;
-
-            AddDynamicColumns();
-
-            //function toggleCheckImages() {
-            //    var image1src = $('#<%=imgCheck.ClientID%>').attr("src");
-            //    var image2src = $('#<%=imgCheckOtherSideThumbnail.ClientID%>').attr("src");
-
-            //    $('#<%=imgCheck.ClientID%>').attr("src", image2src);
-            //    $('#<%=imgCheckOtherSideThumbnail.ClientID%>').attr("src", image1src);
-            //}
-
-            string script = @"
-    $('.transaction-image-thumbnail').click( function() {
-        var $primaryImg = $('.transaction-image');
-        var primarySrc = $primaryImg.attr('src');
-        $primaryImg.attr('src', $(this).attr('src'));
-        $(this).attr('src', primarySrc);
-    });
-";
-            ScriptManager.RegisterStartupScript( imgPrimary, imgPrimary.GetType(), "imgPrimarySwap", script, true );
-        }
-
-        /// <summary>
-        /// Raises the <see cref="E:System.Web.UI.Control.Load" /> event.
-        /// </summary>
-        /// <param name="e">The <see cref="T:System.EventArgs" /> object that contains the event data.</param>
-        protected override void OnLoad( EventArgs e )
-        {
-            if ( !Page.IsPostBack )
-            {
-                ShowDetail( PageParameter( "transactionId" ).AsInteger(), PageParameter( "batchId" ).AsIntegerOrNull() );
-            }
-            else
-            {
-                nbErrorMessage.Visible = false;
-                nbRefundError.Visible = false;
-                ShowDialog();
-
-                if ( pnlEditDetails.Visible )
-                {
-                    // Add Transaction and Payment Detail attribute controls
-
-                    FinancialTransaction txn;
-                    var txnId = hfTransactionId.Value.AsIntegerOrNull();
-                    if ( txnId == 0 )
-                        txnId = null;
-
-                    // Get the current transaction if there is one
-                    if ( txnId.HasValue )
-                    {
-                        using ( var rockContext = new RockContext() )
-                        {
-                            txn = GetTransaction( hfTransactionId.Value.AsInteger(), rockContext );
-                        }
-                    }
-                    else
-                    {
-                        txn = new FinancialTransaction();
-                        txn.FinancialPaymentDetail = new FinancialPaymentDetail();
-                    }
-
-                    // it is possible that an existing transaction doesn't have a FinancialPaymentDetail (usually because it was imported), so create it if is doesn't exist
-                    if ( txn.FinancialPaymentDetail == null )
-                    {
-                        txn.FinancialPaymentDetail = new FinancialPaymentDetail();
-                    }
-
-                    // Update the transaction's properties to match what is currently selected on the screen
-                    // This allows the shown attributes to change during AutoPostBack events, based on any Qualifiers specified in the attributes
-                    txn.FinancialPaymentDetail.CurrencyTypeValueId = ddlCurrencyType.SelectedValueAsInt();
-
-                    txn.LoadAttributes();
-                    txn.FinancialPaymentDetail.LoadAttributes();
-
-                    phAttributeEdits.Controls.Clear();
-                    Helper.AddEditControls( txn, phAttributeEdits, false );
-                    phPaymentAttributeEdits.Controls.Clear();
-                    Helper.AddEditControls( txn.FinancialPaymentDetail, phPaymentAttributeEdits, false );
-                }
-            }
-
-            var txnDetail = new FinancialTransactionDetail();
-            txnDetail.LoadAttributes();
-            phAccountAttributeEdits.Controls.Clear();
-            Helper.AddEditControls( txnDetail, phAccountAttributeEdits, true, mdAccount.ValidationGroup );
-        }
-
-        /// <summary>
-        /// Raises the <see cref="E:System.Web.UI.Control.PreRender" /> event.
-        /// </summary>
-        /// <param name="e">An <see cref="T:System.EventArgs" /> object that contains the event data.</param>
-        protected override void OnPreRender( EventArgs e )
-        {
-            if ( _focusControl != null )
-            {
-                _focusControl.Focus();
-            }
-
-            base.OnPreRender( e );
-        }
-
-        /// <summary>
-        /// Saves any user control view-state changes that have occurred since the last page postback.
-        /// </summary>
-        /// <returns>
-        /// Returns the user control's current view state. If there is no view state associated with the control, it returns null.
-        /// </returns>
-        protected override object SaveViewState()
-        {
-            var jsonSetting = new JsonSerializerSettings
-            {
-                ReferenceLoopHandling = ReferenceLoopHandling.Ignore,
-                ContractResolver = new Rock.Utility.IgnoreUrlEncodedKeyContractResolver()
-            };
-
-            ViewState["TransactionDetailsState"] = JsonConvert.SerializeObject( TransactionDetailsState, Formatting.None, jsonSetting );
-            ViewState["TransactionImagesState"] = TransactionImagesState;
-
-            return base.SaveViewState();
-        }
-
-        #endregion Control Methods
-
-        #region Events
-
-        #region Edit Events
-
-        /// <summary>
-        /// Handles the Click event of the lbEdit control.
-        /// </summary>
-        /// <param name="sender">The source of the event.</param>
-        /// <param name="e">The <see cref="EventArgs"/> instance containing the event data.</param>
-        protected void lbEdit_Click( object sender, EventArgs e )
-        {
-            var rockContext = new RockContext();
-            var txn = GetTransaction( hfTransactionId.Value.AsInteger(), rockContext );
-            if ( txn != null )
-            {
-                txn.LoadAttributes( rockContext );
-                if ( txn.FinancialPaymentDetail != null )
-                {
-                    txn.FinancialPaymentDetail.LoadAttributes( rockContext );
-                }
-
-                ShowEditDetails( txn, rockContext );
-            }
-        }
-
-        /// <summary>
-        /// Handles the Click event of the lbSave control.
-        /// </summary>
-        /// <param name="sender">The source of the event.</param>
-        /// <param name="e">The <see cref="EventArgs"/> instance containing the event data.</param>
-        protected void lbSave_Click( object sender, EventArgs e )
-        {
-            bool isValid;
-            int? savedTransactionId;
-            SaveFinancialTransaction( out isValid, out savedTransactionId );
-
-            if ( isValid && savedTransactionId.HasValue )
-            {
-                // Requery the batch to support EF navigation properties
-                var savedTxn = GetTransaction( savedTransactionId.Value );
-                if ( savedTxn != null )
-                {
-                    savedTxn.LoadAttributes();
-                    if ( savedTxn.FinancialPaymentDetail != null )
-                    {
-                        savedTxn.FinancialPaymentDetail.LoadAttributes();
-                    }
-
-                    ShowReadOnlyDetails( savedTxn );
-                }
-            }
-        }
-
-        /// <summary>
-        /// Saves the financial transaction.
-        /// </summary>
-        /// <param name="isValid">if set to <c>true</c> [is valid].</param>
-        /// <param name="savedTransactionId">The saved transaction identifier.</param>
-        private void SaveFinancialTransaction( out bool isValid, out int? savedTransactionId )
-        {
-            savedTransactionId = null;
-            isValid = false;
-            var rockContext = new RockContext();
-
-            var txnService = new FinancialTransactionService( rockContext );
-            var txnDetailService = new FinancialTransactionDetailService( rockContext );
-            var txnImageService = new FinancialTransactionImageService( rockContext );
-            var binaryFileService = new BinaryFileService( rockContext );
-
-            FinancialTransaction txn = null;
-
-            int? txnId = hfTransactionId.Value.AsIntegerOrNull();
-            int? batchId = hfBatchId.Value.AsIntegerOrNull();
-
-            if ( txnId.HasValue )
-            {
-                txn = txnService.Get( txnId.Value );
-            }
-
-            if ( txn == null )
-            {
-                if ( batchId.HasValue )
-                {
-                    txn = new FinancialTransaction();
-                    txnService.Add( txn );
-                    txn.BatchId = batchId;
-                }
-                else
-                {
-                    nbErrorMessage.Title = "Missing Batch Information";
-                    nbErrorMessage.Text = "<p>New transactions can only be added to an existing batch. Make sure you have navigated to this page by viewing the details of an existing batch.</p>";
-                    nbErrorMessage.Visible = true;
-                    return;
-                }
-            }
-
-            if ( txn != null )
-            {
-                if ( txn.FinancialPaymentDetail == null )
-                {
-                    txn.FinancialPaymentDetail = new FinancialPaymentDetail();
-                }
-
-                string newPerson = ppAuthorizedPerson.PersonName;
-
-                txn.AuthorizedPersonAliasId = ppAuthorizedPerson.PersonAliasId;
-                txn.ShowAsAnonymous = cbShowAsAnonymous.Checked;
-                txn.TransactionDateTime = dtTransactionDateTime.SelectedDateTime;
-                txn.TransactionTypeValueId = ddlTransactionType.SelectedValue.AsInteger();
-                txn.SourceTypeValueId = ddlSourceType.SelectedValueAsInt();
-                txn.FinancialGatewayId = gpPaymentGateway.SelectedValueAsInt();
-                txn.TransactionCode = tbTransactionCode.Text;
-                txn.FinancialPaymentDetail.CurrencyTypeValueId = ddlCurrencyType.SelectedValueAsInt();
-                txn.FinancialPaymentDetail.CreditCardTypeValueId = ddlCreditCardType.SelectedValueAsInt();
-
-                txn.Summary = tbSummary.Text;
-
-                decimal totalAmount = TransactionDetailsState.Select( d => d.Amount ).ToList().Sum();
-                if ( cbIsRefund.Checked && totalAmount > 0 )
-                {
-                    nbErrorMessage.Title = "Incorrect Refund Amount";
-                    nbErrorMessage.Text = "<p>A refund should have a negative amount. Please unselect the refund option, or change amounts to be negative values.</p>";
-                    nbErrorMessage.Visible = true;
-                    return;
-                }
-
-                if ( cbIsRefund.Checked )
-                {
-                    if ( txn.RefundDetails != null )
-                    {
-                        txn.RefundDetails = new FinancialTransactionRefund();
-                    }
-                    txn.RefundDetails.RefundReasonValueId = ddlRefundReasonEdit.SelectedValueAsId();
-                    txn.RefundDetails.RefundReasonSummary = tbRefundSummaryEdit.Text;
-                }
-
-                if ( !Page.IsValid || !txn.IsValid )
-                {
-                    return;
-                }
-
-                foreach ( var txnDetail in TransactionDetailsState )
-                {
-                    if ( !txnDetail.IsValid )
-                    {
-                        return;
-                    }
-                }
-
-                rockContext.WrapTransaction( () =>
-                {
-                    // Save the transaction
-                    rockContext.SaveChanges();
-
-                    // Delete any transaction details that were removed
-                    var txnDetailsInDB = txnDetailService.Queryable().Where( a => a.TransactionId.Equals( txn.Id ) ).ToList();
-                    var deletedDetails = from txnDetail in txnDetailsInDB
-                                         where !TransactionDetailsState.Select( d => d.Guid ).Contains( txnDetail.Guid )
-                                         select txnDetail;
-                    deletedDetails.ToList().ForEach( txnDetail =>
-                    {
-                        txnDetailService.Delete( txnDetail );
-                    } );
-
-                    // Save Transaction Details
-                    foreach ( var editorTxnDetail in TransactionDetailsState )
-                    {
-                        // Add or Update the activity type
-                        var txnDetail = txn.TransactionDetails.FirstOrDefault( d => d.Guid.Equals( editorTxnDetail.Guid ) );
-                        if ( txnDetail == null )
-                        {
-                            txnDetail = new FinancialTransactionDetail();
-                            txnDetail.Guid = editorTxnDetail.Guid;
-                            txn.TransactionDetails.Add( txnDetail );
-                        }
-
-                        txnDetail.AccountId = editorTxnDetail.AccountId;
-                        txnDetail.Amount = UseSimpleAccountMode ? tbSingleAccountAmount.Text.AsDecimal() : editorTxnDetail.Amount;
-                        txnDetail.Summary = editorTxnDetail.Summary;
-
-                        if ( editorTxnDetail.AttributeValues != null )
-                        {
-                            txnDetail.LoadAttributes();
-                            txnDetail.AttributeValues = editorTxnDetail.AttributeValues;
-                            rockContext.SaveChanges();
-                            txnDetail.SaveAttributeValues( rockContext );
-                        }
-                    }
-
-                    // Delete any transaction images that were removed
-                    var orphanedBinaryFileIds = new List<int>();
-                    var txnImagesInDB = txnImageService.Queryable().Where( a => a.TransactionId.Equals( txn.Id ) ).ToList();
-                    foreach ( var txnImage in txnImagesInDB.Where( i => !TransactionImagesState.Contains( i.BinaryFileId ) ) )
-                    {
-                        orphanedBinaryFileIds.Add( txnImage.BinaryFileId );
-                        txnImageService.Delete( txnImage );
-                    }
-
-                    // Save Transaction Images
-                    int imageOrder = 0;
-                    foreach ( var binaryFileId in TransactionImagesState )
-                    {
-                        // Add or Update the activity type
-                        var txnImage = txnImagesInDB.FirstOrDefault( i => i.BinaryFileId == binaryFileId );
-                        if ( txnImage == null )
-                        {
-                            txnImage = new FinancialTransactionImage();
-                            txnImage.TransactionId = txn.Id;
-                            txn.Images.Add( txnImage );
-                        }
-
-                        txnImage.BinaryFileId = binaryFileId;
-                        txnImage.Order = imageOrder;
-                        imageOrder++;
-                    }
-
-                    rockContext.SaveChanges();
-
-                    // Make sure updated binary files are not temporary
-                    foreach ( var binaryFile in binaryFileService.Queryable().Where( f => TransactionImagesState.Contains( f.Id ) ) )
-                    {
-                        binaryFile.IsTemporary = false;
-                    }
-
-                    // Delete any orphaned images
-                    foreach ( var binaryFile in binaryFileService.Queryable().Where( f => orphanedBinaryFileIds.Contains( f.Id ) ) )
-                    {
-                        binaryFileService.Delete( binaryFile );
-                    }
-
-                    // Update any attributes
-                    txn.LoadAttributes( rockContext );
-                    txn.FinancialPaymentDetail.LoadAttributes( rockContext );
-                    Helper.GetEditValues( phAttributeEdits, txn );
-                    Helper.GetEditValues( phPaymentAttributeEdits, txn.FinancialPaymentDetail );
-
-                    rockContext.SaveChanges();
-                    txn.SaveAttributeValues( rockContext );
-                    txn.FinancialPaymentDetail.SaveAttributeValues( rockContext );
-                } );
-
-                // Then refresh history block
-                RockPage.UpdateBlocks( "~/Blocks/Core/HistoryLog.ascx" );
-
-                // Save selected options to session state in order to prefill values for next added txn
-                Session["NewTxnDefault_BatchId"] = txn.BatchId;
-                Session["NewTxnDefault_TransactionDateTime"] = txn.TransactionDateTime;
-                Session["NewTxnDefault_TransactionType"] = txn.TransactionTypeValueId;
-                Session["NewTxnDefault_SourceType"] = txn.SourceTypeValueId;
-                Session["NewTxnDefault_CurrencyType"] = txn.FinancialPaymentDetail.CurrencyTypeValueId;
-                Session["NewTxnDefault_CreditCardType"] = txn.FinancialPaymentDetail.CreditCardTypeValueId;
-                if ( TransactionDetailsState.Count() == 1 )
-                {
-                    Session["NewTxnDefault_Account"] = TransactionDetailsState.First().AccountId;
-                }
-                else
-                {
-                    Session.Remove( "NewTxnDefault_Account" );
-                }
-
-                isValid = true;
-                savedTransactionId = txn.Id;
-            }
-        }
-
-        /// <summary>
-        /// Handles the Click event of the btnSaveThenAdd control.
-        /// </summary>
-        /// <param name="sender">The source of the event.</param>
-        /// <param name="e">The <see cref="EventArgs"/> instance containing the event data.</param>
-        protected void btnSaveThenAdd_Click( object sender, EventArgs e )
-        {
-            bool isValid;
-            int? savedTransactionId;
-            SaveFinancialTransaction( out isValid, out savedTransactionId );
-
-            if ( isValid )
-            {
-                ShowDetail( 0, hfBatchId.Value.AsIntegerOrNull() );
-            }
-        }
-
-        /// <summary>
-        /// Handles the Click event of the btnSaveThenViewBatch control.
-        /// </summary>
-        /// <param name="sender">The source of the event.</param>
-        /// <param name="e">The <see cref="EventArgs"/> instance containing the event data.</param>
-        protected void btnSaveThenViewBatch_Click( object sender, EventArgs e )
-        {
-            bool isValid;
-            int? savedTransactionId;
-            SaveFinancialTransaction( out isValid, out savedTransactionId );
-
-            if ( isValid )
-            {
-                Dictionary<string, string> qryParams = new Dictionary<string, string>();
-                qryParams.Add( "batchId", hfBatchId.Value );
-                NavigateToLinkedPage( "BatchDetailPage", qryParams );
-            }
-        }
-
-        /// <summary>
-        /// Handles the Click event of the lbCancel control.
-        /// </summary>
-        /// <param name="sender">The source of the event.</param>
-        /// <param name="e">The <see cref="EventArgs"/> instance containing the event data.</param>
-        protected void lbCancel_Click( object sender, EventArgs e )
-        {
-            int txnId = hfTransactionId.ValueAsInt();
-            if ( txnId != 0 )
-            {
-                var txn = GetTransaction( txnId );
-                if ( txn != null )
-                {
-                    txn.LoadAttributes();
-                    txn.FinancialPaymentDetail.LoadAttributes();
-                    ShowReadOnlyDetails( txn );
-                }
-            }
-            else
-            {
-                Dictionary<string, string> pageParams = new Dictionary<string, string>();
-
-                if ( !string.IsNullOrWhiteSpace( PageParameter( "batchId" ) ) )
-                {
-                    pageParams.Add( "BatchId", PageParameter( "batchId" ) );
-                }
-
-                NavigateToParentPage( pageParams );
-            }
-        }
-
-        protected void lbRefundTransaction_Click( object sender, EventArgs e )
-        {
-            ShowRefundDialog();
-        }
-
-        protected void lbAddTransaction_Click( object sender, EventArgs e )
-        {
-            Dictionary<string, string> pageParams = new Dictionary<string, string>();
-
-            pageParams.Add( "BatchId", PageParameter( "batchId" ) );
-            pageParams.Add( "TransactionId", "0" );
-            NavigateToPage( RockPage.Guid, pageParams );
-
-        }
-
-        /// <summary>
-        /// Handles the BlockUpdated event of the Block control.
-        /// </summary>
-        /// <param name="sender">The source of the event.</param>
-        /// <param name="e">The <see cref="EventArgs"/> instance containing the event data.</param>
-        protected void Block_BlockUpdated( object sender, EventArgs e )
-        {
-            int txnId = hfTransactionId.ValueAsInt();
-            if ( txnId != 0 )
-            {
-                ShowReadOnlyDetails( GetTransaction( txnId ) );
-            }
-        }
-
-        /// <summary>
-        /// Handles the SelectPerson event of the ppAuthorizedPerson control.
-        /// </summary>
-        /// <param name="sender">The source of the event.</param>
-        /// <param name="e">The <see cref="EventArgs"/> instance containing the event data.</param>
-        protected void ppAuthorizedPerson_SelectPerson( object sender, EventArgs e )
-        {
-            _focusControl = ppAuthorizedPerson;
-        }
-
-        /// <summary>
-        /// Handles the Click event of the lbShowMore control.
-        /// </summary>
-        /// <param name="sender">The source of the event.</param>
-        /// <param name="e">The <see cref="EventArgs"/> instance containing the event data.</param>
-        protected void lbShowMore_Click( object sender, EventArgs e )
-        {
-            if ( TransactionDetailsState.Count() == 1 )
-            {
-                TransactionDetailsState.First().Amount = tbSingleAccountAmount.Text.AsDecimal();
-                UseSimpleAccountMode = false;
-                BindAccounts();
-            }
-        }
-
-        /// <summary>
-        /// Handles the SelectedIndexChanged event of the ddlCurrencyType control.
-        /// </summary>
-        /// <param name="sender">The source of the event.</param>
-        /// <param name="e">The <see cref="EventArgs"/> instance containing the event data.</param>
-        protected void ddlCurrencyType_SelectedIndexChanged( object sender, EventArgs e )
-        {
-            SetCreditCardVisibility();
-            _focusControl = ddlCurrencyType;
-        }
-
-        /// <summary>
-        /// Handles the RowDataBound event of the gAccountsEdit control.
-        /// </summary>
-        /// <param name="sender">The source of the event.</param>
-        /// <param name="e">The <see cref="GridViewRowEventArgs"/> instance containing the event data.</param>
-        void gAccountsEdit_RowDataBound( object sender, GridViewRowEventArgs e )
-        {
-            if ( e.Row.RowType == DataControlRowType.DataRow )
-            {
-                var account = ( FinancialTransactionDetail ) e.Row.DataItem;
-
-                // If this is the total row
-                if ( account.AccountId == int.MinValue )
-                {
-                    // disable the row select on each column
-                    foreach ( TableCell cell in e.Row.Cells )
-                    {
-                        cell.RemoveCssClass( "grid-select-cell" );
-                    }
-                }
-
-                // If account is associated with an entity (i.e. registration), or this is the total row do not allow it to be deleted
-                if ( account.EntityTypeId.HasValue || account.AccountId == int.MinValue )
-                {
-                    // Hide the edit button if this is the total row
-                    if ( account.AccountId == int.MinValue )
-                    {
-                        var editBtn = e.Row.Cells[3].ControlsOfTypeRecursive<LinkButton>().FirstOrDefault();
-                        if ( editBtn != null )
-                        {
-                            editBtn.Visible = false;
-                        }
-                    }
-
-                    // Hide the delete button
-                    var deleteBtn = e.Row.Cells[4].ControlsOfTypeRecursive<LinkButton>().FirstOrDefault();
-                    if ( deleteBtn != null )
-                    {
-                        deleteBtn.Visible = false;
-                    }
-                }
-            }
-        }
-
-        #endregion
-
-        #region Account Transaction Details
-
-        /// <summary>
-        /// Handles the AddClick event of the gAccountsEdit control.
-        /// </summary>
-        /// <param name="sender">The source of the event.</param>
-        /// <param name="e">The <see cref="EventArgs"/> instance containing the event data.</param>
-        private void gAccountsEdit_AddClick( object sender, EventArgs e )
-        {
-            ShowAccountDialog( Guid.NewGuid() );
-        }
-
-        /// <summary>
-        /// Handles the EditClick event of the gAccountsEdit control.
-        /// </summary>
-        /// <param name="sender">The source of the event.</param>
-        /// <param name="e">The <see cref="RowEventArgs"/> instance containing the event data.</param>
-        protected void gAccountsEdit_EditClick( object sender, RowEventArgs e )
-        {
-            Guid? guid = e.RowKeyValue.ToString().AsGuidOrNull();
-            if ( guid.HasValue )
-            {
-                ShowAccountDialog( guid.Value );
-            }
-        }
-
-        /// <summary>
-        /// Handles the DeleteClick event of the gAccountsEdit control.
-        /// </summary>
-        /// <param name="sender">The source of the event.</param>
-        /// <param name="e">The <see cref="RowEventArgs"/> instance containing the event data.</param>
-        protected void gAccountsEdit_DeleteClick( object sender, RowEventArgs e )
-        {
-            Guid? guid = e.RowKeyValue.ToString().AsGuidOrNull();
-            if ( guid.HasValue )
-            {
-                var txnDetail = TransactionDetailsState.Where( t => t.Guid.Equals( guid.Value ) ).FirstOrDefault();
-                if ( txnDetail != null )
-                {
-                    TransactionDetailsState.Remove( txnDetail );
-                }
-
-                BindAccounts();
-            }
-        }
-
-        /// <summary>
-        /// Handles the GridRebind event of the gAccountsEdit control.
-        /// </summary>
-        /// <param name="sender">The source of the event.</param>
-        /// <param name="e">The <see cref="EventArgs"/> instance containing the event data.</param>
-        private void gAccountsEdit_GridRebind( object sender, EventArgs e )
-        {
-            BindAccounts();
-        }
-
-        /// <summary>
-        /// Handles the SaveClick event of the mdAccount control.
-        /// </summary>
-        /// <param name="sender">The source of the event.</param>
-        /// <param name="e">The <see cref="EventArgs"/> instance containing the event data.</param>
-        protected void mdAccount_SaveClick( object sender, EventArgs e )
-        {
-            Guid? guid = hfAccountGuid.Value.AsGuidOrNull();
-            if ( guid.HasValue )
-            {
-                var txnDetail = TransactionDetailsState.Where( t => t.Guid.Equals( guid.Value ) ).FirstOrDefault();
-                if ( txnDetail == null )
-                {
-                    txnDetail = new FinancialTransactionDetail();
-                    TransactionDetailsState.Add( txnDetail );
-                }
-                txnDetail.AccountId = apAccount.SelectedValue.AsInteger();
-                txnDetail.Amount = tbAccountAmount.Text.AsDecimal();
-                txnDetail.Summary = tbAccountSummary.Text;
-
-                txnDetail.LoadAttributes();
-                Rock.Attribute.Helper.GetEditValues( phAccountAttributeEdits, txnDetail );
-                foreach ( var attributeValue in txnDetail.AttributeValues )
-                {
-                    txnDetail.SetAttributeValue( attributeValue.Key, attributeValue.Value.Value );
-                }
-
-                BindAccounts();
-            }
-
-            HideDialog();
-        }
-
-        /// <summary>
-        /// Handles the SaveClick event of the mdRefund control.
-        /// </summary>
-        /// <param name="sender">The source of the event.</param>
-        /// <param name="e">The <see cref="EventArgs"/> instance containing the event data.</param>
-        protected void mdRefund_SaveClick( object sender, EventArgs e )
-        {
-            using ( var rockContext = new RockContext() )
-            {
-<<<<<<< HEAD
-                var txnService = new FinancialTransactionService( rockContext );
-                var txn = txnService.Get( hfTransactionId.Value.AsInteger() );
-=======
-                int? txnId = hfTransactionId.Value.AsIntegerOrNull();
-                if ( txnId.HasValue )
-                {
-                    using ( var rockContext = new RockContext() )
-                    {
-                        var txnService = new FinancialTransactionService( rockContext );
-                        var txn = txnService.Get( txnId.Value );
-                        if ( txn != null && txn.Batch != null )
-                        {
-                            FinancialTransaction refundTxn = null;
-
-                            if ( !string.IsNullOrWhiteSpace( txn.TransactionCode ) && txn.FinancialGateway != null &&
-                                cbProcess.Visible && cbProcess.Checked )
-                            {
-                                var gateway = txn.FinancialGateway.GetGatewayComponent();
-                                if ( gateway != null )
-                                {
-                                    string errorMessage = string.Empty;
-                                    refundTxn = gateway.Credit( txn, refundAmount, tbRefundSummary.Text, out errorMessage );
-                                    if ( refundTxn == null )
-                                    {
-                                        nbRefundError.Title = "Refund Error";
-                                        nbRefundError.Text = string.Format( "<p>{0}</p>", errorMessage );
-                                        nbRefundError.Visible = true;
-                                        return;
-                                    }
-                                }
-                                else
-                                {
-                                    nbRefundError.Title = "Gateway Error";
-                                    nbRefundError.Text = "<p>Transaction has a valid gateway, but we could not use it.</p>";
-                                    nbRefundError.Visible = true;
-                                    return;
-                                }
-                            }
-                            else
-                            {
-                                refundTxn = new FinancialTransaction();
-                            }
-
-                            refundTxn.AuthorizedPersonAliasId = txn.AuthorizedPersonAliasId;
-                            refundTxn.TransactionDateTime = RockDateTime.Now;
-                            refundTxn.FinancialGatewayId = txn.FinancialGatewayId;
-                            refundTxn.TransactionTypeValueId = txn.TransactionTypeValueId;
-                            if ( txn.FinancialPaymentDetail != null )
-                            {
-                                refundTxn.FinancialPaymentDetail = new FinancialPaymentDetail();
-                                refundTxn.FinancialPaymentDetail.AccountNumberMasked = txn.FinancialPaymentDetail.AccountNumberMasked;
-                                refundTxn.FinancialPaymentDetail.BillingLocationId = txn.FinancialPaymentDetail.BillingLocationId;
-                                refundTxn.FinancialPaymentDetail.CreditCardTypeValueId = txn.FinancialPaymentDetail.CreditCardTypeValueId;
-                                refundTxn.FinancialPaymentDetail.CurrencyTypeValueId = txn.FinancialPaymentDetail.CurrencyTypeValueId;
-                                refundTxn.FinancialPaymentDetail.ExpirationMonthEncrypted = txn.FinancialPaymentDetail.ExpirationMonthEncrypted;
-                                refundTxn.FinancialPaymentDetail.ExpirationYearEncrypted = txn.FinancialPaymentDetail.ExpirationYearEncrypted;
-                                refundTxn.FinancialPaymentDetail.NameOnCardEncrypted = txn.FinancialPaymentDetail.NameOnCardEncrypted;
-                            }
-
-                            decimal remBalance = refundAmount;
-                            foreach ( var account in txn.TransactionDetails.Where( a => a.Amount > 0 ) )
-                            {
-                                var transactionDetail = new FinancialTransactionDetail();
-                                transactionDetail.AccountId = account.AccountId;
-                                transactionDetail.EntityId = account.EntityId;
-                                transactionDetail.EntityTypeId = account.EntityTypeId;
-                                refundTxn.TransactionDetails.Add( transactionDetail );
-
-                                if ( remBalance >= account.Amount )
-                                {
-                                    transactionDetail.Amount = 0 - account.Amount;
-                                    remBalance -= account.Amount;
-                                }
-                                else
-                                {
-                                    transactionDetail.Amount = 0 - remBalance;
-                                    remBalance = 0.0m;
-                                }
-
-                                if ( remBalance <= 0.0m )
-                                {
-                                    break;
-                                }
-                            }
-
-                            if ( remBalance > 0 && refundTxn.TransactionDetails.Any() )
-                            {
-                                refundTxn.TransactionDetails.Last().Amount += remBalance;
-                            }
-
-                            var registrationEntityType = EntityTypeCache.Read( typeof( Rock.Model.Registration ) );
-                            if ( registrationEntityType != null )
-                            {
-                                foreach ( var transactionDetail in refundTxn.TransactionDetails
-                                    .Where( d =>
-                                        d.EntityTypeId.HasValue &&
-                                        d.EntityTypeId.Value == registrationEntityType.Id &&
-                                        d.EntityId.HasValue ) )
-                                {
-                                    var registrationChanges = new List<string>();
-                                    registrationChanges.Add( string.Format( "Processed refund for {0}.", transactionDetail.Amount.FormatAsCurrency() ) );
-                                    HistoryService.SaveChanges(
-                                        rockContext,
-                                        typeof( Registration ),
-                                        Rock.SystemGuid.Category.HISTORY_EVENT_REGISTRATION.AsGuid(),
-                                        transactionDetail.EntityId.Value,
-                                        registrationChanges
-                                    );
-                                }
-                            }
-
-                            refundTxn.RefundDetails = new FinancialTransactionRefund();
-                            refundTxn.RefundDetails.RefundReasonValueId = ddlRefundReason.SelectedValueAsId();
-                            refundTxn.RefundDetails.RefundReasonSummary = tbRefundSummary.Text;
-                            refundTxn.RefundDetails.OriginalTransactionId = txn.Id;
->>>>>>> ba2eb931
-
-                string errorMessage = string.Empty;
-                bool process = cbProcess.Visible && cbProcess.Checked;
-
-<<<<<<< HEAD
-                var refundTxn = txnService.ProcessRefund( txn, tbRefundAmount.Text.AsDecimal(), ddlRefundReason.SelectedValueAsInt(), tbRefundSummary.Text, process, GetAttributeValue( "RefundBatchNameSuffix" ), out errorMessage );
-                if ( refundTxn != null )
-                {
-                    rockContext.SaveChanges();
-=======
-                            rockContext.SaveChanges();
-
-                            var updatedTxn = GetTransaction( txn.Id );
-                            if ( updatedTxn != null )
-                            {
-                                updatedTxn.LoadAttributes( rockContext );
-                                updatedTxn.FinancialPaymentDetail.LoadAttributes( rockContext );
-                                ShowReadOnlyDetails( updatedTxn );
-                            }
-                        }
-                        else
-                        {
-                            nbRefundError.Title = "Transaction Error";
-                            nbRefundError.Text = "<p>Existing transaction does not hava a valid batch.</p>";
-                            nbRefundError.Visible = true;
-                            return;
-                        }
->>>>>>> ba2eb931
-
-                    var updatedTxn = GetTransaction( txn.Id );
-                    if ( updatedTxn != null )
-                    {
-                        updatedTxn.LoadAttributes( rockContext );
-                        updatedTxn.FinancialPaymentDetail.LoadAttributes( rockContext );
-                        ShowReadOnlyDetails( updatedTxn );
-                    }
-
-                    HideDialog();
-                }
-                else
-                {
-                    nbRefundError.Title = "Transaction Error";
-                    nbRefundError.Text = string.Format( "<p>{0}</p>", errorMessage );
-                    nbRefundError.Visible = true;
-                    return;
-                }
-            }
-        }
-
-        /// <summary>
-        /// Handles the CheckedChanged event of the cbIsRefund control.
-        /// </summary>
-        /// <param name="sender">The source of the event.</param>
-        /// <param name="e">The <see cref="EventArgs"/> instance containing the event data.</param>
-        protected void cbIsRefund_CheckedChanged( object sender, EventArgs e )
-        {
-            ddlRefundReasonEdit.Visible = cbIsRefund.Checked;
-            tbRefundSummaryEdit.Visible = cbIsRefund.Checked;
-        }
-
-        #endregion
-
-        #region Image Details
-
-        /// <summary>
-        /// Handles the ItemDataBound event of the dlImages control.
-        /// </summary>
-        /// <param name="sender">The source of the event.</param>
-        /// <param name="e">The <see cref="DataListItemEventArgs"/> instance containing the event data.</param>
-        protected void dlImages_ItemDataBound( object sender, DataListItemEventArgs e )
-        {
-            if ( e.Item.ItemType == ListItemType.Item || e.Item.ItemType == ListItemType.AlternatingItem )
-            {
-                var imgupImage = e.Item.FindControl( "imgupImage" ) as Rock.Web.UI.Controls.ImageUploader;
-                if ( imgupImage != null )
-                {
-                    imgupImage.BinaryFileId = ( int ) e.Item.DataItem;
-                }
-            }
-        }
-
-
-        /// <summary>
-        /// Handles the ImageRemoved event of the imgupImage control.
-        /// </summary>
-        /// <param name="sender">The source of the event.</param>
-        /// <param name="e">The <see cref="ImageUploaderEventArgs"/> instance containing the event data.</param>
-        protected void imgupImage_ImageRemoved( object sender, ImageUploaderEventArgs e )
-        {
-            if ( e.BinaryFileId.HasValue )
-            {
-                TransactionImagesState.Remove( e.BinaryFileId.Value );
-                BindImages();
-            }
-        }
-
-        /// <summary>
-        /// Handles the ImageUploaded event of the imgupImage control.
-        /// </summary>
-        /// <param name="sender">The source of the event.</param>
-        /// <param name="e">The <see cref="ImageUploaderEventArgs"/> instance containing the event data.</param>
-        protected void imgupImage_ImageUploaded( object sender, ImageUploaderEventArgs e )
-        {
-            if ( e.BinaryFileId.HasValue )
-            {
-                TransactionImagesState.Add( e.BinaryFileId.Value );
-                BindImages();
-            }
-        }
-
-        #endregion
-
-        #endregion Events
-
-        #region Methods
-
-        private void AddDynamicColumns()
-        {
-            // Remove attribute columns
-            foreach ( var attributeColumn in gAccountsView.Columns.OfType<AttributeField>().ToList() )
-            {
-                gAccountsView.Columns.Remove( attributeColumn );
-            }
-            foreach ( var attributeColumn in gAccountsEdit.Columns.OfType<AttributeField>().ToList() )
-            {
-                gAccountsEdit.Columns.Remove( attributeColumn );
-            }
-
-            var editColumn = gAccountsEdit.Columns.OfType<EditField>().FirstOrDefault();
-            if ( editColumn != null )
-            {
-                gAccountsEdit.Columns.Remove( editColumn );
-            }
-
-            var deleteColumn = gAccountsEdit.Columns.OfType<DeleteField>().FirstOrDefault();
-            if ( deleteColumn != null )
-            {
-                gAccountsEdit.Columns.Remove( deleteColumn );
-            }
-
-
-            // Add attribute columns
-            int entityTypeId = new FinancialTransactionDetail().TypeId;
-            foreach ( var attribute in new AttributeService( new RockContext() ).Queryable()
-                .Where( a =>
-                    a.EntityTypeId == entityTypeId &&
-                    a.IsGridColumn &&
-                    a.EntityTypeQualifierColumn == "" &&
-                    a.EntityTypeQualifierValue == "" )
-                .OrderBy( a => a.Order )
-                .ThenBy( a => a.Name ) )
-            {
-                AttributeField boundField = new AttributeField();
-                boundField.DataField = attribute.Key;
-                boundField.AttributeId = attribute.Id;
-                boundField.HeaderText = attribute.Name;
-
-<<<<<<< HEAD
-                    var attributeCache = Rock.Cache.CacheAttribute.Get( attribute.Id );
-                    if ( attributeCache != null )
-                    {
-                        boundField.ItemStyle.HorizontalAlign = attributeCache.FieldType.Field.AlignValue;
-                    }
-=======
-                var attributeCache = Rock.Web.Cache.AttributeCache.Read( attribute.Id );
-                if ( attributeCache != null )
-                {
-                    boundField.ItemStyle.HorizontalAlign = attributeCache.FieldType.Field.AlignValue;
-                }
->>>>>>> ba2eb931
-
-                gAccountsView.Columns.Add( boundField );
-                gAccountsEdit.Columns.Add( boundField );
-            }
-
-            var editField = new EditField();
-            editField.Click += gAccountsEdit_EditClick;
-            gAccountsEdit.Columns.Add( editField );
-
-            var deleteField = new DeleteField();
-            deleteField.Click += gAccountsEdit_DeleteClick;
-            gAccountsEdit.Columns.Add( deleteField );
-        }
-
-        /// <summary>
-        /// Navigates to the transaction in the list.
-        /// </summary>
-        private void ShowNavigationButton( int transactionId, int? batchId )
-        {
-            if ( batchId == null || !batchId.HasValue || batchId == 0 )
-            {
-                lbBack.Visible = false;
-                lbNext.Visible = false;
-                return;
-            }
-
-            lbBack.Visible = true;
-            lbNext.Visible = true;
-            var rockContext = new RockContext();
-            var financialTransactionService = new FinancialTransactionService( rockContext );
-            var transactionsToMatch = financialTransactionService.Queryable()
-                .Where( a => a.BatchId == batchId )
-                .Select( a => a.Id )
-                .ToList();
-
-            var nextFinancialTransaction = transactionsToMatch.Where( a => a > transactionId ).Take( 1 ).FirstOrDefault();
-            var backFinancialTransaction = transactionsToMatch.Where( a => a < transactionId ).Take( 1 ).FirstOrDefault();
-
-            if ( nextFinancialTransaction != default( int ) )
-            {
-                var qryParam = new Dictionary<string, string>();
-                qryParam.Add( "batchId", hfBatchId.Value );
-                qryParam.Add( "transactionId", nextFinancialTransaction.ToStringSafe() );
-                lbNext.NavigateUrl = new PageReference( CurrentPageReference.PageId, 0, qryParam ).BuildUrl();
-            }
-            else
-            {
-                lbNext.AddCssClass( "disabled" );
-            }
-
-            if ( backFinancialTransaction != default( int ) )
-            {
-                var qryParam = new Dictionary<string, string>();
-                qryParam.Add( "batchId", hfBatchId.Value );
-                qryParam.Add( "transactionId", backFinancialTransaction.ToStringSafe() );
-                lbBack.NavigateUrl = new PageReference( CurrentPageReference.PageId, 0, qryParam ).BuildUrl();
-            }
-            else
-            {
-                lbBack.AddCssClass( "disabled" );
-            }
-        }
-
-        /// <summary>
-        /// Gets the transaction.
-        /// </summary>
-        /// <param name="transactionId">The transaction identifier.</param>
-        /// <param name="rockContext">The rock context.</param>
-        /// <returns></returns>
-        private FinancialTransaction GetTransaction( int transactionId, RockContext rockContext = null )
-        {
-            rockContext = rockContext ?? new RockContext();
-            var txn = new FinancialTransactionService( rockContext )
-                .Queryable( "AuthorizedPersonAlias.Person,TransactionTypeValue,SourceTypeValue,FinancialGateway,FinancialPaymentDetail.CurrencyTypeValue,TransactionDetails,ScheduledTransaction,ProcessedByPersonAlias.Person" )
-                .Where( t => t.Id == transactionId )
-                .FirstOrDefault();
-            return txn;
-        }
-
-        /// <summary>
-        /// Shows the detail.
-        /// </summary>
-        /// <param name="transactionId">The transaction identifier.</param>
-        public void ShowDetail( int transactionId )
-        {
-            ShowDetail( transactionId, null );
-        }
-
-        /// <summary>
-        /// Shows the detail.
-        /// </summary>
-        /// <param name="transactionId">The transaction identifier.</param>
-        public void ShowDetail( int transactionId, int? batchId )
-        {
-            FinancialTransaction txn = null;
-
-            bool editAllowed = UserCanEdit;
-            bool refundAllowed = false;
-
-            var rockContext = new RockContext();
-
-            FinancialBatch batch = null;
-            if ( batchId.HasValue )
-            {
-                batch = new FinancialBatchService( rockContext ).Get( batchId.Value );
-            }
-
-            BindDropdowns( rockContext );
-
-            if ( !transactionId.Equals( 0 ) )
-            {
-                txn = GetTransaction( transactionId, rockContext );
-                if ( !editAllowed && txn != null )
-                {
-                    editAllowed = txn.IsAuthorized( Authorization.EDIT, CurrentPerson );
-                }
-                refundAllowed = txn != null && txn.IsAuthorized( "Refund", CurrentPerson );
-            }
-
-            bool batchEditAllowed = true;
-
-            if ( txn == null )
-            {
-                txn = new FinancialTransaction { Id = 0 };
-                txn.FinancialPaymentDetail = new FinancialPaymentDetail();
-                txn.BatchId = batchId;
-
-                // Hide processor fields when adding a new transaction
-                gpPaymentGateway.Visible = false;
-
-                // Set values based on previously saved txn values
-                int prevBatchId = Session["NewTxnDefault_BatchId"] as int? ?? 0;
-                if ( prevBatchId == batchId )
-                {
-                    txn.TransactionDateTime = Session["NewTxnDefault_TransactionDateTime"] as DateTime?;
-                    txn.TransactionTypeValueId = Session["NewTxnDefault_TransactionType"] as int? ?? 0;
-                    txn.SourceTypeValueId = Session["NewTxnDefault_SourceType"] as int?;
-                    txn.FinancialPaymentDetail.CurrencyTypeValueId = Session["NewTxnDefault_CurrencyType"] as int?;
-                    txn.FinancialPaymentDetail.CreditCardTypeValueId = Session["NewTxnDefault_CreditCardType"] as int?;
-                    if ( this.GetAttributeValue( "CarryOverAccount" ).AsBoolean() )
-                    {
-                        int? accountId = Session["NewTxnDefault_Account"] as int?;
-                        if ( accountId.HasValue )
-                        {
-                            var txnDetail = new FinancialTransactionDetail();
-                            txnDetail.AccountId = accountId.Value;
-                            txn.TransactionDetails.Add( txnDetail );
-                        }
-                    }
-                }
-            }
-            else
-            {
-                gpPaymentGateway.Visible = true;
-
-                if ( txn.Batch != null && txn.Batch.Status == BatchStatus.Closed )
-                {
-                    batchEditAllowed = false;
-                }
-            }
-
-            hfTransactionId.Value = txn.Id.ToString();
-            hfBatchId.Value = batchId.HasValue ? batchId.Value.ToString() : string.Empty;
-            ShowNavigationButton( transactionId, batchId );
-
-            bool readOnly = false;
-
-            nbEditModeMessage.Text = string.Empty;
-
-            lbEdit.Visible = editAllowed && batchEditAllowed;
-            lbRefund.Visible = refundAllowed && txn.RefundDetails == null;
-            lbAddTransaction.Visible = editAllowed && batch != null && batch.Status != BatchStatus.Closed;
-
-            if ( !editAllowed )
-            {
-                readOnly = true;
-                nbEditModeMessage.Text = EditModeMessage.ReadOnlyEditActionNotAllowed( FinancialTransaction.FriendlyTypeName );
-            }
-            else
-            {
-                if ( !batchEditAllowed )
-                {
-                    readOnly = true;
-                    nbEditModeMessage.Text = string.Format( "<strong>Note</strong> Because this {0} belongs to a batch that is closed, editing is not enabled.", FinancialTransaction.FriendlyTypeName );
-                }
-            }
-
-            txn.LoadAttributes( rockContext );
-            txn.FinancialPaymentDetail.LoadAttributes( rockContext );
-
-            if ( readOnly )
-            {
-                ShowReadOnlyDetails( txn );
-            }
-            else
-            {
-                if ( txn.Id > 0 )
-                {
-                    ShowReadOnlyDetails( txn );
-                }
-                else
-                {
-                    ShowEditDetails( txn, rockContext );
-                }
-            }
-
-            lbSave.Visible = !readOnly;
-        }
-
-        /// <summary>
-        /// Shows the read only details.
-        /// </summary>
-        /// <param name="txn">The TXN.</param>
-        private void ShowReadOnlyDetails( FinancialTransaction txn )
-        {
-            SetEditMode( false );
-
-            if ( txn != null && txn.Id > 0 )
-            {
-                hfTransactionId.Value = txn.Id.ToString();
-
-                SetHeadingInfo( txn );
-
-                string rockUrlRoot = ResolveRockUrl( "/" );
-
-                var detailsLeft = new DescriptionList()
-                    .Add( "Person", ( txn.AuthorizedPersonAlias != null && txn.AuthorizedPersonAlias.Person != null ) ? txn.AuthorizedPersonAlias.Person.GetAnchorTag( rockUrlRoot ) : string.Empty )
-                    .Add( "Date/Time", txn.TransactionDateTime.HasValue ? txn.TransactionDateTime.Value.ToString( "g" ) : string.Empty );
-
-                if ( txn.Batch != null )
-                {
-                    var qryParam = new Dictionary<string, string>();
-                    qryParam.Add( "BatchId", txn.Batch.Id.ToString() );
-                    string url = LinkedPageUrl( "BatchDetailPage", qryParam );
-                    detailsLeft.Add( "Batch", !string.IsNullOrWhiteSpace( url ) ?
-                        string.Format( "<a href='{0}'>{1}</a>", url, txn.Batch.Name ) :
-                        txn.Batch.Name );
-                }
-
-                detailsLeft.Add( "Source", txn.SourceTypeValue != null ? txn.SourceTypeValue.Value : string.Empty );
-                detailsLeft.Add( "Transaction Code", txn.TransactionCode );
-
-                if ( txn.FinancialGateway != null && txn.FinancialGateway.EntityType != null )
-                {
-                    detailsLeft.Add( "Payment Gateway", Rock.Financial.GatewayContainer.GetComponentName( txn.FinancialGateway.EntityType.Name ) );
-                }
-
-                detailsLeft.Add( "Foreign Key", txn.ForeignKey );
-
-                if ( txn.ScheduledTransaction != null )
-                {
-                    var qryParam = new Dictionary<string, string>();
-                    qryParam.Add( "ScheduledTransactionId", txn.ScheduledTransaction.Id.ToString() );
-                    string url = LinkedPageUrl( "ScheduledTransactionDetailPage", qryParam );
-                    detailsLeft.Add( "Scheduled Transaction Id", !string.IsNullOrWhiteSpace( url ) ?
-                        string.Format( "<a href='{0}'>{1}</a>", url, txn.ScheduledTransaction.GatewayScheduleId ) :
-                        txn.ScheduledTransaction.GatewayScheduleId );
-                }
-
-                if ( txn.FinancialPaymentDetail != null && txn.FinancialPaymentDetail.CurrencyTypeValue != null )
-                {
-                    var paymentMethodDetails = new DescriptionList();
-
-                    var currencyType = txn.FinancialPaymentDetail.CurrencyTypeValue;
-                    if ( currencyType.Guid.Equals( Rock.SystemGuid.DefinedValue.CURRENCY_TYPE_CREDIT_CARD.AsGuid() ) )
-                    {
-                        // Credit Card
-                        paymentMethodDetails.Add( "Type", currencyType.Value + ( txn.FinancialPaymentDetail.CreditCardTypeValue != null ? ( " - " + txn.FinancialPaymentDetail.CreditCardTypeValue.Value ) : string.Empty ) );
-                        paymentMethodDetails.Add( "Name on Card", txn.FinancialPaymentDetail.NameOnCard.Trim() );
-                        paymentMethodDetails.Add( "Account Number", txn.FinancialPaymentDetail.AccountNumberMasked );
-                        paymentMethodDetails.Add( "Expires", txn.FinancialPaymentDetail.ExpirationDate );
-                    }
-                    else
-                    {
-                        // ACH
-                        paymentMethodDetails.Add( "Type", currencyType.Value );
-                        paymentMethodDetails.Add( "Account Number", txn.FinancialPaymentDetail.AccountNumberMasked );
-                    }
-
-                    detailsLeft.Add( "Payment Method", paymentMethodDetails.GetFormattedList( "{0}: {1}" ).AsDelimited( "<br/>" ) );
-                }
-                else
-                {
-                    detailsLeft.Add( "Payment Method", "<div class='alert alert-warning'>No Payment Information found. This could be due to transaction that was imported from external system.</div>" );
-                }
-
-                var registrationEntityType = CacheEntityType.Get( typeof( Rock.Model.Registration ) );
-                if ( registrationEntityType != null )
-                {
-                    var registrationIds = txn.TransactionDetails
-                        .Where( d => d.EntityTypeId == registrationEntityType.Id )
-                        .Select( d => d.EntityId )
-                        .Distinct()
-                        .ToList();
-
-                    if ( registrationIds.Any() )
-                    {
-                        var registrationLinks = new List<string>();
-                        using ( var rockContext = new RockContext() )
-                        {
-                            foreach ( var registration in new RegistrationService( rockContext )
-                                .Queryable().AsNoTracking()
-                                .Where( r =>
-                                    r.RegistrationInstance != null &&
-                                    r.RegistrationInstance.RegistrationTemplate != null &&
-                                    registrationIds.Contains( r.Id ) ) )
-                            {
-                                var qryParam = new Dictionary<string, string>();
-                                qryParam.Add( "RegistrationId", registration.Id.ToString() );
-                                registrationLinks.Add( string.Format( "<a href='{0}'>{1} - {2}</a>",
-                                    LinkedPageUrl( "RegistrationDetailPage", qryParam ),
-                                    registration.RegistrationInstance.RegistrationTemplate.Name,
-                                    registration.RegistrationInstance.Name ) );
-                            }
-                        }
-                        if ( registrationLinks.Any() )
-                        {
-                            detailsLeft.Add( "Registration", registrationLinks.AsDelimited( "<br/>" ) );
-                        }
-                    }
-                }
-
-                detailsLeft.Add( "Summary", txn.Summary.ConvertCrLfToHtmlBr() );
-
-                if ( txn.RefundDetails != null )
-                {
-                    var refundTxt = "Yes";
-                    if ( txn.RefundDetails.OriginalTransaction != null )
-                    {
-                        var qryParam = new Dictionary<string, string>();
-                        qryParam.Add( "transactionId", txn.RefundDetails.OriginalTransaction.Id.ToStringSafe() );
-                        string url = new PageReference( CurrentPageReference.PageId, 0, qryParam ).BuildUrl();
-                        refundTxt = string.Format( "Yes (<a href='{0}'>Original Transaction</a>)", url );
-                    }
-                    detailsLeft.Add( "Refund", refundTxt );
-
-                    if ( txn.RefundDetails.RefundReasonValue != null )
-                    {
-                        detailsLeft.Add( "Refund Reason", txn.RefundDetails.RefundReasonValue.Value );
-                    }
-                    detailsLeft.Add( "Refund Summary", txn.RefundDetails.RefundReasonSummary );
-                }
-                if ( !string.IsNullOrWhiteSpace( txn.Status ) )
-                {
-                    string status = txn.Status;
-                    if ( !string.IsNullOrWhiteSpace( txn.StatusMessage ) )
-                    {
-                        status += string.Format( "<br/><small>{0}</small>", txn.StatusMessage.ConvertCrLfToHtmlBr() );
-                    }
-                    detailsLeft.Add( "Status", status );
-                }
-
-                var modified = new StringBuilder();
-                ;
-                if ( txn.CreatedByPersonAlias != null && txn.CreatedByPersonAlias.Person != null && txn.CreatedDateTime.HasValue )
-                {
-                    modified.AppendFormat( "Created by {0} on {1} at {2}<br/>", txn.CreatedByPersonAlias.Person.GetAnchorTag( rockUrlRoot ),
-                        txn.CreatedDateTime.Value.ToShortDateString(), txn.CreatedDateTime.Value.ToShortTimeString() );
-                }
-                if ( txn.ProcessedByPersonAlias != null && txn.ProcessedByPersonAlias.Person != null && txn.ProcessedDateTime.HasValue )
-                {
-                    modified.AppendFormat( "Processed by {0} on {1} at {2}<br/>", txn.ProcessedByPersonAlias.Person.GetAnchorTag( rockUrlRoot ),
-                        txn.ProcessedDateTime.Value.ToShortDateString(), txn.ProcessedDateTime.Value.ToShortTimeString() );
-                }
-                if ( txn.ModifiedByPersonAlias != null && txn.ModifiedByPersonAlias.Person != null && txn.ModifiedDateTime.HasValue )
-                {
-                    modified.AppendFormat( "Last Modified by {0} on {1} at {2}<br/>", txn.ModifiedByPersonAlias.Person.GetAnchorTag( rockUrlRoot ),
-                        txn.ModifiedDateTime.Value.ToShortDateString(), txn.ModifiedDateTime.Value.ToShortTimeString() );
-                }
-                detailsLeft.Add( "Updates", modified.ToString() );
-
-                lDetailsLeft.Text = detailsLeft.Html;
-
-                var authorizedPerson = txn.AuthorizedPersonAlias != null ? txn.AuthorizedPersonAlias.Person : null;
-                if ( authorizedPerson != null )
-                {
-                    var campusDescription = new DescriptionList();
-                    var associatedCampusIds = authorizedPerson.GetCampusIds();
-                    if ( associatedCampusIds.Any() )
-                    {
-                        var campusNames = new List<string>();
-                        using ( var rockContext = new RockContext() )
-                        {
-                            foreach ( var campus in new CampusService( rockContext )
-                                .Queryable().AsNoTracking()
-                                .Where( r =>
-                                    associatedCampusIds.Contains( r.Id ) ) )
-                            {
-                                campusNames.Add( campus.Name );
-                            }
-                        }
-                        if ( campusNames.Any() )
-                        {
-                            campusDescription.Add( "Campuses", campusNames.AsDelimited( "<br/>" ) );
-                        }
-                        lCampus.Text = campusDescription.Html;
-                    }
-
-                    var addressDescription = new DescriptionList();
-                    var groupLocations = authorizedPerson.GetFamilies().SelectMany( a => a.GroupLocations );
-
-                    var locationTypeValueIdList = GetAttributeValue( "LocationTypes" ).SplitDelimitedValues().AsGuidList()
-                                            .Select( a => DefinedValueCache.Read( a ) )
-                                            .Where( a => a != null )
-                                            .Select( a => a.Id )
-                                            .ToList();
-                    if ( locationTypeValueIdList.Any() )
-                    {
-                        groupLocations = groupLocations.Where( a =>a.GroupLocationTypeValueId.HasValue && locationTypeValueIdList.Contains( a.GroupLocationTypeValueId.Value ) );
-                    }
-
-                    if ( groupLocations.Any() )
-                    {
-                        rptAddresses.DataSource = groupLocations.ToList();
-                        rptAddresses.DataBind();
-                    }
-                }
-
-                var accounts = txn.TransactionDetails.ToList();
-                accounts.Add( new FinancialTransactionDetail
-                {
-                    AccountId = int.MinValue,
-                    Amount = txn.TransactionDetails.Sum( d => ( decimal? ) d.Amount ) ?? 0.0M
-                } );
-                gAccountsView.DataSource = accounts;
-                gAccountsView.DataBind();
-
-                if ( txn.Images.Any() )
-                {
-                    pnlImages.Visible = true;
-
-                    var primaryImage = txn.Images
-                        .OrderBy( i => i.Order )
-                        .FirstOrDefault();
-                    imgPrimary.ImageUrl = string.Format( "~/GetImage.ashx?id={0}", primaryImage.BinaryFileId );
-
-                    rptrImages.DataSource = txn.Images
-                        .Where( i => !i.Id.Equals( primaryImage.Id ) )
-                        .OrderBy( i => i.Order )
-                        .ToList();
-                    rptrImages.DataBind();
-                }
-                else
-                {
-                    pnlImages.Visible = false;
-                }
-
-                var refunds = txn.Refunds
-                    .Where( r =>
-                        r.FinancialTransaction != null &&
-                        r.FinancialTransaction.TransactionDateTime.HasValue )
-                    .OrderBy( r => r.FinancialTransaction.TransactionDateTime.Value )
-                    .ToList();
-                if ( refunds.Any() )
-                {
-                    pnlRefunds.Visible = true;
-                    gRefunds.DataSource = refunds
-                        .Select( r => new
-                        {
-                            Id = r.FinancialTransaction.Id,
-                            TransactionDateTime = r.FinancialTransaction.TransactionDateTime.Value.ToShortDateString() + " " +
-                                r.FinancialTransaction.TransactionDateTime.Value.ToShortTimeString(),
-                            TransactionCode = r.FinancialTransaction.TransactionCode,
-                            r.RefundReasonValue,
-                            r.RefundReasonSummary,
-                            TotalAmount = r.FinancialTransaction.TotalAmount
-                        } )
-                        .ToList();
-                    gRefunds.DataBind();
-                }
-                else
-                {
-                    pnlRefunds.Visible = false;
-                }
-
-                if ( !string.IsNullOrWhiteSpace( txn.TransactionCode ) )
-                {
-                    using ( var rockContext = new RockContext() )
-                    {
-                        if ( txn.FinancialGatewayId.HasValue )
-                        {
-                            var relatedTxns = new FinancialTransactionService( rockContext )
-                                .Queryable().AsNoTracking()
-                                .Where( t =>
-                                    t.FinancialGatewayId.HasValue &&
-                                    t.FinancialGatewayId.Value == txn.FinancialGatewayId.Value &&
-                                    t.TransactionCode == txn.TransactionCode &&
-                                    t.AuthorizedPersonAliasId == txn.AuthorizedPersonAliasId &&
-                                    t.Id != txn.Id &&
-                                    t.TransactionDateTime.HasValue )
-                                .OrderBy( t => t.TransactionDateTime.Value )
-                                .ToList();
-                            if ( relatedTxns.Any() )
-                            {
-                                pnlRelated.Visible = true;
-                                gRelated.DataSource = relatedTxns
-                                    .Select( t => new
-                                    {
-                                        Id = t.Id,
-                                        TransactionDateTime = t.TransactionDateTime.Value.ToShortDateString() + " " +
-                                            t.TransactionDateTime.Value.ToShortTimeString(),
-                                        TransactionCode = t.TransactionCode,
-                                        TotalAmount = t.TotalAmount
-                                    } )
-                                    .ToList();
-                                gRelated.DataBind();
-                            }
-                            else
-                            {
-                                pnlRelated.Visible = false;
-                            }
-                        }
-                        else
-                        {
-                            pnlRelated.Visible = false;
-                        }
-                    }
-                }
-
-                Helper.AddDisplayControls( txn, Helper.GetAttributeCategories( txn, false, false ), phAttributes, null, false );
-                Helper.AddDisplayControls( txn.FinancialPaymentDetail, Helper.GetAttributeCategories( txn.FinancialPaymentDetail, false, false ), phAttributes, null, false );
-            }
-            else
-            {
-                nbEditModeMessage.Text = EditModeMessage.NotAuthorizedToEdit( FinancialTransaction.FriendlyTypeName );
-            }
-        }
-
-        /// <summary>
-        /// Formats the type of the address.
-        /// </summary>
-        /// <param name="addressType">Type of the address.</param>
-        /// <returns></returns>
-        protected string FormatAddressType( object addressType )
-        {
-            string type = addressType != null ? addressType.ToString() : "Unknown";
-            return type.EndsWith( "Address", StringComparison.CurrentCultureIgnoreCase ) ? type : type + " Address";
-        }
-
-        /// <summary>
-        /// Shows the edit details.
-        /// </summary>
-        /// <param name="txn">The TXN.</param>
-        private void ShowEditDetails( FinancialTransaction txn, RockContext rockContext )
-        {
-            this.Page.ClientScript.RegisterStartupScript(
-                this.GetType(),
-                "StartupScript", @"Sys.Application.add_load(function () {
-
-                // if the person picker is empty then open it for quick entry
-                var personPicker = $('.js-authorizedperson');
-                var currentPerson = personPicker.find('.picker-selectedperson').html();
-                if (currentPerson != null && currentPerson.length == 0) {
-                    $(personPicker).find('a.picker-label').trigger('click');
-                }
-
-            });", true );
-
-            if ( txn != null )
-            {
-                hfTransactionId.Value = txn.Id.ToString();
-
-                SetHeadingInfo( txn );
-
-                SetEditMode( true );
-
-                if ( txn.AuthorizedPersonAlias != null )
-                {
-                    ppAuthorizedPerson.SetValue( txn.AuthorizedPersonAlias.Person );
-                }
-                else
-                {
-                    ppAuthorizedPerson.SetValue( null );
-                }
-
-                cbShowAsAnonymous.Checked = txn.ShowAsAnonymous;
-                dtTransactionDateTime.SelectedDateTime = txn.TransactionDateTime;
-                ddlTransactionType.SetValue( txn.TransactionTypeValueId );
-                ddlSourceType.SetValue( txn.SourceTypeValueId );
-                gpPaymentGateway.SetValue( txn.FinancialGatewayId );
-                tbTransactionCode.Text = txn.TransactionCode;
-                ddlCurrencyType.SetValue( txn.FinancialPaymentDetail != null ? txn.FinancialPaymentDetail.CurrencyTypeValueId : ( int? ) null );
-                ddlCreditCardType.SetValue( txn.FinancialPaymentDetail != null ? txn.FinancialPaymentDetail.CreditCardTypeValueId : ( int? ) null );
-                SetCreditCardVisibility();
-
-                if ( txn.Id == 0 )
-                {
-                    btnSaveThenAdd.Visible = true;
-                    btnSaveThenViewBatch.Visible = !string.IsNullOrEmpty( LinkedPageUrl( "BatchDetailPage" ) ) && txn.BatchId.HasValue;
-                }
-                else
-                {
-                    btnSaveThenAdd.Visible = false;
-                    btnSaveThenViewBatch.Visible = false;
-                }
-
-                if ( txn.RefundDetails != null )
-                {
-                    cbIsRefund.Checked = true;
-                    ddlRefundReasonEdit.Visible = true;
-                    ddlRefundReasonEdit.SetValue( txn.RefundDetails.RefundReasonValueId );
-                    tbRefundSummaryEdit.Visible = true;
-                    tbRefundSummaryEdit.Text = txn.RefundDetails.RefundReasonSummary;
-                }
-                else
-                {
-                    cbIsRefund.Checked = false;
-                    ddlRefundReasonEdit.Visible = false;
-                    tbRefundSummaryEdit.Visible = false;
-                }
-
-                TransactionDetailsState = txn.TransactionDetails.ToList();
-                TransactionImagesState = txn.Images.OrderBy( i => i.Order ).Select( i => i.BinaryFileId ).ToList();
-
-                if ( TransactionDetailsState.Count() == 1 )
-                {
-                    UseSimpleAccountMode = true;
-                }
-                else
-                {
-                    UseSimpleAccountMode = false;
-                }
-                BindAccounts();
-
-                tbSummary.Text = txn.Summary;
-
-                BindImages();
-
-                phAttributeEdits.Controls.Clear();
-                Helper.AddEditControls( txn, phAttributeEdits, true );
-                phPaymentAttributeEdits.Controls.Clear();
-                Helper.AddEditControls( txn.FinancialPaymentDetail, phPaymentAttributeEdits, true );
-            }
-        }
-
-        /// <summary>
-        /// Sets the edit mode.
-        /// </summary>
-        /// <param name="editable">if set to <c>true</c> [editable].</param>
-        private void SetEditMode( bool editable )
-        {
-            pnlEditDetails.Visible = editable;
-            valSummaryTop.Enabled = editable;
-            fieldsetViewSummary.Visible = !editable;
-            HideSecondaryBlocks( editable );
-        }
-
-        /// <summary>
-        /// Sets the heading information.
-        /// </summary>
-        /// <param name="txn">The TXN.</param>
-        private void SetHeadingInfo( FinancialTransaction txn )
-        {
-            if ( txn.TransactionTypeValue != null )
-            {
-                hlType.Visible = true;
-                hlType.Text = txn.TransactionTypeValue.Value;
-            }
-            else
-            {
-                hlType.Visible = false;
-            }
-
-            if ( txn.Batch != null )
-            {
-                hlBatchId.Visible = true;
-                hlBatchId.Text = string.Format( "Batch #{0}", txn.BatchId );
-            }
-            else
-            {
-                hlBatchId.Visible = false;
-            }
-        }
-
-        /// <summary>
-        /// Binds the dropdowns.
-        /// </summary>
-        /// <param name="rockContext">The rock context.</param>
-        private void BindDropdowns( RockContext rockContext )
-        {
-            ddlTransactionType.BindToDefinedType( CacheDefinedType.Get( Rock.SystemGuid.DefinedType.FINANCIAL_TRANSACTION_TYPE.AsGuid(), rockContext ) );
-            ddlSourceType.BindToDefinedType( CacheDefinedType.Get( Rock.SystemGuid.DefinedType.FINANCIAL_SOURCE_TYPE.AsGuid(), rockContext ), true );
-            ddlCurrencyType.BindToDefinedType( CacheDefinedType.Get( Rock.SystemGuid.DefinedType.FINANCIAL_CURRENCY_TYPE.AsGuid(), rockContext ), true );
-            ddlCreditCardType.BindToDefinedType( CacheDefinedType.Get( Rock.SystemGuid.DefinedType.FINANCIAL_CREDIT_CARD_TYPE.AsGuid(), rockContext ), true );
-            ddlRefundReasonEdit.BindToDefinedType( CacheDefinedType.Get( Rock.SystemGuid.DefinedType.FINANCIAL_TRANSACTION_REFUND_REASON.AsGuid(), rockContext ), true );
-            ddlRefundReason.BindToDefinedType( CacheDefinedType.Get( Rock.SystemGuid.DefinedType.FINANCIAL_TRANSACTION_REFUND_REASON.AsGuid(), rockContext ), true );
-        }
-
-        /// <summary>
-        /// Sets the credit card visibility.
-        /// </summary>
-        private void SetCreditCardVisibility()
-        {
-            int? currencyType = ddlCurrencyType.SelectedValueAsInt();
-            var creditCardCurrencyType = CacheDefinedValue.Get( Rock.SystemGuid.DefinedValue.CURRENCY_TYPE_CREDIT_CARD );
-            ddlCreditCardType.Visible = currencyType.HasValue && currencyType.Value == creditCardCurrencyType.Id;
-        }
-
-        /// <summary>
-        /// Binds the transaction details.
-        /// </summary>
-        private void BindAccounts()
-        {
-            if ( UseSimpleAccountMode && TransactionDetailsState.Count() == 1 )
-            {
-                var txnDetail = TransactionDetailsState.First();
-                tbSingleAccountAmount.Label = AccountName( txnDetail.AccountId );
-                tbSingleAccountAmount.Text = txnDetail.Amount.ToString( "N2" );
-            }
-            else
-            {
-                var accounts = TransactionDetailsState.ToList();
-                accounts.Add( new FinancialTransactionDetail
-                {
-                    AccountId = int.MinValue,
-                    Amount = TransactionDetailsState.Sum( d => ( decimal? ) d.Amount ) ?? 0.0M
-                } );
-
-                gAccountsEdit.DataSource = accounts;
-                gAccountsEdit.DataBind();
-            }
-        }
-
-        private void BindImages()
-        {
-            var ds = TransactionImagesState.ToList();
-            ds.Add( 0 );
-
-            dlImages.DataSource = ds;
-            dlImages.DataBind();
-        }
-
-        /// <summary>
-        /// Shows the account dialog.
-        /// </summary>
-        /// <param name="guid">The unique identifier.</param>
-        private void ShowAccountDialog( Guid guid )
-        {
-            hfAccountGuid.Value = guid.ToString();
-
-            var txnDetail = TransactionDetailsState.Where( d => d.Guid.Equals( guid ) ).FirstOrDefault();
-            if ( txnDetail != null )
-            {
-                apAccount.SetValue( txnDetail.AccountId );
-                tbAccountAmount.Text = txnDetail.Amount.ToString( "N2" );
-                tbAccountSummary.Text = txnDetail.Summary;
-
-                if ( txnDetail.Attributes == null )
-                {
-                    txnDetail.LoadAttributes();
-                }
-            }
-            else
-            {
-                apAccount.SetValue( null );
-                tbAccountAmount.Text = string.Empty;
-                tbAccountSummary.Text = string.Empty;
-
-                txnDetail = new FinancialTransactionDetail();
-                txnDetail.LoadAttributes();
-            }
-
-            phAccountAttributeEdits.Controls.Clear();
-            Helper.AddEditControls( txnDetail, phAccountAttributeEdits, true, mdAccount.ValidationGroup );
-
-            ShowDialog( "ACCOUNT" );
-
-            _focusControl = tbAccountAmount;
-        }
-
-        /// <summary>
-        /// Shows the refund dialog.
-        /// </summary>
-        private void ShowRefundDialog()
-        {
-            int? txnId = hfTransactionId.Value.AsIntegerOrNull();
-            if ( txnId.HasValue )
-            {
-                using ( var rockContext = new RockContext() )
-                {
-                    var txnService = new FinancialTransactionService( rockContext );
-                    var txn = txnService.Get( txnId.Value );
-                    if ( txn != null && txn.IsAuthorized( "Refund", CurrentPerson ) )
-                    {
-                        var totalAmount = txn.TotalAmount;
-
-                        var otherAmounts = new FinancialTransactionDetailService( rockContext )
-                            .Queryable().AsNoTracking()
-                            .Where( d =>
-                                d.Transaction != null &&
-                                (
-                                    (
-                                        txn.FinancialGatewayId.HasValue &&
-                                        txn.TransactionCode != null &&
-                                        txn.TransactionCode != "" &&
-                                        d.Transaction.FinancialGatewayId.HasValue &&
-                                        d.Transaction.FinancialGatewayId.Value == txn.FinancialGatewayId.Value &&
-                                        d.Transaction.TransactionCode == txn.TransactionCode &&
-                                        d.TransactionId != txn.Id ) ||
-                                    (
-                                        d.Transaction.RefundDetails != null &&
-                                        d.Transaction.RefundDetails.OriginalTransactionId == txn.Id
-                                    )
-                                )
-                            )
-                            .Select( d => d.Amount )
-                            .ToList()
-                            .Sum();
-
-                        totalAmount += otherAmounts;
-
-                        tbRefundAmount.Text = ( totalAmount > 0.0m ? totalAmount : 0.0m ).ToString( "N2" );
-                        ddlRefundReason.SelectedIndex = -1;
-                        tbRefundSummary.Text = string.Empty;
-
-                        bool hasGateway = !string.IsNullOrWhiteSpace( txn.TransactionCode ) && txn.FinancialGateway != null;
-                        cbProcess.Visible = hasGateway;
-                        cbProcess.Checked = hasGateway;
-
-                        ShowDialog( "REFUND" );
-                        _focusControl = tbRefundAmount;
-                    }
-                }
-            }
-        }
-
-
-        /// <summary>
-        /// Shows the dialog.
-        /// </summary>
-        /// <param name="dialog">The dialog.</param>
-        private void ShowDialog( string dialog )
-        {
-            hfActiveDialog.Value = dialog.ToUpper().Trim();
-            ShowDialog();
-        }
-
-        /// <summary>
-        /// Shows the dialog.
-        /// </summary>
-        private void ShowDialog()
-        {
-            switch ( hfActiveDialog.Value )
-            {
-                case "ACCOUNT":
-                    mdAccount.Show();
-                    break;
-                case "REFUND":
-                    mdRefund.Show();
-                    break;
-            }
-        }
-
-        /// <summary>
-        /// Hides the dialog.
-        /// </summary>
-        private void HideDialog()
-        {
-            switch ( hfActiveDialog.Value )
-            {
-                case "ACCOUNT":
-                    mdAccount.Hide();
-                    break;
-                case "REFUND":
-                    mdRefund.Hide();
-                    break;
-            }
-
-            hfActiveDialog.Value = string.Empty;
-        }
-
-        /// <summary>
-        /// Accounts the name.
-        /// </summary>
-        /// <param name="accountId">The account identifier.</param>
-        /// <returns></returns>
-        protected string AccountName( int? accountId )
-        {
-            if ( accountId.HasValue )
-            {
-                return AccountNames.ContainsKey( accountId.Value ) ? AccountNames[accountId.Value] : string.Empty;
-            }
-            return string.Empty;
-        }
-
-        /// <summary>
-        /// Images the URL.
-        /// </summary>
-        /// <param name="binaryFileId">The binary file identifier.</param>
-        /// <param name="maxWidth">The maximum width.</param>
-        /// <param name="maxHeight">The maximum height.</param>
-        /// <returns></returns>
-        protected string ImageUrl( int binaryFileId, int? maxWidth = null, int? maxHeight = null )
-        {
-            string width = maxWidth.HasValue ? string.Format( "&maxWidth={0}", maxWidth.Value ) : string.Empty;
-            string height = maxHeight.HasValue ? string.Format( "&maxHeight={0}", maxHeight.Value ) : string.Empty;
-            return ResolveRockUrl( string.Format( "~/GetImage.ashx?id={0}{1}{2}", binaryFileId, width, height ) );
-        }
-
-        /// <summary>
-        /// Gets the defined value.
-        /// </summary>
-        /// <param name="definedValueId">The defined value identifier.</param>
-        /// <returns></returns>
-        protected string GetDefinedValue( int? definedValueId )
-        {
-            if ( definedValueId.HasValue )
-            {
-                var dv = CacheDefinedValue.Get( definedValueId.Value );
-                if ( dv != null )
-                {
-                    return dv.Value;
-                }
-            }
-
-            return "None";
-        }
-
-        /// <summary>
-        /// Gets the name of the financial gateway.
-        /// </summary>
-        /// <param name="gatewayId">The gateway identifier.</param>
-        /// <param name="rockContext">The rock context.</param>
-        /// <returns></returns>
-        protected string GetFinancialGatewayName( int? gatewayId, RockContext rockContext )
-        {
-            if ( gatewayId.HasValue )
-            {
-                var gw = new FinancialGatewayService( rockContext ).Get( gatewayId.Value );
-                if ( gw != null )
-                {
-                    return gw.Name;
-                }
-            }
-
-            return "None";
-        }
-
-        #endregion
-
-
-
-    }
+﻿// <copyright>
+// Copyright by the Spark Development Network
+//
+// Licensed under the Rock Community License (the "License");
+// you may not use this file except in compliance with the License.
+// You may obtain a copy of the License at
+//
+// http://www.rockrms.com/license
+//
+// Unless required by applicable law or agreed to in writing, software
+// distributed under the License is distributed on an "AS IS" BASIS,
+// WITHOUT WARRANTIES OR CONDITIONS OF ANY KIND, either express or implied.
+// See the License for the specific language governing permissions and
+// limitations under the License.
+// </copyright>
+//
+using System;
+using System.Collections.Generic;
+using System.ComponentModel;
+using System.Data.Entity;
+using System.Linq;
+using System.Text;
+using System.Web.UI;
+using System.Web.UI.WebControls;
+
+using Newtonsoft.Json;
+
+using Rock;
+using Rock.Attribute;
+using Rock.Constants;
+using Rock.Data;
+using Rock.Model;
+using Rock.Security;
+using Rock.Web;
+using Rock.Cache;
+using Rock.Web.UI;
+using Rock.Web.UI.Controls;
+
+namespace RockWeb.Blocks.Finance
+{
+    [DisplayName( "Transaction Detail" )]
+    [Category( "Finance" )]
+    [Description( "Displays the details of the given transaction for editing." )]
+
+    [LinkedPage( "Batch Detail Page", "Page used to view batch.", true, "", "", 0 )]
+    [LinkedPage( "Scheduled Transaction Detail Page", "Page used to view scheduled transaction detail.", true, "", "", 1 )]
+    [LinkedPage( "Registration Detail Page", "Page used to view an event registration.", true, "", "", 2 )]
+    [TextField( "Refund Batch Name Suffix", "The suffix to append to new batch name when refunding transactions. If left blank, the batch name will be the same as the original transaction's batch name.", false, " - Refund", "", 3 )]
+    [BooleanField( "Carry Over Account", "Keep Last Used Account when adding multiple transactions in the same session.", true, "", 4 )]
+    [DefinedValueField( Rock.SystemGuid.DefinedType.GROUP_LOCATION_TYPE, "Location Types", "The type of location type to display for person (if none are selected all addresses will be included ).", false, true, order: 5 )]
+    public partial class TransactionDetail : Rock.Web.UI.RockBlock, IDetailBlock
+    {
+        #region Properties
+
+        private Control _focusControl = null;
+        private List<FinancialTransactionDetail> TransactionDetailsState { get; set; }
+        private List<int> TransactionImagesState { get; set; }
+
+        private Dictionary<int, string> _accountNames = null;
+        private Dictionary<int, string> AccountNames
+        {
+            get
+            {
+                if ( _accountNames == null )
+                {
+                    _accountNames = new Dictionary<int, string>();
+                    new FinancialAccountService( new RockContext() ).Queryable()
+                        .OrderBy( a => a.Order )
+                        .Select( a => new { a.Id, a.Name } )
+                        .ToList()
+                        .ForEach( a => _accountNames.Add( a.Id, a.Name ) );
+                    _accountNames.Add( int.MinValue, "&nbsp;&nbsp;&nbsp;&nbsp;<strong>Total</strong>" );
+                }
+                return _accountNames;
+            }
+        }
+
+        private bool UseSimpleAccountMode
+        {
+            get
+            {
+                return ViewState["UseSimpleAccountMode"] as bool? ?? false;
+            }
+            set
+            {
+                ViewState["UseSimpleAccountMode"] = value;
+                pnlSingleAccount.Visible = value;
+                pnlAccounts.Visible = !value;
+            }
+        }
+
+        #endregion
+
+        #region Control Methods
+
+        /// <summary>
+        /// Restores the view-state information from a previous user control request that was saved by the <see cref="M:System.Web.UI.UserControl.SaveViewState" /> method.
+        /// </summary>
+        /// <param name="savedState">An <see cref="T:System.Object" /> that represents the user control state to be restored.</param>
+        protected override void LoadViewState( object savedState )
+        {
+            base.LoadViewState( savedState );
+
+            string json = ViewState["TransactionDetailsState"] as string;
+            if ( string.IsNullOrWhiteSpace( json ) )
+            {
+                TransactionDetailsState = new List<FinancialTransactionDetail>();
+            }
+            else
+            {
+                TransactionDetailsState = JsonConvert.DeserializeObject<List<FinancialTransactionDetail>>( json );
+            }
+
+            TransactionImagesState = ViewState["TransactionImagesState"] as List<int>;
+            if ( TransactionImagesState == null )
+            {
+                TransactionImagesState = new List<int>();
+            }
+
+        }
+
+        /// <summary>
+        /// Raises the <see cref="E:System.Web.UI.Control.Init" /> event.
+        /// </summary>
+        /// <param name="e">An <see cref="T:System.EventArgs" /> object that contains the event data.</param>
+        protected override void OnInit( EventArgs e )
+        {
+            base.OnInit( e );
+
+            gAccountsView.DataKeyNames = new string[] { "Guid" };
+            gAccountsView.ShowActionRow = false;
+
+            var qryParam = new Dictionary<string, string>();
+            qryParam.Add( "transactionId", "PLACEHOLDER" );
+
+            gRefunds.DataKeyNames = new string[] { "Id" };
+            gRefunds.ShowActionRow = false;
+
+            var hlRefundCol = gRefunds.Columns[0] as HyperLinkField;
+            if ( hlRefundCol != null )
+            {
+                hlRefundCol.DataNavigateUrlFormatString = new PageReference( CurrentPageReference.PageId, 0, qryParam ).BuildUrl().Replace( "PLACEHOLDER", "{0}" );
+            }
+
+            gRelated.DataKeyNames = new string[] { "Id" };
+            gRelated.ShowActionRow = false;
+
+            var hlRelatedCol = gRelated.Columns[0] as HyperLinkField;
+            if ( hlRelatedCol != null )
+            {
+                hlRelatedCol.DataNavigateUrlFormatString = new PageReference( CurrentPageReference.PageId, 0, qryParam ).BuildUrl().Replace( "PLACEHOLDER", "{0}" );
+            }
+
+            gAccountsEdit.DataKeyNames = new string[] { "Guid" };
+            gAccountsEdit.ShowActionRow = true;
+            gAccountsEdit.Actions.ShowAdd = true;
+            gAccountsEdit.Actions.AddClick += gAccountsEdit_AddClick;
+            gAccountsEdit.GridRebind += gAccountsEdit_GridRebind;
+            gAccountsEdit.RowDataBound += gAccountsEdit_RowDataBound;
+
+            apAccount.DisplayActiveOnly = true;
+
+            AddDynamicColumns();
+
+            //function toggleCheckImages() {
+            //    var image1src = $('#<%=imgCheck.ClientID%>').attr("src");
+            //    var image2src = $('#<%=imgCheckOtherSideThumbnail.ClientID%>').attr("src");
+
+            //    $('#<%=imgCheck.ClientID%>').attr("src", image2src);
+            //    $('#<%=imgCheckOtherSideThumbnail.ClientID%>').attr("src", image1src);
+            //}
+
+            string script = @"
+    $('.transaction-image-thumbnail').click( function() {
+        var $primaryImg = $('.transaction-image');
+        var primarySrc = $primaryImg.attr('src');
+        $primaryImg.attr('src', $(this).attr('src'));
+        $(this).attr('src', primarySrc);
+    });
+";
+            ScriptManager.RegisterStartupScript( imgPrimary, imgPrimary.GetType(), "imgPrimarySwap", script, true );
+        }
+
+        /// <summary>
+        /// Raises the <see cref="E:System.Web.UI.Control.Load" /> event.
+        /// </summary>
+        /// <param name="e">The <see cref="T:System.EventArgs" /> object that contains the event data.</param>
+        protected override void OnLoad( EventArgs e )
+        {
+            if ( !Page.IsPostBack )
+            {
+                ShowDetail( PageParameter( "transactionId" ).AsInteger(), PageParameter( "batchId" ).AsIntegerOrNull() );
+            }
+            else
+            {
+                nbErrorMessage.Visible = false;
+                nbRefundError.Visible = false;
+                ShowDialog();
+
+                if ( pnlEditDetails.Visible )
+                {
+                    // Add Transaction and Payment Detail attribute controls
+
+                    FinancialTransaction txn;
+                    var txnId = hfTransactionId.Value.AsIntegerOrNull();
+                    if ( txnId == 0 )
+                        txnId = null;
+
+                    // Get the current transaction if there is one
+                    if ( txnId.HasValue )
+                    {
+                        using ( var rockContext = new RockContext() )
+                        {
+                            txn = GetTransaction( hfTransactionId.Value.AsInteger(), rockContext );
+                        }
+                    }
+                    else
+                    {
+                        txn = new FinancialTransaction();
+                        txn.FinancialPaymentDetail = new FinancialPaymentDetail();
+                    }
+
+                    // it is possible that an existing transaction doesn't have a FinancialPaymentDetail (usually because it was imported), so create it if is doesn't exist
+                    if ( txn.FinancialPaymentDetail == null )
+                    {
+                        txn.FinancialPaymentDetail = new FinancialPaymentDetail();
+                    }
+
+                    // Update the transaction's properties to match what is currently selected on the screen
+                    // This allows the shown attributes to change during AutoPostBack events, based on any Qualifiers specified in the attributes
+                    txn.FinancialPaymentDetail.CurrencyTypeValueId = ddlCurrencyType.SelectedValueAsInt();
+
+                    txn.LoadAttributes();
+                    txn.FinancialPaymentDetail.LoadAttributes();
+
+                    phAttributeEdits.Controls.Clear();
+                    Helper.AddEditControls( txn, phAttributeEdits, false );
+                    phPaymentAttributeEdits.Controls.Clear();
+                    Helper.AddEditControls( txn.FinancialPaymentDetail, phPaymentAttributeEdits, false );
+                }
+            }
+
+            var txnDetail = new FinancialTransactionDetail();
+            txnDetail.LoadAttributes();
+            phAccountAttributeEdits.Controls.Clear();
+            Helper.AddEditControls( txnDetail, phAccountAttributeEdits, true, mdAccount.ValidationGroup );
+        }
+
+        /// <summary>
+        /// Raises the <see cref="E:System.Web.UI.Control.PreRender" /> event.
+        /// </summary>
+        /// <param name="e">An <see cref="T:System.EventArgs" /> object that contains the event data.</param>
+        protected override void OnPreRender( EventArgs e )
+        {
+            if ( _focusControl != null )
+            {
+                _focusControl.Focus();
+            }
+
+            base.OnPreRender( e );
+        }
+
+        /// <summary>
+        /// Saves any user control view-state changes that have occurred since the last page postback.
+        /// </summary>
+        /// <returns>
+        /// Returns the user control's current view state. If there is no view state associated with the control, it returns null.
+        /// </returns>
+        protected override object SaveViewState()
+        {
+            var jsonSetting = new JsonSerializerSettings
+            {
+                ReferenceLoopHandling = ReferenceLoopHandling.Ignore,
+                ContractResolver = new Rock.Utility.IgnoreUrlEncodedKeyContractResolver()
+            };
+
+            ViewState["TransactionDetailsState"] = JsonConvert.SerializeObject( TransactionDetailsState, Formatting.None, jsonSetting );
+            ViewState["TransactionImagesState"] = TransactionImagesState;
+
+            return base.SaveViewState();
+        }
+
+        #endregion Control Methods
+
+        #region Events
+
+        #region Edit Events
+
+        /// <summary>
+        /// Handles the Click event of the lbEdit control.
+        /// </summary>
+        /// <param name="sender">The source of the event.</param>
+        /// <param name="e">The <see cref="EventArgs"/> instance containing the event data.</param>
+        protected void lbEdit_Click( object sender, EventArgs e )
+        {
+            var rockContext = new RockContext();
+            var txn = GetTransaction( hfTransactionId.Value.AsInteger(), rockContext );
+            if ( txn != null )
+            {
+                txn.LoadAttributes( rockContext );
+                if ( txn.FinancialPaymentDetail != null )
+                {
+                    txn.FinancialPaymentDetail.LoadAttributes( rockContext );
+                }
+
+                ShowEditDetails( txn, rockContext );
+            }
+        }
+
+        /// <summary>
+        /// Handles the Click event of the lbSave control.
+        /// </summary>
+        /// <param name="sender">The source of the event.</param>
+        /// <param name="e">The <see cref="EventArgs"/> instance containing the event data.</param>
+        protected void lbSave_Click( object sender, EventArgs e )
+        {
+            bool isValid;
+            int? savedTransactionId;
+            SaveFinancialTransaction( out isValid, out savedTransactionId );
+
+            if ( isValid && savedTransactionId.HasValue )
+            {
+                // Requery the batch to support EF navigation properties
+                var savedTxn = GetTransaction( savedTransactionId.Value );
+                if ( savedTxn != null )
+                {
+                    savedTxn.LoadAttributes();
+                    if ( savedTxn.FinancialPaymentDetail != null )
+                    {
+                        savedTxn.FinancialPaymentDetail.LoadAttributes();
+                    }
+
+                    ShowReadOnlyDetails( savedTxn );
+                }
+            }
+        }
+
+        /// <summary>
+        /// Saves the financial transaction.
+        /// </summary>
+        /// <param name="isValid">if set to <c>true</c> [is valid].</param>
+        /// <param name="savedTransactionId">The saved transaction identifier.</param>
+        private void SaveFinancialTransaction( out bool isValid, out int? savedTransactionId )
+        {
+            savedTransactionId = null;
+            isValid = false;
+            var rockContext = new RockContext();
+
+            var txnService = new FinancialTransactionService( rockContext );
+            var txnDetailService = new FinancialTransactionDetailService( rockContext );
+            var txnImageService = new FinancialTransactionImageService( rockContext );
+            var binaryFileService = new BinaryFileService( rockContext );
+
+            FinancialTransaction txn = null;
+
+            int? txnId = hfTransactionId.Value.AsIntegerOrNull();
+            int? batchId = hfBatchId.Value.AsIntegerOrNull();
+
+            if ( txnId.HasValue )
+            {
+                txn = txnService.Get( txnId.Value );
+            }
+
+            if ( txn == null )
+            {
+                if ( batchId.HasValue )
+                {
+                    txn = new FinancialTransaction();
+                    txnService.Add( txn );
+                    txn.BatchId = batchId;
+                }
+                else
+                {
+                    nbErrorMessage.Title = "Missing Batch Information";
+                    nbErrorMessage.Text = "<p>New transactions can only be added to an existing batch. Make sure you have navigated to this page by viewing the details of an existing batch.</p>";
+                    nbErrorMessage.Visible = true;
+                    return;
+                }
+            }
+
+            if ( txn != null )
+            {
+                if ( txn.FinancialPaymentDetail == null )
+                {
+                    txn.FinancialPaymentDetail = new FinancialPaymentDetail();
+                }
+
+                string newPerson = ppAuthorizedPerson.PersonName;
+
+                txn.AuthorizedPersonAliasId = ppAuthorizedPerson.PersonAliasId;
+                txn.ShowAsAnonymous = cbShowAsAnonymous.Checked;
+                txn.TransactionDateTime = dtTransactionDateTime.SelectedDateTime;
+                txn.TransactionTypeValueId = ddlTransactionType.SelectedValue.AsInteger();
+                txn.SourceTypeValueId = ddlSourceType.SelectedValueAsInt();
+                txn.FinancialGatewayId = gpPaymentGateway.SelectedValueAsInt();
+                txn.TransactionCode = tbTransactionCode.Text;
+                txn.FinancialPaymentDetail.CurrencyTypeValueId = ddlCurrencyType.SelectedValueAsInt();
+                txn.FinancialPaymentDetail.CreditCardTypeValueId = ddlCreditCardType.SelectedValueAsInt();
+
+                txn.Summary = tbSummary.Text;
+
+                decimal totalAmount = TransactionDetailsState.Select( d => d.Amount ).ToList().Sum();
+                if ( cbIsRefund.Checked && totalAmount > 0 )
+                {
+                    nbErrorMessage.Title = "Incorrect Refund Amount";
+                    nbErrorMessage.Text = "<p>A refund should have a negative amount. Please unselect the refund option, or change amounts to be negative values.</p>";
+                    nbErrorMessage.Visible = true;
+                    return;
+                }
+
+                if ( cbIsRefund.Checked )
+                {
+                    if ( txn.RefundDetails != null )
+                    {
+                        txn.RefundDetails = new FinancialTransactionRefund();
+                    }
+                    txn.RefundDetails.RefundReasonValueId = ddlRefundReasonEdit.SelectedValueAsId();
+                    txn.RefundDetails.RefundReasonSummary = tbRefundSummaryEdit.Text;
+                }
+
+                if ( !Page.IsValid || !txn.IsValid )
+                {
+                    return;
+                }
+
+                foreach ( var txnDetail in TransactionDetailsState )
+                {
+                    if ( !txnDetail.IsValid )
+                    {
+                        return;
+                    }
+                }
+
+                rockContext.WrapTransaction( () =>
+                {
+                    // Save the transaction
+                    rockContext.SaveChanges();
+
+                    // Delete any transaction details that were removed
+                    var txnDetailsInDB = txnDetailService.Queryable().Where( a => a.TransactionId.Equals( txn.Id ) ).ToList();
+                    var deletedDetails = from txnDetail in txnDetailsInDB
+                                         where !TransactionDetailsState.Select( d => d.Guid ).Contains( txnDetail.Guid )
+                                         select txnDetail;
+                    deletedDetails.ToList().ForEach( txnDetail =>
+                    {
+                        txnDetailService.Delete( txnDetail );
+                    } );
+
+                    // Save Transaction Details
+                    foreach ( var editorTxnDetail in TransactionDetailsState )
+                    {
+                        // Add or Update the activity type
+                        var txnDetail = txn.TransactionDetails.FirstOrDefault( d => d.Guid.Equals( editorTxnDetail.Guid ) );
+                        if ( txnDetail == null )
+                        {
+                            txnDetail = new FinancialTransactionDetail();
+                            txnDetail.Guid = editorTxnDetail.Guid;
+                            txn.TransactionDetails.Add( txnDetail );
+                        }
+
+                        txnDetail.AccountId = editorTxnDetail.AccountId;
+                        txnDetail.Amount = UseSimpleAccountMode ? tbSingleAccountAmount.Text.AsDecimal() : editorTxnDetail.Amount;
+                        txnDetail.Summary = editorTxnDetail.Summary;
+
+                        if ( editorTxnDetail.AttributeValues != null )
+                        {
+                            txnDetail.LoadAttributes();
+                            txnDetail.AttributeValues = editorTxnDetail.AttributeValues;
+                            rockContext.SaveChanges();
+                            txnDetail.SaveAttributeValues( rockContext );
+                        }
+                    }
+
+                    // Delete any transaction images that were removed
+                    var orphanedBinaryFileIds = new List<int>();
+                    var txnImagesInDB = txnImageService.Queryable().Where( a => a.TransactionId.Equals( txn.Id ) ).ToList();
+                    foreach ( var txnImage in txnImagesInDB.Where( i => !TransactionImagesState.Contains( i.BinaryFileId ) ) )
+                    {
+                        orphanedBinaryFileIds.Add( txnImage.BinaryFileId );
+                        txnImageService.Delete( txnImage );
+                    }
+
+                    // Save Transaction Images
+                    int imageOrder = 0;
+                    foreach ( var binaryFileId in TransactionImagesState )
+                    {
+                        // Add or Update the activity type
+                        var txnImage = txnImagesInDB.FirstOrDefault( i => i.BinaryFileId == binaryFileId );
+                        if ( txnImage == null )
+                        {
+                            txnImage = new FinancialTransactionImage();
+                            txnImage.TransactionId = txn.Id;
+                            txn.Images.Add( txnImage );
+                        }
+
+                        txnImage.BinaryFileId = binaryFileId;
+                        txnImage.Order = imageOrder;
+                        imageOrder++;
+                    }
+
+                    rockContext.SaveChanges();
+
+                    // Make sure updated binary files are not temporary
+                    foreach ( var binaryFile in binaryFileService.Queryable().Where( f => TransactionImagesState.Contains( f.Id ) ) )
+                    {
+                        binaryFile.IsTemporary = false;
+                    }
+
+                    // Delete any orphaned images
+                    foreach ( var binaryFile in binaryFileService.Queryable().Where( f => orphanedBinaryFileIds.Contains( f.Id ) ) )
+                    {
+                        binaryFileService.Delete( binaryFile );
+                    }
+
+                    // Update any attributes
+                    txn.LoadAttributes( rockContext );
+                    txn.FinancialPaymentDetail.LoadAttributes( rockContext );
+                    Helper.GetEditValues( phAttributeEdits, txn );
+                    Helper.GetEditValues( phPaymentAttributeEdits, txn.FinancialPaymentDetail );
+
+                    rockContext.SaveChanges();
+                    txn.SaveAttributeValues( rockContext );
+                    txn.FinancialPaymentDetail.SaveAttributeValues( rockContext );
+                } );
+
+                // Then refresh history block
+                RockPage.UpdateBlocks( "~/Blocks/Core/HistoryLog.ascx" );
+
+                // Save selected options to session state in order to prefill values for next added txn
+                Session["NewTxnDefault_BatchId"] = txn.BatchId;
+                Session["NewTxnDefault_TransactionDateTime"] = txn.TransactionDateTime;
+                Session["NewTxnDefault_TransactionType"] = txn.TransactionTypeValueId;
+                Session["NewTxnDefault_SourceType"] = txn.SourceTypeValueId;
+                Session["NewTxnDefault_CurrencyType"] = txn.FinancialPaymentDetail.CurrencyTypeValueId;
+                Session["NewTxnDefault_CreditCardType"] = txn.FinancialPaymentDetail.CreditCardTypeValueId;
+                if ( TransactionDetailsState.Count() == 1 )
+                {
+                    Session["NewTxnDefault_Account"] = TransactionDetailsState.First().AccountId;
+                }
+                else
+                {
+                    Session.Remove( "NewTxnDefault_Account" );
+                }
+
+                isValid = true;
+                savedTransactionId = txn.Id;
+            }
+        }
+
+        /// <summary>
+        /// Handles the Click event of the btnSaveThenAdd control.
+        /// </summary>
+        /// <param name="sender">The source of the event.</param>
+        /// <param name="e">The <see cref="EventArgs"/> instance containing the event data.</param>
+        protected void btnSaveThenAdd_Click( object sender, EventArgs e )
+        {
+            bool isValid;
+            int? savedTransactionId;
+            SaveFinancialTransaction( out isValid, out savedTransactionId );
+
+            if ( isValid )
+            {
+                ShowDetail( 0, hfBatchId.Value.AsIntegerOrNull() );
+            }
+        }
+
+        /// <summary>
+        /// Handles the Click event of the btnSaveThenViewBatch control.
+        /// </summary>
+        /// <param name="sender">The source of the event.</param>
+        /// <param name="e">The <see cref="EventArgs"/> instance containing the event data.</param>
+        protected void btnSaveThenViewBatch_Click( object sender, EventArgs e )
+        {
+            bool isValid;
+            int? savedTransactionId;
+            SaveFinancialTransaction( out isValid, out savedTransactionId );
+
+            if ( isValid )
+            {
+                Dictionary<string, string> qryParams = new Dictionary<string, string>();
+                qryParams.Add( "batchId", hfBatchId.Value );
+                NavigateToLinkedPage( "BatchDetailPage", qryParams );
+            }
+        }
+
+        /// <summary>
+        /// Handles the Click event of the lbCancel control.
+        /// </summary>
+        /// <param name="sender">The source of the event.</param>
+        /// <param name="e">The <see cref="EventArgs"/> instance containing the event data.</param>
+        protected void lbCancel_Click( object sender, EventArgs e )
+        {
+            int txnId = hfTransactionId.ValueAsInt();
+            if ( txnId != 0 )
+            {
+                var txn = GetTransaction( txnId );
+                if ( txn != null )
+                {
+                    txn.LoadAttributes();
+                    txn.FinancialPaymentDetail.LoadAttributes();
+                    ShowReadOnlyDetails( txn );
+                }
+            }
+            else
+            {
+                Dictionary<string, string> pageParams = new Dictionary<string, string>();
+
+                if ( !string.IsNullOrWhiteSpace( PageParameter( "batchId" ) ) )
+                {
+                    pageParams.Add( "BatchId", PageParameter( "batchId" ) );
+                }
+
+                NavigateToParentPage( pageParams );
+            }
+        }
+
+        protected void lbRefundTransaction_Click( object sender, EventArgs e )
+        {
+            ShowRefundDialog();
+        }
+
+        protected void lbAddTransaction_Click( object sender, EventArgs e )
+        {
+            Dictionary<string, string> pageParams = new Dictionary<string, string>();
+
+            pageParams.Add( "BatchId", PageParameter( "batchId" ) );
+            pageParams.Add( "TransactionId", "0" );
+            NavigateToPage( RockPage.Guid, pageParams );
+
+        }
+
+        /// <summary>
+        /// Handles the BlockUpdated event of the Block control.
+        /// </summary>
+        /// <param name="sender">The source of the event.</param>
+        /// <param name="e">The <see cref="EventArgs"/> instance containing the event data.</param>
+        protected void Block_BlockUpdated( object sender, EventArgs e )
+        {
+            int txnId = hfTransactionId.ValueAsInt();
+            if ( txnId != 0 )
+            {
+                ShowReadOnlyDetails( GetTransaction( txnId ) );
+            }
+        }
+
+        /// <summary>
+        /// Handles the SelectPerson event of the ppAuthorizedPerson control.
+        /// </summary>
+        /// <param name="sender">The source of the event.</param>
+        /// <param name="e">The <see cref="EventArgs"/> instance containing the event data.</param>
+        protected void ppAuthorizedPerson_SelectPerson( object sender, EventArgs e )
+        {
+            _focusControl = ppAuthorizedPerson;
+        }
+
+        /// <summary>
+        /// Handles the Click event of the lbShowMore control.
+        /// </summary>
+        /// <param name="sender">The source of the event.</param>
+        /// <param name="e">The <see cref="EventArgs"/> instance containing the event data.</param>
+        protected void lbShowMore_Click( object sender, EventArgs e )
+        {
+            if ( TransactionDetailsState.Count() == 1 )
+            {
+                TransactionDetailsState.First().Amount = tbSingleAccountAmount.Text.AsDecimal();
+                UseSimpleAccountMode = false;
+                BindAccounts();
+            }
+        }
+
+        /// <summary>
+        /// Handles the SelectedIndexChanged event of the ddlCurrencyType control.
+        /// </summary>
+        /// <param name="sender">The source of the event.</param>
+        /// <param name="e">The <see cref="EventArgs"/> instance containing the event data.</param>
+        protected void ddlCurrencyType_SelectedIndexChanged( object sender, EventArgs e )
+        {
+            SetCreditCardVisibility();
+            _focusControl = ddlCurrencyType;
+        }
+
+        /// <summary>
+        /// Handles the RowDataBound event of the gAccountsEdit control.
+        /// </summary>
+        /// <param name="sender">The source of the event.</param>
+        /// <param name="e">The <see cref="GridViewRowEventArgs"/> instance containing the event data.</param>
+        void gAccountsEdit_RowDataBound( object sender, GridViewRowEventArgs e )
+        {
+            if ( e.Row.RowType == DataControlRowType.DataRow )
+            {
+                var account = ( FinancialTransactionDetail ) e.Row.DataItem;
+
+                // If this is the total row
+                if ( account.AccountId == int.MinValue )
+                {
+                    // disable the row select on each column
+                    foreach ( TableCell cell in e.Row.Cells )
+                    {
+                        cell.RemoveCssClass( "grid-select-cell" );
+                    }
+                }
+
+                // If account is associated with an entity (i.e. registration), or this is the total row do not allow it to be deleted
+                if ( account.EntityTypeId.HasValue || account.AccountId == int.MinValue )
+                {
+                    // Hide the edit button if this is the total row
+                    if ( account.AccountId == int.MinValue )
+                    {
+                        var editBtn = e.Row.Cells[3].ControlsOfTypeRecursive<LinkButton>().FirstOrDefault();
+                        if ( editBtn != null )
+                        {
+                            editBtn.Visible = false;
+                        }
+                    }
+
+                    // Hide the delete button
+                    var deleteBtn = e.Row.Cells[4].ControlsOfTypeRecursive<LinkButton>().FirstOrDefault();
+                    if ( deleteBtn != null )
+                    {
+                        deleteBtn.Visible = false;
+                    }
+                }
+            }
+        }
+
+        #endregion
+
+        #region Account Transaction Details
+
+        /// <summary>
+        /// Handles the AddClick event of the gAccountsEdit control.
+        /// </summary>
+        /// <param name="sender">The source of the event.</param>
+        /// <param name="e">The <see cref="EventArgs"/> instance containing the event data.</param>
+        private void gAccountsEdit_AddClick( object sender, EventArgs e )
+        {
+            ShowAccountDialog( Guid.NewGuid() );
+        }
+
+        /// <summary>
+        /// Handles the EditClick event of the gAccountsEdit control.
+        /// </summary>
+        /// <param name="sender">The source of the event.</param>
+        /// <param name="e">The <see cref="RowEventArgs"/> instance containing the event data.</param>
+        protected void gAccountsEdit_EditClick( object sender, RowEventArgs e )
+        {
+            Guid? guid = e.RowKeyValue.ToString().AsGuidOrNull();
+            if ( guid.HasValue )
+            {
+                ShowAccountDialog( guid.Value );
+            }
+        }
+
+        /// <summary>
+        /// Handles the DeleteClick event of the gAccountsEdit control.
+        /// </summary>
+        /// <param name="sender">The source of the event.</param>
+        /// <param name="e">The <see cref="RowEventArgs"/> instance containing the event data.</param>
+        protected void gAccountsEdit_DeleteClick( object sender, RowEventArgs e )
+        {
+            Guid? guid = e.RowKeyValue.ToString().AsGuidOrNull();
+            if ( guid.HasValue )
+            {
+                var txnDetail = TransactionDetailsState.Where( t => t.Guid.Equals( guid.Value ) ).FirstOrDefault();
+                if ( txnDetail != null )
+                {
+                    TransactionDetailsState.Remove( txnDetail );
+                }
+
+                BindAccounts();
+            }
+        }
+
+        /// <summary>
+        /// Handles the GridRebind event of the gAccountsEdit control.
+        /// </summary>
+        /// <param name="sender">The source of the event.</param>
+        /// <param name="e">The <see cref="EventArgs"/> instance containing the event data.</param>
+        private void gAccountsEdit_GridRebind( object sender, EventArgs e )
+        {
+            BindAccounts();
+        }
+
+        /// <summary>
+        /// Handles the SaveClick event of the mdAccount control.
+        /// </summary>
+        /// <param name="sender">The source of the event.</param>
+        /// <param name="e">The <see cref="EventArgs"/> instance containing the event data.</param>
+        protected void mdAccount_SaveClick( object sender, EventArgs e )
+        {
+            Guid? guid = hfAccountGuid.Value.AsGuidOrNull();
+            if ( guid.HasValue )
+            {
+                var txnDetail = TransactionDetailsState.Where( t => t.Guid.Equals( guid.Value ) ).FirstOrDefault();
+                if ( txnDetail == null )
+                {
+                    txnDetail = new FinancialTransactionDetail();
+                    TransactionDetailsState.Add( txnDetail );
+                }
+                txnDetail.AccountId = apAccount.SelectedValue.AsInteger();
+                txnDetail.Amount = tbAccountAmount.Text.AsDecimal();
+                txnDetail.Summary = tbAccountSummary.Text;
+
+                txnDetail.LoadAttributes();
+                Rock.Attribute.Helper.GetEditValues( phAccountAttributeEdits, txnDetail );
+                foreach ( var attributeValue in txnDetail.AttributeValues )
+                {
+                    txnDetail.SetAttributeValue( attributeValue.Key, attributeValue.Value.Value );
+                }
+
+                BindAccounts();
+            }
+
+            HideDialog();
+        }
+
+        /// <summary>
+        /// Handles the SaveClick event of the mdRefund control.
+        /// </summary>
+        /// <param name="sender">The source of the event.</param>
+        /// <param name="e">The <see cref="EventArgs"/> instance containing the event data.</param>
+        protected void mdRefund_SaveClick( object sender, EventArgs e )
+        {
+            using ( var rockContext = new RockContext() )
+            {
+                var txnService = new FinancialTransactionService( rockContext );
+                var txn = txnService.Get( hfTransactionId.Value.AsInteger() );
+
+                string errorMessage = string.Empty;
+                bool process = cbProcess.Visible && cbProcess.Checked;
+
+                var refundTxn = txnService.ProcessRefund( txn, tbRefundAmount.Text.AsDecimal(), ddlRefundReason.SelectedValueAsInt(), tbRefundSummary.Text, process, GetAttributeValue( "RefundBatchNameSuffix" ), out errorMessage );
+                if ( refundTxn != null )
+                {
+                    rockContext.SaveChanges();
+
+                    var updatedTxn = GetTransaction( txn.Id );
+                    if ( updatedTxn != null )
+                    {
+                        updatedTxn.LoadAttributes( rockContext );
+                        updatedTxn.FinancialPaymentDetail.LoadAttributes( rockContext );
+                        ShowReadOnlyDetails( updatedTxn );
+                    }
+
+                    HideDialog();
+                }
+                else
+                {
+                    nbRefundError.Title = "Transaction Error";
+                    nbRefundError.Text = string.Format( "<p>{0}</p>", errorMessage );
+                    nbRefundError.Visible = true;
+                    return;
+                }
+            }
+        }
+
+        /// <summary>
+        /// Handles the CheckedChanged event of the cbIsRefund control.
+        /// </summary>
+        /// <param name="sender">The source of the event.</param>
+        /// <param name="e">The <see cref="EventArgs"/> instance containing the event data.</param>
+        protected void cbIsRefund_CheckedChanged( object sender, EventArgs e )
+        {
+            ddlRefundReasonEdit.Visible = cbIsRefund.Checked;
+            tbRefundSummaryEdit.Visible = cbIsRefund.Checked;
+        }
+
+        #endregion
+
+        #region Image Details
+
+        /// <summary>
+        /// Handles the ItemDataBound event of the dlImages control.
+        /// </summary>
+        /// <param name="sender">The source of the event.</param>
+        /// <param name="e">The <see cref="DataListItemEventArgs"/> instance containing the event data.</param>
+        protected void dlImages_ItemDataBound( object sender, DataListItemEventArgs e )
+        {
+            if ( e.Item.ItemType == ListItemType.Item || e.Item.ItemType == ListItemType.AlternatingItem )
+            {
+                var imgupImage = e.Item.FindControl( "imgupImage" ) as Rock.Web.UI.Controls.ImageUploader;
+                if ( imgupImage != null )
+                {
+                    imgupImage.BinaryFileId = ( int ) e.Item.DataItem;
+                }
+            }
+        }
+
+
+        /// <summary>
+        /// Handles the ImageRemoved event of the imgupImage control.
+        /// </summary>
+        /// <param name="sender">The source of the event.</param>
+        /// <param name="e">The <see cref="ImageUploaderEventArgs"/> instance containing the event data.</param>
+        protected void imgupImage_ImageRemoved( object sender, ImageUploaderEventArgs e )
+        {
+            if ( e.BinaryFileId.HasValue )
+            {
+                TransactionImagesState.Remove( e.BinaryFileId.Value );
+                BindImages();
+            }
+        }
+
+        /// <summary>
+        /// Handles the ImageUploaded event of the imgupImage control.
+        /// </summary>
+        /// <param name="sender">The source of the event.</param>
+        /// <param name="e">The <see cref="ImageUploaderEventArgs"/> instance containing the event data.</param>
+        protected void imgupImage_ImageUploaded( object sender, ImageUploaderEventArgs e )
+        {
+            if ( e.BinaryFileId.HasValue )
+            {
+                TransactionImagesState.Add( e.BinaryFileId.Value );
+                BindImages();
+            }
+        }
+
+        #endregion
+
+        #endregion Events
+
+        #region Methods
+
+        private void AddDynamicColumns()
+        {
+            // Remove attribute columns
+            foreach ( var attributeColumn in gAccountsView.Columns.OfType<AttributeField>().ToList() )
+            {
+                gAccountsView.Columns.Remove( attributeColumn );
+            }
+            foreach ( var attributeColumn in gAccountsEdit.Columns.OfType<AttributeField>().ToList() )
+            {
+                gAccountsEdit.Columns.Remove( attributeColumn );
+            }
+
+            var editColumn = gAccountsEdit.Columns.OfType<EditField>().FirstOrDefault();
+            if ( editColumn != null )
+            {
+                gAccountsEdit.Columns.Remove( editColumn );
+            }
+
+            var deleteColumn = gAccountsEdit.Columns.OfType<DeleteField>().FirstOrDefault();
+            if ( deleteColumn != null )
+            {
+                gAccountsEdit.Columns.Remove( deleteColumn );
+            }
+
+
+            // Add attribute columns
+            int entityTypeId = new FinancialTransactionDetail().TypeId;
+            foreach ( var attribute in new AttributeService( new RockContext() ).Queryable()
+                .Where( a =>
+                    a.EntityTypeId == entityTypeId &&
+                    a.IsGridColumn &&
+                    a.EntityTypeQualifierColumn == "" &&
+                    a.EntityTypeQualifierValue == "" )
+                .OrderBy( a => a.Order )
+                .ThenBy( a => a.Name ) )
+            {
+                    AttributeField boundField = new AttributeField();
+                    boundField.DataField = attribute.Key;
+                    boundField.AttributeId = attribute.Id;
+                    boundField.HeaderText = attribute.Name;
+
+                    var attributeCache = Rock.Cache.CacheAttribute.Get( attribute.Id );
+                    if ( attributeCache != null )
+                    {
+                        boundField.ItemStyle.HorizontalAlign = attributeCache.FieldType.Field.AlignValue;
+                    }
+
+                gAccountsView.Columns.Add( boundField );
+                gAccountsEdit.Columns.Add( boundField );
+            }
+
+            var editField = new EditField();
+            editField.Click += gAccountsEdit_EditClick;
+            gAccountsEdit.Columns.Add( editField );
+
+            var deleteField = new DeleteField();
+            deleteField.Click += gAccountsEdit_DeleteClick;
+            gAccountsEdit.Columns.Add( deleteField );
+        }
+
+        /// <summary>
+        /// Navigates to the transaction in the list.
+        /// </summary>
+        private void ShowNavigationButton( int transactionId, int? batchId )
+        {
+            if ( batchId == null || !batchId.HasValue || batchId == 0 )
+            {
+                lbBack.Visible = false;
+                lbNext.Visible = false;
+                return;
+            }
+
+            lbBack.Visible = true;
+            lbNext.Visible = true;
+            var rockContext = new RockContext();
+            var financialTransactionService = new FinancialTransactionService( rockContext );
+            var transactionsToMatch = financialTransactionService.Queryable()
+                .Where( a => a.BatchId == batchId )
+                .Select( a => a.Id )
+                .ToList();
+
+            var nextFinancialTransaction = transactionsToMatch.Where( a => a > transactionId ).Take( 1 ).FirstOrDefault();
+            var backFinancialTransaction = transactionsToMatch.Where( a => a < transactionId ).Take( 1 ).FirstOrDefault();
+
+            if ( nextFinancialTransaction != default( int ) )
+            {
+                var qryParam = new Dictionary<string, string>();
+                qryParam.Add( "batchId", hfBatchId.Value );
+                qryParam.Add( "transactionId", nextFinancialTransaction.ToStringSafe() );
+                lbNext.NavigateUrl = new PageReference( CurrentPageReference.PageId, 0, qryParam ).BuildUrl();
+            }
+            else
+            {
+                lbNext.AddCssClass( "disabled" );
+            }
+
+            if ( backFinancialTransaction != default( int ) )
+            {
+                var qryParam = new Dictionary<string, string>();
+                qryParam.Add( "batchId", hfBatchId.Value );
+                qryParam.Add( "transactionId", backFinancialTransaction.ToStringSafe() );
+                lbBack.NavigateUrl = new PageReference( CurrentPageReference.PageId, 0, qryParam ).BuildUrl();
+            }
+            else
+            {
+                lbBack.AddCssClass( "disabled" );
+            }
+        }
+
+        /// <summary>
+        /// Gets the transaction.
+        /// </summary>
+        /// <param name="transactionId">The transaction identifier.</param>
+        /// <param name="rockContext">The rock context.</param>
+        /// <returns></returns>
+        private FinancialTransaction GetTransaction( int transactionId, RockContext rockContext = null )
+        {
+            rockContext = rockContext ?? new RockContext();
+            var txn = new FinancialTransactionService( rockContext )
+                .Queryable( "AuthorizedPersonAlias.Person,TransactionTypeValue,SourceTypeValue,FinancialGateway,FinancialPaymentDetail.CurrencyTypeValue,TransactionDetails,ScheduledTransaction,ProcessedByPersonAlias.Person" )
+                .Where( t => t.Id == transactionId )
+                .FirstOrDefault();
+            return txn;
+        }
+
+        /// <summary>
+        /// Shows the detail.
+        /// </summary>
+        /// <param name="transactionId">The transaction identifier.</param>
+        public void ShowDetail( int transactionId )
+        {
+            ShowDetail( transactionId, null );
+        }
+
+        /// <summary>
+        /// Shows the detail.
+        /// </summary>
+        /// <param name="transactionId">The transaction identifier.</param>
+        public void ShowDetail( int transactionId, int? batchId )
+        {
+            FinancialTransaction txn = null;
+
+            bool editAllowed = UserCanEdit;
+            bool refundAllowed = false;
+
+            var rockContext = new RockContext();
+
+            FinancialBatch batch = null;
+            if ( batchId.HasValue )
+            {
+                batch = new FinancialBatchService( rockContext ).Get( batchId.Value );
+            }
+
+            BindDropdowns( rockContext );
+
+            if ( !transactionId.Equals( 0 ) )
+            {
+                txn = GetTransaction( transactionId, rockContext );
+                if ( !editAllowed && txn != null )
+                {
+                    editAllowed = txn.IsAuthorized( Authorization.EDIT, CurrentPerson );
+                }
+                refundAllowed = txn != null && txn.IsAuthorized( "Refund", CurrentPerson );
+            }
+
+            bool batchEditAllowed = true;
+
+            if ( txn == null )
+            {
+                txn = new FinancialTransaction { Id = 0 };
+                txn.FinancialPaymentDetail = new FinancialPaymentDetail();
+                txn.BatchId = batchId;
+
+                // Hide processor fields when adding a new transaction
+                gpPaymentGateway.Visible = false;
+
+                // Set values based on previously saved txn values
+                int prevBatchId = Session["NewTxnDefault_BatchId"] as int? ?? 0;
+                if ( prevBatchId == batchId )
+                {
+                    txn.TransactionDateTime = Session["NewTxnDefault_TransactionDateTime"] as DateTime?;
+                    txn.TransactionTypeValueId = Session["NewTxnDefault_TransactionType"] as int? ?? 0;
+                    txn.SourceTypeValueId = Session["NewTxnDefault_SourceType"] as int?;
+                    txn.FinancialPaymentDetail.CurrencyTypeValueId = Session["NewTxnDefault_CurrencyType"] as int?;
+                    txn.FinancialPaymentDetail.CreditCardTypeValueId = Session["NewTxnDefault_CreditCardType"] as int?;
+                    if ( this.GetAttributeValue( "CarryOverAccount" ).AsBoolean() )
+                    {
+                        int? accountId = Session["NewTxnDefault_Account"] as int?;
+                        if ( accountId.HasValue )
+                        {
+                            var txnDetail = new FinancialTransactionDetail();
+                            txnDetail.AccountId = accountId.Value;
+                            txn.TransactionDetails.Add( txnDetail );
+                        }
+                    }
+                }
+            }
+            else
+            {
+                gpPaymentGateway.Visible = true;
+
+                if ( txn.Batch != null && txn.Batch.Status == BatchStatus.Closed )
+                {
+                    batchEditAllowed = false;
+                }
+            }
+
+            hfTransactionId.Value = txn.Id.ToString();
+            hfBatchId.Value = batchId.HasValue ? batchId.Value.ToString() : string.Empty;
+            ShowNavigationButton( transactionId, batchId );
+
+            bool readOnly = false;
+
+            nbEditModeMessage.Text = string.Empty;
+
+            lbEdit.Visible = editAllowed && batchEditAllowed;
+            lbRefund.Visible = refundAllowed && txn.RefundDetails == null;
+            lbAddTransaction.Visible = editAllowed && batch != null && batch.Status != BatchStatus.Closed;
+
+            if ( !editAllowed )
+            {
+                readOnly = true;
+                nbEditModeMessage.Text = EditModeMessage.ReadOnlyEditActionNotAllowed( FinancialTransaction.FriendlyTypeName );
+            }
+            else
+            {
+                if ( !batchEditAllowed )
+                {
+                    readOnly = true;
+                    nbEditModeMessage.Text = string.Format( "<strong>Note</strong> Because this {0} belongs to a batch that is closed, editing is not enabled.", FinancialTransaction.FriendlyTypeName );
+                }
+            }
+
+            txn.LoadAttributes( rockContext );
+            txn.FinancialPaymentDetail.LoadAttributes( rockContext );
+
+            if ( readOnly )
+            {
+                ShowReadOnlyDetails( txn );
+            }
+            else
+            {
+                if ( txn.Id > 0 )
+                {
+                    ShowReadOnlyDetails( txn );
+                }
+                else
+                {
+                    ShowEditDetails( txn, rockContext );
+                }
+            }
+
+            lbSave.Visible = !readOnly;
+        }
+
+        /// <summary>
+        /// Shows the read only details.
+        /// </summary>
+        /// <param name="txn">The TXN.</param>
+        private void ShowReadOnlyDetails( FinancialTransaction txn )
+        {
+            SetEditMode( false );
+
+            if ( txn != null && txn.Id > 0 )
+            {
+                hfTransactionId.Value = txn.Id.ToString();
+
+                SetHeadingInfo( txn );
+
+                string rockUrlRoot = ResolveRockUrl( "/" );
+
+                var detailsLeft = new DescriptionList()
+                    .Add( "Person", ( txn.AuthorizedPersonAlias != null && txn.AuthorizedPersonAlias.Person != null ) ? txn.AuthorizedPersonAlias.Person.GetAnchorTag( rockUrlRoot ) : string.Empty )
+                    .Add( "Date/Time", txn.TransactionDateTime.HasValue ? txn.TransactionDateTime.Value.ToString( "g" ) : string.Empty );
+
+                if ( txn.Batch != null )
+                {
+                    var qryParam = new Dictionary<string, string>();
+                    qryParam.Add( "BatchId", txn.Batch.Id.ToString() );
+                    string url = LinkedPageUrl( "BatchDetailPage", qryParam );
+                    detailsLeft.Add( "Batch", !string.IsNullOrWhiteSpace( url ) ?
+                        string.Format( "<a href='{0}'>{1}</a>", url, txn.Batch.Name ) :
+                        txn.Batch.Name );
+                }
+
+                detailsLeft.Add( "Source", txn.SourceTypeValue != null ? txn.SourceTypeValue.Value : string.Empty );
+                detailsLeft.Add( "Transaction Code", txn.TransactionCode );
+
+                if ( txn.FinancialGateway != null && txn.FinancialGateway.EntityType != null )
+                {
+                    detailsLeft.Add( "Payment Gateway", Rock.Financial.GatewayContainer.GetComponentName( txn.FinancialGateway.EntityType.Name ) );
+                }
+
+                detailsLeft.Add( "Foreign Key", txn.ForeignKey );
+
+                if ( txn.ScheduledTransaction != null )
+                {
+                    var qryParam = new Dictionary<string, string>();
+                    qryParam.Add( "ScheduledTransactionId", txn.ScheduledTransaction.Id.ToString() );
+                    string url = LinkedPageUrl( "ScheduledTransactionDetailPage", qryParam );
+                    detailsLeft.Add( "Scheduled Transaction Id", !string.IsNullOrWhiteSpace( url ) ?
+                        string.Format( "<a href='{0}'>{1}</a>", url, txn.ScheduledTransaction.GatewayScheduleId ) :
+                        txn.ScheduledTransaction.GatewayScheduleId );
+                }
+
+                if ( txn.FinancialPaymentDetail != null && txn.FinancialPaymentDetail.CurrencyTypeValue != null )
+                {
+                    var paymentMethodDetails = new DescriptionList();
+
+                    var currencyType = txn.FinancialPaymentDetail.CurrencyTypeValue;
+                    if ( currencyType.Guid.Equals( Rock.SystemGuid.DefinedValue.CURRENCY_TYPE_CREDIT_CARD.AsGuid() ) )
+                    {
+                        // Credit Card
+                        paymentMethodDetails.Add( "Type", currencyType.Value + ( txn.FinancialPaymentDetail.CreditCardTypeValue != null ? ( " - " + txn.FinancialPaymentDetail.CreditCardTypeValue.Value ) : string.Empty ) );
+                        paymentMethodDetails.Add( "Name on Card", txn.FinancialPaymentDetail.NameOnCard.Trim() );
+                        paymentMethodDetails.Add( "Account Number", txn.FinancialPaymentDetail.AccountNumberMasked );
+                        paymentMethodDetails.Add( "Expires", txn.FinancialPaymentDetail.ExpirationDate );
+                    }
+                    else
+                    {
+                        // ACH
+                        paymentMethodDetails.Add( "Type", currencyType.Value );
+                        paymentMethodDetails.Add( "Account Number", txn.FinancialPaymentDetail.AccountNumberMasked );
+                    }
+
+                    detailsLeft.Add( "Payment Method", paymentMethodDetails.GetFormattedList( "{0}: {1}" ).AsDelimited( "<br/>" ) );
+                }
+                else
+                {
+                    detailsLeft.Add( "Payment Method", "<div class='alert alert-warning'>No Payment Information found. This could be due to transaction that was imported from external system.</div>" );
+                }
+
+                var registrationEntityType = CacheEntityType.Get( typeof( Rock.Model.Registration ) );
+                if ( registrationEntityType != null )
+                {
+                    var registrationIds = txn.TransactionDetails
+                        .Where( d => d.EntityTypeId == registrationEntityType.Id )
+                        .Select( d => d.EntityId )
+                        .Distinct()
+                        .ToList();
+
+                    if ( registrationIds.Any() )
+                    {
+                        var registrationLinks = new List<string>();
+                        using ( var rockContext = new RockContext() )
+                        {
+                            foreach ( var registration in new RegistrationService( rockContext )
+                                .Queryable().AsNoTracking()
+                                .Where( r =>
+                                    r.RegistrationInstance != null &&
+                                    r.RegistrationInstance.RegistrationTemplate != null &&
+                                    registrationIds.Contains( r.Id ) ) )
+                            {
+                                var qryParam = new Dictionary<string, string>();
+                                qryParam.Add( "RegistrationId", registration.Id.ToString() );
+                                registrationLinks.Add( string.Format( "<a href='{0}'>{1} - {2}</a>",
+                                    LinkedPageUrl( "RegistrationDetailPage", qryParam ),
+                                    registration.RegistrationInstance.RegistrationTemplate.Name,
+                                    registration.RegistrationInstance.Name ) );
+                            }
+                        }
+                        if ( registrationLinks.Any() )
+                        {
+                            detailsLeft.Add( "Registration", registrationLinks.AsDelimited( "<br/>" ) );
+                        }
+                    }
+                }
+
+                detailsLeft.Add( "Summary", txn.Summary.ConvertCrLfToHtmlBr() );
+
+                if ( txn.RefundDetails != null )
+                {
+                    var refundTxt = "Yes";
+                    if ( txn.RefundDetails.OriginalTransaction != null )
+                    {
+                        var qryParam = new Dictionary<string, string>();
+                        qryParam.Add( "transactionId", txn.RefundDetails.OriginalTransaction.Id.ToStringSafe() );
+                        string url = new PageReference( CurrentPageReference.PageId, 0, qryParam ).BuildUrl();
+                        refundTxt = string.Format( "Yes (<a href='{0}'>Original Transaction</a>)", url );
+                    }
+                    detailsLeft.Add( "Refund", refundTxt );
+
+                    if ( txn.RefundDetails.RefundReasonValue != null )
+                    {
+                        detailsLeft.Add( "Refund Reason", txn.RefundDetails.RefundReasonValue.Value );
+                    }
+                    detailsLeft.Add( "Refund Summary", txn.RefundDetails.RefundReasonSummary );
+                }
+                if ( !string.IsNullOrWhiteSpace( txn.Status ) )
+                {
+                    string status = txn.Status;
+                    if ( !string.IsNullOrWhiteSpace( txn.StatusMessage ) )
+                    {
+                        status += string.Format( "<br/><small>{0}</small>", txn.StatusMessage.ConvertCrLfToHtmlBr() );
+                    }
+                    detailsLeft.Add( "Status", status );
+                }
+
+                var modified = new StringBuilder();
+                ;
+                if ( txn.CreatedByPersonAlias != null && txn.CreatedByPersonAlias.Person != null && txn.CreatedDateTime.HasValue )
+                {
+                    modified.AppendFormat( "Created by {0} on {1} at {2}<br/>", txn.CreatedByPersonAlias.Person.GetAnchorTag( rockUrlRoot ),
+                        txn.CreatedDateTime.Value.ToShortDateString(), txn.CreatedDateTime.Value.ToShortTimeString() );
+                }
+                if ( txn.ProcessedByPersonAlias != null && txn.ProcessedByPersonAlias.Person != null && txn.ProcessedDateTime.HasValue )
+                {
+                    modified.AppendFormat( "Processed by {0} on {1} at {2}<br/>", txn.ProcessedByPersonAlias.Person.GetAnchorTag( rockUrlRoot ),
+                        txn.ProcessedDateTime.Value.ToShortDateString(), txn.ProcessedDateTime.Value.ToShortTimeString() );
+                }
+                if ( txn.ModifiedByPersonAlias != null && txn.ModifiedByPersonAlias.Person != null && txn.ModifiedDateTime.HasValue )
+                {
+                    modified.AppendFormat( "Last Modified by {0} on {1} at {2}<br/>", txn.ModifiedByPersonAlias.Person.GetAnchorTag( rockUrlRoot ),
+                        txn.ModifiedDateTime.Value.ToShortDateString(), txn.ModifiedDateTime.Value.ToShortTimeString() );
+                }
+                detailsLeft.Add( "Updates", modified.ToString() );
+
+                lDetailsLeft.Text = detailsLeft.Html;
+
+                var authorizedPerson = txn.AuthorizedPersonAlias != null ? txn.AuthorizedPersonAlias.Person : null;
+                if ( authorizedPerson != null )
+                {
+                    var campusDescription = new DescriptionList();
+                    var associatedCampusIds = authorizedPerson.GetCampusIds();
+                    if ( associatedCampusIds.Any() )
+                    {
+                        var campusNames = new List<string>();
+                        using ( var rockContext = new RockContext() )
+                        {
+                            foreach ( var campus in new CampusService( rockContext )
+                                .Queryable().AsNoTracking()
+                                .Where( r =>
+                                    associatedCampusIds.Contains( r.Id ) ) )
+                            {
+                                campusNames.Add( campus.Name );
+                            }
+                        }
+                        if ( campusNames.Any() )
+                        {
+                            campusDescription.Add( "Campuses", campusNames.AsDelimited( "<br/>" ) );
+                        }
+                        lCampus.Text = campusDescription.Html;
+                    }
+
+                    var addressDescription = new DescriptionList();
+                    var groupLocations = authorizedPerson.GetFamilies().SelectMany( a => a.GroupLocations );
+
+                    var locationTypeValueIdList = GetAttributeValue( "LocationTypes" ).SplitDelimitedValues().AsGuidList()
+                                            .Select( a => CacheDefinedValue.Get( a ) )
+                                            .Where( a => a != null )
+                                            .Select( a => a.Id )
+                                            .ToList();
+                    if ( locationTypeValueIdList.Any() )
+                    {
+                        groupLocations = groupLocations.Where( a =>a.GroupLocationTypeValueId.HasValue && locationTypeValueIdList.Contains( a.GroupLocationTypeValueId.Value ) );
+                    }
+
+                    if ( groupLocations.Any() )
+                    {
+                        rptAddresses.DataSource = groupLocations.ToList();
+                        rptAddresses.DataBind();
+                    }
+                }
+
+                var accounts = txn.TransactionDetails.ToList();
+                accounts.Add( new FinancialTransactionDetail
+                {
+                    AccountId = int.MinValue,
+                    Amount = txn.TransactionDetails.Sum( d => ( decimal? ) d.Amount ) ?? 0.0M
+                } );
+                gAccountsView.DataSource = accounts;
+                gAccountsView.DataBind();
+
+                if ( txn.Images.Any() )
+                {
+                    pnlImages.Visible = true;
+
+                    var primaryImage = txn.Images
+                        .OrderBy( i => i.Order )
+                        .FirstOrDefault();
+                    imgPrimary.ImageUrl = string.Format( "~/GetImage.ashx?id={0}", primaryImage.BinaryFileId );
+
+                    rptrImages.DataSource = txn.Images
+                        .Where( i => !i.Id.Equals( primaryImage.Id ) )
+                        .OrderBy( i => i.Order )
+                        .ToList();
+                    rptrImages.DataBind();
+                }
+                else
+                {
+                    pnlImages.Visible = false;
+                }
+
+                var refunds = txn.Refunds
+                    .Where( r =>
+                        r.FinancialTransaction != null &&
+                        r.FinancialTransaction.TransactionDateTime.HasValue )
+                    .OrderBy( r => r.FinancialTransaction.TransactionDateTime.Value )
+                    .ToList();
+                if ( refunds.Any() )
+                {
+                    pnlRefunds.Visible = true;
+                    gRefunds.DataSource = refunds
+                        .Select( r => new
+                        {
+                            Id = r.FinancialTransaction.Id,
+                            TransactionDateTime = r.FinancialTransaction.TransactionDateTime.Value.ToShortDateString() + " " +
+                                r.FinancialTransaction.TransactionDateTime.Value.ToShortTimeString(),
+                            TransactionCode = r.FinancialTransaction.TransactionCode,
+                            r.RefundReasonValue,
+                            r.RefundReasonSummary,
+                            TotalAmount = r.FinancialTransaction.TotalAmount
+                        } )
+                        .ToList();
+                    gRefunds.DataBind();
+                }
+                else
+                {
+                    pnlRefunds.Visible = false;
+                }
+
+                if ( !string.IsNullOrWhiteSpace( txn.TransactionCode ) )
+                {
+                    using ( var rockContext = new RockContext() )
+                    {
+                        if ( txn.FinancialGatewayId.HasValue )
+                        {
+                            var relatedTxns = new FinancialTransactionService( rockContext )
+                                .Queryable().AsNoTracking()
+                                .Where( t =>
+                                    t.FinancialGatewayId.HasValue &&
+                                    t.FinancialGatewayId.Value == txn.FinancialGatewayId.Value &&
+                                    t.TransactionCode == txn.TransactionCode &&
+                                    t.AuthorizedPersonAliasId == txn.AuthorizedPersonAliasId &&
+                                    t.Id != txn.Id &&
+                                    t.TransactionDateTime.HasValue )
+                                .OrderBy( t => t.TransactionDateTime.Value )
+                                .ToList();
+                            if ( relatedTxns.Any() )
+                            {
+                                pnlRelated.Visible = true;
+                                gRelated.DataSource = relatedTxns
+                                    .Select( t => new
+                                    {
+                                        Id = t.Id,
+                                        TransactionDateTime = t.TransactionDateTime.Value.ToShortDateString() + " " +
+                                            t.TransactionDateTime.Value.ToShortTimeString(),
+                                        TransactionCode = t.TransactionCode,
+                                        TotalAmount = t.TotalAmount
+                                    } )
+                                    .ToList();
+                                gRelated.DataBind();
+                            }
+                            else
+                            {
+                                pnlRelated.Visible = false;
+                            }
+                        }
+                        else
+                        {
+                            pnlRelated.Visible = false;
+                        }
+                    }
+                }
+
+                Helper.AddDisplayControls( txn, Helper.GetAttributeCategories( txn, false, false ), phAttributes, null, false );
+                Helper.AddDisplayControls( txn.FinancialPaymentDetail, Helper.GetAttributeCategories( txn.FinancialPaymentDetail, false, false ), phAttributes, null, false );
+            }
+            else
+            {
+                nbEditModeMessage.Text = EditModeMessage.NotAuthorizedToEdit( FinancialTransaction.FriendlyTypeName );
+            }
+        }
+
+        /// <summary>
+        /// Formats the type of the address.
+        /// </summary>
+        /// <param name="addressType">Type of the address.</param>
+        /// <returns></returns>
+        protected string FormatAddressType( object addressType )
+        {
+            string type = addressType != null ? addressType.ToString() : "Unknown";
+            return type.EndsWith( "Address", StringComparison.CurrentCultureIgnoreCase ) ? type : type + " Address";
+        }
+
+        /// <summary>
+        /// Shows the edit details.
+        /// </summary>
+        /// <param name="txn">The TXN.</param>
+        private void ShowEditDetails( FinancialTransaction txn, RockContext rockContext )
+        {
+            this.Page.ClientScript.RegisterStartupScript(
+                this.GetType(),
+                "StartupScript", @"Sys.Application.add_load(function () {
+
+                // if the person picker is empty then open it for quick entry
+                var personPicker = $('.js-authorizedperson');
+                var currentPerson = personPicker.find('.picker-selectedperson').html();
+                if (currentPerson != null && currentPerson.length == 0) {
+                    $(personPicker).find('a.picker-label').trigger('click');
+                }
+
+            });", true );
+
+            if ( txn != null )
+            {
+                hfTransactionId.Value = txn.Id.ToString();
+
+                SetHeadingInfo( txn );
+
+                SetEditMode( true );
+
+                if ( txn.AuthorizedPersonAlias != null )
+                {
+                    ppAuthorizedPerson.SetValue( txn.AuthorizedPersonAlias.Person );
+                }
+                else
+                {
+                    ppAuthorizedPerson.SetValue( null );
+                }
+
+                cbShowAsAnonymous.Checked = txn.ShowAsAnonymous;
+                dtTransactionDateTime.SelectedDateTime = txn.TransactionDateTime;
+                ddlTransactionType.SetValue( txn.TransactionTypeValueId );
+                ddlSourceType.SetValue( txn.SourceTypeValueId );
+                gpPaymentGateway.SetValue( txn.FinancialGatewayId );
+                tbTransactionCode.Text = txn.TransactionCode;
+                ddlCurrencyType.SetValue( txn.FinancialPaymentDetail != null ? txn.FinancialPaymentDetail.CurrencyTypeValueId : ( int? ) null );
+                ddlCreditCardType.SetValue( txn.FinancialPaymentDetail != null ? txn.FinancialPaymentDetail.CreditCardTypeValueId : ( int? ) null );
+                SetCreditCardVisibility();
+
+                if ( txn.Id == 0 )
+                {
+                    btnSaveThenAdd.Visible = true;
+                    btnSaveThenViewBatch.Visible = !string.IsNullOrEmpty( LinkedPageUrl( "BatchDetailPage" ) ) && txn.BatchId.HasValue;
+                }
+                else
+                {
+                    btnSaveThenAdd.Visible = false;
+                    btnSaveThenViewBatch.Visible = false;
+                }
+
+                if ( txn.RefundDetails != null )
+                {
+                    cbIsRefund.Checked = true;
+                    ddlRefundReasonEdit.Visible = true;
+                    ddlRefundReasonEdit.SetValue( txn.RefundDetails.RefundReasonValueId );
+                    tbRefundSummaryEdit.Visible = true;
+                    tbRefundSummaryEdit.Text = txn.RefundDetails.RefundReasonSummary;
+                }
+                else
+                {
+                    cbIsRefund.Checked = false;
+                    ddlRefundReasonEdit.Visible = false;
+                    tbRefundSummaryEdit.Visible = false;
+                }
+
+                TransactionDetailsState = txn.TransactionDetails.ToList();
+                TransactionImagesState = txn.Images.OrderBy( i => i.Order ).Select( i => i.BinaryFileId ).ToList();
+
+                if ( TransactionDetailsState.Count() == 1 )
+                {
+                    UseSimpleAccountMode = true;
+                }
+                else
+                {
+                    UseSimpleAccountMode = false;
+                }
+                BindAccounts();
+
+                tbSummary.Text = txn.Summary;
+
+                BindImages();
+
+                phAttributeEdits.Controls.Clear();
+                Helper.AddEditControls( txn, phAttributeEdits, true );
+                phPaymentAttributeEdits.Controls.Clear();
+                Helper.AddEditControls( txn.FinancialPaymentDetail, phPaymentAttributeEdits, true );
+            }
+        }
+
+        /// <summary>
+        /// Sets the edit mode.
+        /// </summary>
+        /// <param name="editable">if set to <c>true</c> [editable].</param>
+        private void SetEditMode( bool editable )
+        {
+            pnlEditDetails.Visible = editable;
+            valSummaryTop.Enabled = editable;
+            fieldsetViewSummary.Visible = !editable;
+            HideSecondaryBlocks( editable );
+        }
+
+        /// <summary>
+        /// Sets the heading information.
+        /// </summary>
+        /// <param name="txn">The TXN.</param>
+        private void SetHeadingInfo( FinancialTransaction txn )
+        {
+            if ( txn.TransactionTypeValue != null )
+            {
+                hlType.Visible = true;
+                hlType.Text = txn.TransactionTypeValue.Value;
+            }
+            else
+            {
+                hlType.Visible = false;
+            }
+
+            if ( txn.Batch != null )
+            {
+                hlBatchId.Visible = true;
+                hlBatchId.Text = string.Format( "Batch #{0}", txn.BatchId );
+            }
+            else
+            {
+                hlBatchId.Visible = false;
+            }
+        }
+
+        /// <summary>
+        /// Binds the dropdowns.
+        /// </summary>
+        /// <param name="rockContext">The rock context.</param>
+        private void BindDropdowns( RockContext rockContext )
+        {
+            ddlTransactionType.BindToDefinedType( CacheDefinedType.Get( Rock.SystemGuid.DefinedType.FINANCIAL_TRANSACTION_TYPE.AsGuid(), rockContext ) );
+            ddlSourceType.BindToDefinedType( CacheDefinedType.Get( Rock.SystemGuid.DefinedType.FINANCIAL_SOURCE_TYPE.AsGuid(), rockContext ), true );
+            ddlCurrencyType.BindToDefinedType( CacheDefinedType.Get( Rock.SystemGuid.DefinedType.FINANCIAL_CURRENCY_TYPE.AsGuid(), rockContext ), true );
+            ddlCreditCardType.BindToDefinedType( CacheDefinedType.Get( Rock.SystemGuid.DefinedType.FINANCIAL_CREDIT_CARD_TYPE.AsGuid(), rockContext ), true );
+            ddlRefundReasonEdit.BindToDefinedType( CacheDefinedType.Get( Rock.SystemGuid.DefinedType.FINANCIAL_TRANSACTION_REFUND_REASON.AsGuid(), rockContext ), true );
+            ddlRefundReason.BindToDefinedType( CacheDefinedType.Get( Rock.SystemGuid.DefinedType.FINANCIAL_TRANSACTION_REFUND_REASON.AsGuid(), rockContext ), true );
+        }
+
+        /// <summary>
+        /// Sets the credit card visibility.
+        /// </summary>
+        private void SetCreditCardVisibility()
+        {
+            int? currencyType = ddlCurrencyType.SelectedValueAsInt();
+            var creditCardCurrencyType = CacheDefinedValue.Get( Rock.SystemGuid.DefinedValue.CURRENCY_TYPE_CREDIT_CARD );
+            ddlCreditCardType.Visible = currencyType.HasValue && currencyType.Value == creditCardCurrencyType.Id;
+        }
+
+        /// <summary>
+        /// Binds the transaction details.
+        /// </summary>
+        private void BindAccounts()
+        {
+            if ( UseSimpleAccountMode && TransactionDetailsState.Count() == 1 )
+            {
+                var txnDetail = TransactionDetailsState.First();
+                tbSingleAccountAmount.Label = AccountName( txnDetail.AccountId );
+                tbSingleAccountAmount.Text = txnDetail.Amount.ToString( "N2" );
+            }
+            else
+            {
+                var accounts = TransactionDetailsState.ToList();
+                accounts.Add( new FinancialTransactionDetail
+                {
+                    AccountId = int.MinValue,
+                    Amount = TransactionDetailsState.Sum( d => ( decimal? ) d.Amount ) ?? 0.0M
+                } );
+
+                gAccountsEdit.DataSource = accounts;
+                gAccountsEdit.DataBind();
+            }
+        }
+
+        private void BindImages()
+        {
+            var ds = TransactionImagesState.ToList();
+            ds.Add( 0 );
+
+            dlImages.DataSource = ds;
+            dlImages.DataBind();
+        }
+
+        /// <summary>
+        /// Shows the account dialog.
+        /// </summary>
+        /// <param name="guid">The unique identifier.</param>
+        private void ShowAccountDialog( Guid guid )
+        {
+            hfAccountGuid.Value = guid.ToString();
+
+            var txnDetail = TransactionDetailsState.Where( d => d.Guid.Equals( guid ) ).FirstOrDefault();
+            if ( txnDetail != null )
+            {
+                apAccount.SetValue( txnDetail.AccountId );
+                tbAccountAmount.Text = txnDetail.Amount.ToString( "N2" );
+                tbAccountSummary.Text = txnDetail.Summary;
+
+                if ( txnDetail.Attributes == null )
+                {
+                    txnDetail.LoadAttributes();
+                }
+            }
+            else
+            {
+                apAccount.SetValue( null );
+                tbAccountAmount.Text = string.Empty;
+                tbAccountSummary.Text = string.Empty;
+
+                txnDetail = new FinancialTransactionDetail();
+                txnDetail.LoadAttributes();
+            }
+
+            phAccountAttributeEdits.Controls.Clear();
+            Helper.AddEditControls( txnDetail, phAccountAttributeEdits, true, mdAccount.ValidationGroup );
+
+            ShowDialog( "ACCOUNT" );
+
+            _focusControl = tbAccountAmount;
+        }
+
+        /// <summary>
+        /// Shows the refund dialog.
+        /// </summary>
+        private void ShowRefundDialog()
+        {
+            int? txnId = hfTransactionId.Value.AsIntegerOrNull();
+            if ( txnId.HasValue )
+            {
+                using ( var rockContext = new RockContext() )
+                {
+                    var txnService = new FinancialTransactionService( rockContext );
+                    var txn = txnService.Get( txnId.Value );
+                    if ( txn != null && txn.IsAuthorized( "Refund", CurrentPerson ) )
+                    {
+                        var totalAmount = txn.TotalAmount;
+
+                        var otherAmounts = new FinancialTransactionDetailService( rockContext )
+                            .Queryable().AsNoTracking()
+                            .Where( d =>
+                                d.Transaction != null &&
+                                (
+                                    (
+                                        txn.FinancialGatewayId.HasValue &&
+                                        txn.TransactionCode != null &&
+                                        txn.TransactionCode != "" &&
+                                        d.Transaction.FinancialGatewayId.HasValue &&
+                                        d.Transaction.FinancialGatewayId.Value == txn.FinancialGatewayId.Value &&
+                                        d.Transaction.TransactionCode == txn.TransactionCode &&
+                                        d.TransactionId != txn.Id ) ||
+                                    (
+                                        d.Transaction.RefundDetails != null &&
+                                        d.Transaction.RefundDetails.OriginalTransactionId == txn.Id
+                                    )
+                                )
+                            )
+                            .Select( d => d.Amount )
+                            .ToList()
+                            .Sum();
+
+                        totalAmount += otherAmounts;
+
+                        tbRefundAmount.Text = ( totalAmount > 0.0m ? totalAmount : 0.0m ).ToString( "N2" );
+                        ddlRefundReason.SelectedIndex = -1;
+                        tbRefundSummary.Text = string.Empty;
+
+                        bool hasGateway = !string.IsNullOrWhiteSpace( txn.TransactionCode ) && txn.FinancialGateway != null;
+                        cbProcess.Visible = hasGateway;
+                        cbProcess.Checked = hasGateway;
+
+                        ShowDialog( "REFUND" );
+                        _focusControl = tbRefundAmount;
+                    }
+                }
+            }
+        }
+
+
+        /// <summary>
+        /// Shows the dialog.
+        /// </summary>
+        /// <param name="dialog">The dialog.</param>
+        private void ShowDialog( string dialog )
+        {
+            hfActiveDialog.Value = dialog.ToUpper().Trim();
+            ShowDialog();
+        }
+
+        /// <summary>
+        /// Shows the dialog.
+        /// </summary>
+        private void ShowDialog()
+        {
+            switch ( hfActiveDialog.Value )
+            {
+                case "ACCOUNT":
+                    mdAccount.Show();
+                    break;
+                case "REFUND":
+                    mdRefund.Show();
+                    break;
+            }
+        }
+
+        /// <summary>
+        /// Hides the dialog.
+        /// </summary>
+        private void HideDialog()
+        {
+            switch ( hfActiveDialog.Value )
+            {
+                case "ACCOUNT":
+                    mdAccount.Hide();
+                    break;
+                case "REFUND":
+                    mdRefund.Hide();
+                    break;
+            }
+
+            hfActiveDialog.Value = string.Empty;
+        }
+
+        /// <summary>
+        /// Accounts the name.
+        /// </summary>
+        /// <param name="accountId">The account identifier.</param>
+        /// <returns></returns>
+        protected string AccountName( int? accountId )
+        {
+            if ( accountId.HasValue )
+            {
+                return AccountNames.ContainsKey( accountId.Value ) ? AccountNames[accountId.Value] : string.Empty;
+            }
+            return string.Empty;
+        }
+
+        /// <summary>
+        /// Images the URL.
+        /// </summary>
+        /// <param name="binaryFileId">The binary file identifier.</param>
+        /// <param name="maxWidth">The maximum width.</param>
+        /// <param name="maxHeight">The maximum height.</param>
+        /// <returns></returns>
+        protected string ImageUrl( int binaryFileId, int? maxWidth = null, int? maxHeight = null )
+        {
+            string width = maxWidth.HasValue ? string.Format( "&maxWidth={0}", maxWidth.Value ) : string.Empty;
+            string height = maxHeight.HasValue ? string.Format( "&maxHeight={0}", maxHeight.Value ) : string.Empty;
+            return ResolveRockUrl( string.Format( "~/GetImage.ashx?id={0}{1}{2}", binaryFileId, width, height ) );
+        }
+
+        /// <summary>
+        /// Gets the defined value.
+        /// </summary>
+        /// <param name="definedValueId">The defined value identifier.</param>
+        /// <returns></returns>
+        protected string GetDefinedValue( int? definedValueId )
+        {
+            if ( definedValueId.HasValue )
+            {
+                var dv = CacheDefinedValue.Get( definedValueId.Value );
+                if ( dv != null )
+                {
+                    return dv.Value;
+                }
+            }
+
+            return "None";
+        }
+
+        /// <summary>
+        /// Gets the name of the financial gateway.
+        /// </summary>
+        /// <param name="gatewayId">The gateway identifier.</param>
+        /// <param name="rockContext">The rock context.</param>
+        /// <returns></returns>
+        protected string GetFinancialGatewayName( int? gatewayId, RockContext rockContext )
+        {
+            if ( gatewayId.HasValue )
+            {
+                var gw = new FinancialGatewayService( rockContext ).Get( gatewayId.Value );
+                if ( gw != null )
+                {
+                    return gw.Name;
+                }
+            }
+
+            return "None";
+        }
+
+        #endregion
+
+
+
+    }
 }