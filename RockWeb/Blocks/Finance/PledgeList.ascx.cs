﻿// <copyright>
// Copyright by the Spark Development Network
//
// Licensed under the Rock Community License (the "License");
// you may not use this file except in compliance with the License.
// You may obtain a copy of the License at
//
// http://www.rockrms.com/license
//
// Unless required by applicable law or agreed to in writing, software
// distributed under the License is distributed on an "AS IS" BASIS,
// WITHOUT WARRANTIES OR CONDITIONS OF ANY KIND, either express or implied.
// See the License for the specific language governing permissions and
// limitations under the License.
// </copyright>
//
using System;
using System.Collections.Generic;
using System.ComponentModel;
using System.Data.Entity;
using System.Linq;
using System.Web.UI.WebControls;
using Newtonsoft.Json;
using Rock;
using Rock.Attribute;
using Rock.Data;
using Rock.Model;
using Rock.Security;
using Rock.Web.Cache;
using Rock.Web.UI;
using Rock.Web.UI.Controls;

namespace RockWeb.Blocks.Finance
{
    [DisplayName( "Pledge List" )]
    [Category( "Finance" )]
    [Description( "Generic list of all pledges in the system." )]

    [LinkedPage( "Detail Page", "", false )]
    [BooleanField( "Show Account Column", "Allows the account column to be hidden.", true, "", 1 )]
    [BooleanField( "Show Last Modified Date Column", "Allows the Last Modified Date column to be hidden.", true, "", 2 )]
    [BooleanField( "Show Group Column", "Allows the group column to be hidden.", false, "", 3 )]
    [BooleanField( "Limit Pledges To Current Person", "Limit the results to pledges for the current person.", false, "", 4 )]
    [BooleanField( "Show Account Summary", "Should the account summary be displayed at the bottom of the list?", false, order: 5 )]
    [AccountsField( "Accounts", "Limit the results to pledges that match the selected accounts.", false, "", "", 5 )]
    [BooleanField( "Show Person Filter", "Allows person filter to be hidden.", true, "Display Filters", 0 )]
    [BooleanField( "Show Account Filter", "Allows account filter to be hidden.", true, "Display Filters", 1 )]
    [BooleanField( "Show Date Range Filter", "Allows date range filter to be hidden.", true, "Display Filters", 2 )]
    [BooleanField( "Show Last Modified Filter", "Allows last modified filter to be hidden.", true, "Display Filters", 3 )]

    [ContextAware]
    [Rock.SystemGuid.BlockTypeGuid( "7011E792-A75F-4F22-B17E-D3A58C0EDB6D" )]
    public partial class PledgeList : RockBlock, ISecondaryBlock, ICustomGridColumns
    {
        #region Properties

        /// <summary>
        /// Gets the target person.
        /// </summary>
        /// <value>
        /// The target person.
        /// </value>
        protected Person TargetPerson { get; private set; }

        protected List<AttributeCache> AvailableAttributes { get; set; }

        #endregion

        #region Base Control Methods

        /// <summary>
        /// Raises the <see cref="E:System.Web.UI.Control.Init" /> event.
        /// </summary>
        /// <param name="e">An <see cref="T:System.EventArgs" /> object that contains the event data.</param>
        protected override void OnInit( EventArgs e )
        {
            base.OnInit( e );
            gPledges.DataKeyNames = new[] { "id" };
            gPledges.RowDataBound += GPledges_RowDataBound;
            if ( !string.IsNullOrWhiteSpace( GetAttributeValue( "DetailPage" ) ) )
            {
                gPledges.Actions.AddClick += gPledges_Add;
                gPledges.RowSelected += gPledges_Edit;
            }
            gPledges.GridRebind += gPledges_GridRebind;
            gfPledges.ApplyFilterClick += gfPledges_ApplyFilterClick;
            gfPledges.DisplayFilterValue += gfPledges_DisplayFilterValue;

            bool canAddEditDelete = IsUserAuthorized( Authorization.EDIT );
            gPledges.Actions.ShowAdd = canAddEditDelete && !string.IsNullOrWhiteSpace( GetAttributeValue( "DetailPage" ) );
            gPledges.IsDeleteEnabled = canAddEditDelete;

            if ( GetAttributeValue( "LimitPledgesToCurrentPerson" ).AsBoolean() )
            {
                TargetPerson = this.CurrentPerson;
            }
            else
            {
                TargetPerson = ContextEntity<Person>();
            }

            // hide the person column and filter if a person context exists 
            if ( TargetPerson != null )
            {
                var personField = gPledges.ColumnsOfType<RockBoundField>().FirstOrDefault( a => a.HeaderText == "Person" );
                if ( personField != null )
                {
                    personField.Visible = false;
                }
                gfPledges.Visible = false;
            }

            var forField = gPledges.ColumnsOfType<RockBoundField>().FirstOrDefault( a => a.HeaderText == "For" );
            if ( forField != null )
            {
                // show/hide the group column
                forField.Visible = GetAttributeValue( "ShowGroupColumn" ).AsBoolean();
            }

            var accountField = gPledges.ColumnsOfType<RockBoundField>().FirstOrDefault( a => a.HeaderText == "Account" );
            if ( accountField != null )
            {
                // show/hide the account column
                accountField.Visible = GetAttributeValue( "ShowAccountColumn" ).AsBoolean();
            }

            var modifiedDateField = gPledges.ColumnsOfType<DateField>().FirstOrDefault( a => a.DataField == "ModifiedDateTime" );
            if ( modifiedDateField != null )
            {
                // show/hide the last modified date column
                modifiedDateField.Visible = GetAttributeValue( "ShowLastModifiedDateColumn" ).AsBoolean();
            }
        }

        /// <summary>
        /// Raises the <see cref="E:System.Web.UI.Control.Load" /> event.
        /// </summary>
        /// <param name="e">The <see cref="T:System.EventArgs" /> object that contains the event data.</param>
        protected override void OnLoad( EventArgs e )
        {
            if ( !Page.IsPostBack )
            {
                if ( GetAttributeValue( "LimitPledgesToCurrentPerson" ).AsBoolean() && this.CurrentPerson == null )
                {
                    this.Visible = false;
                }
                else
                {

                    BindAttributes();
                    AddDynamicControls();
                    BindFilter();
                    BindGrid();
                }
            }

            base.OnLoad( e );
        }

        /// <summary>
        /// Restores the view-state information from a previous user control request that was saved by the <see cref="M:System.Web.UI.UserControl.SaveViewState" /> method.
        /// </summary>
        /// <param name="savedState">An <see cref="T:System.Object" /> that represents the user control state to be restored.</param>
        protected override void LoadViewState( object savedState )
        {
            base.LoadViewState( savedState );

            AvailableAttributes = ViewState["AvailableAttributes"] as List<AttributeCache>;

            AddDynamicControls();
        }

        /// <summary>
        /// Saves any user control view-state changes that have occurred since the last page postback.
        /// </summary>
        /// <returns>
        /// Returns the user control's current view state. If there is no view state associated with the control, it returns null.
        /// </returns>
        protected override object SaveViewState()
        {
            ViewState["AvailableAttributes"] = AvailableAttributes;

            return base.SaveViewState();
        }

        #endregion

        #region Events

        private void GPledges_RowDataBound( object sender, System.Web.UI.WebControls.GridViewRowEventArgs e )
        {
            if ( e.Row.RowType == DataControlRowType.DataRow )
            {
                var pledge = ( FinancialPledge ) e.Row.DataItem;
                if ( pledge.StartDate == DateTime.MinValue )
                {
                    var startDateCellIndex = gPledges.GetColumnIndex( gPledges.ColumnsOfType<RockBoundField>().First( c => c.DataField == "StartDate" ) );
                    if ( startDateCellIndex >= 0 )
                    {
                        e.Row.Cells[startDateCellIndex].Text = string.Empty;
                    }
                }

                if ( pledge.EndDate.ToShortDateString() == DateTime.MaxValue.ToShortDateString() )
                {
                    var endDateCellIndex = gPledges.GetColumnIndex( gPledges.ColumnsOfType<RockBoundField>().First( c => c.DataField == "EndDate" ) );
                    if ( endDateCellIndex >= 0 )
                    {
                        e.Row.Cells[endDateCellIndex].Text = string.Empty;
                    }
                }
            }
        }

        #endregion

        #region Methods

        /// <summary>
        /// Binds the filter.
        /// </summary>
        private void BindFilter()
        {
            // only show the Person filter if context is not set to a specific person
            if ( TargetPerson == null && GetAttributeValue( "ShowPersonFilter" ).AsBoolean() )
            {
                ppFilterPerson.Visible = true;
                ppFilterPerson.SetValue( new PersonService( new RockContext() ).Get( gfPledges.GetFilterPreference( "Person" ).AsInteger() ) );
            }
            else
            {
                ppFilterPerson.Visible = false;
            }

            // show/hide filters
            apFilterAccount.Visible = GetAttributeValue( "ShowAccountFilter" ).AsBoolean() && string.IsNullOrWhiteSpace( GetAttributeValue( "Accounts" ) );
            drpDates.Visible = GetAttributeValue( "ShowDateRangeFilter" ).AsBoolean();
            drpLastModifiedDates.Visible = GetAttributeValue( "ShowLastModifiedFilter" ).AsBoolean();

            // hide the filter dropdown if there aren't any filters
            if ( !ppFilterPerson.Visible && !apFilterAccount.Visible && !drpDates.Visible && !drpLastModifiedDates.Visible )
            {
                gfPledges.Visible = false;
            }
            else
            {
                gfPledges.Visible = true;
            }

<<<<<<< HEAD
            drpDates.DelimitedValues = gfPledges.GetFilterPreference( "Date Range" );
            drpLastModifiedDates.DelimitedValues = gfPledges.GetFilterPreference( "Last Modified" );
            apFilterAccount.SetValues( gfPledges.GetFilterPreference( "Accounts" ).Split( ',' ).AsIntegerList() );
           
=======
            drpDates.DelimitedValues = gfPledges.GetUserPreference( "Date Range" );
            drpLastModifiedDates.DelimitedValues = gfPledges.GetUserPreference( "Last Modified" );
            apFilterAccount.SetValues( gfPledges.GetUserPreference( "Accounts" ).Split( ',' ).AsIntegerList() );

>>>>>>> 8d1f6071
        }

        /// <summary>
        /// Handles the GridRebind event of the gPledges control.
        /// </summary>
        /// <param name="sender">The source of the event.</param>
        /// <param name="e">The <see cref="EventArgs"/> instance containing the event data.</param>
        private void gPledges_GridRebind( object sender, EventArgs e )
        {
            BindGrid();
        }

        /// <summary>
        /// Handles the Add event of the gPledges control.
        /// </summary>
        /// <param name="sender">The source of the event.</param>
        /// <param name="e">The <see cref="EventArgs"/> instance containing the event data.</param>
        private void gPledges_Add( object sender, EventArgs e )
        {
            NavigateToLinkedPage( "DetailPage", "PledgeId", 0 );
        }

        /// <summary>
        /// Handles the Edit event of the gPledges control.
        /// </summary>
        /// <param name="sender">The source of the event.</param>
        /// <param name="e">The <see cref="RowEventArgs"/> instance containing the event data.</param>
        protected void gPledges_Edit( object sender, RowEventArgs e )
        {
            NavigateToLinkedPage( "DetailPage", "PledgeId", e.RowKeyId );
        }

        /// <summary>
        /// Handles the Delete event of the gPledges control.
        /// </summary>
        /// <param name="sender">The source of the event.</param>
        /// <param name="e">The <see cref="RowEventArgs"/> instance containing the event data.</param>
        protected void gPledges_Delete( object sender, RowEventArgs e )
        {
            var rockContext = new RockContext();
            var pledgeService = new FinancialPledgeService( rockContext );
            var pledge = pledgeService.Get( e.RowKeyId );
            string errorMessage;

            if ( pledge == null )
            {
                return;
            }

            if ( !pledgeService.CanDelete( pledge, out errorMessage ) )
            {
                mdGridWarning.Show( errorMessage, ModalAlertType.Information );
                return;
            }

            pledgeService.Delete( pledge );
            rockContext.SaveChanges();

            BindGrid();
        }

        /// <summary>
        /// Gfs the pledges_ display filter value.
        /// </summary>
        /// <param name="sender">The sender.</param>
        /// <param name="e">The e.</param>
        /// <exception cref="System.NotImplementedException"></exception>
        protected void gfPledges_DisplayFilterValue( object sender, GridFilter.DisplayFilterValueArgs e )
        {
            if ( AvailableAttributes != null )
            {
                var attribute = AvailableAttributes.FirstOrDefault( a => "Attribute_" + a.Key == e.Key );
                if ( attribute != null )
                {
                    try
                    {
                        var values = JsonConvert.DeserializeObject<List<string>>( e.Value );
                        e.Value = attribute.FieldType.Field.FormatFilterValues( attribute.QualifierValues, values );
                        return;
                    }
                    catch
                    {
                        // intentionally ignore
                    }
                }
            }

            switch ( e.Key )
            {
                case "Date Range":
                    if ( drpDates.Visible )
                    {
                        e.Value = DateRangePicker.FormatDelimitedValues( e.Value );
                    }
                    else
                    {
                        e.Value = string.Empty;
                    }
                    break;

                case "Last Modified":
                    if ( drpLastModifiedDates.Visible )
                    {
                        e.Value = DateRangePicker.FormatDelimitedValues( e.Value );
                    }
                    else
                    {
                        e.Value = string.Empty;
                    }
                    break;

                case "Person":
                    int? personId = e.Value.AsIntegerOrNull();
                    if ( personId != null && ppFilterPerson.Visible )
                    {
                        var person = new PersonService( new RockContext() ).Get( personId.Value );
                        if ( person != null )
                        {
                            e.Value = person.ToString();
                        }
                        else
                        {
                            e.Value = string.Empty;
                        }
                    }
                    else
                    {
                        e.Value = string.Empty;
                    }
                    break;

                case "Accounts":

                    var accountIdList = e.Value.Split( ',' ).AsIntegerList();
                    if ( accountIdList.Any() && apFilterAccount.Visible )
                    {
                        var service = new FinancialAccountService( new RockContext() );
                        var accounts = service.GetByIds( accountIdList );
                        if ( accounts != null && accounts.Any() )
                        {
                            e.Value = accounts.Select( a => a.Name ).ToList().AsDelimited( "," );
                        }
                        else
                        {
                            e.Value = string.Empty;
                        }
                    }
                    else
                    {
                        e.Value = string.Empty;
                    }

                    break;

                default:
                    e.Value = string.Empty;
                    break;
            }
        }

        /// <summary>
        /// Handles the ApplyFilterClick event of the gfPledges control.
        /// </summary>
        /// <param name="sender">The source of the event.</param>
        /// <param name="e">The <see cref="EventArgs"/> instance containing the event data.</param>
        protected void gfPledges_ApplyFilterClick( object sender, EventArgs e )
        {
<<<<<<< HEAD
            gfPledges.SetFilterPreference( "Date Range", drpDates.DelimitedValues );
            gfPledges.SetFilterPreference( "Last Modified", drpLastModifiedDates.DelimitedValues );
            gfPledges.SetFilterPreference( "Person", ppFilterPerson.PersonId.ToString() );
            gfPledges.SetFilterPreference( "Accounts", apFilterAccount.SelectedValues.ToList().AsDelimited(",") );
=======
            gfPledges.SaveUserPreference( "Date Range", drpDates.DelimitedValues );
            gfPledges.SaveUserPreference( "Last Modified", drpLastModifiedDates.DelimitedValues );
            gfPledges.SaveUserPreference( "Person", ppFilterPerson.PersonId.ToString() );
            gfPledges.SaveUserPreference( "Accounts", apFilterAccount.SelectedValues.ToList().AsDelimited( "," ) );
>>>>>>> 8d1f6071
            if ( AvailableAttributes != null )
            {
                foreach ( var attribute in AvailableAttributes )
                {
                    var filterControl = phAttributeFilters.FindControl( "filter_" + attribute.Id.ToString() );
                    if ( filterControl != null )
                    {
                        try
                        {
                            var values = attribute.FieldType.Field.GetFilterValues( filterControl, attribute.QualifierValues, Rock.Reporting.FilterMode.SimpleFilter );
                            gfPledges.SetFilterPreference( "Attribute_" + attribute.Key, attribute.Name, attribute.FieldType.Field.GetFilterValues( filterControl, attribute.QualifierValues, Rock.Reporting.FilterMode.SimpleFilter ).ToJson() );
                        }
                        catch
                        {
                            // intentionally ignore
                        }
                    }
                }
            }
            BindGrid();
        }

        /// <summary>
        /// Binds the grid.
        /// </summary>
        private void BindGrid()
        {
            var rockContext = new RockContext();
            var pledgeService = new FinancialPledgeService( rockContext );
            var sortProperty = gPledges.SortProperty;
            var pledges = pledgeService.Queryable();

            Person person = null;
            if ( TargetPerson != null )
            {
                person = TargetPerson;
            }
            else
            {
                int? personId = gfPledges.GetFilterPreference( "Person" ).AsIntegerOrNull();
                if ( personId.HasValue && ppFilterPerson.Visible )
                {
                    person = new PersonService( rockContext ).Get( personId.Value );
                }
            }

            if ( person != null )
            {
                // if a person is specified, get pledges for that person ( and also anybody in their GivingUnit )
                pledges = pledges.Where( p => p.PersonAlias.Person.GivingId == person.GivingId );
            }

            // Filter by configured limit accounts if specified.
            var accountGuids = GetAttributeValue( "Accounts" ).SplitDelimitedValues().AsGuidList();
            if ( accountGuids.Any() )
            {
                pledges = pledges.Where( p => accountGuids.Contains( p.Account.Guid ) );
            }

            // get the accounts and make sure they still exist by checking the database
            var accountIds = gfPledges.GetFilterPreference( "Accounts" ).Split( ',' ).AsIntegerList();
            accountIds = new FinancialAccountService( rockContext ).GetByIds( accountIds ).Select( a => a.Id ).ToList();

            if ( accountIds.Any() && apFilterAccount.Visible )
            {
                pledges = pledges.Where( p => p.AccountId.HasValue && accountIds.Contains( p.AccountId.Value ) );
            }

            // Date Range
            DateRange filterDateRange = DateRangePicker.CalculateDateRangeFromDelimitedValues( gfPledges.GetFilterPreference( "Date Range" ) );
            var filterStartDate = filterDateRange.Start ?? DateTime.MinValue;
            var filterEndDate = filterDateRange.End ?? DateTime.MaxValue;

            /****
             * Include any pledges whose Start/EndDates overlap with the Filtered Date Range
             * 
             * * Pledge1 Range 1/1/2011 - 12/31/2011
             * * Pledge2 Range 1/1/0000 - 1/1/9999
             * * Pledge3 Range 6/1/2011 - 6/1/2012
             * 
             * Filter1 Range 1/1/2010 - 1/1/2013
             * * * All Pledges should show
             * Filter1 Range 1/1/2012 - 1/1/2013
             * * * Pledge2 and Pledge3 should show
             * Filter2 Range 5/1/2012 - 5/2/2012
             * * * Pledge2 and Pledge3 should show
             * Filter3 Range 5/1/2012 - 1/1/9999
             * * * Pledge2 and Pledge3 should show
             * Filter4 Range 5/1/2010 - 5/1/2010
             * * * Pledge2 should show
             ***/

            // exclude pledges that start after the filter's end date or end before the filter's start date
            if ( drpDates.Visible && ( filterDateRange.Start.HasValue || filterDateRange.End.HasValue ) )
            {
                pledges = pledges.Where( p => !( p.StartDate > filterEndDate ) && !( p.EndDate < filterStartDate ) );
            }

            // Filter query by any configured attribute filters
            if ( AvailableAttributes != null && AvailableAttributes.Any() )
            {
                foreach ( var attribute in AvailableAttributes )
                {
                    var filterControl = phAttributeFilters.FindControl( "filter_" + attribute.Id.ToString() );
                    pledges = attribute.FieldType.Field.ApplyAttributeQueryFilter( pledges, filterControl, attribute, pledgeService, Rock.Reporting.FilterMode.SimpleFilter );
                }
            }

            // Last Modified
            DateRange filterModifiedDateRange = DateRangePicker.CalculateDateRangeFromDelimitedValues( gfPledges.GetFilterPreference( "Last Modified" ) );
            var filterModifiedStartDate = filterModifiedDateRange.Start ?? DateTime.MinValue;
            var filterModifiedEndDate = filterModifiedDateRange.End ?? DateTime.MaxValue;

            if ( drpLastModifiedDates.Visible && ( filterModifiedDateRange.Start.HasValue || filterModifiedDateRange.End.HasValue ) )
            {
                pledges = pledges.Where( p => !( p.ModifiedDateTime >= filterModifiedEndDate ) && !( p.ModifiedDateTime <= filterModifiedStartDate ) );
            }

            gPledges.DataSource = sortProperty != null ? pledges.Sort( sortProperty ).ToList() : pledges.OrderBy( p => p.AccountId ).ToList();
            gPledges.DataBind();

            var showAccountSummary = this.GetAttributeValue( "ShowAccountSummary" ).AsBoolean();
            if ( showAccountSummary || TargetPerson == null )
            {
                pnlSummary.Visible = true;

                var summaryList = pledges
                                .GroupBy( a => a.AccountId )
                                .Select( a => new AccountSummaryRow
                                {
                                    AccountId = a.Key.Value,
                                    TotalAmount = a.Sum( x => x.TotalAmount ),
                                    Name = a.Where( p => p.Account != null ).Select( p => p.Account.Name ).FirstOrDefault(),
                                    Order = a.Where( p => p.Account != null ).Select( p => p.Account.Order ).FirstOrDefault()
                                } ).ToList();

                var grandTotalAmount = ( summaryList.Count > 0 ) ? summaryList.Sum( a => a.TotalAmount ) : 0;
                lGrandTotal.Text = grandTotalAmount.FormatAsCurrency();
                rptAccountSummary.DataSource = summaryList.Select( a => new { a.Name, TotalAmount = a.TotalAmount.FormatAsCurrency() } ).ToList();
                rptAccountSummary.DataBind();
            }
            else
            {
                pnlSummary.Visible = false;
            }
        }

        /// <summary>
        /// Adds filters and columns for any Pledge attributes marked as Show In Grid
        /// </summary>
        protected void AddDynamicControls()
        {
            // Clear the filter controls
            phAttributeFilters.Controls.Clear();

            // Remove attribute columns
            foreach ( var column in gPledges.Columns.OfType<AttributeField>().ToList() )
            {
                gPledges.Columns.Remove( column );
            }

            if ( AvailableAttributes != null )
            {
                foreach ( var attribute in AvailableAttributes )
                {
                    var control = attribute.FieldType.Field.FilterControl( attribute.QualifierValues, "filter_" + attribute.Id.ToString(), false, Rock.Reporting.FilterMode.SimpleFilter );
                    if ( control != null )
                    {
                        if ( control is IRockControl )
                        {
                            var rockControl = ( IRockControl ) control;
                            rockControl.Label = attribute.Name;
                            rockControl.Help = attribute.Description;
                            phAttributeFilters.Controls.Add( control );
                        }
                        else
                        {
                            var wrapper = new RockControlWrapper();
                            wrapper.ID = control.ID + "_wrapper";
                            wrapper.Label = attribute.Name;
                            wrapper.Controls.Add( control );
                            phAttributeFilters.Controls.Add( wrapper );
                        }

                        string savedValue = gfPledges.GetFilterPreference( "Attribute_" + attribute.Key );
                        if ( !string.IsNullOrWhiteSpace( savedValue ) )
                        {
                            try
                            {
                                var values = JsonConvert.DeserializeObject<List<string>>( savedValue );
                                attribute.FieldType.Field.SetFilterValues( control, attribute.QualifierValues, values );
                            }
                            catch
                            {
                                // intentionally ignore
                            }
                        }
                    }

                    bool columnExists = gPledges.Columns.OfType<AttributeField>().FirstOrDefault( a => a.AttributeId == attribute.Id ) != null;
                    if ( !columnExists )
                    {
                        AttributeField boundField = new AttributeField();
                        boundField.DataField = attribute.Key;
                        boundField.AttributeId = attribute.Id;
                        boundField.HeaderText = attribute.Name;

                        var attributeCache = Rock.Web.Cache.AttributeCache.Get( attribute.Id );
                        if ( attributeCache != null )
                        {
                            boundField.ItemStyle.HorizontalAlign = attributeCache.FieldType.Field.AlignValue;
                        }

                        gPledges.Columns.Add( boundField );
                    }
                }
            }

            var deleteField = new DeleteField();
            gPledges.Columns.Add( deleteField );
            deleteField.Click += gPledges_Delete;

        }


        /// <summary>
        /// Binds the attributes
        /// </summary>
        private void BindAttributes()
        {
            // Parse the attribute filters 
            AvailableAttributes = new List<AttributeCache>();

            int entityTypeId = new FinancialPledge().TypeId;
            foreach ( var attributeModel in new AttributeService( new RockContext() ).Queryable()
                .Where( a =>
                    a.EntityTypeId == entityTypeId &&
                    a.IsGridColumn )
                .OrderBy( a => a.Order )
                .ThenBy( a => a.Name ) )
            {
                AvailableAttributes.Add( AttributeCache.Get( attributeModel ) );
            }

        }

        /// Hook so that other blocks can set the visibility of all ISecondaryBlocks on its page
        /// </summary>
        /// <param name="visible">if set to <c>true</c> [visible].</param>
        /// <exception cref="System.NotImplementedException"></exception>
        public void SetVisible( bool visible )
        {
            pnlContent.Visible = visible;
        }

        #endregion

        /// <summary>
        /// 
        /// </summary>
        private class AccountSummaryRow
        {
            public int AccountId { get; internal set; }
            public string Name { get; internal set; }
            public int Order { get; internal set; }
            public decimal TotalAmount { get; set; }
        }
    }
}<|MERGE_RESOLUTION|>--- conflicted
+++ resolved
@@ -247,17 +247,10 @@
                 gfPledges.Visible = true;
             }
 
-<<<<<<< HEAD
             drpDates.DelimitedValues = gfPledges.GetFilterPreference( "Date Range" );
             drpLastModifiedDates.DelimitedValues = gfPledges.GetFilterPreference( "Last Modified" );
             apFilterAccount.SetValues( gfPledges.GetFilterPreference( "Accounts" ).Split( ',' ).AsIntegerList() );
            
-=======
-            drpDates.DelimitedValues = gfPledges.GetUserPreference( "Date Range" );
-            drpLastModifiedDates.DelimitedValues = gfPledges.GetUserPreference( "Last Modified" );
-            apFilterAccount.SetValues( gfPledges.GetUserPreference( "Accounts" ).Split( ',' ).AsIntegerList() );
-
->>>>>>> 8d1f6071
         }
 
         /// <summary>
@@ -425,17 +418,10 @@
         /// <param name="e">The <see cref="EventArgs"/> instance containing the event data.</param>
         protected void gfPledges_ApplyFilterClick( object sender, EventArgs e )
         {
-<<<<<<< HEAD
             gfPledges.SetFilterPreference( "Date Range", drpDates.DelimitedValues );
             gfPledges.SetFilterPreference( "Last Modified", drpLastModifiedDates.DelimitedValues );
             gfPledges.SetFilterPreference( "Person", ppFilterPerson.PersonId.ToString() );
             gfPledges.SetFilterPreference( "Accounts", apFilterAccount.SelectedValues.ToList().AsDelimited(",") );
-=======
-            gfPledges.SaveUserPreference( "Date Range", drpDates.DelimitedValues );
-            gfPledges.SaveUserPreference( "Last Modified", drpLastModifiedDates.DelimitedValues );
-            gfPledges.SaveUserPreference( "Person", ppFilterPerson.PersonId.ToString() );
-            gfPledges.SaveUserPreference( "Accounts", apFilterAccount.SelectedValues.ToList().AsDelimited( "," ) );
->>>>>>> 8d1f6071
             if ( AvailableAttributes != null )
             {
                 foreach ( var attribute in AvailableAttributes )
