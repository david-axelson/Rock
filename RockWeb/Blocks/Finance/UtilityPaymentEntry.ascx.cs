﻿// <copyright>
// Copyright by the Spark Development Network
//
// Licensed under the Rock Community License (the "License");
// you may not use this file except in compliance with the License.
// You may obtain a copy of the License at
//
// http://www.rockrms.com/license
//
// Unless required by applicable law or agreed to in writing, software
// distributed under the License is distributed on an "AS IS" BASIS,
// WITHOUT WARRANTIES OR CONDITIONS OF ANY KIND, either express or implied.
// See the License for the specific language governing permissions and
// limitations under the License.
// </copyright>

using System;
using System.Collections.Generic;
using System.ComponentModel;
using System.Data.Entity;
using System.Linq;
using System.Threading.Tasks;
using System.Web.UI;
using System.Web.UI.WebControls;

using Rock;
using Rock.Attribute;
using Rock.Bus.Message;
using Rock.Communication;
using Rock.Data;
using Rock.Financial;
using Rock.Lava;
using Rock.Model;
using Rock.Tasks;
using Rock.Utility;
using Rock.Web.Cache;
using Rock.Web.UI;
using Rock.Web.UI.Controls;

namespace RockWeb.Blocks.Finance
{
    /// <summary>
    /// </summary>
    [DisplayName( "Utility Payment Entry" )]
    [Category( "Finance" )]
    [Description( "Creates a new financial transaction or scheduled transaction." )]

    #region Block Attributes

    #region Default Category

    [FinancialGatewayField(
        "Financial Gateway",
        Key = AttributeKey.FinancialGateway,
        Description = "The payment gateway to use for Credit Card and ACH transactions.",
        Order = 0 )]

    [BooleanField(
        "Enable ACH",
        Key = AttributeKey.EnableACH,
        DefaultBooleanValue = false,
        Order = 1 )]

    [BooleanField(
        "Enable Credit Card",
        Key = AttributeKey.EnableCreditCard,
        DefaultBooleanValue = true,
        Order = 2 )]

    [TextField( "Batch Name Prefix",
        Key = AttributeKey.BatchNamePrefix,
        Description = "The batch prefix name to use when creating a new batch.",
        IsRequired = false,
        DefaultValue = "Online Giving",
        Order = 3 )]

    [DefinedValueField( "Source",
        Key = AttributeKey.Source,
        Description = "The Financial Source Type to use when creating transactions.",
        DefinedTypeGuid = Rock.SystemGuid.DefinedType.FINANCIAL_SOURCE_TYPE,
        IsRequired = false,
        AllowMultiple = false,
        DefaultValue = Rock.SystemGuid.DefinedValue.FINANCIAL_SOURCE_TYPE_WEBSITE,
        Order = 4 )]

    [BooleanField(
        "Ask for Campus if Known",
        Key = AttributeKey.AskForCampusIfKnown,
        Description = "If the campus for the person is already known, should the campus still be prompted for?",
        DefaultBooleanValue = true,
        Order = 5 )]

    [BooleanField(
        "Include Inactive Campuses",
        Key = AttributeKey.IncludeInactiveCampuses,
        Description = "Set this to true to include inactive campuses",
        DefaultBooleanValue = false,
        Order = 6 )]

    [DefinedValueField(
        "Campus Types",
        Key = AttributeKey.IncludedCampusTypes,
        DefinedTypeGuid = Rock.SystemGuid.DefinedType.CAMPUS_TYPE,
        AllowMultiple = true,
        IsRequired = false,
        Description = "Set this to limit campuses by campus type.",
        Order = 7 )]

    [DefinedValueField(
        "Campus Statuses",
        Key = AttributeKey.IncludedCampusStatuses,
        DefinedTypeGuid = Rock.SystemGuid.DefinedType.CAMPUS_STATUS,
        AllowMultiple = true,
        IsRequired = false,
        Description = "Set this to limit campuses by campus status.",
        Order = 8 )]

    [BooleanField(
        "Enable Multi-Account",
        Key = AttributeKey.EnableMultiAccount,
        Description = "Should the person be able specify amounts for more than one account?",
        DefaultBooleanValue = true,
        Order = 9 )]

    [BooleanField( "Impersonation",
        Key = AttributeKey.Impersonation,
        Description = "Should the current user be able to view and edit other people's transactions?  IMPORTANT: This should only be enabled on an internal page that is secured to trusted users.",
        TrueText = "Allow (only use on an internal page used by staff)",
        FalseText = "Don't Allow",
        DefaultBooleanValue = false,
        Order = 10 )]

    [CustomDropdownListField( "Layout Style",
        Key = AttributeKey.LayoutStyle,
        Description = "How the sections of this page should be displayed.",
        ListSource = "Vertical,Fluid",
        IsRequired = false,
        DefaultValue = "Vertical",
        Order = 11 )]

    [CodeEditorField( "Account Header Template",
        Key = AttributeKey.AccountHeaderTemplate,
        Description = "The Lava Template to use as the amount input label for each account.",
        EditorMode = CodeEditorMode.Lava,
        EditorTheme = CodeEditorTheme.Rock,
        EditorHeight = 50,
        IsRequired = true,
        DefaultValue = "{{ Account.PublicName }}",
        Order = 12 )]

    [AccountsField( "Accounts",
        Key = AttributeKey.AccountsToDisplay,
        Description = "The accounts to display. If Account Campus mapping logic is enabled and the account has a child account for the selected campus, the child account for that campus will be used.",
        Order = 13 )]

    [BooleanField(
        "Use Account Campus mapping logic.",
        Description = @"If enabled, the accounts will be determined as follows:
        <ul>
          <li>If the selected account is not associated with a campus, the Selected Account will be the first matching active child account that is associated with the selected campus.</li>
          <li>If the selected account is not associated with a campus, but there are no active child accounts for the selected campus, the parent account (the one the user sees) will be returned.</li>
          <li>If the selected account is associated with a campus, that account will be returned regardless of campus selection (and it won't use the child account logic)</li>
        <ul>",
        Key = AttributeKey.UseAccountCampusMappingLogic,
        DefaultBooleanValue = false,
        Order = 14 )]

    [BooleanField( "Scheduled Transactions",
        Key = AttributeKey.AllowScheduled,
        Description = "If the selected gateway(s) allow scheduled transactions, should that option be provided to user.",
        TrueText = "Allow",
        FalseText = "Don't Allow",
        DefaultBooleanValue = true,
        Order = 15 )]

    [BooleanField( "Prompt for Phone",
        Key = AttributeKey.DisplayPhone,
        Description = "Should the user be prompted for their phone number?",
        DefaultBooleanValue = false,
        Order = 16 )]

    [BooleanField( "Prompt for Email",
        Key = AttributeKey.DisplayEmail,
        Description = "Should the user be prompted for their email address?",
        DefaultBooleanValue = true,
        Order = 17 )]

    [GroupLocationTypeField( "Address Type",
        Key = AttributeKey.AddressType,
        Description = "The location type to use for the person's address.",
        GroupTypeGuid = Rock.SystemGuid.GroupType.GROUPTYPE_FAMILY,
        IsRequired = false,
        DefaultValue = Rock.SystemGuid.DefinedValue.GROUP_LOCATION_TYPE_HOME,
        Order = 18 )]

    [DefinedValueField( "Connection Status",
        Key = AttributeKey.ConnectionStatus,
        Description = "The connection status to use for new individuals (default: 'Prospect'.)",
        DefinedTypeGuid = Rock.SystemGuid.DefinedType.PERSON_CONNECTION_STATUS,
        IsRequired = true,
        AllowMultiple = false,
        DefaultValue = Rock.SystemGuid.DefinedValue.PERSON_CONNECTION_STATUS_PROSPECT,
        Order = 19 )]

    [DefinedValueField( "Record Status",
        Key = AttributeKey.RecordStatus,
        Description = "The record status to use for new individuals (default: 'Pending'.)",
        DefinedTypeGuid = Rock.SystemGuid.DefinedType.PERSON_RECORD_STATUS,
        IsRequired = true,
        AllowMultiple = false,
        DefaultValue = Rock.SystemGuid.DefinedValue.PERSON_RECORD_STATUS_PENDING,
        Order = 20 )]

    [BooleanField( "Enable Comment Entry",
        Key = AttributeKey.EnableCommentEntry,
        Description = "Allows the guest to enter the value that's put into the comment field (will be appended to the 'Payment Comment Template' setting)",
        DefaultBooleanValue = false,
        Order = 21 )]

    [TextField( "Comment Entry Label",
        Key = AttributeKey.CommentEntryLabel,
        Description = "The label to use on the comment edit field (e.g. Trip Name to give to a specific trip).",
        IsRequired = false,
        DefaultValue = "Comment",
        Order = 22 )]

    [BooleanField( "Enable Business Giving",
        Key = AttributeKey.EnableBusinessGiving,
        Description = "Should the option to give as a business be displayed?",
        DefaultBooleanValue = true,
        Order = 23 )]

    [BooleanField( "Enable Anonymous Giving",
        Key = AttributeKey.EnableAnonymousGiving,
        Description = "Should the option to give anonymously be displayed. Giving anonymously will display the transaction as 'Anonymous' in places where it is shown publicly, for example, on a list of fundraising contributors.",
        DefaultBooleanValue = false,
        Order = 24 )]

    #endregion Default Category

    #region Email Templates

    [SystemCommunicationField( "Confirm Account",
        Key = AttributeKey.ConfirmAccountTemplate,
        Description = "Confirm Account Email Template",
        IsRequired = false,
        DefaultSystemCommunicationGuid = Rock.SystemGuid.SystemCommunication.SECURITY_CONFIRM_ACCOUNT,
        Category = CategoryKey.EmailTemplates,
        Order = 1 )]

    [SystemCommunicationField( "Receipt Email",
        Key = AttributeKey.ReceiptEmail,
        Description = "The system email to use to send the receipt.",
        IsRequired = false,
        Category = CategoryKey.EmailTemplates,
        Order = 2 )]

    #endregion Email Templates

    #region Text Options

    [TextField( "Panel Title",
        Key = AttributeKey.PanelTitle,
        Description = "The text to display in panel heading",
        IsRequired = false,
        DefaultValue = "Gifts",
        Category = CategoryKey.TextOptions,
        Order = 1 )]

    [TextField( "Contribution Info Title",
        Key = AttributeKey.ContributionInfoTitle,
        Description = "The text to display as heading of section for selecting account and amount.",
        IsRequired = false,
        DefaultValue = "Contribution Information",
        Category = CategoryKey.TextOptions,
        Order = 2 )]

    [TextField( "Personal Info Title",
        Key = AttributeKey.PersonalInfoTitle,
        Description = "The text to display as heading of section for entering personal information.",
        IsRequired = false,
        DefaultValue = "Personal Information",
        Category = CategoryKey.TextOptions,
        Order = 4 )]

    [TextField( "Payment Info Title",
        Key = AttributeKey.PaymentInfoTitle,
        Description = "The text to display as heading of section for entering credit card or bank account information.",
        IsRequired = false,
        DefaultValue = "Payment Information",
        Category = CategoryKey.TextOptions,
        Order = 5 )]

    [BooleanField( "Show Confirmation Page",
        Key = AttributeKey.ShowConfirmationPage,
        Description = "Show a confirmation page before processing the transaction.",
        DefaultBooleanValue = true,
        Category = CategoryKey.TextOptions,
        Order = 7 )]

    [TextField( "Confirmation Title",
        Key = AttributeKey.ConfirmationTitle,
        Description = "The text to display as heading of section for confirming information entered.",
        IsRequired = false,
        DefaultValue = "Confirm Information",
        Category = CategoryKey.TextOptions,
        Order = 8 )]

    [CodeEditorField( "Confirmation Header",
        Key = AttributeKey.ConfirmationHeader,
        Description = "The text (HTML) to display at the top of the confirmation section.  <span class='tip tip-lava'></span> <span class='tip tip-html'></span>",
        EditorMode = CodeEditorMode.Html,
        EditorTheme = CodeEditorTheme.Rock,
        EditorHeight = 200,
        IsRequired = true,
        DefaultValue = AttributeString.ConfirmationHeader,
        Category = CategoryKey.TextOptions,
        Order = 9 )]

    [CodeEditorField( "Confirmation Footer",
        Key = AttributeKey.ConfirmationFooter,
        Description = "The text (HTML) to display at the bottom of the confirmation section. <span class='tip tip-lava'></span> <span class='tip tip-html'></span>",
        EditorMode = CodeEditorMode.Html,
        EditorTheme = CodeEditorTheme.Rock,
        EditorHeight = 200,
        IsRequired = true,
        DefaultValue = AttributeString.ConfirmationFooter,
        Category = CategoryKey.TextOptions,
        Order = 10 )]

    [CodeEditorField(
        "Finish Lava Template",
        Key = AttributeKey.FinishLavaTemplate,
        EditorMode = CodeEditorMode.Lava,
        Description = "The text (HTML) to display on the success page. <span class='tip tip-lava'></span>",
        DefaultValue = AttributeString.DefaultFinishLavaTemplate,
        Category = CategoryKey.TextOptions,
        Order = 11 )]

    [CodeEditorField( "Success Footer",
        Key = AttributeKey.SuccessFooter,
        Description = "The text (HTML) to display at the bottom of the success section. <span class='tip tip-lava'></span> <span class='tip tip-html'></span>",
        EditorMode = CodeEditorMode.Html,
        EditorTheme = CodeEditorTheme.Rock,
        EditorHeight = 200,
        IsRequired = false,
        DefaultValue = @"",
        Category = CategoryKey.TextOptions,
        Order = 12 )]

    [TextField( "Save Account Title",
        Key = AttributeKey.SaveAccountTitle,
        Description = "The text to display as heading of section for saving payment information.",
        IsRequired = false,
        DefaultValue = "Make Giving Even Easier",
        Category = CategoryKey.TextOptions,
        Order = 13 )]

    [CodeEditorField( "Payment Comment Template",
        Key = AttributeKey.PaymentCommentTemplate,
        Description = AttributeString.PaymentCommentDescription,
        EditorMode = CodeEditorMode.Lava,
        EditorTheme = CodeEditorTheme.Rock,
        EditorHeight = 100,
        IsRequired = false,
        Category = CategoryKey.TextOptions,
        Order = 14 )]

    [TextField( "Anonymous Giving Tooltip",
        Key = AttributeKey.AnonymousGivingTooltip,
        Description = "The tooltip for the 'Give Anonymously' checkbox.",
        IsRequired = false,
        DefaultValue = "",
        Category = CategoryKey.TextOptions,
        Order = 15 )]

    #endregion Text Options

    #region Advanced

    [BooleanField(
        "Allow Account Options In URL",
        Key = AttributeKey.AllowAccountOptionsInURL,
        Description = "Set to true to allow account options to be set via URL. To simply set allowed accounts, the allowed accounts can be specified as a comma-delimited list of AccountIds or AccountGlCodes. Example: ?AccountIds=1,2,3 or ?AccountGlCodes=40100,40110. The default amount for each account and whether it is editable can also be specified. Example:?AccountIds=1^50.00^false,2^25.50^false,3^35.00^true or ?AccountGlCodes=40100^50.00^false,40110^42.25^true",
        DefaultBooleanValue = false,
        Category = CategoryKey.Advanced,
        Order = 1 )]

    [BooleanField( "Only Public Accounts In URL",
        Key = AttributeKey.OnlyPublicAccountsInURL,
        Description = "Set to true if using the 'Allow Account Options In URL' option to prevent non-public accounts to be specified.",
        DefaultBooleanValue = true,
        Category = CategoryKey.Advanced,
        Order = 2 )]

    [CodeEditorField( "Invalid Account Message",
        Key = AttributeKey.InvalidAccountMessage,
        Description = "Display this text (HTML) as an error alert if an invalid 'account' or 'glaccount' is passed through the URL.",
        EditorMode = CodeEditorMode.Html,
        EditorTheme = CodeEditorTheme.Rock,
        EditorHeight = 200,
        IsRequired = true,
        DefaultValue = "The configured financial accounts are not valid for accepting financial transactions.",
        Category = CategoryKey.Advanced,
        Order = 3 )]

    [CustomDropdownListField( "Account Campus Context",
        Key = AttributeKey.AccountCampusContext,
        Description = "Should any context be applied to the Account List",
        ListSource = "-1^No Account Campus Context Filter Applied,0^Only Accounts with Current Campus Context,1^Accounts with No Campus and Current Campus Context",
        IsRequired = false,
        DefaultValue = "-1",
        Category = CategoryKey.Advanced,
        Order = 4 )]

    [AttributeField( "Allowed Transaction Attributes From URL",
        Key = AttributeKey.AllowedTransactionAttributesFromURL,
        Description = "Specify any Transaction Attributes that can be populated from the URL.  The URL should be formatted like: ?Attribute_AttributeKey1=hello&Attribute_AttributeKey2=world",
        EntityTypeGuid = Rock.SystemGuid.EntityType.FINANCIAL_TRANSACTION,
        IsRequired = false,
        AllowMultiple = true,
        DefaultValue = "",
        Category = CategoryKey.Advanced,
        Order = 5 )]

    [DefinedValueField( "Transaction Type",
        Key = AttributeKey.TransactionType,
        Description = "",
        DefinedTypeGuid = Rock.SystemGuid.DefinedType.FINANCIAL_TRANSACTION_TYPE,
        IsRequired = true,
        AllowMultiple = false,
        DefaultValue = Rock.SystemGuid.DefinedValue.TRANSACTION_TYPE_CONTRIBUTION,
        Category = CategoryKey.Advanced,
        Order = 6 )]

    [EntityTypeField( "Transaction Entity Type",
        Key = AttributeKey.TransactionEntityType,
        Description = "The Entity Type for the Transaction Detail Record (usually left blank)",
        IsRequired = false,
        Category = CategoryKey.Advanced,
        Order = 7 )]

    [TextField( "Entity Id Param",
        Key = AttributeKey.EntityIdParam,
        Description = "The Page Parameter that will be used to set the EntityId value for the Transaction Detail Record (requires Transaction Entry Type to be configured)",
        IsRequired = false,
        DefaultValue = "",
        Category = CategoryKey.Advanced,
        Order = 8 )]

    [CodeEditorField( "Transaction Header",
        Key = AttributeKey.TransactionHeader,
        Description = "The Lava template which will be displayed prior to the Amount entry",
        EditorMode = CodeEditorMode.Lava,
        EditorTheme = CodeEditorTheme.Rock,
        EditorHeight = 200,
        IsRequired = false,
        DefaultValue = "",
        Category = CategoryKey.Advanced,
        Order = 9 )]

    [BooleanField( "Enable Initial Back button",
        Key = AttributeKey.EnableInitialBackbutton,
        Description = "Show a Back button on the initial page that will navigate to wherever the user was prior to the transaction entry",
        DefaultBooleanValue = false,
        Category = CategoryKey.Advanced,
        Order = 10 )]

    [BooleanField( "Show Panel Headings",
        Key = AttributeKey.ShowPanelHeadings,
        Description = "Show the text headings at the top of the block and in panel sections.",
        DefaultBooleanValue = true,
        Category = CategoryKey.Advanced,
        Order = 11 )]

    [BooleanField( "Enable Text To Give Setup",
        Key = AttributeKey.EnableTextToGiveSetup,
        Description = "This setting enables specific behavior for setting up Text To Give accounts.",
        DefaultBooleanValue = false,
        Category = CategoryKey.Advanced,
        Order = 12 )]

    #endregion Advanced

    #endregion Block Attributes

    [Rock.SystemGuid.BlockTypeGuid( "4CCC45A5-4AB9-4A36-BF8D-A6E316790004" )]
    public partial class UtilityPaymentEntry : Rock.Web.UI.RockBlock
    {
        #region Block Keys

        private static class CategoryKey
        {
            public const string EmailTemplates = "Email Templates";
            public const string TextOptions = "Text Options";
            public const string Advanced = "Advanced";
        }

        private static class AttributeKey
        {
            // Default Category
            public const string FinancialGateway = "FinancialGateway";
            public const string EnableACH = "EnableACH";
            public const string EnableCreditCard = "EnableCreditCard";
            public const string BatchNamePrefix = "BatchNamePrefix";
            public const string Source = "Source";
            public const string Impersonation = "Impersonation";
            public const string LayoutStyle = "LayoutStyle";
            public const string AccountHeaderTemplate = "AccountHeaderTemplate";
            public const string AllowScheduled = "AllowScheduled";
            public const string DisplayPhone = "DisplayPhone";
            public const string DisplayEmail = "DisplayEmail";
            public const string AddressType = "AddressType";
            public const string ConnectionStatus = "ConnectionStatus";
            public const string RecordStatus = "RecordStatus";
            public const string EnableCommentEntry = "EnableCommentEntry";
            public const string CommentEntryLabel = "CommentEntryLabel";
            public const string EnableBusinessGiving = "EnableBusinessGiving";
            public const string EnableAnonymousGiving = "EnableAnonymousGiving";

            // Email Templates Category
            public const string ConfirmAccountTemplate = "ConfirmAccountTemplate";
            public const string ReceiptEmail = "ReceiptEmail";

            // Text Options Category
            public const string PanelTitle = "PanelTitle";
            public const string ContributionInfoTitle = "ContributionInfoTitle";
            public const string PersonalInfoTitle = "PersonalInfoTitle";
            public const string PaymentInfoTitle = "PaymentInfoTitle";
            public const string ConfirmationTitle = "ConfirmationTitle";
            public const string SaveAccountTitle = "SaveAccountTitle";
            public const string ConfirmationHeader = "ConfirmationHeader";
            public const string ConfirmationFooter = "ConfirmationFooter";
            public const string FinishLavaTemplate = "FinishLavaTemplate";
            public const string SuccessFooter = "SuccessFooter";
            public const string PaymentCommentTemplate = "PaymentCommentTemplate";
            public const string AnonymousGivingTooltip = "AnonymousGivingTooltip";

            // Advanced Category
            public const string AllowAccountOptionsInURL = "AllowAccountOptionsInURL";
            public const string InvalidAccountInURLMessage = "InvalidAccountInURLMessage";
            public const string OnlyPublicAccountsInURL = "OnlyPublicAccountsInURL";
            public const string InvalidAccountMessage = "InvalidAccountMessage";
            public const string AccountCampusContext = "AccountCampusContext";
            public const string AllowedTransactionAttributesFromURL = "AllowedTransactionAttributesFromURL";
            public const string TransactionType = "TransactionType";
            public const string TransactionEntityType = "TransactionEntityType";
            public const string EntityIdParam = "EntityIdParam";
            public const string TransactionHeader = "TransactionHeader";
            public const string EnableInitialBackbutton = "EnableInitialBackbutton";
            public const string ShowConfirmationPage = "ShowConfirmationPage";
            public const string AccountsToDisplay = "AccountsToDisplay";
            public const string UseAccountCampusMappingLogic = "UseAccountCampusMappingLogic";
            public const string AskForCampusIfKnown = "AskForCampusIfKnown";
            public const string IncludeInactiveCampuses = "IncludeInactiveCampuses";
            public const string IncludedCampusTypes = "IncludedCampusTypes";
            public const string IncludedCampusStatuses = "IncludedCampusStatuses";
            public const string EnableMultiAccount = "EnableMultiAccount";
            public const string ShowPanelHeadings = "ShowPanelHeadings";
            public const string EnableTextToGiveSetup = "EnableTextToGiveSetup";
        }

        private static class AttributeString
        {
            public const string DefaultFinishLavaTemplate = @"
{% if Transaction.ScheduledTransactionDetails %}
    {% assign transactionDetails = Transaction.ScheduledTransactionDetails %}
{% else %}
    {% assign transactionDetails = Transaction.TransactionDetails %}
{% endif %}

<h1>Thank You!</h1>

<p>Your support is helping {{ 'Global' | Attribute:'OrganizationName' }} actively achieve our
mission. We are so grateful for your commitment.</p>

<dl>
    <dt>Confirmation Code</dt>
    <dd>{{ Transaction.TransactionCode }}</dd>
    <dd></dd>

    <dt>Name</dt>
    <dd>{{ Person.FullName }}</dd>
    <dd></dd>
    <dd>{{ Person.Email }}</dd>
    <dd>{{ BillingLocation.Street }} {{ BillingLocation.City }}, {{ BillingLocation.State }} {{ BillingLocation.PostalCode }}</dd>
</dl>

<dl class='dl-horizontal'>
    {% for transactionDetail in transactionDetails %}
        <dt>{{ transactionDetail.Account.PublicName }}</dt>
        <dd>{{ transactionDetail.Amount | Minus: transactionDetail.FeeCoverageAmount | FormatAsCurrency }}</dd>
    {% endfor %}
    {% if Transaction.TotalFeeCoverageAmount %}
        <dt>Fee Coverage</dt>
        <dd>{{ Transaction.TotalFeeCoverageAmount | FormatAsCurrency }}</dd>
    {% endif %}
    <dd></dd>

    <dt>Payment Method</dt>
    <dd>{{ PaymentDetail.CurrencyTypeValue.Description}}</dd>

    {% if PaymentDetail.AccountNumberMasked  != '' %}
        <dt>Account Number</dt>
        <dd>{{ PaymentDetail.AccountNumberMasked }}</dd>
    {% endif %}

    <dt>When<dt>
    <dd>

    {% if Transaction.TransactionFrequencyValue %}
        {{ Transaction.TransactionFrequencyValue.Value }} starting on {{ Transaction.NextPaymentDate | Date:'sd' }}
    {% else %}
        Today
    {% endif %}
    </dd>
</dl>
";
            public const string ConfirmationHeader = @"
<p>
    Please confirm the information below. Once you have confirmed that the information is
    accurate click the 'Finish' button to complete your transaction.
</p>
";
            public const string ConfirmationFooter = @"
<div class='alert alert-info'>
    By clicking the 'finish' button below I agree to allow {{ OrganizationName }}
    to transfer the amount above from my account. I acknowledge that I may
    update the transaction information at any time by returning to this website. Please
    call the Finance Office if you have any additional questions.
</div>
";
            public const string SuccessHeader = @"
<p>
    Thank you for your generous contribution.  Your support is helping {{ 'Global' | Attribute:'OrganizationName' }} actively
    achieve our mission.  We are so grateful for your commitment.
</p>
";

            public const string PaymentCommentDescription = @"The comment to include with the payment transaction when sending to Gateway. <span class='tip tip-lava'></span>";
        }

        private static class PageParameterKey
        {
            public const string AccountIdsOptions = "AccountIds";
            public const string AccountGlCodesOptions = "AccountGlCodes";
            public const string AmountLimit = "AmountLimit";
            public const string AttributePrefix = "Attribute_";
            public const string Frequency = "Frequency";
            public const string PersonActionIdentifier = "rckid";
            public const string ScheduledTransactionGuid = "ScheduledTransactionGuid";
            public const string StartDate = "StartDate";
            public const string Transfer = "Transfer";
            public const string ParticipationMode = "ParticipationMode";
        }

        private static class ViewStateKey
        {
            public const string GroupLocationId = "GroupLocationId";
            public const string TransactionCode = "TransactionCode";
            public const string CreditCardTypeValueId = "CreditCardTypeValueId";
            public const string ScheduleId = "ScheduleId";
            public const string DisplayPhone = "DisplayPhone";
            public const string PersonId = "PersonId";
            public const string HostPaymentInfoSubmitScript = "HostPaymentInfoSubmitScript";
        }

        #endregion Block Keys

        #region Fields

        private Person _targetPerson = null;

        protected bool FluidLayout
        {
            get
            {
                return GetAttributeValue( AttributeKey.LayoutStyle ) == "Fluid";
            }
        }

        /// <summary>
        /// The scheduled transaction to be transferred.  This will get set if the
        /// page parameter "transfer" and the "ScheduledTransactionId" are passed in.
        /// </summary>
        private FinancialScheduledTransaction _scheduledTransactionToBeTransferred = null;

        #endregion

        #region Properties

        /// <summary>
        /// Gets or sets the group location identifier.
        /// </summary>
        /// <value>
        /// The group location identifier.
        /// </value>
        protected int? GroupLocationId
        {
            get { return ViewState[ViewStateKey.GroupLocationId] as int?; }
            set { ViewState[ViewStateKey.GroupLocationId] = value; }
        }

        /// <summary>
        /// Gets or sets the payment transaction code.
        /// </summary>
        protected string TransactionCode
        {
            get { return ViewState[ViewStateKey.TransactionCode] as string ?? string.Empty; }
            set { ViewState[ViewStateKey.TransactionCode] = value; }
        }

        /// <summary>
        /// Gets or sets the payment schedule id.
        /// </summary>
        protected int? ScheduleId
        {
            get { return ViewState[ViewStateKey.ScheduleId] as int?; }
            set { ViewState[ViewStateKey.ScheduleId] = value; }
        }

        protected bool DisplayPhone
        {
            get { return ViewState[ViewStateKey.DisplayPhone].ToString().AsBoolean(); }
            set { ViewState[ViewStateKey.DisplayPhone] = value; }
        }

        /// <summary>
        /// Gets a value indicating whether is configured for partial postbacks. If partial postbacks disabled we'll need to not add history points.
        /// </summary>
        protected bool PartialPostbacksAllowed
        {
            get
            {
                return ScriptManager.GetCurrent( this.Page ).EnablePartialRendering;
            }
        }
        #endregion

        #region enums

        /// <summary>
        ///
        /// </summary>
        private enum EntryStep
        {
            PromptForAmount = 1,
            ShowConfirmation = 2,
            ShowTransactionSummary = 3
        }

        #endregion enums

        #region fields

        private Control _hostedPaymentInfoControl;

        /// <summary>
        /// use FinancialGateway instead
        /// </summary>
        private Rock.Model.FinancialGateway _financialGateway = null;

        /// <summary>
        /// Gets the financial gateway (model) that is configured for this block
        /// </summary>
        /// <returns></returns>
        private Rock.Model.FinancialGateway FinancialGateway
        {
            get
            {
                if ( _financialGateway == null )
                {
                    RockContext rockContext = new RockContext();
                    var financialGatewayGuid = this.GetAttributeValue( AttributeKey.FinancialGateway ).AsGuid();
                    _financialGateway = new FinancialGatewayService( rockContext ).GetNoTracking( financialGatewayGuid );
                }

                return _financialGateway;
            }
        }

        private IHostedGatewayComponent _financialGatewayComponent = null;

        /// <summary>
        /// Gets the financial gateway component that is configured for this block
        /// </summary>
        /// <returns></returns>
        private IHostedGatewayComponent FinancialGatewayComponent
        {
            get
            {
                if ( _financialGatewayComponent == null )
                {
                    var financialGateway = FinancialGateway;
                    if ( financialGateway != null )
                    {
                        _financialGatewayComponent = financialGateway.GetGatewayComponent() as IHostedGatewayComponent;
                    }
                }

                return _financialGatewayComponent;
            }
        }

        /// <summary>
        /// Gets or sets the host payment information submit JavaScript.
        /// </summary>
        /// <value>
        /// The host payment information submit script.
        /// </value>
        protected string HostPaymentInfoSubmitScript
        {
            get
            {
                return ViewState[ViewStateKey.HostPaymentInfoSubmitScript] as string;
            }

            set
            {
                ViewState[ViewStateKey.HostPaymentInfoSubmitScript] = value;
            }
        }

        #endregion Fields

        #region Base Control Methods

        /// <summary>
        /// Raises the <see cref="E:System.Web.UI.Control.Init" /> event.
        /// </summary>
        /// <param name="e">An <see cref="T:System.EventArgs" /> object that contains the event data.</param>
        protected override void OnInit( EventArgs e )
        {
            base.OnInit( e );

            this.BlockUpdated += TransactionEntry_BlockUpdated;

            // Add handler for page navigation
            RockPage page = Page as RockPage;
            if ( page != null )
            {
                page.PageNavigate += page_PageNavigate;
            }

            using ( var rockContext = new RockContext() )
            {
                SetTargetPerson( rockContext );
                SetGatewayOptions();
                BindSavedAccounts();
            }

            RegisterScript();

            InitializeFinancialGatewayControls();
        }

        private void InitializeFinancialGatewayControls()
        {
            bool enableACH = this.GetAttributeValue( AttributeKey.EnableACH ).AsBoolean();
            bool enableCreditCard = this.GetAttributeValue( AttributeKey.EnableCreditCard ).AsBoolean();
            if ( this.FinancialGatewayComponent != null && this.FinancialGateway != null )
            {
                _hostedPaymentInfoControl = this.FinancialGatewayComponent.GetHostedPaymentInfoControl( this.FinancialGateway, $"_hostedPaymentInfoControl_{this.FinancialGateway.Id}", new HostedPaymentInfoControlOptions { EnableACH = enableACH, EnableCreditCard = enableCreditCard } );
                phHostedPaymentControl.Controls.Add( _hostedPaymentInfoControl );
                this.HostPaymentInfoSubmitScript = this.FinancialGatewayComponent.GetHostPaymentInfoSubmitScript( this.FinancialGateway, _hostedPaymentInfoControl );
            }

            if ( _hostedPaymentInfoControl is IHostedGatewayPaymentControlTokenEvent )
            {
                ( _hostedPaymentInfoControl as IHostedGatewayPaymentControlTokenEvent ).TokenReceived += _hostedPaymentInfoControl_TokenReceived;
            }
        }

        /// <summary>
        /// Handles the TokenReceived event of the _hostedPaymentInfoControl control.
        /// </summary>
        /// <param name="sender">The source of the event.</param>
        /// <param name="e">The <see cref="EventArgs"/> instance containing the event data.</param>
        private void _hostedPaymentInfoControl_TokenReceived( object sender, HostedGatewayPaymentControlTokenEventArgs e )
        {
            if ( !e.IsValid )
            {
                if ( e.ErrorMessage.IsNullOrWhiteSpace() )
                {
                    nbPaymentTokenError.Text = "Unknown error";
                }
                else
                {
                    nbPaymentTokenError.Text = e.ErrorMessage;
                }

                nbPaymentTokenError.Visible = true;
            }
            else
            {
                nbPaymentTokenError.Visible = false;
                btnHostedPaymentInfoNext_Click( sender, e );
            }
        }

        /// <summary>
        /// Handles the BlockUpdated event of the TransactionEntry control.
        /// </summary>
        /// <param name="sender">The source of the event.</param>
        /// <param name="e">The <see cref="EventArgs"/> instance containing the event data.</param>
        private void TransactionEntry_BlockUpdated( object sender, EventArgs e )
        {
            // if block settings have changed, reload the page
            this.NavigateToCurrentPageReference();
        }

        /// <summary>
        /// Raises the <see cref="E:System.Web.UI.Control.Load" /> event.
        /// </summary>
        /// <param name="e">The <see cref="T:System.EventArgs" /> object that contains the event data.</param>
        protected override void OnLoad( EventArgs e )
        {
            base.OnLoad( e );

            // Hide the messages on every postback
            nbMessage.Visible = false;
            nbSelectionMessage.Visible = false;
            nbConfirmationMessage.Visible = false;
            nbConfirmationMessage.Visible = false;

            pnlDupWarning.Visible = false;
            nbSaveAccount.Visible = false;

            if ( !LoadGatewayOptions() )
            {
                return;
            }

            // Check if this is a transfer and that the person is the authorized person on the transaction
            if ( !string.IsNullOrWhiteSpace( PageParameter( PageParameterKey.Transfer ) ) && !string.IsNullOrWhiteSpace( PageParameter( PageParameterKey.ScheduledTransactionGuid ) ) )
            {
                InitializeTransfer( PageParameter( PageParameterKey.ScheduledTransactionGuid ).AsGuidOrNull() );
            }

            if ( !Page.IsPostBack )
            {
                hfTransactionGuid.Value = Guid.NewGuid().ToString();
                if ( this.Request.UrlReferrer != null )
                {
                    lHistoryBackButton.HRef = this.Request.UrlReferrer.ToString();
                }
                else
                {
                    lHistoryBackButton.HRef = "#";
                }

                SetControlOptions();

                if ( _scheduledTransactionToBeTransferred != null )
                {
                    // Was this NOT a personal gift? If so, we need to set the correct business in the Give As section.
                    if ( _scheduledTransactionToBeTransferred.AuthorizedPersonAlias.Person.GivingId != _targetPerson.GivingId )
                    {
                        tglGiveAsOption.Checked = false;
                        SetGiveAsOptions();
                        ShowBusiness();
                    }
                }

                SetPage( EntryStep.PromptForAmount );

                // If an invalid PersonToken was specified, hide everything except for the error message
                if ( nbInvalidPersonWarning.Visible )
                {
                    pnlSelection.Visible = false;
                }

                ConfigureCampusAccountAmountPicker();
            }

            // Set the frequency date label based on if 'One Time' is selected or not
            if ( btnFrequency.Items.Count > 0 )
            {
                dtpStartDate.Label = btnFrequency.Items[0].Selected ? "When" : "First Gift";
                if ( _scheduledTransactionToBeTransferred != null && _scheduledTransactionToBeTransferred.NextPaymentDate.HasValue )
                {
                    dtpStartDate.Label = "Next Gift";
                }
            }

            // Show save account info based on if checkbox is checked
            divSaveAccount.Style[HtmlTextWriterStyle.Display] = cbSaveAccount.Checked ? "block" : "none";

            ResolveHeaderFooterTemplates();
        }

        /// <summary>
        /// Configures the campus account amount picker.
        /// </summary>
        private void ConfigureCampusAccountAmountPicker()
        {
            var allowAccountsInUrl = this.GetAttributeValue( AttributeKey.AllowAccountOptionsInURL ).AsBoolean();
            var rockContext = new RockContext();
            List<int> selectableAccountIds = new FinancialAccountService( rockContext ).GetByGuids( this.GetAttributeValues( AttributeKey.AccountsToDisplay ).AsGuidList() ).Select( a => a.Id ).ToList();
            CampusAccountAmountPicker.AccountIdAmount[] accountAmounts = null;

            bool enableMultiAccount = this.GetAttributeValue( AttributeKey.EnableMultiAccount ).AsBoolean();
            if ( enableMultiAccount )
            {
                caapPromptForAccountAmounts.AmountEntryMode = CampusAccountAmountPicker.AccountAmountEntryMode.MultipleAccounts;
            }
            else
            {
                caapPromptForAccountAmounts.AmountEntryMode = CampusAccountAmountPicker.AccountAmountEntryMode.SingleAccount;
            }

            caapPromptForAccountAmounts.UseAccountCampusMappingLogic = this.GetAttributeValue( AttributeKey.UseAccountCampusMappingLogic ).AsBooleanOrNull() ?? false;
            caapPromptForAccountAmounts.AskForCampusIfKnown = this.GetAttributeValue( AttributeKey.AskForCampusIfKnown ).AsBoolean();
            caapPromptForAccountAmounts.IncludeInactiveCampuses = this.GetAttributeValue( AttributeKey.IncludeInactiveCampuses ).AsBoolean();
            var includedCampusStatusIds = this.GetAttributeValues( AttributeKey.IncludedCampusStatuses )
                .ToList()
                .AsGuidList()
                .Select( a => DefinedValueCache.Get( a ) )
                .Where( a => a != null )
                .Select( a => a.Id ).ToArray();

            caapPromptForAccountAmounts.IncludedCampusStatusIds = includedCampusStatusIds;

            var includedCampusTypeIds = this.GetAttributeValues( AttributeKey.IncludedCampusTypes )
                .ToList()
                .AsGuidList()
                .Select( a => DefinedValueCache.Get( a ) )
                .Where( a => a != null )
                .Select( a => a.Id ).ToArray();

            caapPromptForAccountAmounts.IncludedCampusTypeIds = includedCampusTypeIds;

            if ( allowAccountsInUrl )
            {
                List<ParameterAccountOption> parameterAccountOptions = ParseAccountUrlOptions();
                if ( parameterAccountOptions.Any() )
                {
                    selectableAccountIds = parameterAccountOptions.Select( a => a.AccountId ).ToList();
                    string invalidAccountInURLMessage = this.GetAttributeValue( AttributeKey.InvalidAccountInURLMessage );
                    if ( invalidAccountInURLMessage.IsNotNullOrWhiteSpace() )
                    {
                        var validAccountUrlIdsQuery = new FinancialAccountService( rockContext ).GetByIds( selectableAccountIds )
                            .Where( a =>
                                 a.IsActive &&
                                 ( a.StartDate == null || a.StartDate <= RockDateTime.Today ) &&
                                 ( a.EndDate == null || a.EndDate >= RockDateTime.Today ) );

                        if ( this.GetAttributeValue( AttributeKey.OnlyPublicAccountsInURL ).AsBooleanOrNull() ?? true )
                        {
                            validAccountUrlIdsQuery = validAccountUrlIdsQuery.Where( a => a.IsPublic == true );
                        }

                        var validAccountIds = validAccountUrlIdsQuery.Select( a => a.Id ).ToList();

                        if ( selectableAccountIds.Where( a => !validAccountIds.Contains( a ) ).Any() )
                        {
                            nbConfigurationNotification.Text = invalidAccountInURLMessage;
                            nbConfigurationNotification.NotificationBoxType = NotificationBoxType.Validation;
                            nbConfigurationNotification.Visible = true;
                        }
                    }

                    var parameterAccountAmounts = parameterAccountOptions.Select( a => new CampusAccountAmountPicker.AccountIdAmount( a.AccountId, a.Amount ) { ReadOnly = !a.Enabled } );
                    accountAmounts = parameterAccountAmounts.ToArray();
                }
            }

            caapPromptForAccountAmounts.SelectableAccountIds = selectableAccountIds.ToArray();

            if ( accountAmounts != null )
            {
                caapPromptForAccountAmounts.AccountAmounts = accountAmounts;
            }
        }

        /// <summary>
        /// Parses the account URL options.
        /// </summary>
        /// <returns></returns>
        private List<ParameterAccountOption> ParseAccountUrlOptions()
        {
            List<ParameterAccountOption> result = new List<ParameterAccountOption>();
            result.AddRange( ParseAccountUrlOptionsParameter( this.PageParameter( PageParameterKey.AccountIdsOptions ), false ) );
            result.AddRange( ParseAccountUrlOptionsParameter( this.PageParameter( PageParameterKey.AccountGlCodesOptions ), true ) );
            return result;
        }

        /// <summary>
        /// Parses the account URL options parameter.
        /// </summary>
        /// <param name="accountOptionsParameterValue">The account options parameter value.</param>
        /// <param name="parseAsAccountGLCode">if set to <c>true</c> [parse as account gl code].</param>
        /// <returns></returns>
        private List<ParameterAccountOption> ParseAccountUrlOptionsParameter( string accountOptionsParameterValue, bool parseAsAccountGLCode )
        {
            List<ParameterAccountOption> result = new List<ParameterAccountOption>();
            if ( accountOptionsParameterValue.IsNullOrWhiteSpace() )
            {
                return result;
            }

            var onlyPublicAccountsInURL = this.GetAttributeValue( AttributeKey.OnlyPublicAccountsInURL ).AsBoolean();

            var accountOptions = Server.UrlDecode( accountOptionsParameterValue ).Split( ',' );

            foreach ( var accountOption in accountOptions )
            {
                ParameterAccountOption parameterAccountOption = new ParameterAccountOption();
                var accountOptionParts = accountOption.Split( '^' ).ToList();
                if ( accountOptionParts.Count > 0 )
                {
                    while ( accountOptionParts.Count < 3 )
                    {
                        accountOptionParts.Add( null );
                    }

                    if ( parseAsAccountGLCode )
                    {
                        var accountGLCode = accountOptionParts[0];
                        if ( accountGLCode.IsNotNullOrWhiteSpace() )
                        {
                            using ( var rockContext = new RockContext() )
                            {
                                parameterAccountOption.AccountId = new FinancialAccountService( rockContext )
                                    .Queryable()
                                    .Where( a => a.GlCode == accountGLCode &&
                                    a.IsActive &&
                                    ( onlyPublicAccountsInURL ? ( a.IsPublic ?? false ) : true ) &&
                                    ( a.StartDate == null || a.StartDate <= RockDateTime.Today ) &&
                                    ( a.EndDate == null || a.EndDate >= RockDateTime.Today ) )
                                    .Select( a => a.Id ).FirstOrDefault();
                            }
                        }
                    }
                    else
                    {
                        parameterAccountOption.AccountId = accountOptionParts[0].AsInteger();
                    }

                    parameterAccountOption.Amount = accountOptionParts[1].AsDecimalOrNull();
                    parameterAccountOption.Enabled = accountOptionParts[2].AsBooleanOrNull() ?? true;
                    result.Add( parameterAccountOption );
                }
            }

            return result;
        }

        #endregion

        #region Gateway Help Related

        /// <summary>
        /// Handles the ItemDataBound event of the rptInstalledGateways control.
        /// </summary>
        /// <param name="sender">The source of the event.</param>
        /// <param name="e">The <see cref="System.Web.UI.WebControls.RepeaterItemEventArgs"/> instance containing the event data.</param>
        protected void rptInstalledGateways_ItemDataBound( object sender, System.Web.UI.WebControls.RepeaterItemEventArgs e )
        {
            IHostedGatewayComponent financialGatewayComponent = e.Item.DataItem as IHostedGatewayComponent;
            if ( financialGatewayComponent == null )
            {
                return;
            }

            var gatewayEntityType = EntityTypeCache.Get( financialGatewayComponent.TypeGuid );
            var gatewayEntityTypeType = gatewayEntityType.GetEntityType();

            HiddenField hfGatewayEntityTypeId = e.Item.FindControl( "hfGatewayEntityTypeId" ) as HiddenField;
            hfGatewayEntityTypeId.Value = gatewayEntityType.Id.ToString();

            Literal lGatewayName = e.Item.FindControl( "lGatewayName" ) as Literal;
            Literal lGatewayDescription = e.Item.FindControl( "lGatewayDescription" ) as Literal;

            lGatewayName.Text = Reflection.GetDisplayName( gatewayEntityTypeType );
            lGatewayDescription.Text = Reflection.GetDescription( gatewayEntityTypeType );

            HyperLink aGatewayConfigure = e.Item.FindControl( "aGatewayConfigure" ) as HyperLink;
            HyperLink aGatewayLearnMore = e.Item.FindControl( "aGatewayLearnMore" ) as HyperLink;
            aGatewayConfigure.Visible = financialGatewayComponent.ConfigureURL.IsNotNullOrWhiteSpace();
            aGatewayLearnMore.Visible = financialGatewayComponent.LearnMoreURL.IsNotNullOrWhiteSpace();

            aGatewayConfigure.NavigateUrl = financialGatewayComponent.ConfigureURL;
            aGatewayLearnMore.NavigateUrl = financialGatewayComponent.LearnMoreURL;
        }

        /// <summary>
        /// Loads and Validates the gateways, showing a message if the gateways aren't configured correctly
        /// </summary>
        private bool LoadGatewayOptions()
        {
            if ( this.FinancialGateway == null )
            {
                ShowGatewayHelp();
                return false;
            }
            else
            {
                HideGatewayHelp();
            }

            // get the FinancialGateway's GatewayComponent so we can show a warning if they have an unsupported gateway.
            var hostedGatewayComponent = FinancialGateway.GetGatewayComponent() as IHostedGatewayComponent;

            var testGatewayGuid = Rock.SystemGuid.EntityType.FINANCIAL_GATEWAY_TEST_GATEWAY.AsGuid();

            bool enableACH = this.GetAttributeValue( AttributeKey.EnableACH ).AsBoolean();
            bool enableCreditCard = this.GetAttributeValue( AttributeKey.EnableCreditCard ).AsBoolean();

            if ( enableACH == false && enableCreditCard == false )
            {
                ShowConfigurationMessage( NotificationBoxType.Warning, "Configuration", "Enable ACH and/or Enable Credit Card needs to be enabled." );
                pnlTransactionEntry.Visible = false;
                return false;
            }

            if ( hostedGatewayComponent == null )
            {
                ShowConfigurationMessage( NotificationBoxType.Warning, "Unsupported Gateway", "This block only supports Gateways that have a hosted payment interface." );
                pnlTransactionEntry.Visible = false;
                return false;
            }
            else if ( this.FinancialGatewayComponent.TypeGuid == testGatewayGuid )
            {
                ShowConfigurationMessage( NotificationBoxType.Warning, "Testing", "You are using the Test Financial Gateway. No actual amounts will be charged to your card or bank account." );
            }
            else
            {
                HideConfigurationMessage();
            }

            return true;
        }

        /// <summary>
        /// Shows the gateway help
        /// </summary>
        private void ShowGatewayHelp()
        {
            pnlGatewayHelp.Visible = true;
            pnlTransactionEntry.Visible = false;

            var hostedGatewayComponentList = Rock.Financial.GatewayContainer.Instance.Components
                .Select( a => a.Value.Value )
                .Where( a => a is IHostedGatewayComponent && !( a is TestGateway ) )
                .Select( a => a as IHostedGatewayComponent ).ToList();

            rptInstalledGateways.DataSource = hostedGatewayComponentList;
            rptInstalledGateways.DataBind();
        }

        /// <summary>
        /// Hides the gateway help.
        /// </summary>
        private void HideGatewayHelp()
        {
            pnlGatewayHelp.Visible = false;
        }

        /// <summary>
        /// Shows the configuration message.
        /// </summary>
        /// <param name="notificationBoxType">Type of the notification box.</param>
        /// <param name="title">The title.</param>
        /// <param name="message">The message.</param>
        private void ShowConfigurationMessage( NotificationBoxType notificationBoxType, string title, string message )
        {
            nbConfigurationNotification.NotificationBoxType = notificationBoxType;
            nbConfigurationNotification.Title = title;
            nbConfigurationNotification.Text = message;

            nbConfigurationNotification.Visible = true;
        }

        /// <summary>
        /// Hides the configuration message.
        /// </summary>
        private void HideConfigurationMessage()
        {
            nbConfigurationNotification.Visible = false;
        }

        #endregion Gateway Help Related

        #region Events

        /// <summary>
        /// Handles the PageNavigate event of the page control.
        /// </summary>
        /// <param name="sender">The source of the event.</param>
        /// <param name="e">The <see cref="HistoryEventArgs"/> instance containing the event data.</param>
        protected void page_PageNavigate( object sender, HistoryEventArgs e )
        {
            EntryStep? entryStep = e.State["GivingDetail"].ConvertToEnumOrNull<EntryStep>();
            if ( entryStep.HasValue )
            {
                SetPage( entryStep.Value );
            }
        }

        /// <summary>
        /// Handles the SelectionChanged event of the btnFrequency control.
        /// </summary>
        /// <param name="sender">The source of the event.</param>
        /// <param name="e">The <see cref="EventArgs"/> instance containing the event data.</param>
        protected void btnFrequency_SelectionChanged( object sender, EventArgs e )
        {
            int oneTimeFrequencyId = DefinedValueCache.Get( Rock.SystemGuid.DefinedValue.TRANSACTION_FREQUENCY_ONE_TIME ).Id;
            bool oneTime = ( btnFrequency.SelectedValueAsInt() ?? 0 ) == oneTimeFrequencyId;

            dtpStartDate.Label = oneTime ? "When" : "First Gift";

            var earliestScheduledStartDate = FinancialGatewayComponent.GetEarliestScheduledStartDate( FinancialGateway );

            // if scheduling recurring, it can't start today since the gateway will be taking care of automated giving, it might have already processed today's transaction. So make sure it is no earlier than the gateway's earliest start date.
            if ( !oneTime && ( !dtpStartDate.SelectedDate.HasValue || dtpStartDate.SelectedDate.Value.Date < earliestScheduledStartDate ) )
            {
                dtpStartDate.SelectedDate = earliestScheduledStartDate;
            }

            BindSavedAccounts();

            SetPage( EntryStep.PromptForAmount );
        }

        /// <summary>
        /// Handles the CheckedChanged event of the tglGiveAsOption control.
        /// </summary>
        /// <param name="sender">The source of the event.</param>
        /// <param name="e">The <see cref="EventArgs"/> instance containing the event data.</param>
        protected void tglGiveAsOption_CheckedChanged( object sender, EventArgs e )
        {
            SetGiveAsOptions();
            if ( tglGiveAsOption.Checked )
            {
                ShowPersonal( GetPerson( false ) );
            }
            else
            {
                ShowBusiness();
            }
        }

        /// <summary>
        /// Handles the SelectedIndexChanged event of the cblBusinessOption control.
        /// </summary>
        /// <param name="sender">The source of the event.</param>
        /// <param name="e">The <see cref="EventArgs"/> instance containing the event data.</param>
        protected void cblBusinessOption_SelectedIndexChanged( object sender, EventArgs e )
        {
            ShowBusiness();
        }

        /// <summary>
        /// Handles the Click event of the btnSavedAccountPaymentInfoNext control.
        /// </summary>
        /// <param name="sender">The source of the event.</param>
        /// <param name="e">The <see cref="EventArgs"/> instance containing the event data.</param>
        protected void btnSavedAccountPaymentInfoNext_Click( object sender, EventArgs e )
        {
            HandlePaymentInfoNextButton();
        }

        /// <summary>
        /// Handles the Click event of the btnHostedPaymentInfoNext control.
        /// </summary>
        /// <param name="sender">The source of the event.</param>
        /// <param name="e">The <see cref="EventArgs"/> instance containing the event data.</param>
        protected void btnHostedPaymentInfoNext_Click( object sender, EventArgs e )
        {
            HandlePaymentInfoNextButton();
        }

        /// <summary>
        /// Handles the payment information next button.
        /// </summary>
        private void HandlePaymentInfoNextButton()
        {
            if ( tbRockFullName.Text.IsNotNullOrWhiteSpace() )
            {
                /* 03/22/2021 MDP

                see https://app.asana.com/0/1121505495628584/1200018171012738/f on why this is done

                */

                ShowMessage( NotificationBoxType.Validation, "Validation", "Invalid Form Value" );
                return;
            }

            if ( ValidatePaymentInfo( out string errorMessage ) )
            {
                SetConfirmationText();
                if ( this.PartialPostbacksAllowed )
                {
                    this.AddHistory( "GivingDetail", EntryStep.PromptForAmount.ConvertToString( false ), null );
                }

                bool showConfirmationPage = this.GetAttributeValue( AttributeKey.ShowConfirmationPage ).AsBoolean();
                if ( showConfirmationPage )
                {
                    SetPage( EntryStep.ShowConfirmation );
                    pnlConfirmation.Focus();
                }
                else
                {
                    // Skip displaying the confirmation page, and process the transaction.
                    btnProcessTransactionFromConfirmationPage_Click( null, null );
                }
            }
            else
            {
                ShowMessage( NotificationBoxType.Validation, "Before we finish...", errorMessage );
            }
        }

        /// <summary>
        /// Handles the Click event of the btnConfirmationPrev control.
        /// </summary>
        /// <param name="sender">The source of the event.</param>
        /// <param name="e">The <see cref="EventArgs"/> instance containing the event data.</param>
        protected void btnConfirmationPrev_Click( object sender, EventArgs e )
        {
            SetPage( EntryStep.PromptForAmount );
            pnlSelection.Focus();
        }

        /// <summary>
        /// Handles the Click event of the btnProcessTransactionFromConfirmationPage control.
        /// </summary>
        /// <param name="sender">The source of the event.</param>
        /// <param name="e">The <see cref="EventArgs"/> instance containing the event data.</param>
        protected void btnProcessTransactionFromConfirmationPage_Click( object sender, EventArgs e )
        {
            if ( ProcessTransaction( out string errorMessage ) )
            {
                if ( this.PartialPostbacksAllowed )
                {
                    this.AddHistory( "GivingDetail", EntryStep.ShowConfirmation.ConvertToString( false ), null );
                }

                SetPage( EntryStep.ShowTransactionSummary );
                pnlSuccess.Focus();
            }
            else
            {
                ShowMessage( NotificationBoxType.Danger, "Payment Error", errorMessage );
            }
        }

        /// <summary>
        /// Handles the Click event of the btnConfirmDuplicateTransaction control.
        /// </summary>
        /// <param name="sender">The source of the event.</param>
        /// <param name="e">The <see cref="EventArgs"/> instance containing the event data.</param>
        protected void btnConfirmDuplicateTransaction_Click( object sender, EventArgs e )
        {
            // They are hitting Confirm on the "Possible Duplicate" warning, so reset the TransactionCode and Transaction.Guid which would have preventing them from doing a duplicate
            TransactionCode = string.Empty;
            hfTransactionGuid.Value = Guid.NewGuid().ToString();

            string errorMessage = string.Empty;
            if ( ProcessTransaction( out errorMessage ) )
            {
                SetPage( EntryStep.ShowTransactionSummary );
                pnlSuccess.Focus();
            }
            else
            {
                ShowMessage( NotificationBoxType.Danger, "Payment Error", errorMessage );
            }
        }

        /// <summary>
        /// Handles the Click event of the lbSaveAccount control.
        /// </summary>
        /// <param name="sender">The source of the event.</param>
        /// <param name="e">The <see cref="EventArgs"/> instance containing the event data.</param>
        protected void lbSaveAccount_Click( object sender, EventArgs e )
        {
            if ( string.IsNullOrWhiteSpace( TransactionCode ) )
            {
                nbSaveAccount.Text = "Sorry, the account information cannot be saved as there's not a valid transaction code to reference";
                nbSaveAccount.Visible = true;
                return;
            }

            using ( var rockContext = new RockContext() )
            {
                if ( phCreateLogin.Visible )
                {
                    if ( string.IsNullOrWhiteSpace( txtUserName.Text ) || string.IsNullOrWhiteSpace( txtPassword.Text ) )
                    {
                        nbSaveAccount.Title = "Missing Information";
                        nbSaveAccount.Text = "A username and password are required when saving an account";
                        nbSaveAccount.NotificationBoxType = NotificationBoxType.Danger;
                        nbSaveAccount.Visible = true;
                        return;
                    }

                    if ( new UserLoginService( rockContext ).GetByUserName( txtUserName.Text ) != null )
                    {
                        nbSaveAccount.Title = "Invalid Username";
                        nbSaveAccount.Text = "The selected Username is already being used.  Please select a different Username";
                        nbSaveAccount.NotificationBoxType = NotificationBoxType.Danger;
                        nbSaveAccount.Visible = true;
                        return;
                    }

                    if ( !UserLoginService.IsPasswordValid( txtPassword.Text ) )
                    {
                        nbSaveAccount.Title = string.Empty;
                        nbSaveAccount.Text = UserLoginService.FriendlyPasswordRules();
                        nbSaveAccount.NotificationBoxType = NotificationBoxType.Danger;
                        nbSaveAccount.Visible = true;
                        return;
                    }

                    if ( txtPasswordConfirm.Text != txtPassword.Text )
                    {
                        nbSaveAccount.Title = "Invalid Password";
                        nbSaveAccount.Text = "The password and password confirmation do not match";
                        nbSaveAccount.NotificationBoxType = NotificationBoxType.Danger;
                        nbSaveAccount.Visible = true;
                        return;
                    }
                }

                if ( !string.IsNullOrWhiteSpace( txtSaveAccount.Text ) )
                {
                    CreateSavedAccount( txtSaveAccount.Text, rockContext );
                }
                else
                {
                    nbSaveAccount.Title = "Missing Account Name";
                    nbSaveAccount.Text = "Please enter a name to use for this account.";
                    nbSaveAccount.NotificationBoxType = NotificationBoxType.Danger;
                    nbSaveAccount.Visible = true;
                }
            }
        }

        #endregion

        #region Initialization Methods

        /// <summary>
        /// Gets the transaction entity.
        /// </summary>
        /// <returns></returns>
        private IEntity GetTransactionEntity()
        {
            IEntity transactionEntity = null;
            Guid? transactionEntityTypeGuid = GetAttributeValue( AttributeKey.TransactionEntityType ).AsGuidOrNull();
            if ( transactionEntityTypeGuid.HasValue )
            {
                var transactionEntityType = EntityTypeCache.Get( transactionEntityTypeGuid.Value );
                if ( transactionEntityType != null )
                {
                    var entityId = this.PageParameter( this.GetAttributeValue( AttributeKey.EntityIdParam ) ).AsIntegerOrNull();
                    if ( entityId.HasValue )
                    {
                        var dbContext = Reflection.GetDbContextForEntityType( transactionEntityType.GetEntityType() );
                        IService serviceInstance = Reflection.GetServiceForEntityType( transactionEntityType.GetEntityType(), dbContext );
                        if ( serviceInstance != null )
                        {
                            System.Reflection.MethodInfo getMethod = serviceInstance.GetType().GetMethod( "Get", new Type[] { typeof( int ) } );
                            transactionEntity = getMethod.Invoke( serviceInstance, new object[] { entityId.Value } ) as Rock.Data.IEntity;
                        }
                    }
                }
            }

            return transactionEntity;
        }

        private void SetTargetPerson( RockContext rockContext )
        {
            var enableTextToGiveSetup = GetAttributeValue( AttributeKey.EnableTextToGiveSetup ).AsBoolean(); // Must allow impersonation if setting up text to give.
            var allowImpersonation = enableTextToGiveSetup || ( GetAttributeValue( AttributeKey.Impersonation ).AsBooleanOrNull() ?? false );
            string personActionId = PageParameter( PageParameterKey.PersonActionIdentifier );

            if ( personActionId.IsNotNullOrWhiteSpace() )
            {
                // If a person key was supplied then try to get that person
                _targetPerson = new PersonService( rockContext ).GetByPersonActionIdentifier( personActionId, "transaction" );

                if ( allowImpersonation )
                {
                    // If impersonation is allowed then ensure the supplied person key was valid
                    if ( _targetPerson == null )
                    {
                        nbInvalidPersonWarning.Text = "Invalid or Expired Person Token specified";
                        nbInvalidPersonWarning.NotificationBoxType = NotificationBoxType.Danger;
                        nbInvalidPersonWarning.Visible = true;
                        return;
                    }
                }
                else
                {
                    // If impersonation is not allowed show an error if the target and current user are not the same
                    if ( _targetPerson?.Id != CurrentPerson?.Id )
                    {
                        nbInvalidPersonWarning.Text = $"Impersonation is not allowed on this block.";
                        nbInvalidPersonWarning.NotificationBoxType = NotificationBoxType.Danger;
                        nbInvalidPersonWarning.Visible = true;
                        return;
                    }
                }
            }
            else
            {
                // If a person key was not provided then use the Current Person, which may be null
                _targetPerson = CurrentPerson;
            }
        }

        private void SetGatewayOptions()
        {
            bool allowScheduled = GetAttributeValue( AttributeKey.AllowScheduled ).AsBoolean();
            if ( allowScheduled && this.FinancialGatewayComponent != null )
            {
                var supportedFrequencies = this.FinancialGatewayComponent.SupportedPaymentSchedules;

                if ( supportedFrequencies.Any() )
                {
                    btnFrequency.DataSource = supportedFrequencies;
                    btnFrequency.DataBind();

                    // If gateway didn't specifically support one-time, add it anyway for immediate gifts
                    var oneTimeFrequency = DefinedValueCache.Get( Rock.SystemGuid.DefinedValue.TRANSACTION_FREQUENCY_ONE_TIME );
                    if ( !supportedFrequencies.Where( f => f.Id == oneTimeFrequency.Id ).Any() )
                    {
                        btnFrequency.Items.Insert( 0, new ListItem( oneTimeFrequency.Value, oneTimeFrequency.Id.ToString() ) );
                    }

                    btnFrequency.SelectedValue = oneTimeFrequency.Id.ToString();
                    dtpStartDate.SelectedDate = RockDateTime.Today;

                    if ( !string.IsNullOrWhiteSpace( PageParameter( PageParameterKey.StartDate ) ) )
                    {
                        dtpStartDate.SelectedDate = PageParameter( PageParameterKey.StartDate ).AsDateTime() ?? RockDateTime.Today;
                        if ( dtpStartDate.SelectedDate < RockDateTime.Today )
                        {
                            dtpStartDate.SelectedDate = RockDateTime.Today;
                        }
                    }

                    if ( !string.IsNullOrWhiteSpace( PageParameter( PageParameterKey.Frequency ) ) )
                    {
                        var frequencyValues = PageParameter( PageParameterKey.Frequency ).Split( new char[] { '^' } );
                        if ( btnFrequency.Items.FindByValue( frequencyValues[0] ) != null )
                        {
                            btnFrequency.SelectedValue = frequencyValues[0];
                            if ( frequencyValues.Length >= 2 && frequencyValues[1].AsBoolean( true ) == false )
                            {
                                btnFrequency.Visible = false;
                                txtFrequency.Visible = true;
                                txtFrequency.Text = btnFrequency.SelectedItem.Text;
                            }
                        }
                    }
                }
            }
        }

        /// <summary>
        /// Binds the saved accounts.
        /// </summary>
        /// <param name="rockContext">The rock context.</param>
        private void BindSavedAccounts()
        {
            rblSavedAccount.Items.Clear();

            if ( _targetPerson == null )
            {
                return;
            }

            rblSavedAccount.Visible = false;
            var currentSavedAccountSelection = rblSavedAccount.SelectedValue;

            var targetPersonId = _targetPerson.Id;
            var personSavedAccountsQuery = new FinancialPersonSavedAccountService( new RockContext() )
                .GetByPersonId( targetPersonId )
                .Where( a => !a.IsSystem )
                .AsNoTracking();

            var financialGateway = this.FinancialGateway;
            var financialGatewayComponent = this.FinancialGatewayComponent;
            if ( financialGateway == null || financialGatewayComponent == null )
            {
                return;
            }

            bool enableACH = this.GetAttributeValue( AttributeKey.EnableACH ).AsBoolean();
            bool enableCreditCard = this.GetAttributeValue( AttributeKey.EnableCreditCard ).AsBoolean();
            var creditCardCurrency = DefinedValueCache.Get( Rock.SystemGuid.DefinedValue.CURRENCY_TYPE_CREDIT_CARD.AsGuid() );
            var achCurrency = DefinedValueCache.Get( Rock.SystemGuid.DefinedValue.CURRENCY_TYPE_ACH.AsGuid() );
            List<DefinedValueCache> allowedCurrencyTypes = new List<DefinedValueCache>();

            if ( enableCreditCard && financialGatewayComponent.SupportsSavedAccount( creditCardCurrency ) )
            {
                allowedCurrencyTypes.Add( creditCardCurrency );
            }

            if ( enableACH && financialGatewayComponent.SupportsSavedAccount( achCurrency ) )
            {
                allowedCurrencyTypes.Add( achCurrency );
            }

            int[] allowedCurrencyTypeIds = allowedCurrencyTypes.Select( a => a.Id ).ToArray();

            personSavedAccountsQuery = personSavedAccountsQuery.Where( a =>
                a.FinancialGatewayId == financialGateway.Id
                && ( a.FinancialPaymentDetail.CurrencyTypeValueId != null )
                && allowedCurrencyTypeIds.Contains( a.FinancialPaymentDetail.CurrencyTypeValueId.Value ) );

            var personSavedAccountList = personSavedAccountsQuery.OrderBy( a => a.Name ).AsNoTracking().Select( a => new
            {
                a.Id,
                a.Name,
                a.FinancialPaymentDetail
            } ).ToList();

            // Only show the SavedAccount picker if there are saved accounts. If there aren't any (or if they choose 'Use a different payment method'), a later step will prompt them to enter Payment Info (CC/ACH fields)
            rblSavedAccount.Visible = personSavedAccountList.Any();

            rblSavedAccount.Items.Clear();
            foreach ( var personSavedAccount in personSavedAccountList )
            {
                string displayName;
                if ( personSavedAccount.FinancialPaymentDetail.ExpirationDate.IsNotNullOrWhiteSpace() )
                {
                    displayName = $"{personSavedAccount.Name} ({personSavedAccount.FinancialPaymentDetail.AccountNumberMasked} Expires: {personSavedAccount.FinancialPaymentDetail.ExpirationDate})";
                }
                else
                {
                    displayName = $"{personSavedAccount.Name} ({personSavedAccount.FinancialPaymentDetail.AccountNumberMasked})";
                }

                rblSavedAccount.Items.Add( new ListItem( displayName, personSavedAccount.Id.ToString() ) );
            }

            rblSavedAccount.Items.Add( new ListItem( "Use a different payment method", 0.ToString() ) );

            if ( currentSavedAccountSelection.IsNotNullOrWhiteSpace() )
            {
                rblSavedAccount.SetValue( currentSavedAccountSelection );
            }
            else
            {
                rblSavedAccount.SelectedIndex = 0;
            }

            rblSavedAccount_SelectedIndexChanged( null, null );
        }

        protected void rblSavedAccount_SelectedIndexChanged( object sender, EventArgs e )
        {
            bool isSavedAccount = rblSavedAccount.SelectedValue.AsInteger() > 0;
            btnSavedAccountPaymentInfoNext.Visible = isSavedAccount;
            btnHostedPaymentInfoNext.Visible = !isSavedAccount;
            pnlPaymentInfo.Visible = !isSavedAccount;
        }

        /// <summary>
        /// Resolves the lava merge fields for the various header and footer templates.
        /// </summary>
        private void ResolveHeaderFooterTemplates()
        {
            // Resolve the text field merge fields
            var mergeFields = LavaHelper.GetCommonMergeFields( this.RockPage );

            using ( var rockContext = new RockContext() )
            {
                IEntity transactionEntity = GetTransactionEntity();
                if ( transactionEntity != null )
                {
                    mergeFields.Add( "TransactionEntity", transactionEntity );
                    var transactionEntityTypeId = transactionEntity.TypeId;

                    // include any Transactions that are associated with the TransactionEntity for Lava
                    var transactionEntityTransactions = new FinancialTransactionService( rockContext ).Queryable()
                        .Include( a => a.TransactionDetails )
                        .Where( a => a.TransactionDetails.Any( d => d.EntityTypeId.HasValue && d.EntityTypeId == transactionEntityTypeId && d.EntityId == transactionEntity.Id ) )
                        .ToList();

                    var transactionEntityTransactionsTotal = transactionEntityTransactions.SelectMany( d => d.TransactionDetails )
                        .Where( d => d.EntityTypeId.HasValue && d.EntityTypeId == transactionEntityTypeId && d.EntityId == transactionEntity.Id )
                        .Sum( d => ( decimal? ) d.Amount );

                    mergeFields.Add( "TransactionEntityTransactions", transactionEntityTransactions );
                    mergeFields.Add( "TransactionEntityTransactionsTotal", transactionEntityTransactionsTotal );

                    var participationMode = PageParameters().ContainsKey( PageParameterKey.ParticipationMode ) ? PageParameter( PageParameterKey.ParticipationMode ).AsIntegerOrNull() ?? 1 : 1;

                    if ( EntityTypeCache.Get( transactionEntityTypeId ).Guid == Rock.SystemGuid.EntityType.GROUP_MEMBER.AsGuid() )
                    {
                        var groupMember = new GroupMemberService( rockContext ).Get( transactionEntity.Guid );
                        GroupService groupService = new GroupService( rockContext );
                        if ( participationMode == ( int ) ParticipationType.Family )
                        {
                            var familyMemberGroupMembersInCurrentGroup = groupService.GroupMembersInAnotherGroup( groupMember.Person.GetFamily(), groupMember.Group );
                            decimal groupFundraisingGoal = 0;
                            foreach ( var member in familyMemberGroupMembersInCurrentGroup )
                            {
                                member.LoadAttributes( rockContext );
                                member.Group.LoadAttributes( rockContext );
                                groupFundraisingGoal += member.GetAttributeValue( "IndividualFundraisingGoal" ).AsDecimalOrNull() ?? member.Group.GetAttributeValue( "IndividualFundraisingGoal" ).AsDecimalOrNull() ?? 0;
                            }

                            var contributionTotal = new FinancialTransactionDetailService( rockContext )
                            .GetContributionsForGroupMemberList( transactionEntityTypeId, familyMemberGroupMembersInCurrentGroup.Select( m => m.Id ).ToList() );
                            mergeFields.Add( "FundraisingGoal", groupFundraisingGoal );
                            mergeFields.Add( "AmountRaised", contributionTotal );
                        }
                        else
                        {
                            groupMember.LoadAttributes( rockContext );
                            groupMember.Group.LoadAttributes( rockContext );
                            var memberFundraisingGoal = groupMember.GetAttributeValue( "IndividualFundraisingGoal" ).AsDecimalOrNull() ?? groupMember.Group.GetAttributeValue( "IndividualFundraisingGoal" ).AsDecimalOrNull() ?? 0;
                            mergeFields.Add( "FundraisingGoal", memberFundraisingGoal );
                            mergeFields.Add( "AmountRaised", transactionEntityTransactionsTotal );
                        }
                    }
                }

                mergeFields.Add( "AmountLimit", this.PageParameter( PageParameterKey.AmountLimit ).AsDecimalOrNull() );

                if ( hfTransactionGuid.Value.AsGuidOrNull().HasValue )
                {
                    var financialTransaction = new FinancialTransactionService( rockContext ).Get( hfTransactionGuid.Value.AsGuid() );
                    mergeFields.Add( "FinancialTransaction", financialTransaction );
                }

                lTransactionHeader.Text = GetAttributeValue( AttributeKey.TransactionHeader ).ResolveMergeFields( mergeFields );
                lConfirmationHeader.Text = GetAttributeValue( AttributeKey.ConfirmationHeader ).ResolveMergeFields( mergeFields );
                lConfirmationFooter.Text = GetAttributeValue( AttributeKey.ConfirmationFooter ).ResolveMergeFields( mergeFields );
                lSuccessFooter.Text = GetAttributeValue( AttributeKey.SuccessFooter ).ResolveMergeFields( mergeFields );
            }
        }

        /// <summary>
        /// Sets the control options.
        /// </summary>
        private void SetControlOptions()
        {
            // Set heading visibility
            var showPanelHeadings = GetAttributeValue( AttributeKey.ShowPanelHeadings ).AsBoolean();
            pnlHeading1.Visible = showPanelHeadings;
            pnlHeading2.Visible = showPanelHeadings;
            pnlHeading3.Visible = showPanelHeadings;
            pnlHeading4.Visible = showPanelHeadings;
            pnlHeading5.Visible = showPanelHeadings;
            pnlHeading6.Visible = showPanelHeadings;

            // Set page/panel titles
            lPanelTitle1.Text = GetAttributeValue( AttributeKey.PanelTitle );
            lPanelTitle2.Text = GetAttributeValue( AttributeKey.PanelTitle );
            lContributionInfoTitle.Text = GetAttributeValue( AttributeKey.ContributionInfoTitle );
            lPersonalInfoTitle.Text = GetAttributeValue( AttributeKey.PersonalInfoTitle );
            lPaymentInfoTitle.Text = GetAttributeValue( AttributeKey.PaymentInfoTitle );
            lConfirmationTitle.Text = GetAttributeValue( AttributeKey.ConfirmationTitle );
            lSaveAccountTitle.Text = GetAttributeValue( AttributeKey.SaveAccountTitle );
            divRepeatingPayments.Visible = btnFrequency.Items.Count > 0;

            bool displayEmail = GetAttributeValue( AttributeKey.DisplayEmail ).AsBoolean();
            txtEmail.Visible = displayEmail;
            tdEmailConfirm.Visible = displayEmail;

            DisplayPhone = GetAttributeValue( AttributeKey.DisplayPhone ).AsBoolean();
            pnbPhone.Visible = DisplayPhone;
            pnbBusinessContactPhone.Visible = DisplayPhone;
            tdPhoneConfirm.Visible = DisplayPhone;

            var person = GetPerson( false );
            ShowPersonal( person );

            // Set personal display

            // If a record is created by the Give SMS action, it will not have a name assigned and the user needs to enter one.
            var nameEntryEnabled = ( person == null || person.IsNameless() );
            txtCurrentName.Visible = !nameEntryEnabled;
            txtFirstName.Visible = nameEntryEnabled;
            txtLastName.Visible = nameEntryEnabled;

            cbGiveAnonymously.Visible = GetAttributeValue( AttributeKey.EnableAnonymousGiving ).AsBoolean();
            cbGiveAnonymously.ToolTip = GetAttributeValue( AttributeKey.AnonymousGivingTooltip );

            if ( GetAttributeValue( AttributeKey.EnableBusinessGiving ).AsBoolean() )
            {
                tglGiveAsOption.Checked = true;
                SetGiveAsOptions();
            }
            else
            {
                phGiveAsOption.Visible = false;
            }

            // Evaluate if comment entry box should be displayed
            txtCommentEntry.Label = GetAttributeValue( AttributeKey.CommentEntryLabel );
            txtCommentEntry.Visible = GetAttributeValue( AttributeKey.EnableCommentEntry ).AsBoolean();

            bool showConfirmationPage = this.GetAttributeValue( AttributeKey.ShowConfirmationPage ).AsBoolean();
            if ( showConfirmationPage )
            {
                btnSavedAccountPaymentInfoNext.Text = "Next";
                btnHostedPaymentInfoNext.Text = "Next";
            }
            else
            {
                var enableTextToGiveSetup = GetAttributeValue( AttributeKey.EnableTextToGiveSetup ).AsBoolean();
                if ( enableTextToGiveSetup  )
                {
                    btnSavedAccountPaymentInfoNext.Text = "Give";
                    btnHostedPaymentInfoNext.Text = "Give";
                }
                else
                {
                    btnSavedAccountPaymentInfoNext.Text = "Finish";
                    btnHostedPaymentInfoNext.Text = "Finish";
                }
            }
        }

        #endregion

        #region Methods for the Payment Info Page (panel)

        /// <summary>
        /// Sets the give as options.
        /// </summary>
        private void SetGiveAsOptions()
        {
            bool givingAsBusiness = GetAttributeValue( AttributeKey.EnableBusinessGiving ).AsBoolean() && !tglGiveAsOption.Checked;
            bool userLoggedIn = CurrentPerson != null;

            acAddress.Label = givingAsBusiness ? "Business Address" : "Address";
            pnbPhone.Label = givingAsBusiness ? "Business Phone" : "Phone";
            txtEmail.Label = givingAsBusiness ? "Business Email" : "Email";

            phGiveAsPerson.Visible = !givingAsBusiness;
            phGiveAsBusiness.Visible = givingAsBusiness;
            phBusinessContact.Visible = givingAsBusiness && !userLoggedIn;
            int contactPersonId = userLoggedIn ? CurrentPerson.Id : 0;

            if ( givingAsBusiness )
            {
                if ( hfBusinessesLoaded.Value != contactPersonId.ToString() )
                {
                    cblBusiness.Items.Clear();
                    using ( var rockContext = new RockContext() )
                    {
                        var personService = new PersonService( rockContext );
                        var businesses = personService.GetBusinesses( contactPersonId ).ToList();
                        if ( businesses.Any() )
                        {
                            foreach ( var business in businesses )
                            {
                                cblBusiness.Items.Add( new ListItem( business.LastName, business.Id.ToString() ) );
                            }

                            cblBusiness.Items.Add( new ListItem( "New Business", "" ) );

                            cblBusiness.Visible = true;

                            if ( _scheduledTransactionToBeTransferred != null )
                            {
                                var matchBusiness = businesses.Where( b => b.Id == _scheduledTransactionToBeTransferred.AuthorizedPersonAlias.PersonId ).FirstOrDefault();
                                if ( matchBusiness != null )
                                {
                                    cblBusiness.SetValue( matchBusiness.Id.ToString() );
                                }
                            }
                            else
                            {
                                cblBusiness.SelectedIndex = 0;
                            }
                        }
                        else
                        {
                            cblBusiness.Visible = false;
                        }
                    }

                    hfBusinessesLoaded.Value = contactPersonId.ToString();
                }

                lPersonalInfoTitle.Text = "Business Information";
            }
            else
            {
                lPersonalInfoTitle.Text = GetAttributeValue( AttributeKey.PersonalInfoTitle );
            }
        }

        private void ShowPersonal( Person person )
        {
            if ( person != null )
            {
                txtCurrentName.Text = person.FullName;
                txtEmail.Text = person.Email;

                var rockContext = new RockContext();
                var personService = new PersonService( rockContext );

                if ( DisplayPhone )
                {
                    var phoneNumber = personService.GetPhoneNumber( person, DefinedValueCache.Get( new Guid( Rock.SystemGuid.DefinedValue.PERSON_PHONE_TYPE_HOME ) ) );

                    // If person did not have a home phone number, read the cell phone number (which would then
                    // get saved as a home number also if they don't change it, which is ok ).
                    if ( phoneNumber == null || string.IsNullOrWhiteSpace( phoneNumber.Number ) || phoneNumber.IsUnlisted )
                    {
                        phoneNumber = personService.GetPhoneNumber( person, DefinedValueCache.Get( new Guid( Rock.SystemGuid.DefinedValue.PERSON_PHONE_TYPE_MOBILE ) ) );
                    }

                    if ( phoneNumber != null )
                    {
                        if ( !phoneNumber.IsUnlisted )
                        {
                            pnbPhone.CountryCode = phoneNumber.CountryCode;
                            pnbPhone.Number = phoneNumber.ToString();
                        }
                        else
                        {
                            DisplayPhone = false;
                        }
                    }
                    else
                    {
                        pnbPhone.CountryCode = PhoneNumber.DefaultCountryCode();
                        pnbPhone.Number = string.Empty;
                    }
                }

                Guid addressTypeGuid = Guid.Empty;
                if ( !Guid.TryParse( GetAttributeValue( AttributeKey.AddressType ), out addressTypeGuid ) )
                {
                    addressTypeGuid = new Guid( Rock.SystemGuid.DefinedValue.GROUP_LOCATION_TYPE_HOME );
                }

                var groupLocation = personService.GetFirstLocation( person.Id, DefinedValueCache.Get( addressTypeGuid ).Id );
                if ( groupLocation != null )
                {
                    GroupLocationId = groupLocation.Id;
                    acAddress.SetValues( groupLocation.Location );
                }
                else
                {
                    acAddress.SetValues( null );
                }
            }
            else
            {
                txtLastName.Text = string.Empty;
                txtFirstName.Text = string.Empty;
                txtEmail.Text = string.Empty;
                pnbPhone.CountryCode = PhoneNumber.DefaultCountryCode();
                pnbPhone.Number = string.Empty;
                acAddress.SetValues( null );
            }
        }

        private void ShowBusiness()
        {
            int? businessId = cblBusiness.SelectedValueAsInt();
            if ( businessId.HasValue )
            {
                using ( var rockContext = new RockContext() )
                {
                    var personService = new PersonService( rockContext );
                    var business = personService.Get( businessId.Value );
                    ShowBusiness( personService, business );
                }
            }
            else
            {
                ShowBusiness( null, null );
            }
        }

        private void ShowBusiness( PersonService personService, Person business )
        {
            if ( personService != null && business != null )
            {
                txtBusinessName.Text = business.LastName;
                txtEmail.Text = business.Email;

                Guid addressTypeGuid = Rock.SystemGuid.DefinedValue.GROUP_LOCATION_TYPE_WORK.AsGuid();
                var groupLocation = personService.GetFirstLocation( business.Id, DefinedValueCache.Get( addressTypeGuid ).Id );
                if ( groupLocation != null )
                {
                    GroupLocationId = groupLocation.Id;
                    acAddress.SetValues( groupLocation.Location );
                }
                else
                {
                    GroupLocationId = null;
                    acAddress.SetValues( null );
                }
            }
            else
            {
                txtBusinessName.Text = string.Empty;
                txtEmail.Text = string.Empty;
                GroupLocationId = null;
                acAddress.SetValues( null );
            }

            txtBusinessContactFirstName.Text = string.Empty;
            txtBusinessContactLastName.Text = string.Empty;
            pnbBusinessContactPhone.Text = string.Empty;
            txtBusinessContactEmail.Text = string.Empty;
        }

        /// <summary>
        /// Gets the person.
        /// </summary>
        /// <param name="create">if set to <c>true</c> [create].</param>
        /// <returns></returns>
        private Person GetPerson( bool create )
        {
            Person person = null;
            var rockContext = new RockContext();
            var personService = new PersonService( rockContext );

            Group familyGroup = null;

            int personId = ViewState[ViewStateKey.PersonId] as int? ?? 0;
            if ( personId == 0 && _targetPerson != null )
            {
                personId = _targetPerson.Id;
            }

            if ( personId != 0 )
            {
                person = personService.Get( personId );
            }

            bool givingAsBusiness = GetAttributeValue( AttributeKey.EnableBusinessGiving ).AsBoolean() && !tglGiveAsOption.Checked;
            if ( create && !givingAsBusiness )
            {
                // If this is a nameless person, we need to make a new person record and merge it.
                Person namelessPerson = null;
                if ( person.IsNameless() )
                {
                    namelessPerson = person;
                    person = null;
                }

                if ( person == null )
                {
                    // Check to see if there's only one person with same email, first name, and last name
                    if ( !string.IsNullOrWhiteSpace( txtEmail.Text ) &&
                        !string.IsNullOrWhiteSpace( txtFirstName.Text ) &&
                        !string.IsNullOrWhiteSpace( txtLastName.Text ) )
                    {
                        // Same logic as PledgeEntry.ascx.cs
                        var personQuery = new PersonService.PersonMatchQuery( txtFirstName.Text, txtLastName.Text, txtEmail.Text, pnbPhone.Text.Trim() );
                        person = personService.FindPerson( personQuery, true );
                    }

                    if ( person == null )
                    {
                        DefinedValueCache dvcConnectionStatus = DefinedValueCache.Get( GetAttributeValue( AttributeKey.ConnectionStatus ).AsGuid() );
                        DefinedValueCache dvcRecordStatus = DefinedValueCache.Get( GetAttributeValue( AttributeKey.RecordStatus ).AsGuid() );

                        // Create Person
                        person = new Person();
                        person.FirstName = txtFirstName.Text;
                        person.LastName = txtLastName.Text;
                        person.IsEmailActive = true;
                        person.EmailPreference = EmailPreference.EmailAllowed;
                        person.RecordTypeValueId = DefinedValueCache.Get( Rock.SystemGuid.DefinedValue.PERSON_RECORD_TYPE_PERSON.AsGuid() ).Id;
                        if ( dvcConnectionStatus != null )
                        {
                            person.ConnectionStatusValueId = dvcConnectionStatus.Id;
                        }

                        if ( dvcRecordStatus != null )
                        {
                            person.RecordStatusValueId = dvcRecordStatus.Id;
                        }

                        // Create Person/Family
                        familyGroup = PersonService.SaveNewPerson( person, rockContext, null, false );
                    }

                    if ( namelessPerson != null )
                    {
                        personService.MergeNamelessPersonToExistingPerson( namelessPerson, person );
                    }

                    ViewState[ViewStateKey.PersonId] = person != null ? person.Id : 0;
                }
            }

            // Person should never be null at this point.
            if ( create && person != null )
            {
                person.Email = txtEmail.Text;

                if ( DisplayPhone )
                {
                    var numberTypeId = DefinedValueCache.Get( new Guid( Rock.SystemGuid.DefinedValue.PERSON_PHONE_TYPE_HOME ) ).Id;
                    var phone = person.PhoneNumbers.FirstOrDefault( p => p.NumberTypeValueId == numberTypeId );
                    if ( phone == null )
                    {
                        phone = new PhoneNumber();
                        person.PhoneNumbers.Add( phone );
                        phone.NumberTypeValueId = numberTypeId;
                    }

                    phone.CountryCode = PhoneNumber.CleanNumber( pnbPhone.CountryCode );
                    phone.Number = PhoneNumber.CleanNumber( pnbPhone.Number );
                }

                if ( familyGroup == null )
                {
                    var groupLocationService = new GroupLocationService( rockContext );
                    if ( GroupLocationId.HasValue )
                    {
                        familyGroup = groupLocationService.Queryable()
                            .Where( gl => gl.Id == GroupLocationId.Value )
                            .Select( gl => gl.Group )
                            .FirstOrDefault();
                    }
                    else
                    {
                        familyGroup = person.GetFamily( rockContext );
                    }
                }

                rockContext.SaveChanges();

                if ( familyGroup != null )
                {
                    GroupService.AddNewGroupAddress(
                        rockContext,
                        familyGroup,
                        GetAttributeValue( AttributeKey.AddressType ),
                        acAddress.Street1, acAddress.Street2, acAddress.City, acAddress.State, acAddress.PostalCode, acAddress.Country,
                        true);
                }
            }

            return person;
        }

        /// <summary>
        /// Creates the business contact.
        /// </summary>
        /// <returns></returns>
        private Person GetBusinessContact()
        {
            Person person = null;
            var rockContext = new RockContext();
            var personService = new PersonService( rockContext );

            // Check to see if there's only one person with same email, first name, and last name
            if ( !string.IsNullOrWhiteSpace( txtBusinessContactEmail.Text ) &&
                !string.IsNullOrWhiteSpace( txtBusinessContactFirstName.Text ) &&
                !string.IsNullOrWhiteSpace( txtBusinessContactLastName.Text ) )
            {
                // Find matching person. Intentionally not updating their primary email address as in this rare case it is likely to be their
                // business email which is more likely that they don't want updated
                person = personService.FindPerson( txtBusinessContactFirstName.Text, txtBusinessContactLastName.Text, txtBusinessContactEmail.Text, false );
            }

            if ( person == null )
            {
                DefinedValueCache dvcConnectionStatus = DefinedValueCache.Get( GetAttributeValue( AttributeKey.ConnectionStatus ).AsGuid() );
                DefinedValueCache dvcRecordStatus = DefinedValueCache.Get( GetAttributeValue( AttributeKey.RecordStatus ).AsGuid() );

                // Create Person
                person = new Person();
                person.FirstName = txtBusinessContactFirstName.Text;
                person.LastName = txtBusinessContactLastName.Text;
                person.IsEmailActive = true;
                person.EmailPreference = EmailPreference.EmailAllowed;
                person.RecordTypeValueId = DefinedValueCache.Get( Rock.SystemGuid.DefinedValue.PERSON_RECORD_TYPE_PERSON.AsGuid() ).Id;
                if ( dvcConnectionStatus != null )
                {
                    person.ConnectionStatusValueId = dvcConnectionStatus.Id;
                }

                if ( dvcRecordStatus != null )
                {
                    person.RecordStatusValueId = dvcRecordStatus.Id;
                }

                // Create Person/Family
                PersonService.SaveNewPerson( person, rockContext, null, false );
            }

            // Person should never be null at this point.
            if ( person != null )
            {
                person.Email = txtBusinessContactEmail.Text;

                if ( DisplayPhone )
                {
                    var numberTypeId = DefinedValueCache.Get( new Guid( Rock.SystemGuid.DefinedValue.PERSON_PHONE_TYPE_WORK ) ).Id;
                    var phone = person.PhoneNumbers.FirstOrDefault( p => p.NumberTypeValueId == numberTypeId );
                    if ( phone == null )
                    {
                        phone = new PhoneNumber();
                        person.PhoneNumbers.Add( phone );
                        phone.NumberTypeValueId = numberTypeId;
                    }

                    phone.CountryCode = PhoneNumber.CleanNumber( pnbBusinessContactPhone.CountryCode );
                    phone.Number = PhoneNumber.CleanNumber( pnbBusinessContactPhone.Number );
                }

                rockContext.SaveChanges();
            }

            return person;
        }

        private Person GetPersonOrBusiness( Person person )
        {
            bool givingAsBusiness = GetAttributeValue( AttributeKey.EnableBusinessGiving ).AsBoolean() && !tglGiveAsOption.Checked;
            if ( person != null && givingAsBusiness )
            {
                var rockContext = new RockContext();
                var personService = new PersonService( rockContext );
                var groupService = new GroupService( rockContext );
                var groupMemberService = new GroupMemberService( rockContext );

                Group familyGroup = null;

                Person business = null;
                int? businessId = cblBusiness.SelectedValueAsInt();
                if ( businessId.HasValue )
                {
                    business = personService.Get( businessId.Value );
                }

                if ( business == null )
                {
                    // Try to find existing business for person that has the same name
                    var personBusinesses = person.GetBusinesses()
                        .Where( b => b.LastName == txtBusinessName.Text )
                        .ToList();
                    if ( personBusinesses.Count() == 1 )
                    {
                        business = personBusinesses.First();
                    }
                }

                if ( business == null )
                {
                    DefinedValueCache dvcConnectionStatus = DefinedValueCache.Get( GetAttributeValue( AttributeKey.ConnectionStatus ).AsGuid() );
                    DefinedValueCache dvcRecordStatus = DefinedValueCache.Get( GetAttributeValue( AttributeKey.RecordStatus ).AsGuid() );

                    // Create Person
                    business = new Person();
                    business.LastName = txtBusinessName.Text;
                    business.IsEmailActive = true;
                    business.EmailPreference = EmailPreference.EmailAllowed;
                    business.RecordTypeValueId = DefinedValueCache.Get( Rock.SystemGuid.DefinedValue.PERSON_RECORD_TYPE_BUSINESS.AsGuid() ).Id;
                    if ( dvcConnectionStatus != null )
                    {
                        business.ConnectionStatusValueId = dvcConnectionStatus.Id;
                    }

                    if ( dvcRecordStatus != null )
                    {
                        business.RecordStatusValueId = dvcRecordStatus.Id;
                    }

                    // Create Person/Family
                    familyGroup = PersonService.SaveNewPerson( business, rockContext, null, false );

                    personService.AddContactToBusiness( business.Id, person.Id );
                    rockContext.SaveChanges();
                }

                business.LastName = txtBusinessName.Text;
                business.Email = txtEmail.Text;

                if ( DisplayPhone )
                {
                    var numberTypeId = DefinedValueCache.Get( new Guid( Rock.SystemGuid.DefinedValue.PERSON_PHONE_TYPE_WORK ) ).Id;
                    var phone = business.PhoneNumbers.FirstOrDefault( p => p.NumberTypeValueId == numberTypeId );
                    if ( phone == null )
                    {
                        phone = new PhoneNumber();
                        business.PhoneNumbers.Add( phone );
                        phone.NumberTypeValueId = numberTypeId;
                    }

                    phone.CountryCode = PhoneNumber.CleanNumber( pnbPhone.CountryCode );
                    phone.Number = PhoneNumber.CleanNumber( pnbPhone.Number );
                }

                if ( familyGroup == null )
                {
                    var groupLocationService = new GroupLocationService( rockContext );
                    if ( GroupLocationId.HasValue )
                    {
                        familyGroup = groupLocationService.Queryable()
                            .Where( gl => gl.Id == GroupLocationId.Value )
                            .Select( gl => gl.Group )
                            .FirstOrDefault();
                    }
                    else
                    {
                        familyGroup = business.GetFamily( rockContext );
                    }
                }

                rockContext.SaveChanges();

                if ( familyGroup != null )
                {
                    GroupService.AddNewGroupAddress(
                        rockContext,
                        familyGroup,
                        Rock.SystemGuid.DefinedValue.GROUP_LOCATION_TYPE_WORK,
                        acAddress.Street1, acAddress.Street2, acAddress.City, acAddress.State, acAddress.PostalCode, acAddress.Country,
                        true );
                }

                return business;
            }

            return person;
        }

        /// <summary>
        /// Fetches the old (to be transferred) scheduled transaction and verifies
        /// that the target person is the same on the scheduled transaction.  Then
        /// it puts it into the _scheduledTransactionToBeTransferred private field
        /// for use throughout the entry process so that its values can be used on
        /// the form for the new transaction.
        /// </summary>
        /// <param name="scheduledTransactionId">The scheduled transaction identifier.</param>
        private void InitializeTransfer( Guid? scheduledTransactionGuid )
        {
            if ( scheduledTransactionGuid == null )
            {
                return;
            }

            RockContext rockContext = new RockContext();
            var scheduledTransaction = new FinancialScheduledTransactionService( rockContext ).Get( scheduledTransactionGuid.Value );
            var personService = new PersonService( rockContext );

            // get business giving id
            var givingIds = personService.GetBusinesses( _targetPerson.Id ).Select( g => g.GivingId ).ToList();

            // add the person's regular giving id
            givingIds.Add( _targetPerson.GivingId );

            // Make sure the current person is the authorized person, otherwise return
            if ( scheduledTransaction == null || !givingIds.Contains( scheduledTransaction.AuthorizedPersonAlias.Person.GivingId ) )
            {
                return;
            }

            _scheduledTransactionToBeTransferred = scheduledTransaction;

            // Set the frequency to be the same on the initial page build
            if ( !IsPostBack )
            {
                btnFrequency.SelectedValue = scheduledTransaction.TransactionFrequencyValueId.ToString();
                dtpStartDate.SelectedDate = ( scheduledTransaction.NextPaymentDate.HasValue ) ? scheduledTransaction.NextPaymentDate : RockDateTime.Today.AddDays( 1 );
            }
        }

        /// <summary>
        /// Validates the payment information.
        /// </summary>
        /// <param name="errorMessage">The error message.</param>
        /// <returns></returns>
        private bool ValidatePaymentInfo( out string errorMessage )
        {
            errorMessage = string.Empty;

            var errorMessages = new List<string>();

            bool givingAsBusiness = GetAttributeValue( AttributeKey.EnableBusinessGiving ).AsBoolean() && !tglGiveAsOption.Checked;

            if ( caapPromptForAccountAmounts.IsValidAmountSelected() )
            {
                // get the accountId(s) that have an amount specified
                var amountAccountIds = caapPromptForAccountAmounts.AccountAmounts
                    .Where( a => a.Amount.HasValue && a.Amount != 0.00M ).Select( a => a.AccountId )
                    .ToList();

                var accounts = new FinancialAccountService( new RockContext() ).GetByIds( amountAccountIds ).ToList();
                var amountSummaryMergeFields = LavaHelper.GetCommonMergeFields( this.RockPage, this.CurrentPerson );
                amountSummaryMergeFields.Add( "Accounts", accounts );

                if ( caapPromptForAccountAmounts.CampusId.HasValue )
                {
                    amountSummaryMergeFields.Add( "Campus", CampusCache.Get( caapPromptForAccountAmounts.CampusId.Value ) );
                }
            }
            else
            {
                errorMessages.Add( "Please specify an amount" );
            }

            var amountLimit = this.PageParameter( PageParameterKey.AmountLimit ).AsDecimalOrNull();
            if ( amountLimit.HasValue )
            {
                if ( caapPromptForAccountAmounts.AccountAmounts.Sum( a => a.Amount ) > amountLimit.Value )
                {
                    errorMessages.Add( string.Format( "The maximum amount is limited to {0}", amountLimit.FormatAsCurrency() ) );
                }
            }

            // Get the payment schedule
            PaymentSchedule schedule = GetSchedule();

            if ( schedule != null )
            {
                // Make sure a repeating payment starts in the future
                var earliestScheduledStartDate = FinancialGatewayComponent.GetEarliestScheduledStartDate( FinancialGateway );
                if ( schedule.StartDate < earliestScheduledStartDate )
                {
                    errorMessages.Add( $"When scheduling a repeating payment, the minimum start date is {earliestScheduledStartDate.ToShortDateString()}" );
                }
            }
            else
            {
                if ( dtpStartDate.SelectedDate < RockDateTime.Today )
                {
                    errorMessages.Add( "Make sure the date is not in the past" );
                }
            }

            if ( txtFirstName.Visible == true )
            {
                if ( string.IsNullOrWhiteSpace( txtFirstName.Text ) || string.IsNullOrWhiteSpace( txtLastName.Text ) )
                {
                    errorMessages.Add( "Make sure to enter both a first and last name" );
                }

                if ( !txtFirstName.IsValid )
                {
                    errorMessages.Add( txtFirstName.CustomValidator.ErrorMessage );
                }
            }

            if ( givingAsBusiness && string.IsNullOrWhiteSpace( txtBusinessName.Text ) )
            {
                errorMessages.Add( "Make sure to enter a Business Name" );
            }

            var location = new Location();
            acAddress.GetValues( location );
            if ( string.IsNullOrWhiteSpace( location.Street1 ) )
            {
                errorMessages.Add( "Make sure to enter a valid address.  An address is required for us to process this transaction" );
            }

            if ( DisplayPhone && string.IsNullOrWhiteSpace( pnbPhone.Number ) )
            {
                errorMessages.Add( "Make sure to enter a valid phone number.  A phone number is required for us to process this transaction" );
            }

            bool displayEmail = GetAttributeValue( AttributeKey.DisplayEmail ).AsBoolean();
            if ( displayEmail && string.IsNullOrWhiteSpace( txtEmail.Text ) )
            {
                errorMessages.Add( "Make sure to enter a valid email address.  An email address is required for us to send you a payment confirmation" );
            }

            if ( givingAsBusiness && phBusinessContact.Visible )
            {
                if ( string.IsNullOrWhiteSpace( txtBusinessContactFirstName.Text ) || string.IsNullOrWhiteSpace( txtBusinessContactLastName.Text ) )
                {
                    errorMessages.Add( "Make sure to enter both a first and last name for Business Contact" );
                }

                if ( DisplayPhone && string.IsNullOrWhiteSpace( pnbBusinessContactPhone.Number ) )
                {
                    errorMessages.Add( "Make sure to enter a valid Business Contact phone number." );
                }

                if ( displayEmail && string.IsNullOrWhiteSpace( txtBusinessContactEmail.Text ) )
                {
                    errorMessages.Add( "Make sure to enter a valid Business Contact email address." );
                }
            }

            if ( errorMessages.Any() )
            {
                errorMessage = errorMessages.AsDelimited( "<br/>" );
                return false;
            }

            btnConfirmationPrev.Visible = true;

            return true;
        }

        private void SetConfirmationText()
        {
            ReferencePaymentInfo paymentInfo = GetPaymentInfo();
            bool givingAsBusiness = GetAttributeValue( AttributeKey.EnableBusinessGiving ).AsBoolean() && !tglGiveAsOption.Checked;

            if ( !givingAsBusiness )
            {
                if ( txtCurrentName.Visible )
                {
                    Person person = GetPerson( false );
                    if ( person != null )
                    {
                        paymentInfo.FirstName = person.FirstName;
                        paymentInfo.LastName = person.LastName;
                    }
                }
                else
                {
                    paymentInfo.FirstName = txtFirstName.Text;
                    paymentInfo.LastName = txtLastName.Text;
                }
            }
            else
            {
                paymentInfo.BusinessName = txtBusinessName.Text;
            }

            if ( givingAsBusiness )
            {
                tdNameConfirm.Description = paymentInfo.BusinessName.Trim();
            }
            else
            {
                tdNameConfirm.Description = paymentInfo.FullName.Trim();
            }

            tdPhoneConfirm.Description = paymentInfo.Phone;
            tdEmailConfirm.Description = paymentInfo.Email;
            tdAddressConfirm.Description = string.Format( "{0} {1}, {2} {3}", paymentInfo.Street1, paymentInfo.City, paymentInfo.State, paymentInfo.PostalCode );

            List<AccountItem> accountList = caapPromptForAccountAmounts.AccountAmounts
                .Where( a => a.Amount.HasValue )
                .Select( a =>
                    new AccountItem
                    {
                        PublicName = FinancialAccountCache.Get( a.AccountId )?.PublicName,
                        AmountFormatted = a.Amount.FormatAsCurrency()
                    } )
                .ToList();

            rptAccountListConfirmation.DataSource = accountList;
            rptAccountListConfirmation.DataBind();

            tdTotalConfirm.Description = paymentInfo.Amount.FormatAsCurrency();
<<<<<<< HEAD

=======
>>>>>>> 7baf80cd
            tdPaymentMethodConfirm.Description = paymentInfo.CurrencyTypeValue?.Description;
            tdAccountNumberConfirm.Description = paymentInfo.MaskedNumber;
            tdAccountNumberConfirm.Visible = !string.IsNullOrWhiteSpace( paymentInfo.MaskedNumber );

            PaymentSchedule schedule = GetSchedule();
            tdWhenConfirm.Description = schedule != null ? schedule.ToString() : "Today";
        }

        /// <summary>
        /// Gets the payment information.
        /// </summary>
        private ReferencePaymentInfo GetPaymentInfo()
        {
            ReferencePaymentInfo paymentInfo;
            if ( rblSavedAccount.Items.Count > 0 && ( rblSavedAccount.SelectedValueAsId() ?? 0 ) > 0 )
            {
                paymentInfo = GetReferenceInfo( rblSavedAccount.SelectedValueAsId().Value );
            }
            else
            {
                paymentInfo = new ReferencePaymentInfo();

                var financialGatewayComponent = this.FinancialGatewayComponent;
                financialGatewayComponent.UpdatePaymentInfoFromPaymentControl( this.FinancialGateway, _hostedPaymentInfoControl, paymentInfo, out _ );
            }

            paymentInfo.Amount = caapPromptForAccountAmounts.AccountAmounts.Where( a => a.Amount.HasValue ).Sum( a => a.Amount.Value );
            paymentInfo.Email = txtEmail.Text;
            paymentInfo.Phone = PhoneNumber.FormattedNumber( pnbPhone.CountryCode, pnbPhone.Number, true );
            paymentInfo.Street1 = acAddress.Street1;
            paymentInfo.Street2 = acAddress.Street2;
            paymentInfo.City = acAddress.City;
            paymentInfo.State = acAddress.State;
            paymentInfo.PostalCode = acAddress.PostalCode;
            paymentInfo.Country = acAddress.Country;

            var transactionType = DefinedValueCache.Get( this.GetAttributeValue( AttributeKey.TransactionType ).AsGuidOrNull() ?? Rock.SystemGuid.DefinedValue.TRANSACTION_TYPE_CONTRIBUTION.AsGuid() );
            paymentInfo.TransactionTypeValueId = transactionType.Id;

            return paymentInfo;
        }

        /// <summary>
        /// Gets the reference information.
        /// </summary>
        /// <param name="savedAccountId">The saved account unique identifier.</param>
        private ReferencePaymentInfo GetReferenceInfo( int savedAccountId )
        {
            var savedAccount = new FinancialPersonSavedAccountService( new RockContext() ).Get( savedAccountId );
            if ( savedAccount != null )
            {
                return savedAccount.GetReferencePayment();
            }

            return null;
        }

        /// <summary>
        /// Gets the payment schedule.
        /// </summary>
        private PaymentSchedule GetSchedule()
        {
            // Figure out if this is a one-time transaction or a future scheduled transaction
            if ( GetAttributeValue( AttributeKey.AllowScheduled ).AsBoolean() )
            {
                // If a one-time gift was selected for today's date, then treat as a onetime immediate transaction (not scheduled)
                int oneTimeFrequencyId = DefinedValueCache.Get( Rock.SystemGuid.DefinedValue.TRANSACTION_FREQUENCY_ONE_TIME ).Id;
                if ( btnFrequency.SelectedValue == oneTimeFrequencyId.ToString() && dtpStartDate.SelectedDate <= RockDateTime.Today )
                {
                    // one-time immediate payment
                    return null;
                }

                var schedule = new PaymentSchedule();
                schedule.TransactionFrequencyValue = DefinedValueCache.Get( btnFrequency.SelectedValueAsId().Value );
                if ( dtpStartDate.SelectedDate.HasValue && dtpStartDate.SelectedDate > RockDateTime.Today )
                {
                    schedule.StartDate = dtpStartDate.SelectedDate.Value;
                }
                else
                {
                    schedule.StartDate = DateTime.MinValue;
                }

                return schedule;
            }

            return null;
        }

        #endregion

        #region Methods for the confirmation Page (panel)

        /// <summary>
        /// Processes the transaction.
        /// </summary>
        /// <param name="errorMessage">The error message.</param>
        private bool ProcessTransaction( out string errorMessage )
        {
            var rockContext = new RockContext();
            if ( string.IsNullOrWhiteSpace( TransactionCode ) )
            {
                var transactionGuid = hfTransactionGuid.Value.AsGuid();

                var gateway = this.FinancialGatewayComponent;
                var financialGateway = this.FinancialGateway;

                if ( gateway == null )
                {
                    errorMessage = "There was a problem creating the payment gateway information";
                    return false;
                }

                bool givingAsBusiness = GetAttributeValue( AttributeKey.EnableBusinessGiving ).AsBoolean() && !tglGiveAsOption.Checked;

                // only create/update the person if they are giving as a person. If they are giving as a Business, the person shouldn't be created this way
                Person person = GetPerson( !givingAsBusiness );

                // Add contact person if giving as a business and current person is unknown
                if ( person == null && givingAsBusiness )
                {
                    person = GetBusinessContact();
                }

                if ( person == null )
                {
                    errorMessage = "There was a problem creating the person information";
                    return false;
                }

                if ( !person.PrimaryAliasId.HasValue )
                {
                    errorMessage = "There was a problem creating the person's primary alias";
                    return false;
                }

                Person BusinessOrPerson = GetPersonOrBusiness( person );

                var paymentInfo = GetTxnPaymentInfo( BusinessOrPerson, out errorMessage );
                if ( paymentInfo == null )
                {
                    return false;
                }

                PaymentSchedule schedule = GetSchedule();
                FinancialPaymentDetail paymentDetail = null;
                if ( schedule != null )
                {
                    schedule.PersonId = person.Id;

                    var scheduledTransactionAlreadyExists = new FinancialScheduledTransactionService( rockContext ).Queryable().FirstOrDefault( a => a.Guid == transactionGuid );
                    if ( scheduledTransactionAlreadyExists != null )
                    {
                        // Hopefully shouldn't happen, but just in case the scheduledtransaction already went through, show the success screen.
                        ShowSuccess( gateway, person, paymentInfo );
                        return true;
                    }

                    var scheduledTransaction = gateway.AddScheduledPayment( financialGateway, schedule, paymentInfo, out errorMessage );
                    if ( scheduledTransaction == null )
                    {
                        return false;
                    }

                    // manually assign the Guid that we generated at the beginning of the transaction UI entry to help make duplicate scheduled transactions impossible
                    scheduledTransaction.Guid = transactionGuid;

                    SaveScheduledTransaction( financialGateway, gateway, BusinessOrPerson, paymentInfo, schedule, scheduledTransaction, rockContext );
                    paymentDetail = scheduledTransaction.FinancialPaymentDetail.Clone( false );
                }
                else
                {
                    var transactionAlreadyExists = new FinancialTransactionService( rockContext ).Queryable().FirstOrDefault( a => a.Guid == transactionGuid );
                    if ( transactionAlreadyExists != null )
                    {
                        // hopefully shouldn't happen, but just in case the transaction already went thru, show the success screen
                        ShowSuccess( gateway, person, paymentInfo );
                        return true;
                    }

                    var transaction = gateway.Charge( financialGateway, paymentInfo, out errorMessage );
                    if ( transaction == null )
                    {
                        return false;
                    }

                    // manually assign the Guid that we generated at the beginning of the transaction UI entry to help make duplicate transactions impossible
                    transaction.Guid = transactionGuid;

                    SaveTransaction( financialGateway, gateway, BusinessOrPerson, paymentInfo, transaction, rockContext );
                    paymentDetail = transaction.FinancialPaymentDetail.Clone( false );
                }

                ShowSuccess( gateway, person, paymentInfo );

                return true;
            }
            else
            {
                pnlDupWarning.Visible = true;
                errorMessage = string.Empty;
                return false;
            }
        }

        private ReferencePaymentInfo GetTxnPaymentInfo( Person person, out string errorMessage )
        {
            ReferencePaymentInfo paymentInfo = GetPaymentInfo();
            if ( paymentInfo == null )
            {
                errorMessage = "There was a problem creating the payment information";
                return null;
            }
            else
            {
                paymentInfo.FirstName = person.FirstName;
                paymentInfo.LastName = person.LastName;
            }

            if ( paymentInfo.GatewayPersonIdentifier.IsNullOrWhiteSpace() )
            {
                var financialGatewayComponent = this.FinancialGatewayComponent;
                financialGatewayComponent.UpdatePaymentInfoFromPaymentControl( this.FinancialGateway, _hostedPaymentInfoControl, paymentInfo, out errorMessage );
                var customerToken = financialGatewayComponent.CreateCustomerAccount( this.FinancialGateway, paymentInfo, out errorMessage );
                if ( errorMessage.IsNotNullOrWhiteSpace() || customerToken.IsNullOrWhiteSpace() )
                {
                    ShowMessage( NotificationBoxType.Danger, "", errorMessage ?? "Unknown Error" );
                }

                paymentInfo.GatewayPersonIdentifier = customerToken;
            }

            SetPaymentComment( paymentInfo, txtCommentEntry.Text );

            errorMessage = string.Empty;
            return paymentInfo;
        }

        private void SaveScheduledTransaction( FinancialGateway financialGateway, IHostedGatewayComponent gateway, Person person, PaymentInfo paymentInfo, PaymentSchedule schedule, FinancialScheduledTransaction scheduledTransaction, RockContext rockContext )
        {
            scheduledTransaction.TransactionFrequencyValueId = schedule.TransactionFrequencyValue.Id;
            scheduledTransaction.StartDate = schedule.StartDate;
            scheduledTransaction.AuthorizedPersonAliasId = person.PrimaryAliasId.Value;
            scheduledTransaction.FinancialGatewayId = financialGateway.Id;

            var transactionType = DefinedValueCache.Get( this.GetAttributeValue( AttributeKey.TransactionType ).AsGuidOrNull() ?? Rock.SystemGuid.DefinedValue.TRANSACTION_TYPE_CONTRIBUTION.AsGuid() );
            scheduledTransaction.TransactionTypeValueId = transactionType.Id;

            if ( scheduledTransaction.FinancialPaymentDetail == null )
            {
                scheduledTransaction.FinancialPaymentDetail = new FinancialPaymentDetail();
            }

            scheduledTransaction.FinancialPaymentDetail.SetFromPaymentInfo( paymentInfo, gateway as GatewayComponent, rockContext );

            Guid sourceGuid = Guid.Empty;
            if ( Guid.TryParse( GetAttributeValue( AttributeKey.Source ), out sourceGuid ) )
            {
                var source = DefinedValueCache.Get( sourceGuid );
                if ( source != null )
                {
                    scheduledTransaction.SourceTypeValueId = source.Id;
                }
            }

            var transactionEntity = this.GetTransactionEntity();

            PopulateTransactionDetails( scheduledTransaction.ScheduledTransactionDetails );

            scheduledTransaction.Summary = paymentInfo.Comment1;

            var transactionService = new FinancialScheduledTransactionService( rockContext );
            transactionService.Add( scheduledTransaction );
            rockContext.SaveChanges();

            // If this is a transfer, now we can delete the old transaction
            if ( _scheduledTransactionToBeTransferred != null )
            {
                DeleteOldTransaction( _scheduledTransactionToBeTransferred.Id );
            }

            rockContext.SaveChanges();

            ScheduleId = scheduledTransaction.Id;
            TransactionCode = scheduledTransaction.TransactionCode;

            Task.Run( () => ScheduledGiftWasModifiedMessage.PublishScheduledTransactionEvent( scheduledTransaction.Id, ScheduledGiftEventTypes.ScheduledGiftCreated ) );
        }

        private void DeleteOldTransaction( int scheduledTransactionId )
        {
            using ( var rockContext = new Rock.Data.RockContext() )
            {
                FinancialScheduledTransactionService fstService = new FinancialScheduledTransactionService( rockContext );
                var currentTransaction = fstService.Get( scheduledTransactionId );
                if ( currentTransaction != null && currentTransaction.FinancialGateway != null )
                {
                    currentTransaction.FinancialGateway.LoadAttributes( rockContext );
                }

                string errorMessage = string.Empty;
                if ( fstService.Cancel( currentTransaction, out errorMessage ) )
                {
                    try
                    {
                        fstService.GetStatus( currentTransaction, out errorMessage );
                    }
                    catch
                    {
                    }

                    rockContext.SaveChanges();
                }
            }
        }

        private void SaveTransaction( FinancialGateway financialGateway, IHostedGatewayComponent gateway, Person person, PaymentInfo paymentInfo, FinancialTransaction transaction, RockContext rockContext )
        {
            transaction.AuthorizedPersonAliasId = person.PrimaryAliasId;
            transaction.ShowAsAnonymous = cbGiveAnonymously.Checked;
            transaction.TransactionDateTime = RockDateTime.Now;
            transaction.FinancialGatewayId = financialGateway.Id;

            var transactionType = DefinedValueCache.Get( this.GetAttributeValue( AttributeKey.TransactionType ).AsGuidOrNull() ?? Rock.SystemGuid.DefinedValue.TRANSACTION_TYPE_CONTRIBUTION.AsGuid() );
            transaction.TransactionTypeValueId = transactionType.Id;

            transaction.Summary = paymentInfo.Comment1;

            if ( transaction.FinancialPaymentDetail == null )
            {
                transaction.FinancialPaymentDetail = new FinancialPaymentDetail();
            }

            transaction.FinancialPaymentDetail.SetFromPaymentInfo( paymentInfo, gateway as GatewayComponent, rockContext );

            Guid sourceGuid = Guid.Empty;
            if ( Guid.TryParse( GetAttributeValue( AttributeKey.Source ), out sourceGuid ) )
            {
                var source = DefinedValueCache.Get( sourceGuid );
                if ( source != null )
                {
                    transaction.SourceTypeValueId = source.Id;
                }
            }

            var transactionEntity = this.GetTransactionEntity();

            PopulateTransactionDetails( transaction.TransactionDetails );

            var batchService = new FinancialBatchService( rockContext );

            // Get the batch
            var batch = batchService.Get(
                GetAttributeValue( AttributeKey.BatchNamePrefix ),
                paymentInfo.CurrencyTypeValue,
                paymentInfo.CreditCardTypeValue,
                transaction.TransactionDateTime.Value,
                financialGateway.GetBatchTimeOffset() );

            var batchChanges = new History.HistoryChangeList();

            if ( batch.Id == 0 )
            {
                batchChanges.AddChange( History.HistoryVerb.Add, History.HistoryChangeType.Record, "Batch" );
                History.EvaluateChange( batchChanges, "Batch Name", string.Empty, batch.Name );
                History.EvaluateChange( batchChanges, "Status", null, batch.Status );
                History.EvaluateChange( batchChanges, "Start Date/Time", null, batch.BatchStartDateTime );
                History.EvaluateChange( batchChanges, "End Date/Time", null, batch.BatchEndDateTime );
            }

            transaction.LoadAttributes( rockContext );

            var allowedTransactionAttributes = GetAttributeValue( AttributeKey.AllowedTransactionAttributesFromURL ).Split( ',' ).AsGuidList().Select( x => AttributeCache.Get( x ).Key );

            foreach ( KeyValuePair<string, AttributeValueCache> attr in transaction.AttributeValues )
            {
                if ( PageParameters().ContainsKey( PageParameterKey.AttributePrefix + attr.Key ) && allowedTransactionAttributes.Contains( attr.Key ) )
                {
                    attr.Value.Value = Server.UrlDecode( PageParameter( PageParameterKey.AttributePrefix + attr.Key ) );
                }
            }

            var financialTransactionService = new FinancialTransactionService( rockContext );

            // If this is a new Batch, SaveChanges so that we can get the Batch.Id
            if ( batch.Id == 0 )
            {
                rockContext.SaveChanges();
            }

            transaction.BatchId = batch.Id;

            // use the financialTransactionService to add the transaction instead of batch.Transactions to avoid lazy-loading the transactions already associated with the batch
            financialTransactionService.Add( transaction );

            rockContext.SaveChanges();
            transaction.SaveAttributeValues();

            batchService.IncrementControlAmount( batch.Id, transaction.TotalAmount, batchChanges );
            rockContext.SaveChanges();

            Task.Run( () => GiftWasGivenMessage.PublishTransactionEvent( transaction.Id, GiftEventTypes.GiftSuccess ) );

            HistoryService.SaveChanges(
                rockContext,
                typeof( FinancialBatch ),
                Rock.SystemGuid.Category.HISTORY_FINANCIAL_BATCH.AsGuid(),
                batch.Id,
                batchChanges
            );

            SendReceipt( transaction.Id );

            TransactionCode = transaction.TransactionCode;
        }

        /// <summary>
        /// Populates the transaction details for a FinancialTransaction or ScheduledFinancialTransaction
        /// </summary>
        /// <typeparam name="T"></typeparam>
        /// <param name="transactionDetails">The transaction details.</param>
        private void PopulateTransactionDetails<T>( ICollection<T> transactionDetails ) where T : ITransactionDetail, new()
        {
            var transactionEntity = this.GetTransactionEntity();
            var selectedAccountAmounts = caapPromptForAccountAmounts.AccountAmounts.Where( a => a.Amount.HasValue && a.Amount != 0 ).ToArray();

            var totalSelectedAmounts = selectedAccountAmounts.Sum( a => a.Amount.Value );

            foreach ( var selectedAccountAmount in selectedAccountAmounts )
            {
                var transactionDetail = new T();

                transactionDetail.AccountId = selectedAccountAmount.AccountId;
                transactionDetail.Amount = selectedAccountAmount.Amount.Value;

                if ( transactionEntity != null )
                {
                    transactionDetail.EntityTypeId = transactionEntity.TypeId;
                    transactionDetail.EntityId = transactionEntity.Id;
                }

                transactionDetails.Add( transactionDetail );
            }
        }

        private void ShowSuccess( IHostedGatewayComponent gatewayComponent, Person person, ReferencePaymentInfo paymentInfo )
        {
            var mergeFields = LavaHelper.GetCommonMergeFields( this.RockPage, this.CurrentPerson, new CommonMergeFieldsOptions { GetLegacyGlobalMergeFields = false } );
            var finishLavaTemplate = this.GetAttributeValue( AttributeKey.FinishLavaTemplate );
            IEntity transactionEntity = GetTransactionEntity();
            mergeFields.Add( "TransactionEntity", transactionEntity );

            var transactionGuid = hfTransactionGuid.Value.AsGuid();

            var rockContext = new RockContext();

            // the transactionGuid is either for a FinancialTransaction or a FinancialScheduledTransaction
            int? financialPaymentDetailId;
            FinancialPaymentDetail financialPaymentDetail;
            FinancialTransaction financialTransaction = new FinancialTransactionService( rockContext ).Get( transactionGuid );
            int? transactionPersonAliasId;
            int? textToGiveContributionAccountId = null;
            if ( financialTransaction != null )
            {
                textToGiveContributionAccountId = financialTransaction.TransactionDetails.FirstOrDefault()?.AccountId;
                mergeFields.Add( "Transaction", financialTransaction );
                transactionPersonAliasId = financialTransaction.AuthorizedPersonAliasId;
                financialPaymentDetail = financialTransaction.FinancialPaymentDetail;
                financialPaymentDetailId = financialTransaction.FinancialGatewayId;
            }
            else
            {
                FinancialScheduledTransaction financialScheduledTransaction = new FinancialScheduledTransactionService( rockContext ).Get( transactionGuid );
                textToGiveContributionAccountId = financialScheduledTransaction?.ScheduledTransactionDetails.FirstOrDefault()?.AccountId;
                mergeFields.Add( "Transaction", financialScheduledTransaction );
                transactionPersonAliasId = financialScheduledTransaction.AuthorizedPersonAliasId;
                financialPaymentDetail = financialScheduledTransaction.FinancialPaymentDetail;
                financialPaymentDetailId = financialScheduledTransaction.FinancialGatewayId;
            }

            if ( transactionPersonAliasId.HasValue )
            {
                var transactionPerson = new PersonAliasService( rockContext ).GetPerson( transactionPersonAliasId.Value );
                mergeFields.Add( "Person", transactionPerson );
            }

            if ( financialPaymentDetail != null || financialPaymentDetailId.HasValue )
            {
                financialPaymentDetail = financialPaymentDetail ?? new FinancialPaymentDetailService( rockContext ).GetNoTracking( financialPaymentDetailId.Value );
                mergeFields.Add( "PaymentDetail", financialPaymentDetail );

                if ( financialPaymentDetail.BillingLocation != null || financialPaymentDetail.BillingLocationId.HasValue )
                {
                    var billingLocation = financialPaymentDetail.BillingLocation ?? new LocationService( rockContext ).GetNoTracking( financialPaymentDetail.BillingLocationId.Value );
                    mergeFields.Add( "BillingLocation", billingLocation );
                }
            }

            lTransactionSummaryHTML.Text = finishLavaTemplate.ResolveMergeFields( mergeFields );

            var savedAccountId = rblSavedAccount.SelectedValue.AsInteger();
            bool isSavedAccount = savedAccountId > 0;
            var enableTextToGiveSetup = GetAttributeValue( AttributeKey.EnableTextToGiveSetup ).AsBoolean();

            // If there was a transaction code returned and this was not already created from a previous saved account,
            // show the option to save the account.
            if ( enableTextToGiveSetup && !string.IsNullOrWhiteSpace( TransactionCode ) )
            {
                if ( isSavedAccount )
                {
                    new PersonService( rockContext ).ConfigureTextToGive( person.Id, textToGiveContributionAccountId, savedAccountId, out _ );
                    rockContext.SaveChanges();
                }
                else
                {
                    string cardType = financialPaymentDetail?.CreditCardTypeValue?.Value;
                    string accountNumber = financialPaymentDetail?.AccountNumberMasked;
                    string last4 = accountNumber.Right( 4 );
                    var accountTitle = $"Text To Give - {cardType} (ending in {last4})";
                    CreateSavedAccount( accountTitle, rockContext, true );
                }
            }
            else if ( !isSavedAccount && !string.IsNullOrWhiteSpace( TransactionCode ) && gatewayComponent.SupportsSavedAccount( paymentInfo.CurrencyTypeValue ) )
            {
                cbSaveAccount.Visible = true;
                pnlSaveAccount.Visible = true;
                txtSaveAccount.Visible = true;

                // If current person does not have a login, have them create a username and password
                phCreateLogin.Visible = !new UserLoginService( rockContext ).GetByPersonId( person.Id ).Any();
            }
            else
            {
                pnlSaveAccount.Visible = false;
            }

            // the merge fields for the header/footer includes the financialTransaction, so update them now that we have saved the transaction to the database
            ResolveHeaderFooterTemplates();
        }

        private void SendReceipt( int transactionId )
        {
            Guid? receiptEmail = GetAttributeValue( AttributeKey.ReceiptEmail ).AsGuidOrNull();
            if ( receiptEmail.HasValue )
            {
                // Queue a bus message to send receipts
                var sendPaymentReceiptsTask = new ProcessSendPaymentReceiptEmails.Message
                {
                    SystemEmailGuid = receiptEmail.Value,
                    TransactionId = transactionId
                };

                sendPaymentReceiptsTask.Send();
            }
        }

        private void CreateSavedAccount( string AccountTitle, RockContext rockContext, bool enableTextToGiveSetup = false )
        {
            var gateway = this.FinancialGatewayComponent;
            var financialGateway = this.FinancialGateway;

            if ( gateway == null )
            {
                nbSaveAccount.Title = "Invalid Gateway";
                nbSaveAccount.Text = "Sorry, the financial gateway information for this type of transaction is not valid.";
                nbSaveAccount.NotificationBoxType = NotificationBoxType.Danger;
                nbSaveAccount.Visible = true;
                return;
            }

            string errorMessage = string.Empty;

            var person = GetPerson( false );
            string referenceNumber = string.Empty;
            FinancialPaymentDetail paymentDetail = null;
            int? textToGiveContributionAccountId = null;

            if ( !ScheduleId.HasValue )
            {
                var transaction = new FinancialTransactionService( rockContext ).GetByTransactionCode( ( financialGateway != null ? financialGateway.Id : ( int? ) null ), TransactionCode );
                if ( transaction != null && transaction.AuthorizedPersonAlias != null )
                {
                    if ( transaction.FinancialGateway != null )
                    {
                        transaction.FinancialGateway.LoadAttributes( rockContext );
                    }

                    referenceNumber = gateway.GetReferenceNumber( transaction, out errorMessage );
                    paymentDetail = transaction.FinancialPaymentDetail;
                    textToGiveContributionAccountId = transaction.TransactionDetails.FirstOrDefault().AccountId;
                }
            }
            else
            {
                var scheduledTransaction = new FinancialScheduledTransactionService( rockContext ).Get( ScheduleId.Value );
                if ( scheduledTransaction != null )
                {
                    if ( scheduledTransaction.FinancialGateway != null )
                    {
                        scheduledTransaction.FinancialGateway.LoadAttributes( rockContext );
                    }

                    referenceNumber = gateway.GetReferenceNumber( scheduledTransaction, out errorMessage );
                    paymentDetail = scheduledTransaction.FinancialPaymentDetail;
                    textToGiveContributionAccountId = scheduledTransaction.ScheduledTransactionDetails.FirstOrDefault().AccountId;
                }
            }

            if ( person == null || paymentDetail == null )
            {
                nbSaveAccount.Title = "Invalid Transaction";
                nbSaveAccount.Text = "Sorry, the account information cannot be saved as there's not a valid transaction code to reference.";
                nbSaveAccount.NotificationBoxType = NotificationBoxType.Danger;
                nbSaveAccount.Visible = true;
                return;
            }

            if ( errorMessage.Any() )
            {
                nbSaveAccount.Title = "Invalid Transaction";
                nbSaveAccount.Text = "Sorry, the account information cannot be saved. " + errorMessage;
                nbSaveAccount.NotificationBoxType = NotificationBoxType.Danger;
                nbSaveAccount.Visible = true;
                return;
            }

            if ( phCreateLogin.Visible )
            {
                var user = UserLoginService.Create(
                    rockContext,
                    person,
                    Rock.Model.AuthenticationServiceType.Internal,
                    EntityTypeCache.Get( Rock.SystemGuid.EntityType.AUTHENTICATION_DATABASE.AsGuid() ).Id,
                    txtUserName.Text,
                    txtPassword.Text,
                    false );

                var mergeFields = Rock.Lava.LavaHelper.GetCommonMergeFields( this.RockPage, this.CurrentPerson );
                mergeFields.Add( "ConfirmAccountUrl", RootPath + "ConfirmAccount" );
                mergeFields.Add( "Person", person );
                mergeFields.Add( "User", user );

                var emailMessage = new RockEmailMessage( GetAttributeValue( AttributeKey.ConfirmAccountTemplate ).AsGuid() );
                emailMessage.AddRecipient( new RockEmailMessageRecipient( person, mergeFields ) );
                emailMessage.AppRoot = ResolveRockUrl( "~/" );
                emailMessage.ThemeRoot = ResolveRockUrl( "~~/" );
                emailMessage.CreateCommunicationRecord = false;
                emailMessage.Send();
            }

            var savedAccount = new FinancialPersonSavedAccount();
            savedAccount.PersonAliasId = person.PrimaryAliasId;
            savedAccount.ReferenceNumber = referenceNumber;
            savedAccount.Name = AccountTitle;
            savedAccount.TransactionCode = TransactionCode;
            savedAccount.GatewayPersonIdentifier = paymentDetail.GatewayPersonIdentifier;
            savedAccount.FinancialGatewayId = financialGateway.Id;
            savedAccount.FinancialPaymentDetail = new FinancialPaymentDetail();
            savedAccount.FinancialPaymentDetail.AccountNumberMasked = paymentDetail.AccountNumberMasked;
            savedAccount.FinancialPaymentDetail.CurrencyTypeValueId = paymentDetail.CurrencyTypeValueId;
            savedAccount.FinancialPaymentDetail.CreditCardTypeValueId = paymentDetail.CreditCardTypeValueId;
            savedAccount.FinancialPaymentDetail.NameOnCard = paymentDetail.NameOnCard;
            savedAccount.FinancialPaymentDetail.ExpirationMonth = paymentDetail.ExpirationMonth;
            savedAccount.FinancialPaymentDetail.ExpirationYear = paymentDetail.ExpirationYear;
            savedAccount.FinancialPaymentDetail.BillingLocationId = paymentDetail.BillingLocationId;

            var savedAccountService = new FinancialPersonSavedAccountService( rockContext );
            savedAccountService.Add( savedAccount );
            rockContext.SaveChanges();

            // If we created a new saved account, update the transaction to say it that is used this saved account.
            paymentDetail.FinancialPersonSavedAccountId = savedAccount.Id;
            rockContext.SaveChanges();

            if ( enableTextToGiveSetup )
            {
                new PersonService( rockContext ).ConfigureTextToGive( person.Id, textToGiveContributionAccountId, savedAccount.Id, out errorMessage );
                rockContext.SaveChanges();
            }

            cbSaveAccount.Visible = false;
            txtSaveAccount.Visible = false;
            phCreateLogin.Visible = false;
            divSaveActions.Visible = false;

            nbSaveAccount.Title = "Success";
            nbSaveAccount.Text = "The account has been saved for future use";
            nbSaveAccount.NotificationBoxType = NotificationBoxType.Success;
            nbSaveAccount.Visible = true;
        }

        #endregion

        #region Methods used globally

        /// <summary>
        /// Sets the page.
        /// </summary>
        /// <param name="page">The page.</param>
        private void SetPage( EntryStep page )
        {
            pnlSelection.Visible = page == EntryStep.PromptForAmount;
            pnlContributionInfo.Visible = page == EntryStep.PromptForAmount;

            // only show the History back button if the previous URL was able to be determined and they have the EnableInitialBackbutton enabled;
            lHistoryBackButton.Visible = GetAttributeValue( AttributeKey.EnableInitialBackbutton ).AsBoolean() && lHistoryBackButton.HRef != "#" && page == EntryStep.PromptForAmount;

            pnlConfirmation.Visible = page == EntryStep.ShowConfirmation;
            pnlSuccess.Visible = page == EntryStep.ShowTransactionSummary;

            hfCurrentPage.Value = page.ConvertToString(false);
        }

        /// <summary>
        /// Shows the message.
        /// </summary>
        /// <param name="type">The type.</param>
        /// <param name="title">The title.</param>
        /// <param name="text">The text.</param>
        private void ShowMessage( NotificationBoxType type, string title, string text )
        {
            if ( !string.IsNullOrWhiteSpace( text ) )
            {
                NotificationBox nb = nbMessage;
                var entryStep = hfCurrentPage.Value.ConvertToEnumOrNull<EntryStep>() ?? EntryStep.PromptForAmount;
                switch ( entryStep )
                {
                    case EntryStep.PromptForAmount:
                        nb = nbSelectionMessage;
                        break;
                    case EntryStep.ShowConfirmation:
                        nb = nbConfirmationMessage;
                        break;
                    case EntryStep.ShowTransactionSummary:
                        nb = nbSuccessMessage;
                        break;
                }

                nb.Text = text;
                nb.Title = string.IsNullOrWhiteSpace( title ) ? "" : string.Format( "<p>{0}</p>", title );
                nb.NotificationBoxType = type;
                nb.Visible = true;
            }
        }

        /// <summary>
        /// Registers the startup script.
        /// </summary>
        private void RegisterScript()
        {
            RockPage.AddScriptLink( "~/Scripts/jquery.creditCardTypeDetector.js" );

            var currencyCodeInfo = new RockCurrencyCodeInfo();

            string script = $@"
    Sys.Application.add_load(function () {{
        // As amounts are entered, validate that they are numeric and recalc total
        $('.account-amount').on('change', function() {{
            var totalAmt = Number(0);

            $('.account-amount .form-control').each(function (index) {{
                var itemValue = $(this).val();
                if (itemValue != null && itemValue != '') {{
                    if (isNaN(itemValue)) {{
                        $(this).parents('div.input-group').addClass('has-error');
                    }}
                    else {{
                        $(this).parents('div.input-group').removeClass('has-error');
                        var num = Number(itemValue);
                        $(this).val(num.toFixed({currencyCodeInfo.DecimalPlaces}));
                        totalAmt = totalAmt + num;
                    }}
                }}
                else {{
                    $(this).parents('div.input-group').removeClass('has-error');
                }}
            }});
            $('.total-amount').html('{currencyCodeInfo.Symbol}' + totalAmt.toLocaleString(undefined, {{ minimumFractionDigits: {currencyCodeInfo.DecimalPlaces}, maximumFractionDigits: {currencyCodeInfo.DecimalPlaces} }}));
            return false;
        }});

        // Hide or show a div based on selection of checkbox (Saved Account)
        $('input:checkbox.toggle-input').unbind('click').on('click', function () {{
            $(this).parents('.checkbox').next('.toggle-content').slideToggle();
        }});
    }});
";
            ScriptManager.RegisterStartupScript( upPayment, this.GetType(), "giving-profile", script, true );
        }

        private void SetPaymentComment( PaymentInfo paymentInfo, string userComment )
        {
            // Create a payment comment using the Lava template specified in this block.
            var mergeFields = Rock.Lava.LavaHelper.GetCommonMergeFields( this.RockPage, this.CurrentPerson );
            mergeFields.Add( "TransactionDateTime", RockDateTime.Now );

            if ( paymentInfo != null )
            {
                mergeFields.Add( "CurrencyType", paymentInfo.CurrencyTypeValue );
            }

            var accountDetails = caapPromptForAccountAmounts.AccountAmounts.Where( a => a.Amount.HasValue && a.Amount.Value != 0 );
            mergeFields.Add( "TransactionAccountDetails", accountDetails );

            var paymentComment = GetAttributeValue( AttributeKey.PaymentCommentTemplate ).ResolveMergeFields( mergeFields );

            if ( GetAttributeValue( AttributeKey.EnableCommentEntry ).AsBoolean() )
            {
                if ( paymentComment.IsNotNullOrWhiteSpace() )
                {
                    // Append user comments to the block-specified payment comment.
                    paymentInfo.Comment1 = string.Format( "{0}: {1}", paymentComment, userComment );
                }
                else
                {
                    paymentInfo.Comment1 = userComment;
                }
            }
            else
            {
                paymentInfo.Comment1 = paymentComment;
            }
        }

        /// <summary>
        /// Sets the comment field for a payment, incorporating the Lava template specified in the block settings if appropriate.
        /// </summary>
        /// <param name="paymentInfo"></param>
        /// <param name="userComment"></param>
        private void SetPaymentComment( PaymentInfo paymentInfo, List<FinancialTransactionDetail> commentTransactionAccountDetails, string userComment )
        {
            // Create a payment comment using the Lava template specified in this block.
            var mergeFields = Rock.Lava.LavaHelper.GetCommonMergeFields( this.RockPage, this.CurrentPerson );
            mergeFields.Add( "TransactionDateTime", RockDateTime.Now );

            if ( paymentInfo != null )
            {
                mergeFields.Add( "CurrencyType", paymentInfo.CurrencyTypeValue );
            }

            mergeFields.Add( "TransactionAccountDetails", commentTransactionAccountDetails.Where( a => a.Amount != 0 ).ToList() );

            var paymentComment = GetAttributeValue( AttributeKey.PaymentCommentTemplate ).ResolveMergeFields( mergeFields );

            if ( GetAttributeValue( AttributeKey.EnableCommentEntry ).AsBoolean() )
            {
                if ( paymentComment.IsNotNullOrWhiteSpace() )
                {
                    // Append user comments to the block-specified payment comment.
                    paymentInfo.Comment1 = string.Format( "{0}: {1}", paymentComment, userComment );
                }
                else
                {
                    paymentInfo.Comment1 = userComment;
                }
            }
            else
            {
                paymentInfo.Comment1 = paymentComment;
            }
        }

        #endregion

        #region Helper Classes

        /// <summary>
        /// Lightweight object for each contribution item
        /// </summary>
        protected class AccountItem
        {
            public string PublicName { get; set; }

            public string AmountFormatted { get; set; }
        }

        /// <summary>
        /// Helper object for account options passed via the request string using <see cref="AttributeKey.AllowAccountOptionsInURL"/>
        /// </summary>
        private class ParameterAccountOption
        {
            public int AccountId { get; set; }

            public decimal? Amount { get; set; }

            public bool Enabled { get; set; }
        }

        #endregion
    }
}<|MERGE_RESOLUTION|>--- conflicted
+++ resolved
@@ -2655,10 +2655,6 @@
             rptAccountListConfirmation.DataBind();
 
             tdTotalConfirm.Description = paymentInfo.Amount.FormatAsCurrency();
-<<<<<<< HEAD
-
-=======
->>>>>>> 7baf80cd
             tdPaymentMethodConfirm.Description = paymentInfo.CurrencyTypeValue?.Description;
             tdAccountNumberConfirm.Description = paymentInfo.MaskedNumber;
             tdAccountNumberConfirm.Visible = !string.IsNullOrWhiteSpace( paymentInfo.MaskedNumber );
