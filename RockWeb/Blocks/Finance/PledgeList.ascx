--- conflicted
+++ resolved
@@ -5,31 +5,9 @@
         <asp:Panel ID="pnlContent" runat="server">
             <Rock:ModalAlert ID="mdGridWarning" runat="server" />
 
-<<<<<<< HEAD
-                <div class="grid grid-panel">
-                    <Rock:GridFilter ID="gfPledges" runat="server">
-                        <Rock:PersonPicker ID="ppFilterPerson" runat="server" Label="Filter by Person" IncludeBusinesses="true"/>
-                        <Rock:AccountPicker ID="apFilterAccount" runat="server" Label="Filter by Account" AllowMultiSelect="True"/>
-                        <Rock:DateRangePicker ID="drpDates" runat="server" Label="Date Range" />
-                        <Rock:DateRangePicker ID="drpLastModifiedDates" runat="server" Label="Last Modified" />
-                    </Rock:GridFilter>
-                    <Rock:Grid ID="gPledges" runat="server" AutoGenerateColumns="False" AllowSorting="True" AllowPaging="True" OnRowSelected="gPledges_Edit">
-                        <Columns>
-                            <Rock:RockBoundField DataField="PersonAlias.Person" HeaderText="Person" SortExpression="PersonAlias.Person.LastName,PersonAlias.Person.NickName"/>
-                            <Rock:RockBoundField DataField="Group.Name" HeaderText="For" SortExpression="Group.Name"/>
-                            <Rock:RockBoundField DataField="Account.Name" HeaderText="Account" SortExpression="Account.Name"/>
-                            <Rock:CurrencyField DataField="TotalAmount" HeaderText="Total Amount" SortExpression="TotalAmount" />
-                            <Rock:RockBoundField DataField="PledgeFrequencyValue" HeaderText="Payment Schedule" SortExpression="PledgeFrequencyValue" />
-                            <Rock:DateField DataField="StartDate" HeaderText="Starts" SortExpression="StartDate"/>
-                            <Rock:DateField DataField="EndDate" HeaderText="Ends"  SortExpression="EndDate"/>
-                            <Rock:DateField DataField="ModifiedDateTime" HeaderText="Last Modified" SortExpression="ModifiedDateTime"/>
-                        </Columns>
-                    </Rock:Grid>
-=======
             <div class="panel panel-block">
                 <div class="panel-heading">
                     <h1 class="panel-title"><i class="fa fa-list"></i> Pledge List</h1>
->>>>>>> c1ce01b2
                 </div>
                 <div class="panel-body">
 
@@ -50,7 +28,6 @@
                                 <Rock:DateField DataField="StartDate" HeaderText="Starts" SortExpression="StartDate" />
                                 <Rock:DateField DataField="EndDate" HeaderText="Ends" SortExpression="EndDate" />
                                 <Rock:DateField DataField="ModifiedDateTime" HeaderText="Last Modified" SortExpression="ModifiedDateTime" />
-                                <Rock:DeleteField OnClick="gPledges_Delete" />
                             </Columns>
                         </Rock:Grid>
                     </div>
