--- conflicted
+++ resolved
@@ -41,11 +41,6 @@
     [Category( "Finance" )]
     [Description( "Edit an existing scheduled transaction." )]
 
-<<<<<<< HEAD
-    [FinancialGatewayField( "Credit Card Gateway", "The payment gateway to use for Credit Card transactions", false, "", "", 0, "CCGateway" )]
-    [FinancialGatewayField( "ACH Card Gateway", "The payment gateway to use for ACH (bank account) transactions", false, "", "", 1, "ACHGateway" )]
-=======
->>>>>>> ac436208
     [BooleanField( "Impersonation", "Allow (only use on an internal page used by staff)", "Don't Allow",
         "Should the current user be able to view and edit other people's transactions?  IMPORTANT: This should only be enabled on an internal page that is secured to trusted users", false, "", 0 )]
     [AccountsField( "Accounts", "The accounts to display.  By default all active accounts with a Public Name will be displayed", false, "", "", 1 )]
@@ -748,27 +743,11 @@
                 if ( Gateway != null )
                 {
                     var ccCurrencyType = DefinedValueCache.Read( new Guid( Rock.SystemGuid.DefinedValue.CURRENCY_TYPE_CREDIT_CARD ) );
-<<<<<<< HEAD
-
-                    rblSavedCC.DataSource = savedAccounts
-                        .Where( a =>
-                            a.FinancialGateway.EntityTypeId == Gateway.TypeId &&
-                            a.CurrencyTypeValueId == ccCurrencyType.Id )
-                        .OrderBy( a => a.Name )
-                        .Select( a => new
-                        {
-                            Id = a.Id,
-                            Name = "Use " + a.Name + " (" + a.MaskedAccountNumber + ")"
-                        } ).ToList();
-                    rblSavedCC.DataBind();
-                    if ( rblSavedCC.Items.Count > 0 )
-=======
                     if ( Gateway.SupportsSavedAccount( ccCurrencyType ) )
->>>>>>> ac436208
                     {
                         rblSavedCC.DataSource = savedAccounts
                             .Where( a =>
-                                a.GatewayEntityTypeId == Gateway.TypeId &&
+                                a.FinancialGateway.EntityTypeId == Gateway.TypeId &&
                                 a.CurrencyTypeValueId == ccCurrencyType.Id )
                             .OrderBy( a => a.Name )
                             .Select( a => new
@@ -784,27 +763,11 @@
                     }
 
                     var achCurrencyType = DefinedValueCache.Read( new Guid( Rock.SystemGuid.DefinedValue.CURRENCY_TYPE_ACH ) );
-<<<<<<< HEAD
-
-                    rblSavedAch.DataSource = savedAccounts
-                        .Where( a =>
-                            a.FinancialGateway.EntityTypeId == Gateway.TypeId &&
-                            a.CurrencyTypeValueId == achCurrencyType.Id )
-                        .OrderBy( a => a.Name )
-                        .Select( a => new
-                        {
-                            Id = a.Id,
-                            Name = "Use " + a.Name + " (" + a.MaskedAccountNumber + ")"
-                        } ).ToList();
-                    rblSavedAch.DataBind();
-                    if ( rblSavedAch.Items.Count > 0 )
-=======
                     if ( Gateway.SupportsSavedAccount( achCurrencyType ) )
->>>>>>> ac436208
                     {
                         rblSavedAch.DataSource = savedAccounts
                             .Where( a =>
-                                a.GatewayEntityTypeId == Gateway.TypeId &&
+                                a.FinancialGateway.EntityTypeId == Gateway.TypeId &&
                                 a.CurrencyTypeValueId == achCurrencyType.Id )
                             .OrderBy( a => a.Name )
                             .Select( a => new
