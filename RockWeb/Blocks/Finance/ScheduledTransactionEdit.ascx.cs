--- conflicted
+++ resolved
@@ -806,7 +806,6 @@
                         a.FinancialPaymentDetail.CurrencyTypeValueId == currencyType.Id )
                     .Select( a => new SavedAccountViewModel
                     {
-<<<<<<< HEAD
                         Id = a.Id,
                         Name = "Use " + a.Name + " (" + a.FinancialPaymentDetail.AccountNumberMasked + ")",
                         GatewayPersonIdentifier = a.GatewayPersonIdentifier,
@@ -817,33 +816,6 @@
                     .ToList()
                     .OrderBy( a => a.Name )
                     .ToList();
-=======
-                        var cards = savedAccountQuery
-                            .Where( a =>
-                                a.FinancialGateway.EntityTypeId == Gateway.TypeId &&
-                                a.FinancialPaymentDetail != null &&
-                                a.FinancialPaymentDetail.CurrencyTypeValueId == ccCurrencyType.Id )
-                            .OrderBy( a => a.Name )
-                            .Select( a => new SavedAccountViewModel
-                            {
-                                Id = a.Id,
-                                Name = "Use " + a.Name + " (" + a.FinancialPaymentDetail.AccountNumberMasked + ")",
-                                GatewayPersonIdentifier = a.GatewayPersonIdentifier,
-                                ReferenceNumber = a.ReferenceNumber,
-                                TransactionCode = a.TransactionCode,
-                                IsCard = true
-                            } ).ToList();
-
-                        savedAccountViewModels.AddRange( cards );
-                        rblSavedCC.DataSource = cards;
-                        rblSavedCC.DataBind();
-
-                        if ( rblSavedCC.Items.Count > 0 )
-                        {
-                            rblSavedCC.Items.Add( new ListItem( "Use a different card", "0" ) );
-                        }
-                    }
->>>>>>> 9c6f4bfb
 
                 rblSavedAccounts.DataSource = savedAccountViewModels;
                 rblSavedAccounts.DataBind();
