// <copyright>
// Copyright by the Spark Development Network
//
// Licensed under the Rock Community License (the "License");
// you may not use this file except in compliance with the License.
// You may obtain a copy of the License at
//
// http://www.rockrms.com/license
//
// Unless required by applicable law or agreed to in writing, software
// distributed under the License is distributed on an "AS IS" BASIS,
// WITHOUT WARRANTIES OR CONDITIONS OF ANY KIND, either express or implied.
// See the License for the specific language governing permissions and
// limitations under the License.
// </copyright>
//
using System;
using System.Collections.Generic;
using System.ComponentModel;
using System.Data.Entity;
using System.Data.Entity.SqlServer;
using System.Linq;
using System.Text;
using System.Web.UI;
using System.Web.UI.WebControls;
using Rock;
using Rock.Attribute;
using Rock.Data;
using Rock.Lava;
using Rock.Model;
using Rock.Security;
using Rock.Web.Cache;
using Rock.Web.UI.Controls;

namespace RockWeb.Blocks.Connection
{
    /// <summary>
    /// Block to display the connectionOpportunities that the user is authorized to view.
    /// </summary>
    [DisplayName( "Connection Opportunity Select" )]
    [Category( "Connection" )]
    [Description( "Block to display the connection opportunities that the user is authorized to view." )]

    #region Block Attributes

    [LinkedPage(
        "Configuration Page",
        Description = "Page used to modify and create connection opportunities.",
        IsRequired = true,
        Order = 1,
        DefaultValue = Rock.SystemGuid.Page.CONNECTION_TYPES,
        Key = AttributeKey.ConfigurationPage )]

    [LinkedPage(
        "Opportunity Detail Page",
        Description = "Page to go to when an opportunity is selected.",
        IsRequired = true,
        Order = 2,
        DefaultValue = Rock.SystemGuid.Page.CONNECTIONS_BOARD,
        Key = AttributeKey.OpportunityDetailPage )]

    [ConnectionTypesField(
        "Connection Types",
        Description = "Optional list of connection types to limit the display to (All will be displayed by default).",
        IsRequired = false,
        Order = 3,
        Key = AttributeKey.ConnectionTypes )]

    [CodeEditorField(
        "Status Template",
        Description = "Lava Template that can be used to customize what is displayed in the status bar. Includes common merge fields plus ConnectionOpportunities, ConnectionTypes and the default IdleTooltip.",
        EditorMode = CodeEditorMode.Lava,
        EditorTheme = CodeEditorTheme.Rock,
        DefaultValue = StatusTemplateDefaultValue,
        Order = 4,
        Key = AttributeKey.StatusTemplate )]

    [CodeEditorField(
        "Opportunity Summary Template",
        Description = "Lava Template that can be used to customize what is displayed in each Opportunity Summary. Includes common merge fields plus the OpportunitySummary and ConnectionOpportunity.",
        EditorMode = CodeEditorMode.Lava,
        EditorTheme = CodeEditorTheme.Rock,
        DefaultValue = OpportunitySummaryTemplateDefaultValue,
        Key = AttributeKey.OpportunitySummaryTemplate,
        Order = 5 )]

    #endregion Block Attributes

    [Rock.SystemGuid.BlockTypeGuid( "23438CBC-105B-4ADB-8B9A-D5DDDCDD7643" )]
    public partial class ConnectionOpportunitySelect : Rock.Web.UI.RockBlock
    {
        #region Keys

        /// <summary>
        /// Attribute Keys
        /// </summary>
        private static class AttributeKey
        {
            public const string ConfigurationPage = "ConfigurationPage";
            public const string ConnectionTypes = "ConnectionTypes";
            public const string StatusTemplate = "StatusTemplate";
            public const string OpportunitySummaryTemplate = "OpportunitySummaryTemplate";
            public const string OpportunityDetailPage = "OpportunityDetailPage";
        }

        /// <summary>
        /// User Preference Key
        /// </summary>
        private static class UserPreferenceKey
        {
            public const string MyActiveOpportunitiesChecked = "MyActiveOpportunitiesChecked";
            public const string ConnectionOpportunitiesSelectedCampus = "ConnectionOpportunitiesSelectedCampus";
        }

        /// <summary>
        /// Keys to use for Page Parameters
        /// </summary>
        private static class PageParameterKey
        {
            public const string ConnectionOpportunityId = "ConnectionOpportunityId";
            public const string CampusId = "CampusId";
        }

        /// <summary>
        /// View State Keys
        /// </summary>
        private static class ViewStateKey
        {
            public const string SummaryState = "SummaryState";
        }

        #endregion Keys

        #region Attribute Default values

        private const string StatusTemplateDefaultValue = @"
<div class='badge-legend expand-on-hover mr-3'>
    <span class='badge badge-info badge-circle js-legend-badge'>Assigned To You</span>
    <span class='badge badge-warning badge-circle js-legend-badge'>Unassigned Item</span>
    <span class='badge badge-critical badge-circle js-legend-badge'>Critical Status</span>
    <span class='badge badge-danger badge-circle js-legend-badge'>{{ IdleTooltip }}</span>
</div>";

        private const string OpportunitySummaryTemplateDefaultValue = @"
<i class='{{ OpportunitySummary.IconCssClass }}'></i>
<h3>{{ OpportunitySummary.Name }}</h3>
<div class='status-list'>
    <span class='badge badge-info'>{{ OpportunitySummary.AssignedToYou | Format:'#,###,###' }}</span>
    <span class='badge badge-warning'>{{ OpportunitySummary.UnassignedCount | Format:'#,###,###' }}</span>
    <span class='badge badge-critical'>{{ OpportunitySummary.CriticalCount | Format:'#,###,###' }}</span>
    <span class='badge badge-danger'>{{ OpportunitySummary.IdleCount | Format:'#,###,###' }}</span>
</div>";

        #endregion Attribute Default values

        #region Properties

        protected List<ConnectionTypeSummary> SummaryState { get; set; }

        #endregion Properties

        #region Base Control Methods

        /// <summary>
        /// Restores the view-state information from a previous user control request that was saved by the <see cref="M:System.Web.UI.UserControl.SaveViewState" /> method.
        /// </summary>
        /// <param name="savedState">An <see cref="T:System.Object" /> that represents the user control state to be restored.</param>
        protected override void LoadViewState( object savedState )
        {
            base.LoadViewState( savedState );
            SummaryState = ViewState[ViewStateKey.SummaryState] as List<ConnectionTypeSummary>;
        }

        /// <summary>
        /// Raises the <see cref="E:System.Web.UI.Control.Init" /> event.
        /// </summary>
        /// <param name="e">An <see cref="T:System.EventArgs" /> object that contains the event data.</param>
        protected override void OnInit( EventArgs e )
        {
            base.OnInit( e );

            lbConnectionTypes.Visible = UserCanAdministrate;

            BlockUpdated += Block_BlockUpdated;
            AddConfigurationUpdateTrigger( upnlContent );
        }

        /// <summary>
        /// Raises the <see cref="E:System.Web.UI.Control.Load" /> event.
        /// </summary>
        /// <param name="e">The <see cref="T:System.EventArgs" /> object that contains the event data.</param>
        protected override void OnLoad( EventArgs e )
        {
            base.OnLoad( e );

            if ( !Page.IsPostBack )
            {
                // NOTE: Don't include Inactive Campuses for the "Campus Filter for Page"
                cpCampusFilter.Campuses = CampusCache.All( false );
                cpCampusFilter.Items[0].Text = "All";
                tglMyActiveOpportunities.Checked = GetUserPreference( UserPreferenceKey.MyActiveOpportunitiesChecked ).AsBoolean();
                cpCampusFilter.SelectedCampusId = GetUserPreference( UserPreferenceKey.ConnectionOpportunitiesSelectedCampus ).AsIntegerOrNull();
                GetSummaryData();
            }
        }

        /// <summary>
        /// Saves any user control view-state changes that have occurred since the last page postback.
        /// </summary>
        /// <returns>
        /// Returns the user control's current view state. If there is no view state associated with the control, it returns null.
        /// </returns>
        protected override object SaveViewState()
        {
            ViewState[ViewStateKey.SummaryState] = SummaryState;
            return base.SaveViewState();
        }

        /// <summary>
        /// Handles the BlockUpdated event of the control.
        /// </summary>
        /// <param name="sender">The source of the event.</param>
        /// <param name="e">The <see cref="EventArgs"/> instance containing the event data.</param>
        protected void Block_BlockUpdated( object sender, EventArgs e )
        {
            GetSummaryData();
        }

        #endregion Base Control Methods

        #region Events

        /// <summary>
        /// Handles the CheckedChanged event of the tglMyActiveOpportunities control.
        /// </summary>
        /// <param name="sender">The source of the event.</param>
        /// <param name="e">The <see cref="EventArgs"/> instance containing the event data.</param>
        protected void tglMyActiveOpportunities_CheckedChanged( object sender, EventArgs e )
        {
            SetUserPreference( UserPreferenceKey.MyActiveOpportunitiesChecked, tglMyActiveOpportunities.Checked.ToString() );
            BindSummaryData();
        }

        /// <summary>
        /// Handles the SelectedIndexChanged event of the cpCampusPicker control.
        /// </summary>
        /// <param name="sender">The source of the event.</param>
        /// <param name="e">The <see cref="EventArgs"/> instance containing the event data.</param>
        protected void cpCampusPicker_SelectedIndexChanged( object sender, EventArgs e )
        {
            SetUserPreference( UserPreferenceKey.ConnectionOpportunitiesSelectedCampus, cpCampusFilter.SelectedCampusId.ToString() );
            GetSummaryData();
        }

        /// <summary>
        /// Handles the Click event of the lbConnectionTypes control.
        /// </summary>
        /// <param name="sender">The source of the event.</param>
        /// <param name="e">The <see cref="EventArgs"/> instance containing the event data.</param>
        protected void lbConnectionTypes_Click( object sender, EventArgs e )
        {
            NavigateToLinkedPage( AttributeKey.ConfigurationPage );
        }

        /// <summary>
        /// Handles the ItemDataBound event of the rptConnnectionTypes control.
        /// </summary>
        /// <param name="sender">The source of the event.</param>
        /// <param name="e">The <see cref="RepeaterItemEventArgs"/> instance containing the event data.</param>
        protected void rptConnnectionTypes_ItemDataBound( object sender, RepeaterItemEventArgs e )
        {
            var rptConnectionOpportunities = e.Item.FindControl( "rptConnectionOpportunities" ) as Repeater;
            var connectionType = e.Item.DataItem as ConnectionTypeSummary;

            if ( rptConnectionOpportunities != null && connectionType != null )
            {
                var dataSource = connectionType.Opportunities.ToList();

                if ( tglMyActiveOpportunities.Checked )
                {
                    // if 'My Opportunities' is selected, only include the opportunities that have active requests with current person as the connector
                    dataSource = dataSource.Where( o => o.HasActiveRequestsForConnector ).OrderBy( c => c.Name ).ToList();
                }

                rptConnectionOpportunities.DataSource = dataSource.OrderBy( co => co.Order ).ThenBy( co => co.Name ).ThenBy( co => co.Id );
                rptConnectionOpportunities.DataBind();
            }
        }

        /// <summary>
        /// Gets the opportunity summary HTML.
        /// </summary>
        /// <param name="opportunitySummaryId">The opportunity summary identifier.</param>
        /// <returns></returns>
        public string GetOpportunitySummaryHtml( OpportunitySummary opportunitySummary )
        {
            var template = GetAttributeValue( AttributeKey.OpportunitySummaryTemplate );

            var mergeFields = Rock.Lava.LavaHelper.GetCommonMergeFields( this.RockPage, this.CurrentPerson, new Rock.Lava.CommonMergeFieldsOptions { GetLegacyGlobalMergeFields = false } );

            var filteredCampusId = cpCampusFilter.SelectedCampusId.ToStringSafe();

            mergeFields.Add( "OpportunitySummary", opportunitySummary );

            string result = null;
            using ( var rockContext = new RockContext() )
            {
                var connectionOpportunity = new ConnectionOpportunityService( rockContext ).Queryable().AsNoTracking().FirstOrDefault( a => a.Id == opportunitySummary.Id );
                mergeFields.Add( "ConnectionOpportunity", connectionOpportunity );
                mergeFields.Add( "FilteredCampusId", filteredCampusId );
                result = template.ResolveMergeFields( mergeFields );
            }

            return result;
        }

        /// <summary>
        /// Handles the ItemCommand event of the rptConnectionOpportunities control.
        /// </summary>
        /// <param name="source">The source of the event.</param>
        /// <param name="e">The <see cref="RepeaterCommandEventArgs"/> instance containing the event data.</param>
        protected void rptConnectionOpportunities_ItemCommand( object source, RepeaterCommandEventArgs e )
        {
            var selectedOpportunityId = e.CommandArgument.ToStringSafe().AsIntegerOrNull() ?? 0;

            if ( e.CommandName == "Select" )
            {
                var queryParams = new Dictionary<string, string> { { PageParameterKey.ConnectionOpportunityId, selectedOpportunityId.ToString() } };
                if ( cpCampusFilter.SelectedCampusId.HasValue )
                {
                    queryParams.Add( PageParameterKey.CampusId, cpCampusFilter.SelectedCampusId.ToString() );
                }

                NavigateToLinkedPage( AttributeKey.OpportunityDetailPage, queryParams );
            }
            else if ( e.CommandName == "ToggleFollow" )
            {
                ToggleFollowing( selectedOpportunityId );
            }
        }

        #endregion Events

        #region Methods

        /// <summary>
        /// Toggles the following.
        /// </summary>
        /// <param name="opportunityId">The opportunity identifier.</param>
        private void ToggleFollowing( int opportunityId )
        {
            if ( !CurrentPersonAliasId.HasValue )
            {
                return;
            }

            var rockContext = new RockContext();
            var followingService = new FollowingService( rockContext );

            var entityTypeId = EntityTypeCache.Get<ConnectionOpportunity>().Id;
            var isNowFollowed = followingService.ToggleFollowing( entityTypeId, opportunityId, CurrentPersonAliasId.Value );
            rockContext.SaveChanges();

            // Set the follow opportunity in the view state
            var opportunity = SummaryState.SelectMany( ct => ct.Opportunities ).FirstOrDefault( co => co.Id == opportunityId );

            if ( opportunity != null )
            {
                opportunity.IsFollowed = isNowFollowed;
            }

            BindSummaryData();
        }

        /// <summary>
        /// Gets the summary data.
        /// </summary>
        private void GetSummaryData()
        {
            var midnightToday = RockDateTime.Today.AddDays( 1 );
            SummaryState = new List<ConnectionTypeSummary>();

            var rockContext = new RockContext();
            var connectionOpportunityService = new ConnectionOpportunityService( rockContext );
            var followingService = new FollowingService( rockContext );
            var opportunityEntityTypeId = EntityTypeCache.Get<ConnectionOpportunity>().Id;

            var followedOpportunityIds = followingService.Queryable()
                .AsNoTracking()
                .Where( f =>
                    f.PersonAliasId == CurrentPersonAliasId &&
                    f.EntityTypeId == opportunityEntityTypeId &&
                    string.IsNullOrEmpty( f.PurposeKey ) )
                .Select( f => f.EntityId )
                .ToList();

            var opportunityQuery = connectionOpportunityService.Queryable()
                .AsNoTracking()
                .Where( co =>
                    co.IsActive &&
                    co.ConnectionType.IsActive );

            var typeFilter = GetAttributeValue( AttributeKey.ConnectionTypes ).SplitDelimitedValues().AsGuidList();
            if ( typeFilter.Any() )
            {
                opportunityQuery = opportunityQuery.Where( o => typeFilter.Contains( o.ConnectionType.Guid ) );
            }

            var selfAssignedOpportunities = new List<int>();
            var isSelfAssignedOpportunitiesQueried = false;
            var opportunities = opportunityQuery.ToList();

            // Loop through opportunities
            foreach ( var opportunity in opportunities )
            {
                // Check to see if person can edit the opportunity because of edit rights to this block or edit rights to
                // the opportunity
                bool canEdit = UserCanEdit || opportunity.IsAuthorized( Authorization.EDIT, CurrentPerson );
                bool campusSpecificConnector = false;
                var campusIds = new List<int>();

                if ( CurrentPersonId.HasValue )
                {
                    // Check to see if person belongs to any connector group that is not campus specific
                    if ( !canEdit )
                    {
                        canEdit = opportunity
                            .ConnectionOpportunityConnectorGroups
                            .Any( g =>
                                !g.CampusId.HasValue &&
                                g.ConnectorGroup != null &&
                                g.ConnectorGroup.Members.Any( m => m.PersonId == CurrentPersonId.Value ) );
                    }

                    // If user is not yet authorized to edit the opportunity, check to see if they are a member of one of the
                    // campus-specific connector groups for the opportunity, and note the campus
                    if ( !canEdit )
                    {
                        foreach ( var groupCampus in opportunity
                            .ConnectionOpportunityConnectorGroups
                            .Where( g =>
                                g.CampusId.HasValue &&
                                g.ConnectorGroup != null &&
                                g.ConnectorGroup.Members.Any( m => m.PersonId == CurrentPersonId.Value ) ) )
                        {
                            campusSpecificConnector = true;
                            canEdit = true;
                            campusIds.Add( groupCampus.CampusId.Value );
                        }
                    }
                }

                if ( opportunity.ConnectionType.EnableRequestSecurity && !isSelfAssignedOpportunitiesQueried )
                {
                    isSelfAssignedOpportunitiesQueried = true;
                    selfAssignedOpportunities = new ConnectionRequestService( rockContext )
                        .Queryable()
                        .Where( a => a.ConnectorPersonAlias.PersonId == CurrentPersonId.Value )
                        .Select( a => a.ConnectionOpportunityId )
                        .Distinct()
                        .ToList();
                }

                var canView = opportunity.IsAuthorized( Authorization.VIEW, CurrentPerson ) ||
                                ( opportunity.ConnectionType.EnableRequestSecurity && selfAssignedOpportunities.Contains( opportunity.Id ) );

                // Is user is authorized to view this opportunity type...
                if ( canView )
                {
                    // Check if the opportunity's type has been added to summary yet, and if not, add it
                    var connectionTypeSummary = SummaryState.Where( c => c.Id == opportunity.ConnectionTypeId ).FirstOrDefault();
                    if ( connectionTypeSummary == null )
                    {
                        connectionTypeSummary = new ConnectionTypeSummary
                        {
                            Id = opportunity.ConnectionTypeId,
                            Name = opportunity.ConnectionType.Name,
                            EnableRequestSecurity = opportunity.ConnectionType.EnableRequestSecurity,
                            ConnectionRequestDetailPageId = opportunity.ConnectionType.ConnectionRequestDetailPageId,
                            ConnectionRequestDetailPageRouteId = opportunity.ConnectionType.ConnectionRequestDetailPageRouteId,
                            Opportunities = new List<OpportunitySummary>(),
                            IconMarkup = opportunity.ConnectionType.IconCssClass.IsNullOrWhiteSpace() ?
                                string.Empty :
                                $@"<i class=""{opportunity.ConnectionType.IconCssClass}""></i>",
                            Order = opportunity.ConnectionType.Order
                        };
                        SummaryState.Add( connectionTypeSummary );
                    }

                    // get list of idle requests (no activity in past X days)

                    var connectionRequestsQry = new ConnectionRequestService( rockContext ).Queryable().Where( a => a.ConnectionOpportunityId == opportunity.Id );
                    if ( cpCampusFilter.SelectedCampusId.HasValue )
                    {
                        connectionRequestsQry = connectionRequestsQry.Where( a => a.CampusId.HasValue && a.CampusId == cpCampusFilter.SelectedCampusId );
                    }

                    var currentDateTime = RockDateTime.Now;
                    int activeRequestCount = connectionRequestsQry
                        .Where( cr =>
                                cr.ConnectionState == ConnectionState.Active
                                || ( cr.ConnectionState == ConnectionState.FutureFollowUp && cr.FollowupDate.HasValue && cr.FollowupDate.Value < midnightToday )
                        )
                        .Count();

                    // only show if the opportunity is active and there are active requests
                    if ( opportunity.IsActive || ( !opportunity.IsActive && activeRequestCount > 0 ) )
                    {
                        // idle count is:
                        //  (the request is active OR future follow-up who's time has come)
                        //  AND
                        //  (where the activity is more than DaysUntilRequestIdle days old OR no activity but created more than DaysUntilRequestIdle days ago)
                        List<int> idleConnectionRequests = connectionRequestsQry
                                            .Where( cr =>
                                                (
                                                    cr.ConnectionState == ConnectionState.Active
                                                    || ( cr.ConnectionState == ConnectionState.FutureFollowUp && cr.FollowupDate.HasValue && cr.FollowupDate.Value < midnightToday )
                                                )
                                                &&
                                                (
                                                    ( cr.ConnectionRequestActivities.Any() && cr.ConnectionRequestActivities.Max( ra => ra.CreatedDateTime ) < SqlFunctions.DateAdd( "day", -cr.ConnectionOpportunity.ConnectionType.DaysUntilRequestIdle, currentDateTime ) )
                                                    || ( !cr.ConnectionRequestActivities.Any() && cr.CreatedDateTime < SqlFunctions.DateAdd( "day", -cr.ConnectionOpportunity.ConnectionType.DaysUntilRequestIdle, currentDateTime ) )
                                                )
                                            )
                                            .Select( a => a.Id ).ToList();

                        var statusCounts = connectionRequestsQry
                                       .Where( cr => cr.ConnectionState == ConnectionState.Active ||
                                                     ( cr.ConnectionState == ConnectionState.FutureFollowUp && cr.FollowupDate.HasValue && cr.FollowupDate.Value < midnightToday ) )
                                       .GroupBy( cr => new { cr.ConnectionStatus.Id, cr.ConnectionStatus.Name, cr.ConnectionStatus.HighlightColor } )
                                       .Select( group => new StatusCountInfo
                                       {
                                           Id = group.Key.Id,
                                           Name = group.Key.Name,
                                           HighlightColor = group.Key.HighlightColor,
                                           Count = group.Count()
                                       } )
                                       .ToList();

                        // get list of requests that have a status that is considered critical.
                        List<int> criticalConnectionRequests = connectionRequestsQry
                                                    .Where( r =>
                                                        r.ConnectionStatus.IsCritical
                                                        && (
                                                                r.ConnectionState == ConnectionState.Active
                                                                || ( r.ConnectionState == ConnectionState.FutureFollowUp && r.FollowupDate.HasValue && r.FollowupDate.Value < midnightToday )
                                                           )
                                                    )
                                                    .Select( a => a.Id ).ToList();

                        // Add the opportunity
                        var opportunitySummary = new OpportunitySummary
                        {
                            Id = opportunity.Id,
                            Order = opportunity.Order,
                            Name = opportunity.Name,
                            IsActive = opportunity.IsActive,
                            IconCssClass = opportunity.IconCssClass,
                            IdleConnectionRequests = idleConnectionRequests,
                            CriticalConnectionRequests = criticalConnectionRequests,
                            DaysUntilRequestIdle = opportunity.ConnectionType.DaysUntilRequestIdle,
                            CanEdit = canEdit,
                            IsFollowed = followedOpportunityIds.Contains( opportunity.Id )
                        };

                        // If the user is limited requests with specific campus(es) set the list, otherwise leave it to be null
                        opportunitySummary.CampusSpecificConnector = campusSpecificConnector;
                        opportunitySummary.ConnectorCampusIds = campusIds.Distinct().ToList();
                        opportunitySummary.StatusCounts = GetStatusCountsForOpportunity( opportunity.Id, cpCampusFilter.SelectedCampusId );
                        connectionTypeSummary.Opportunities.Add( opportunitySummary );
                    }
                }
            }

            // Get a list of all the authorized opportunity ids
            var allOpportunities = SummaryState.SelectMany( s => s.Opportunities ).Select( o => o.Id ).Distinct().ToList();

            // Get all the active and past-due future followup request ids, and include the campus id and personid of connector
            var activeRequestsQry = new ConnectionRequestService( rockContext )
                .Queryable().AsNoTracking()
                .Where( r =>
                    allOpportunities.Contains( r.ConnectionOpportunityId ) &&
                    ( r.ConnectionState == ConnectionState.Active ||
                        ( r.ConnectionState == ConnectionState.FutureFollowUp && r.FollowupDate.HasValue && r.FollowupDate.Value < midnightToday ) ) )
                .Select( r => new
                {
                    r.Id,
                    r.ConnectionOpportunityId,
                    r.CampusId,
                    ConnectorPersonId = r.ConnectorPersonAlias != null ? r.ConnectorPersonAlias.PersonId : -1
                } );

            if ( cpCampusFilter.SelectedCampusId.HasValue )
            {
                activeRequestsQry = activeRequestsQry.Where( a => a.CampusId.HasValue && a.CampusId == cpCampusFilter.SelectedCampusId );
            }

            var activeRequests = activeRequestsQry.ToList();

            // Based on the active requests, set additional properties for each opportunity
            foreach ( var opportunity in SummaryState.SelectMany( s => s.Opportunities ) )
            {
                // Get the active requests for this opportunity that user is authorized to view (based on campus connector)
                var opportunityRequests = activeRequests
                    .Where( r =>
                        r.ConnectionOpportunityId == opportunity.Id &&
                        (
                            !opportunity.CampusSpecificConnector ||
                            ( r.CampusId.HasValue && opportunity.ConnectorCampusIds.Contains( r.CampusId.Value ) )
                        ) )
                    .ToList();

                // The active requests assigned to the current person
                opportunity.AssignedToYouConnectionRequests = opportunityRequests.Where( r => r.ConnectorPersonId == CurrentPersonId ).Select( a => a.Id ).ToList();

                // The active requests that are unassigned
                opportunity.UnassignedConnectionRequests = opportunityRequests.Where( r => r.ConnectorPersonId == -1 ).Select( a => a.Id ).ToList();

                // Flag indicating if current user is connector for any of the active types
                opportunity.HasActiveRequestsForConnector = opportunityRequests.Any( r => r.ConnectorPersonId == CurrentPersonId );

                // Total number of requests for opportunity/campus/connector
                opportunity.TotalRequests = opportunityRequests.Count();
            }

            //Set the Idle tooltip
            var connectionTypes = opportunities.Where( o => allOpportunities.Contains( o.Id ) ).Select( o => o.ConnectionType ).Distinct().ToList();
            StringBuilder sb = new StringBuilder();
            if ( connectionTypes.Select( t => t.DaysUntilRequestIdle ).Distinct().Count() == 1 )
            {
                sb.Append( String.Format( "Idle (no activity in {0} days)", connectionTypes.Select( t => t.DaysUntilRequestIdle ).Distinct().First() ) );
            }
            else
            {
                sb.Append( "Idle (no activity in several days)<br/><ul class='list-unstyled'>" );
                foreach ( var connectionType in connectionTypes )
                {
                    sb.Append( String.Format( "<li>{0}: {1} days</li>", connectionType.Name, connectionType.DaysUntilRequestIdle ) );
                }
                sb.Append( "</ul>" );
            }

            var statusTemplate = GetAttributeValue( AttributeKey.StatusTemplate );
            var statusMergeFields = Rock.Lava.LavaHelper.GetCommonMergeFields( this.RockPage );
            statusMergeFields.Add( "ConnectionOpportunities", allOpportunities );
            statusMergeFields.Add( "ConnectionTypes", connectionTypes );
            statusMergeFields.Add( "IdleTooltip", sb.ToString().EncodeHtml() );
            lStatusBarContent.Text = statusTemplate.ResolveMergeFields( statusMergeFields );
            BindSummaryData();
        }

        private List<StatusCountInfo> GetStatusCountsForOpportunity( int opportunityId, int? campusId )
        {
            using ( var rockContext = new RockContext() )
            {
<<<<<<< HEAD
                var connectionRequestQuery = rockContext.ConnectionRequests
=======
                var connectionRequestService = new ConnectionRequestService( rockContext );
                var connectionRequestQuery = connectionRequestService
                    .Queryable().AsNoTracking()
>>>>>>> 28d150c0
                    .Where( cr => cr.ConnectionOpportunityId == opportunityId );

                if ( campusId.HasValue )
                {
                    connectionRequestQuery = connectionRequestQuery.Where( cr => cr.CampusId == campusId.Value );
                }

                var statusCounts = connectionRequestQuery
                    .GroupBy( cr => new { cr.ConnectionStatus.Id, cr.ConnectionStatus.Name, cr.ConnectionStatus.HighlightColor } )
<<<<<<< HEAD
                    .Select( group => new StatusCountInfo
                    {
                        Id = group.Key.Id,
                        Name = group.Key.Name,
                        HighlightColor = group.Key.HighlightColor,
                        Count = group.Count()
=======
                    .Select( sci => new StatusCountInfo
                    {
                        Id = sci.Key.Id,
                        Name = sci.Key.Name,
                        HighlightColor = sci.Key.HighlightColor ?? ConnectionStatus.DefaultHighlightColor,
                        Count = sci.Count()
>>>>>>> 28d150c0
                    } )
                    .ToList();

                return statusCounts;
            }
        }
<<<<<<< HEAD
        private Dictionary<string, string> GetStatusHighlightColors( int opportunityId, RockContext rockContext )
        {
            var highlightColors = new Dictionary<string, string>();

            // Get the ConnectionTypeId for the specified opportunity
            var connectionTypeId = rockContext.ConnectionOpportunities
                .Where( co => co.Id == opportunityId )
                .Select( co => co.ConnectionTypeId )
                .FirstOrDefault();

            if ( connectionTypeId != 0 )
            {
                // Get the highlight colors for each status associated with the ConnectionTypeId
                var statuses = rockContext.ConnectionStatuses
                    .Where( co => co.ConnectionTypeId == connectionTypeId && co.IsActive )
                    .ToList();

                foreach ( var status in statuses )
                {
                    highlightColors.Add( status.Name, status.HighlightColor );
                }
            }

            return highlightColors;
        }

=======
>>>>>>> 28d150c0

        /// <summary>
        /// Binds the summary data.
        /// </summary>
        private void BindSummaryData()
        {
            if ( SummaryState == null )
            {
                GetSummaryData();
            }

            var viewableOpportunityIds = SummaryState
                .SelectMany( c => c.Opportunities )
                .Where( o => !tglMyActiveOpportunities.Checked || o.HasActiveRequestsForConnector )
                .Select( o => o.Id )
                .ToList();

            nbNoOpportunities.Visible = !viewableOpportunityIds.Any();

            rptConnnectionTypes.DataSource = SummaryState
                .Where( t => t.Opportunities.Any( o => viewableOpportunityIds.Contains( o.Id ) ) )
                .OrderBy( a => a.Order ).ThenBy( a => a.Name );
            rptConnnectionTypes.DataBind();

            // Bind favorites
            var favoriteOpportunities = SummaryState
                .SelectMany( ct =>
                    ct.Opportunities.Where( co =>
                        co.IsFollowed &&
                        viewableOpportunityIds.Contains( co.Id ) ) )
                .OrderBy( co => co.Order )
                .ThenBy( co => co.Name )
                .ThenBy( co => co.Id );

            rptFavoriteOpportunities.DataSource = favoriteOpportunities;
            rptFavoriteOpportunities.DataBind();
            pnlFavorites.Visible = favoriteOpportunities.Any();
        }

        #endregion Methods

        #region Helper Classes

        [Serializable]
        public class ConnectionTypeSummary : LavaDataObject
        {
            public int Id { get; set; }
            public string Name { get; set; }
            public string IconMarkup { get; set; }
            public bool EnableRequestSecurity { get; set; }
            public int? ConnectionRequestDetailPageId { get; set; }
            public int? ConnectionRequestDetailPageRouteId { get; set; }
            public List<OpportunitySummary> Opportunities { get; set; }
            public int Order { get; set; }
        }

        [Serializable]
        public class OpportunitySummary : LavaDataObject
        {
            public int Id { get; set; }
            public int Order { get; set; }
            public string Name { get; set; }
            public string IconCssClass { get; set; }
            public bool IsActive { get; set; }
            public bool CampusSpecificConnector { get; set; }
            public List<int> ConnectorCampusIds { get; set; }  // Will be null if user is a connector for all campuses
            public int DaysUntilRequestIdle { get; set; }
            public bool IsFollowed { get; set; }
            public bool CanEdit { get; set; }
            public int AssignedToYou
            {
                get
                {
                    return AssignedToYouConnectionRequests.Count();
                }
            }

            public int UnassignedCount
            {
                get
                {
                    return UnassignedConnectionRequests.Count();
                }
            }

            public int CriticalCount
            {
                get
                {
                    return CriticalConnectionRequests.Count();
                }
            }

            public int IdleCount
            {
                get
                {
                    return IdleConnectionRequests.Count();
                }
            }

            public bool HasActiveRequestsForConnector { get; set; }
            public List<int> AssignedToYouConnectionRequests { get; internal set; }
            public List<int> UnassignedConnectionRequests { get; internal set; }
            public List<int> IdleConnectionRequests { get; internal set; }
            public List<int> CriticalConnectionRequests { get; internal set; }
            public List<StatusCountInfo> StatusCounts { get; set; } = new List<StatusCountInfo>();
            public int TotalRequests { get; internal set; }

            public string FollowIconHtml
            {
                get
                {
                    return string.Format( @"<i class=""{0} fa-star""></i>", IsFollowed ? "fas" : "far" );
                }
            }

        }

        [Serializable]
        public class StatusCountInfo : LavaDataObject
        {
            public int Id { get; set; }
            public string Name { get; set; }
            public string HighlightColor { get; set; }
            public int Count { get; set; }
        }

        #endregion
    }
}<|MERGE_RESOLUTION|>--- conflicted
+++ resolved
@@ -653,13 +653,9 @@
         {
             using ( var rockContext = new RockContext() )
             {
-<<<<<<< HEAD
-                var connectionRequestQuery = rockContext.ConnectionRequests
-=======
                 var connectionRequestService = new ConnectionRequestService( rockContext );
                 var connectionRequestQuery = connectionRequestService
                     .Queryable().AsNoTracking()
->>>>>>> 28d150c0
                     .Where( cr => cr.ConnectionOpportunityId == opportunityId );
 
                 if ( campusId.HasValue )
@@ -669,56 +665,18 @@
 
                 var statusCounts = connectionRequestQuery
                     .GroupBy( cr => new { cr.ConnectionStatus.Id, cr.ConnectionStatus.Name, cr.ConnectionStatus.HighlightColor } )
-<<<<<<< HEAD
-                    .Select( group => new StatusCountInfo
-                    {
-                        Id = group.Key.Id,
-                        Name = group.Key.Name,
-                        HighlightColor = group.Key.HighlightColor,
-                        Count = group.Count()
-=======
                     .Select( sci => new StatusCountInfo
                     {
                         Id = sci.Key.Id,
                         Name = sci.Key.Name,
                         HighlightColor = sci.Key.HighlightColor ?? ConnectionStatus.DefaultHighlightColor,
                         Count = sci.Count()
->>>>>>> 28d150c0
                     } )
                     .ToList();
 
                 return statusCounts;
             }
         }
-<<<<<<< HEAD
-        private Dictionary<string, string> GetStatusHighlightColors( int opportunityId, RockContext rockContext )
-        {
-            var highlightColors = new Dictionary<string, string>();
-
-            // Get the ConnectionTypeId for the specified opportunity
-            var connectionTypeId = rockContext.ConnectionOpportunities
-                .Where( co => co.Id == opportunityId )
-                .Select( co => co.ConnectionTypeId )
-                .FirstOrDefault();
-
-            if ( connectionTypeId != 0 )
-            {
-                // Get the highlight colors for each status associated with the ConnectionTypeId
-                var statuses = rockContext.ConnectionStatuses
-                    .Where( co => co.ConnectionTypeId == connectionTypeId && co.IsActive )
-                    .ToList();
-
-                foreach ( var status in statuses )
-                {
-                    highlightColors.Add( status.Name, status.HighlightColor );
-                }
-            }
-
-            return highlightColors;
-        }
-
-=======
->>>>>>> 28d150c0
 
         /// <summary>
         /// Binds the summary data.
