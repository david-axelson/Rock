﻿// <copyright>
// Copyright by the Spark Development Network
//
// Licensed under the Rock Community License (the "License");
// you may not use this file except in compliance with the License.
// You may obtain a copy of the License at
//
// http://www.rockrms.com/license
//
// Unless required by applicable law or agreed to in writing, software
// distributed under the License is distributed on an "AS IS" BASIS,
// WITHOUT WARRANTIES OR CONDITIONS OF ANY KIND, either express or implied.
// See the License for the specific language governing permissions and
// limitations under the License.
// </copyright>
//
using System;
using System.Collections.Generic;
using System.ComponentModel;
using System.Linq;
using System.Web.UI;
using System.Web.UI.WebControls;

using Rock;
using Rock.Attribute;
using Rock.Data;
using Rock.Model;
using Rock.Web.Cache;
using Rock.Web.UI;
using Rock.Web.UI.Controls;

namespace RockWeb.Blocks.Connection
{
    /// <summary>
    /// 
    /// </summary>
    [DisplayName( "Connection Opportunity Signup" )]
    [Category( "Connection" )]
    [Description( "Block used to sign up for a connection opportunity." )]

    #region Block Attributes
    [BooleanField( "Display Home Phone",
        Description ="Whether to display home phone",
        DefaultBooleanValue = true,
        Order = 0,
        Key = AttributeKey.DisplayHomePhone )]

    [BooleanField( "Display Mobile Phone",
        Description = "Whether to display mobile phone",
        DefaultBooleanValue = true,
        Order = 1,
        Key = AttributeKey.DisplayMobilePhone )]

    [CodeEditorField( "Lava Template",
        Description = "Lava template to use to display the response message.",
        EditorMode = CodeEditorMode.Lava,
        EditorTheme = CodeEditorTheme.Rock,
        EditorHeight = 400,
        IsRequired = true,
        DefaultValue = @"{% include '~~/Assets/Lava/OpportunityResponseMessage.lava' %}",
        Order = 2,
        Key = AttributeKey.LavaTemplate )]

    [BooleanField( "Enable Campus Context",
        Description = "If the page has a campus context its value will be used as a filter",
        DefaultBooleanValue = true,
        Order = 4,
        Key = AttributeKey.EnableCampusContext )]

    [DefinedValueField( "Connection Status",
        DefinedTypeGuid = Rock.SystemGuid.DefinedType.PERSON_CONNECTION_STATUS,
        Description = "The connection status to use for new individuals (default: 'Web Prospect'.)",
        IsRequired = true,
        AllowMultiple = false,
        DefaultValue = Rock.SystemGuid.DefinedValue.PERSON_CONNECTION_STATUS_PROSPECT,
        Order = 5,
        Key = AttributeKey.ConnectionStatus )]

    [DefinedValueField( "Record Status",
        DefinedTypeGuid = Rock.SystemGuid.DefinedType.PERSON_RECORD_STATUS,
        Description = "The record status to use for new individuals (default: 'Pending'.)",
        IsRequired = true,
        AllowMultiple = false,
        DefaultValue = "283999EC-7346-42E3-B807-BCE9B2BABB49",
        Order = 6,
        Key = AttributeKey.RecordStatus )]

    [ConnectionOpportunityField( Name = "Connection Opportunity",
        Description = "If a Connection Opportunity is set, only details for it will be displayed (regardless of the querystring parameters).",
        IsRequired = false,
        DefaultValue = "",
        Category = "",
        Order = 7,
        Key = AttributeKey.ConnectionOpportunity )]

    [AttributeCategoryField(
        "Include Attribute Categories",
        Description = "Attributes in these Categories will be displayed.",
        AllowMultiple = true,
        EntityTypeName = "Rock.Model.ConnectionRequest",
        IsRequired = false,
        Order = 8,
        Key = AttributeKey.IncludeAttributeCategories )]

    [AttributeCategoryField(
        "Exclude Attribute Categories",
        Description = "Attributes in these Categories will not be displayed.",
        AllowMultiple = true,
        EntityTypeName = "Rock.Model.ConnectionRequest",
        IsRequired = false,
        Order = 9,
        Key = AttributeKey.ExcludeAttributeCategories )]

    [BooleanField( "Exclude Non-Public Connection Request Attributes",
        Description = "Attributes without 'Public' checked will not be displayed.",
        DefaultBooleanValue = true,
        Order = 10,
        Key = AttributeKey.ExcludeNonPublicAttributes )]

    [TextField("Comment Field Label",
        Description = "The label to apply to the comment field.",
        DefaultValue = "Comments",
        IsRequired = false,
        Order = 11,
        Key = AttributeKey.CommentFieldLabel)]

    #endregion Block Attributes
    public partial class ConnectionOpportunitySignup : RockBlock
    {
        #region Attribute Keys

        /// <summary>
        /// Keys to use for Block Attributes
        /// </summary>
        private static class AttributeKey
        {
            public const string DisplayHomePhone = "DisplayHomePhone";
            public const string DisplayMobilePhone = "DisplayMobilePhone";
            public const string LavaTemplate = "LavaTemplate";
            public const string EnableCampusContext = "EnableCampusContext";
            public const string ConnectionStatus = "ConnectionStatus";
            public const string RecordStatus = "RecordStatus";
            public const string ConnectionOpportunity = "ConnectionOpportunity";
            public const string IncludeAttributeCategories = "IncludeAttributeCategories";
            public const string ExcludeAttributeCategories = "ExcludeAttributeCategories";
            public const string ExcludeNonPublicAttributes = "ExcludeNonPublicAttributes";
            public const string CommentFieldLabel = "CommentFieldLabel";
        }

        #endregion

        #region Page Parameter Keys

        /// <summary>
        /// Keys to use for Page Parameters
        /// </summary>
        private static class PageParameterKey
        {
            public const string PersonGuid = "PersonGuid";
            public const string OpportunityId = "OpportunityId";
        }

        #endregion

        #region Fields

        DefinedValueCache _homePhone = DefinedValueCache.Get( Rock.SystemGuid.DefinedValue.PERSON_PHONE_TYPE_HOME );
        DefinedValueCache _cellPhone = DefinedValueCache.Get( Rock.SystemGuid.DefinedValue.PERSON_PHONE_TYPE_MOBILE );
        int _opportunityId = 0;

        #endregion

        #region Control Methods

        /// <summary>
        /// Raises the <see cref="E:System.Web.UI.Control.Init" /> event.
        /// </summary>
        /// <param name="e">An <see cref="T:System.EventArgs" /> object that contains the event data.</param>
        protected override void OnInit( EventArgs e )
        {
            base.OnInit( e );

            // this event gets fired after block settings are updated. it's nice to repaint the screen if these settings would alter it
            this.BlockUpdated += Block_BlockUpdated;
            this.AddConfigurationUpdateTrigger( upnlOpportunityDetail );
        }

        /// <summary>
        /// Raises the <see cref="E:System.Web.UI.Control.Load" /> event.
        /// </summary>
        /// <param name="e">The <see cref="T:System.EventArgs" /> object that contains the event data.</param>
        protected override void OnLoad( EventArgs e )
        {
            base.OnLoad( e );

            nbErrorMessage.Visible = false;
            _opportunityId = GetConnectionOpportunityId();

            if ( !Page.IsPostBack )
            {
                ShowDetail( _opportunityId );
            }
        }


        /// <summary>
        /// Handles the BlockUpdated event of the control.
        /// </summary>
        /// <param name="sender">The source of the event.</param>
        /// <param name="e">The <see cref="EventArgs"/> instance containing the event data.</param>
        protected void Block_BlockUpdated( object sender, EventArgs e )
        {
            ShowDetail( GetConnectionOpportunityId() );
        }

        #endregion

        #region Events

        /// <summary>
        /// Handles the Click event of the btnEdit control.
        /// </summary>
        /// <param name="sender">The source of the event.</param>
        /// <param name="e">The <see cref="EventArgs" /> instance containing the event data.</param>
        protected void btnConnect_Click( object sender, EventArgs e )
        {
            Page.Validate();

            if ( !Page.IsValid )
            {
                // Exit and allow the validation controls to render the appropriate error messages.
                return;
            }

            using ( var rockContext = new RockContext() )
            {
                var opportunityService = new ConnectionOpportunityService( rockContext );
                var connectionRequestService = new ConnectionRequestService( rockContext );
                var personService = new PersonService( rockContext );

                // Get the opportunity and default status
                var opportunity = opportunityService
                    .Queryable()
                    .Where( o => o.Id == _opportunityId )
                    .FirstOrDefault();

                int defaultStatusId = opportunity.ConnectionType.ConnectionStatuses
                    .Where( s => s.IsDefault )
                    .Select( s => s.Id )
                    .FirstOrDefault();

                // If opportunity is valid and has a default status
                if ( opportunity != null && defaultStatusId > 0 )
                {
                    Person person = null;

                    string firstName = tbFirstName.Text.Trim();
                    string lastName = tbLastName.Text.Trim();
                    string email = tbEmail.Text.Trim();
                    string mobilePhoneNumber = pnMobile.Text.Trim();
                    int? campusId = cpCampus.SelectedCampusId;

                    // if a person guid was passed in from the query string use that
                    if ( RockPage.PageParameter( PageParameterKey.PersonGuid ) != null && !string.IsNullOrWhiteSpace( RockPage.PageParameter( PageParameterKey.PersonGuid ) ) )
                    {
                        Guid? personGuid = RockPage.PageParameter( PageParameterKey.PersonGuid ).AsGuidOrNull();

                        if ( personGuid.HasValue )
                        {
                            person = personService.Get( personGuid.Value );
                        }
                    }
                    else if ( CurrentPerson != null &&
                      CurrentPerson.LastName.Equals( lastName, StringComparison.OrdinalIgnoreCase ) &&
                      ( CurrentPerson.NickName.Equals( firstName, StringComparison.OrdinalIgnoreCase ) || CurrentPerson.FirstName.Equals( firstName, StringComparison.OrdinalIgnoreCase ) ) &&
                      CurrentPerson.Email.Equals( email, StringComparison.OrdinalIgnoreCase ) )
                    {
                        // If the name and email entered are the same as current person (wasn't changed), use the current person
                        person = personService.Get( CurrentPerson.Id );
                    }

                    else
                    {
                        // Try to find matching person
                        var personQuery = new PersonService.PersonMatchQuery( firstName, lastName, email, mobilePhoneNumber );
                        person = personService.FindPerson( personQuery, true );
                    }

                    // If person was not found, create a new one
                    if ( person == null )
                    {
                        // If a match was not found, create a new person
                        var dvcConnectionStatus = DefinedValueCache.Get( GetAttributeValue( AttributeKey.ConnectionStatus ).AsGuid() );
                        var dvcRecordStatus = DefinedValueCache.Get( GetAttributeValue( AttributeKey.RecordStatus ).AsGuid() );

                        person = new Person();
                        person.FirstName = firstName;
                        person.LastName = lastName;
                        person.IsEmailActive = true;
                        person.Email = email;
                        person.EmailPreference = EmailPreference.EmailAllowed;
                        person.RecordTypeValueId = DefinedValueCache.Get( Rock.SystemGuid.DefinedValue.PERSON_RECORD_TYPE_PERSON.AsGuid() ).Id;
                        if ( dvcConnectionStatus != null )
                        {
                            person.ConnectionStatusValueId = dvcConnectionStatus.Id;
                        }
                        if ( dvcRecordStatus != null )
                        {
                            person.RecordStatusValueId = dvcRecordStatus.Id;
                        }

                        PersonService.SaveNewPerson( person, rockContext, campusId, false );
                        person = personService.Get( person.Id );
                    }

                    // If there is a valid person with a primary alias, continue
                    if ( person != null && person.PrimaryAliasId.HasValue )
                    {

                        if ( pnHome.Visible )
                        {
                            SavePhone( pnHome, person, _homePhone.Guid );
                        }

                        if ( pnMobile.Visible )
                        {
                            SavePhone( pnMobile, person, _cellPhone.Guid );
                        }

                        // Now that we have a person, we can create the connection request
                        var connectionRequest = new ConnectionRequest();
                        connectionRequest.PersonAliasId = person.PrimaryAliasId.Value;
                        connectionRequest.Comments = tbComments.Text.Trim();
                        connectionRequest.ConnectionOpportunityId = opportunity.Id;
                        connectionRequest.ConnectionState = ConnectionState.Active;
                        connectionRequest.ConnectionStatusId = defaultStatusId;
                        connectionRequest.CampusId = campusId;
                        connectionRequest.ConnectorPersonAliasId = opportunity.GetDefaultConnectorPersonAliasId( campusId );
                        if ( campusId.HasValue &&
                            opportunity != null &&
                            opportunity.ConnectionOpportunityCampuses != null )
                        {
                            var campus = opportunity.ConnectionOpportunityCampuses
                                .Where( c => c.CampusId == campusId.Value )
                                .FirstOrDefault();
                            if ( campus != null )
                            {
                                connectionRequest.ConnectorPersonAliasId = campus.DefaultConnectorPersonAliasId;
                            }
                        }

                        if ( !connectionRequest.IsValid )
                        {
                            // Controls will show warnings
                            return;
                        }

                        // Save changes
                        avcAttributes.GetEditValues( connectionRequest );

                        rockContext.WrapTransaction( () =>
                        {
                            connectionRequestService.Add( connectionRequest );
                            rockContext.SaveChanges();
                            connectionRequest.SaveAttributeValues( rockContext );
                        } );

                        var mergeFields = new Dictionary<string, object>();
                        mergeFields.Add( "Opportunity", new ConnectionOpportunityService( rockContext ).Get( _opportunityId ) );
                        mergeFields.Add( "CurrentPerson", CurrentPerson );
                        mergeFields.Add( "Person", person );

                        lResponseMessage.Text = GetAttributeValue( AttributeKey.LavaTemplate ).ResolveMergeFields( mergeFields );
                        lResponseMessage.Visible = true;

                        pnlSignup.Visible = false;
                    }
                }
            }
        }

        /// <summary>
        /// Handles the Click event of the btnCancel control.
        /// </summary>
        /// <param name="sender">The source of the event.</param>
        /// <param name="e">The <see cref="EventArgs" /> instance containing the event data.</param>
        protected void btnCancel_Click( object sender, EventArgs e )
        {
            NavigateToParentPage();
        }

        #endregion

        #region Methods

        /// <summary>
        /// Shows the detail.
        /// </summary>
        /// <param name="opportunityId">The opportunity identifier.</param>
        public void ShowDetail( int opportunityId )
        {
            using ( var rockContext = new RockContext() )
            {
                var opportunity = new ConnectionOpportunityService( rockContext ).Get( opportunityId );
                if ( opportunity == null )
                {
                    pnlSignup.Visible = false;
                    ShowError( "Sorry", "The requested opportunity does not exist." );
                    return;
                }

                if ( !( opportunity.IsActive && opportunity.ConnectionType.IsActive ) )
                {
                    pnlSignup.Visible = false;
                    ShowError( "Inactive", "The opportunity is not currently active." );
                    return;
                }

                pnlSignup.Visible = true;

                if ( !string.IsNullOrWhiteSpace( opportunity.IconCssClass ) )
                {
                    lIcon.Text = string.Format( "<i class='{0}' ></i>", opportunity.IconCssClass );
                }

                lTitle.Text = opportunity.Name;
                tbComments.Label = GetAttributeValue( AttributeKey.CommentFieldLabel );

                // Hide show home phone
                pnlHomePhone.Visible = GetAttributeValue( AttributeKey.DisplayHomePhone ).AsBoolean(); // hide column
                pnHome.Visible = GetAttributeValue( AttributeKey.DisplayHomePhone ).AsBoolean(); // hide control

<<<<<<< HEAD
                pnHome.Visible = dvHome.Visible = GetAttributeValue( AttributeKey.DisplayHomePhone ).AsBoolean();
                pnMobile.Visible = GetAttributeValue( AttributeKey.DisplayMobilePhone ).AsBoolean();
=======
                // Hide show mobile phone
                pnlMobilePhone.Visible = GetAttributeValue( AttributeKey.DisplayMobilePhone ).AsBoolean(); // hide column
                pnMobile.Visible = GetAttributeValue( AttributeKey.DisplayMobilePhone ).AsBoolean(); // hide control
>>>>>>> 9f60db02

                Person registrant = null;

                if ( RockPage.PageParameter( PageParameterKey.PersonGuid ) != null )
                {
                    Guid? personGuid = RockPage.PageParameter( PageParameterKey.PersonGuid ).AsGuidOrNull();

                    if ( personGuid.HasValue )
                    {
                        registrant = new PersonService( rockContext ).Get( personGuid.Value );
                    }
                }

                if ( registrant == null && CurrentPerson != null )
                {
                    registrant = CurrentPerson;
                }

                if ( registrant != null )
                {
                    tbFirstName.Text = registrant.FirstName;
                    tbLastName.Text = registrant.LastName;
                    tbEmail.Text = registrant.Email;

                    if ( pnHome.Visible && _homePhone != null )
                    {
                        var homePhoneNumber = registrant.PhoneNumbers.Where( p => p.NumberTypeValueId == _homePhone.Id ).FirstOrDefault();
                        if ( homePhoneNumber != null )
                        {
                            pnHome.Number = homePhoneNumber.NumberFormatted;
                            pnHome.CountryCode = homePhoneNumber.CountryCode;
                        }
                    }

                    if ( pnMobile.Visible && _cellPhone != null )
                    {
                        var cellPhoneNumber = registrant.PhoneNumbers.Where( p => p.NumberTypeValueId == _cellPhone.Id ).FirstOrDefault();
                        if ( cellPhoneNumber != null )
                        {
                            pnMobile.Number = cellPhoneNumber.NumberFormatted;
                            pnMobile.CountryCode = cellPhoneNumber.CountryCode;
                        }
                    }
                }

                // load campus dropdown
                var campuses = CampusCache.All().Where( c => ( c.IsActive ?? false ) && opportunity.ConnectionOpportunityCampuses.Any( o => o.CampusId == c.Id ) ).ToList();
                cpCampus.Campuses = campuses;

                bool campusSelected = false;

                // If there is only one campus for this opportunity then select it automatically.
                if ( campuses.Count == 1 )
                {
                    cpCampus.SetValue( campuses.First().Id );
                    campusSelected = true;
                }

                // If there is more than one campus for the opportunity then try to set it to the Page Campus context
                if ( GetAttributeValue( AttributeKey.EnableCampusContext ).AsBoolean() && campusSelected == false )
                {
                    var contextCampus = RockPage.GetCurrentContext( EntityTypeCache.Get( "Rock.Model.Campus" ) ) as Campus;
                    if ( contextCampus != null && campuses.Where( c => c.Id == contextCampus.Id ).Any() )
                    {
                        cpCampus.SelectedCampusId = contextCampus.Id;
                        campusSelected = true;
                    }
                }

                if ( registrant != null && campusSelected == false )
                {
                    // If a campus has not yet been selected then use the registrant's campus if it is in the list of campuses for the opportunity.
                    var campus = registrant.GetCampus();
                    if ( campus != null && campuses.Where( c => c.Id == campus.Id ).Any() )
                    {
                        cpCampus.SelectedCampusId = campus.Id;
                    }
                }

                // Load Attributes
                var connectionRequest = new ConnectionRequest { Id = 0 };

                connectionRequest.ConnectionOpportunityId = opportunityId;

                var categoryService = new CategoryService( rockContext );

                var includedCategoryGuidList = GetAttributeValue( AttributeKey.IncludeAttributeCategories ).SplitDelimitedValues().AsGuidList();

                string[] includedCategoryNameList = null;

                if ( includedCategoryGuidList.Any() )
                {
                    includedCategoryNameList = categoryService.Queryable().Where( x => includedCategoryGuidList.Contains( x.Guid ) ).Select( x => x.Name ).ToArray();
                }

                avcAttributes.IncludedCategoryNames = includedCategoryNameList;

                var excludedCategoryGuidList = GetAttributeValue( AttributeKey.ExcludeAttributeCategories ).SplitDelimitedValues().AsGuidList();

                string[] excludedCategoryNameList = null;

                if ( excludedCategoryGuidList.Any() )
                {
                    excludedCategoryNameList = categoryService.Queryable().Where( x => excludedCategoryGuidList.Contains( x.Guid ) ).Select( x => x.Name ).ToArray();
                }

                avcAttributes.ExcludedCategoryNames = excludedCategoryNameList;

                if ( GetAttributeValue( AttributeKey.ExcludeNonPublicAttributes ).AsBooleanOrNull() ?? false )
                {
                    connectionRequest.LoadAttributes();
                    if ( connectionRequest.Attributes != null )
                    {
                        avcAttributes.ExcludedAttributes = connectionRequest.Attributes.Values.Where( a => !a.IsPublic ).ToArray();
                    }
                }

                avcAttributes.AddEditControls( connectionRequest, true );

                // show debug info
                var mergeFields = new Dictionary<string, object>();
                mergeFields.Add( "Opportunity", new ConnectionOpportunityService( rockContext ).Get( _opportunityId ) );
                mergeFields.Add( "CurrentPerson", CurrentPerson );
            }
        }

        private void SavePhone( PhoneNumberBox phoneNumberBox, Person person, Guid phoneTypeGuid )
        {
            var numberType = DefinedValueCache.Get( phoneTypeGuid );
            if ( numberType != null )
            {
                var phone = person.PhoneNumbers.FirstOrDefault( p => p.NumberTypeValueId == numberType.Id );
                string oldPhoneNumber = phone != null ? phone.NumberFormattedWithCountryCode : string.Empty;
                string newPhoneNumber = PhoneNumber.CleanNumber( phoneNumberBox.Number );

                if ( newPhoneNumber != string.Empty )
                {
                    if ( phone == null )
                    {
                        phone = new PhoneNumber();
                        person.PhoneNumbers.Add( phone );
                        phone.NumberTypeValueId = numberType.Id;
                    }
                    else
                    {
                        oldPhoneNumber = phone.NumberFormattedWithCountryCode;
                    }
                    phone.CountryCode = PhoneNumber.CleanNumber( phoneNumberBox.CountryCode );
                    phone.Number = newPhoneNumber;
                }

            }
        }

        private void ShowError( string title, string message )
        {
            nbErrorMessage.Title = title;
            nbErrorMessage.Text = string.Format( "<p>{0}</p>", message );
            nbErrorMessage.NotificationBoxType = NotificationBoxType.Danger;
            nbErrorMessage.Visible = true;
        }

        /// <summary>
        /// Determines which item to display based on either the configuration or the connectionOpportunityId that was passed in.
        /// </summary>
        /// <returns>An <see cref="System.Int32"/> of the Id for a <see cref="Rock.Model.ConnectionOpportunity"/> or null if it was not found.</returns>
        private int GetConnectionOpportunityId()
        {
            Guid? connectionOpportunityGuid = GetAttributeValue( AttributeKey.ConnectionOpportunity ).AsGuidOrNull();
            int itemId = default( int );

            // A configured defined type takes precedence over any definedTypeId param value that is passed in.
            if ( connectionOpportunityGuid.HasValue )
            {
                var opportunity = new ConnectionOpportunityService( new RockContext() ).Get( connectionOpportunityGuid.Value );
                itemId = opportunity.Id;
            }
            else
            {
                itemId = PageParameter( PageParameterKey.OpportunityId ).AsInteger();
            }

            return itemId;
        }

        #endregion

    }
}<|MERGE_RESOLUTION|>--- conflicted
+++ resolved
@@ -430,14 +430,9 @@
                 pnlHomePhone.Visible = GetAttributeValue( AttributeKey.DisplayHomePhone ).AsBoolean(); // hide column
                 pnHome.Visible = GetAttributeValue( AttributeKey.DisplayHomePhone ).AsBoolean(); // hide control
 
-<<<<<<< HEAD
-                pnHome.Visible = dvHome.Visible = GetAttributeValue( AttributeKey.DisplayHomePhone ).AsBoolean();
-                pnMobile.Visible = GetAttributeValue( AttributeKey.DisplayMobilePhone ).AsBoolean();
-=======
                 // Hide show mobile phone
                 pnlMobilePhone.Visible = GetAttributeValue( AttributeKey.DisplayMobilePhone ).AsBoolean(); // hide column
                 pnMobile.Visible = GetAttributeValue( AttributeKey.DisplayMobilePhone ).AsBoolean(); // hide control
->>>>>>> 9f60db02
 
                 Person registrant = null;
 
