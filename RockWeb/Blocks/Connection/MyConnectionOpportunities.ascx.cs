--- conflicted
+++ resolved
@@ -562,7 +562,6 @@
 
                     var connectionRequestsQry = new ConnectionRequestService( rockContext ).Queryable().Where( a => a.ConnectionOpportunityId == opportunity.Id );
                     var currentDateTime = RockDateTime.Now;
-<<<<<<< HEAD
                     int activeRequestCount = connectionRequestsQry
                         .Where( cr =>
                                 cr.ConnectionState == ConnectionState.Active
@@ -577,26 +576,22 @@
                         //  (the request is active OR future follow-up who's time has come) 
                         //  AND 
                         //  (where the activity is more than DaysUntilRequestIdle days old OR no activity but created more than DaysUntilRequestIdle days ago)
-                        int idleCount = connectionRequestsQry
-=======
                     List<int> idleConnectionRequests = connectionRequestsQry
->>>>>>> a51c3c06
                                         .Where( cr =>
                                             (
                                                 cr.ConnectionState == ConnectionState.Active
                                                 || ( cr.ConnectionState == ConnectionState.FutureFollowUp && cr.FollowupDate.HasValue && cr.FollowupDate.Value < _midnightToday )
                                             )
-<<<<<<< HEAD
                                             &&
                                             (
                                                 ( cr.ConnectionRequestActivities.Any() && cr.ConnectionRequestActivities.Max( ra => ra.CreatedDateTime ) < SqlFunctions.DateAdd( "day", -cr.ConnectionOpportunity.ConnectionType.DaysUntilRequestIdle, currentDateTime ) )
                                                 || ( !cr.ConnectionRequestActivities.Any() && cr.CreatedDateTime < SqlFunctions.DateAdd( "day", -cr.ConnectionOpportunity.ConnectionType.DaysUntilRequestIdle, currentDateTime ) )
                                             )
                                         )
-                                        .Count();
-
-                        // Count the number requests that have a status that is considered critical.
-                        int criticalCount = connectionRequestsQry
+                                        .Select( a => a.Id ).ToList();
+
+                    // get list of requests that have a status that is considered critical.
+                    List<int> criticalConnectionRequests = connectionRequestsQry
                                                 .Where( r =>
                                                     r.ConnectionStatus.IsCritical
                                                     && (
@@ -604,7 +599,7 @@
                                                             || ( r.ConnectionState == ConnectionState.FutureFollowUp && r.FollowupDate.HasValue && r.FollowupDate.Value < _midnightToday )
                                                        )
                                                 )
-                                                .Count();
+                                                .Select( a => a.Id ).ToList();
 
                         // Add the opportunity
                         var opportunitySummary = new OpportunitySummary
@@ -612,9 +607,10 @@
                             Id = opportunity.Id,
                             Name = opportunity.Name,
                             IsActive = opportunity.IsActive,
-                            IconCssClass = opportunity.IconCssClass,
-                            IdleCount = idleCount,
-                            CriticalCount = criticalCount
+	                        IconCssClass = opportunity.IconCssClass,
+	                        IdleConnectionRequests = idleConnectionRequests,
+	                        CriticalConnectionRequests = criticalConnectionRequests,
+                            DaysUntilRequestIdle = opportunity.ConnectionType.DaysUntilRequestIdle
                         };
 
                         // If the user is limited requests with specific campus(es) set the list, otherwise leave it to be null
@@ -623,41 +619,6 @@
 
                         connectionTypeSummary.Opportunities.Add( opportunitySummary );
                     }
-=======
-                                            && (
-                                                ( cr.ConnectionRequestActivities.Any() && cr.ConnectionRequestActivities.Max( ra => ra.CreatedDateTime ) < SqlFunctions.DateAdd( "day", -cr.ConnectionOpportunity.ConnectionType.DaysUntilRequestIdle, currentDateTime ) ) )
-                                                || ( !cr.ConnectionRequestActivities.Any() && cr.CreatedDateTime < SqlFunctions.DateAdd( "day", -cr.ConnectionOpportunity.ConnectionType.DaysUntilRequestIdle, currentDateTime ) )
-                                               )
-                                        .Select( a => a.Id ).ToList();
-
-                    // get list of requests that have a status that is considered critical.
-                    List<int> criticalConnectionRequests = connectionRequestsQry
-                                            .Where( r =>
-                                                r.ConnectionStatus.IsCritical
-                                                && (
-                                                    r.ConnectionState == ConnectionState.Active
-                                                    || ( r.ConnectionState == ConnectionState.FutureFollowUp && r.FollowupDate.HasValue && r.FollowupDate.Value < _midnightToday )
-                                                    )
-                                                    )
-                                            .Select( a => a.Id ).ToList();
-
-                    // Add the opportunity
-                    var opportunitySummary = new OpportunitySummary
-                    {
-                        Id = opportunity.Id,
-                        Name = opportunity.Name,
-                        IconCssClass = opportunity.IconCssClass,
-                        IdleConnectionRequests = idleConnectionRequests,
-                        CriticalConnectionRequests = criticalConnectionRequests,
-                        DaysUntilRequestIdle = opportunity.ConnectionType.DaysUntilRequestIdle
-                    };
-
-                    // If the user is limited requests with specific campus(es) set the list, otherwise leave it to be null
-                    opportunitySummary.CampusSpecificConnector = campusSpecificConnector;
-                    opportunitySummary.ConnectorCampusIds = campusIds.Distinct().ToList();
-
-                    connectionTypeSummary.Opportunities.Add( opportunitySummary );
->>>>>>> a51c3c06
                 }
             }
 
