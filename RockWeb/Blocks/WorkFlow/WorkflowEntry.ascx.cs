﻿// <copyright>
// Copyright by the Spark Development Network
//
// Licensed under the Rock Community License (the "License");
// you may not use this file except in compliance with the License.
// You may obtain a copy of the License at
//
// http://www.rockrms.com/license
//
// Unless required by applicable law or agreed to in writing, software
// distributed under the License is distributed on an "AS IS" BASIS,
// WITHOUT WARRANTIES OR CONDITIONS OF ANY KIND, either express or implied.
// See the License for the specific language governing permissions and
// limitations under the License.
// </copyright>
using System;
using System.Collections.Generic;
using System.ComponentModel;
using System.Linq;
using System.Text;
using System.Web.UI;
using System.Web.UI.HtmlControls;
using System.Web.UI.WebControls;

using Rock;
using Rock.Attribute;
using Rock.Communication;
using Rock.Data;
using Rock.ElectronicSignature;
using Rock.Model;
using Rock.Pdf;
using Rock.Security;
using Rock.Transactions;
using Rock.Web;
using Rock.Web.Cache;
using Rock.Web.UI;
using Rock.Web.UI.Controls;
using Rock.Workflow.FormBuilder;

namespace RockWeb.Blocks.WorkFlow
{
    /// <summary>
    /// </summary>
    [DisplayName( "Workflow Entry" )]
    [Category( "WorkFlow" )]
    [Description( "Used to enter information for a workflow form entry action." )]

    #region Block Attributes

    [WorkflowTypeField(
        "Workflow Type",
        Description = "Type of workflow to start.",
        Key = AttributeKey.WorkflowType,
        Order = 0 )]

    [BooleanField(
        "Show Summary View",
        Description = "If workflow has been completed, should the summary view be displayed?",
        Key = AttributeKey.ShowSummaryView,
        Order = 1 )]

    [CodeEditorField(
        "Block Title Template",
        Description = "Lava template for determining the title of the block. If not specified, the name of the Workflow Type will be shown.",
        Key = AttributeKey.BlockTitleTemplate,
        EditorMode = CodeEditorMode.Lava,
        EditorTheme = CodeEditorTheme.Rock,
        EditorHeight = 100,
        IsRequired = false,
        Order = 2 )]

    [TextField(
        "Block Title Icon CSS Class",
        Description = "The CSS class for the icon displayed in the block title. If not specified, the icon for the Workflow Type will be shown.",
        Key = AttributeKey.BlockTitleIconCssClass,
        IsRequired = false,
        Order = 3 )]

    [BooleanField(
        "Disable Passing WorkflowId",
        Description = "If disabled, prevents the use of a Workflow Id (WorkflowId=) from being passed in and only accepts a WorkflowGuid.",
        Key = AttributeKey.DisablePassingWorkflowId,
        DefaultBooleanValue = false,
        Order = 4
        )]

    [BooleanField(
        "Disable Passing WorkflowTypeId",
        Description = "If set, it prevents the use of a Workflow Type Id (WorkflowTypeId=) from being passed in and only accepts a WorkflowTypeGuid.  " +
        "To use this block setting on your external site, you will need to create a new page and add the Workflow Entry block to it.  " +
        "You may also add a new route so that URLs are in the pattern .../{PageRoute}/{WorkflowTypeGuid}.  " +
        "If your workflow uses a form, you will also need to adjust email content to ensure that your URLs are correct.",
        Key = AttributeKey.DisablePassingWorkflowTypeId,
        DefaultBooleanValue = false,
        Order = 5 )]

    [BooleanField(
        "Log Interaction when Form is Viewed",
        Key = AttributeKey.LogInteractionOnView,
        DefaultBooleanValue = true,
        Order = 6 )]

    [BooleanField(
        "Log Interaction when Form is Completed",
        Key = AttributeKey.LogInteractionOnCompletion,
        DefaultBooleanValue = true,
        Order = 7 )]

    [BooleanField(
        "Disable Captcha Support",
        Description = "If set to 'Yes' the CAPTCHA verification step will not be performed.",
        Key = AttributeKey.DisableCaptchaSupport,
        DefaultBooleanValue = false,
        Order = 8
        )]
    #endregion Block Attributes

    [Rock.SystemGuid.BlockTypeGuid( Rock.SystemGuid.BlockType.WORKFLOW_ENTRY )]
    public partial class WorkflowEntry : Rock.Web.UI.RockBlock, IPostBackEventHandler
    {
        #region Attribute Keys

        /// <summary>
        /// Keys to use for Block Attributes
        /// </summary>
        private static class AttributeKey
        {
            public const string WorkflowType = "WorkflowType";
            public const string ShowSummaryView = "ShowSummaryView";
            public const string BlockTitleTemplate = "BlockTitleTemplate";
            public const string BlockTitleIconCssClass = "BlockTitleIconCssClass";
            public const string DisablePassingWorkflowId = "DisablePassingWorkflowId";
            public const string DisablePassingWorkflowTypeId = "DisablePassingWorkflowTypeId";
            public const string LogInteractionOnView = "LogInteractionOnView";
            public const string LogInteractionOnCompletion = "LogInteractionOnCompletion";
            public const string DisableCaptchaSupport = "DisableCaptchaSupport";
        }

        #endregion Attribute Keys

        #region PageParameter Keys

        /// <summary>
        /// Keys to use for Page Parameters
        /// </summary>
        private static class PageParameterKey
        {
            public const string WorkflowId = "WorkflowId";
            public const string WorkflowGuid = "WorkflowGuid";
            public const string WorkflowName = "WorkflowName";
            public const string ActionId = "ActionId";
            public const string WorkflowTypeId = "WorkflowTypeId";
            public const string WorkflowTypeGuid = "WorkflowTypeGuid";
            public const string Command = "Command";
            public const string GroupId = "GroupId";
            public const string PersonId = "PersonId";
            public const string InteractionStartDateTime = "InteractionStartDateTime";

            // NOTE that the actual parameter for CampusId and CampusGuid is just 'Campus', but making them different internally to make it clearer
            public const string CampusId = "Campus";
            public const string CampusGuid = "Campus";
        }

        #endregion PageParameter Keys

        private static class ViewStateKey
        {
            public const string WorkflowTypeGuid = "WorkflowTypeGuid";
            public const string ActionTypeId = "ActionTypeId";
            public const string WorkflowId = "WorkflowId";
            public const string WorkflowTypeDeterminedByBlockAttribute = "WorkflowTypeDeterminedByBlockAttribute";
            public const string InteractionStartDateTime = "InteractionStartDateTime";
            public const string SignatureDocumentHtml = "SignatureDocumentHtml";
        }

        #region Fields

        // Have a class level RockContext, WorkflowService and Workflow, etc that will be used for all WorkflowService operations
        // This will allow workflow values to be persisted correctly since they are all using the same RockContext
        private RockContext _workflowRockContext;
        private WorkflowService _workflowService;
        private Workflow _workflow = null;
        private WorkflowActivity _activity = null;
        private WorkflowAction _action = null;

        private WorkflowActionTypeCache _actionType = null;

        #endregion Fields

        #region Properties

        /// <summary>
        /// Gets or sets the workflow type guid.
        /// </summary>
        /// <value>
        /// The workflow type guid.
        /// </value>
        public string WorkflowTypeGuid
        {
            get { return ViewState[ViewStateKey.WorkflowTypeGuid] as string; }
            set { ViewState[ViewStateKey.WorkflowTypeGuid] = value; }
        }

        /// <summary>
        /// Gets or sets a value indicating whether the workflow type was set by attribute.
        /// </summary>
        /// <value>
        ///   <c>true</c> if [configured type]; otherwise, <c>false</c>.
        /// </value>
        public bool WorkflowTypeDeterminedByBlockAttribute
        {
            get { return ViewState[ViewStateKey.WorkflowTypeDeterminedByBlockAttribute] as bool? ?? false; }
            set { ViewState[ViewStateKey.WorkflowTypeDeterminedByBlockAttribute] = value; }
        }

        /// <summary>
        /// Gets or sets the workflow identifier.
        /// </summary>
        /// <value>
        /// The workflow identifier.
        /// </value>
        public int? WorkflowId
        {
            get { return ViewState[ViewStateKey.WorkflowId] as int?; }
            set { ViewState[ViewStateKey.WorkflowId] = value; }
        }

        /// <summary>
        /// Gets or sets the action type identifier.
        /// </summary>
        /// <value>
        /// The action type identifier.
        /// </value>
        public int? ActionTypeId
        {
            get { return ViewState[ViewStateKey.ActionTypeId] as int?; }
            set { ViewState[ViewStateKey.ActionTypeId] = value; }
        }

        /// <summary>
        /// Gets or sets the interaction start date time.
        /// </summary>
        /// <value>
        /// The interaction start date time.
        /// </value>
        public DateTime? InteractionStartDateTime
        {
            get { return ViewState[ViewStateKey.InteractionStartDateTime] as DateTime?; }
            set { ViewState[ViewStateKey.InteractionStartDateTime] = value; }
        }

        /// <summary>
        /// Gets or sets the signature document HTML, not including the SignatureData.
        /// </summary>
        /// <value>The signature document HTML.</value>
        public string SignatureDocumentHtml
        {
            get { return ViewState[ViewStateKey.SignatureDocumentHtml] as string; }
            set { ViewState[ViewStateKey.SignatureDocumentHtml] = value; }
        }

        #endregion Properties

        #region Base Control Methods

        /// <summary>
        /// Restores the view-state information from a previous user control request that was saved by the <see cref="M:System.Web.UI.UserControl.SaveViewState" /> method.
        /// </summary>
        /// <param name="savedState">An <see cref="T:System.Object" /> that represents the user control state to be restored.</param>
        protected override void LoadViewState( object savedState )
        {
            base.LoadViewState( savedState );

            if ( HydrateObjects() )
            {
                BuildWorkflowActionUI( false );
            }
        }

        /// <summary>
        /// Raises the <see cref="E:System.Web.UI.Control.Init" /> event.
        /// </summary>
        /// <param name="e">An <see cref="T:System.EventArgs" /> object that contains the event data.</param>
        protected override void OnInit( EventArgs e )
        {
            base.OnInit( e );

            // this event gets fired after block settings are updated. it's nice to repaint the screen if these settings would alter it
            this.BlockUpdated += Block_BlockUpdated;
            this.AddConfigurationUpdateTrigger( upnlContent );

            SetBlockTitle();
        }

        /// <summary>
        /// Raises the <see cref="E:System.Web.UI.Control.Load" /> event.
        /// </summary>
        /// <param name="e">The <see cref="T:System.EventArgs" /> object that contains the event data.</param>
        protected override void OnLoad( EventArgs e )
        {
            base.OnLoad( e );

            nbMessage.Visible = false;

            if ( !Page.IsPostBack )
            {
                if ( HydrateObjects() )
                {
                    InitializeInteractions();

                    BuildWorkflowActionUI( true );
                    ProcessActionRequest();
                }
            }
        }

        /// <summary>
        /// Returns breadcrumbs specific to the block that should be added to navigation
        /// based on the current page reference.  This function is called during the page's
        /// OnInit to load any initial breadcrumbs.
        /// </summary>
        /// <param name="pageReference">The <see cref="Rock.Web.PageReference" />.</param>
        /// <returns>
        /// A <see cref="System.Collections.Generic.List{BreadCrumb}" /> of block related <see cref="Rock.Web.UI.BreadCrumb">BreadCrumbs</see>.
        /// </returns>
        public override List<BreadCrumb> GetBreadCrumbs( Rock.Web.PageReference pageReference )
        {
            var breadCrumbs = new List<BreadCrumb>();

            var workflowType = GetWorkflowType();

            if ( workflowType != null && !WorkflowTypeDeterminedByBlockAttribute )
            {
                breadCrumbs.Add( new BreadCrumb( workflowType.Name, pageReference ) );
            }

            return breadCrumbs;
        }

        #endregion Base Control Methods

        #region Events

        /// <summary>
        /// Handles the BlockUpdated event of the control.
        /// </summary>
        /// <param name="sender">The source of the event.</param>
        /// <param name="e">The <see cref="EventArgs"/> instance containing the event data.</param>
        protected void Block_BlockUpdated( object sender, EventArgs e )
        {
            NavigateToCurrentPageReference();
        }

        /// <summary>
        /// When implemented by a class, enables a server control to process an event raised when a form is posted to the server.
        /// </summary>
        /// <param name="eventArgument">A <see cref="T:System.String" /> that represents an optional event argument to be passed to the event handler.</param>
        public void RaisePostBackEvent( string eventArgument )
        {
            if ( tbRockFullName.Text.IsNotNullOrWhiteSpace() )
            {
                /* 03/22/2021 MDP

                see https://app.asana.com/0/1121505495628584/1200018171012738/f on why this is done

                */

                nbRockFullName.Visible = true;
                nbRockFullName.NotificationBoxType = NotificationBoxType.Validation;
                nbRockFullName.Text = "Invalid Form Value";
                return;
            }

            var disableCaptchaSupport = GetAttributeValue( AttributeKey.DisableCaptchaSupport ).AsBoolean();
            if ( !disableCaptchaSupport && !cpCaptcha.IsResponseValid() )
            {
                ShowMessage( NotificationBoxType.Validation, string.Empty, "There was an issue processing your request. Please try again. If the issue persists please contact us." );
                return;
            }

            /* 
                01/20/2023 ETD
                Update to Mike's comment on 5/18/2022
                The cancel button is being used as a psuedo "save form" button that multiple churches are depending on.
                This functionality needs to remain until a new button is created to perform a "Save Form" function. With this in mind the changes
                in commit 70a484a9 have been undone.

                05/18/2022 MDP (this comment is no longer valid as of 01/20/2023)

                Update on the 04/27/2022 note. After discussing with Product team,
                the intended behavior is that *none* of the form values should save
                if the button doesn't do validation.  It was sort of a bug that it used to do that.

                04/27/2022 CWR

                The only Form Action that should not get PersonEntry values is "Cancel",
                but to avoid a string comparison, we will check the Action's "Causes Validation".
                "Cancel" should be the only Form Action that does not cause validation.
                If the Form Action exists, complete the Form Action, regardless of the Form Action validation.
            
            */
            var formUserActions = WorkflowActionFormUserAction.FromUriEncodedString( _actionType.WorkflowForm.Actions );
            var formUserAction = formUserActions.FirstOrDefault( x => x.ActionName == eventArgument );

            if ( formUserAction != null && formUserAction.CausesValidation )
            {
                using ( var personEntryRockContext = new RockContext() )
                {
                    GetWorkflowFormPersonEntryValues( personEntryRockContext );
                }
            }

            SetWorkflowFormAttributeValues();
            CompleteFormAction( eventArgument );
        }

        #endregion Events

        #region Methods

        /// <summary>
        /// Hydrates the objects.
        /// </summary>
        /// <returns></returns>
        private bool HydrateObjects()
        {
            var workflowType = GetWorkflowType();

            // Set the note type if this is first request
            if ( !Page.IsPostBack )
            {
                var entityType = EntityTypeCache.Get( typeof( Rock.Model.Workflow ) );
                var noteTypes = NoteTypeCache.GetByEntity( entityType.Id, string.Empty, string.Empty );
                ncWorkflowNotes.NoteOptions.SetNoteTypes( noteTypes );
            }

            // Get the block setting to disable passing WorkflowTypeID set.
            bool allowPassingWorkflowTypeId = !this.GetAttributeValue( AttributeKey.DisablePassingWorkflowTypeId ).AsBoolean();

            var disableCaptchaSupport = GetAttributeValue( AttributeKey.DisableCaptchaSupport ).AsBoolean() || !cpCaptcha.IsAvailable;
            cpCaptcha.Visible = !disableCaptchaSupport;

            if ( workflowType == null )
            {
                ShowNotes( false );

                // Include an additional message if the block setting to 'disable passing WorkflowTypeId' is true.
                string additionalMessage = allowPassingWorkflowTypeId ? string.Empty : "  Please verify the block settings for this Workflow Entry.";
                ShowMessage( NotificationBoxType.Danger, "Configuration Error", "Workflow type was not configured or specified correctly." + additionalMessage );
                return false;
            }

            bool isLoginRequired;
            if ( workflowType.FormBuilderTemplate != null )
            {
                isLoginRequired = workflowType.FormBuilderTemplate.IsLoginRequired;
            }
            else
            {
                isLoginRequired = workflowType.IsLoginRequired;
            }

            // Check Login Requirement
            if ( isLoginRequired == true && CurrentUser == null )
            {
                var site = RockPage.Site;
                if ( site.LoginPageId.HasValue )
                {
                    site.RedirectToLoginPage( true );
                }
                else
                {
                    System.Web.Security.FormsAuthentication.RedirectToLoginPage();
                }
            }

            if ( !workflowType.IsAuthorized( Authorization.VIEW, CurrentPerson ) )
            {
                ShowNotes( false );
                ShowMessage( NotificationBoxType.Warning, "Sorry", "You are not authorized to view this type of workflow." );
                return false;
            }

            if ( !( workflowType.IsActive ?? true ) )
            {
                ShowNotes( false );
                ShowMessage( NotificationBoxType.Warning, "Sorry", "This type of workflow is not active." );
                return false;
            }

            if ( workflowType.FormStartDateTime.HasValue && workflowType.FormStartDateTime.Value > RockDateTime.Now )
            {
                ShowNotes( false );
                ShowMessage( NotificationBoxType.Warning, "Sorry", "This type of workflow is not active." );
                return false;
            }

            if ( workflowType.FormEndDateTime.HasValue && workflowType.FormEndDateTime.Value < RockDateTime.Now )
            {
                ShowNotes( false );
                ShowMessage( NotificationBoxType.Warning, "Sorry", "This type of workflow is not active." );
                return false;
            }

            if ( workflowType.WorkflowExpireDateTime.HasValue && workflowType.WorkflowExpireDateTime.Value < RockDateTime.Now )
            {
                ShowNotes( false );
                ShowMessage( NotificationBoxType.Warning, "Sorry", "This type of workflow is not active." );
                return false;
            }

            if ( workflowType.FormBuilderTemplate != null && workflowType.FormBuilderTemplate.IsActive == false )
            {
                ShowNotes( false );
                ShowMessage( NotificationBoxType.Warning, "Sorry", "This type of workflow is not active." );
                return false;
            }

            _workflowRockContext = new RockContext();
            _workflowService = new WorkflowService( _workflowRockContext );

            // If operating against an existing workflow, get the workflow and load attributes
            if ( !WorkflowId.HasValue )
            {
                bool allowPassingWorkflowId = !this.GetAttributeValue( AttributeKey.DisablePassingWorkflowId ).AsBoolean();
                if ( allowPassingWorkflowId )
                {
                    var workflowIdValue = PageParameter( PageParameterKey.WorkflowId );
                    WorkflowId = workflowIdValue.AsIntegerOrNull();
                }

                if ( !WorkflowId.HasValue )
                {
                    Guid guid = PageParameter( PageParameterKey.WorkflowGuid ).AsGuid();
                    if ( !guid.IsEmpty() )
                    {
                        _workflow = _workflowService.Queryable()
                            .Where( w => w.Guid.Equals( guid ) && w.WorkflowTypeId == workflowType.Id )
                            .FirstOrDefault();
                        if ( _workflow != null )
                        {
                            WorkflowId = _workflow.Id;
                        }
                    }
                }
            }

            if ( WorkflowId.HasValue )
            {
                if ( _workflow == null )
                {
                    _workflow = _workflowService.Queryable()
                        .Where( w => w.Id == WorkflowId.Value && w.WorkflowTypeId == workflowType.Id )
                        .FirstOrDefault();
                }

                if ( _workflow != null )
                {
                    hlblWorkflowId.Text = _workflow.WorkflowId;

                    _workflow.LoadAttributes();
                    foreach ( var activity in _workflow.Activities )
                    {
                        activity.LoadAttributes();
                    }
                }
            }

            // If an existing workflow was not specified, activate a new instance of workflow and start processing
            if ( _workflow == null )
            {
                string workflowName = PageParameter( PageParameterKey.WorkflowName );
                if ( string.IsNullOrWhiteSpace( workflowName ) )
                {
                    workflowName = "New " + workflowType.WorkTerm;
                }

                _workflow = Rock.Model.Workflow.Activate( workflowType, workflowName );

                if ( _workflow == null )
                {
                    ShowNotes( false );
                    ShowMessage( NotificationBoxType.Danger, "Workflow Activation Error", "Workflow could not be activated." );
                    return false;
                }

                // If a PersonId or GroupId parameter was included, load the corresponding
                // object and pass that to the actions for processing
                IEntity entity = null;
                int? personId = PageParameter( PageParameterKey.PersonId ).AsIntegerOrNull();
                if ( personId.HasValue )
                {
                    entity = new PersonService( _workflowRockContext ).Get( personId.Value );
                }
                else
                {
                    int? groupId = PageParameter( PageParameterKey.GroupId ).AsIntegerOrNull();
                    if ( groupId.HasValue )
                    {
                        entity = new GroupService( _workflowRockContext ).Get( groupId.Value );
                    }
                }

                // Loop through all the query string parameters and try to set any workflow
                // attributes that might have the same key
                foreach ( var param in RockPage.PageParameters() )
                {
                    if ( param.Value != null && param.Value.ToString().IsNotNullOrWhiteSpace() )
                    {
                        _workflow.SetAttributeValue( param.Key, param.Value.ToString() );
                    }
                }

                List<string> errorMessages;
                if ( !_workflowService.Process( _workflow, entity, out errorMessages ) )
                {
                    ShowNotes( false );
                    ShowMessage(
                        NotificationBoxType.Danger,
                        "Workflow Processing Error(s):",
                        "<ul><li>" + errorMessages.AsDelimited( "</li><li>" ) + "</li></ul>" );
                    return false;
                }

                if ( _workflow.Id != 0 )
                {
                    WorkflowId = _workflow.Id;
                }
            }

            var canEdit = UserCanEdit || _workflow.IsAuthorized( Authorization.EDIT, CurrentPerson );

            if ( _workflow.IsActive )
            {
                if ( ActionTypeId.HasValue )
                {
                    foreach ( var activity in _workflow.ActiveActivities )
                    {
                        _action = activity.ActiveActions.Where( a => a.ActionTypeId == ActionTypeId.Value ).FirstOrDefault();
                        if ( _action != null )
                        {
                            _activity = activity;
                            _activity.LoadAttributes();

                            _actionType = _action.ActionTypeCache;
                            ActionTypeId = _actionType.Id;
                            return true;
                        }
                    }
                }

                // Find first active action form
                int personId = CurrentPerson != null ? CurrentPerson.Id : 0;

                // get active workflow activities
                // this is an Enumerable since _workflow.Activities is a collection that is lazy loaded
                IEnumerable<WorkflowActivity> activeWorkflowActivitiesList = _workflow.Activities.Where( a => a.IsActive );

                int? actionId = PageParameter( PageParameterKey.ActionId ).AsIntegerOrNull();
                if ( actionId.HasValue )
                {
                    // if a specific ActionId was specified, narrow it down to ones with the specified actionId
                    activeWorkflowActivitiesList = activeWorkflowActivitiesList.Where( a => a.Actions.Any( ac => ac.Id == actionId.Value ) );
                }

                if ( !canEdit )
                {
                    /* if user isn't authorized to edit, limit to ones that are any of the following conditions
                    // - Not assigned
                    // - Assigned to current person
                    // - Assigned to a group that the current user is a member of
                    */

                    activeWorkflowActivitiesList = activeWorkflowActivitiesList.Where( a =>
                    {
                        if ( !a.AssignedGroupId.HasValue && !a.AssignedPersonAliasId.HasValue )
                        {
                            // not assigned
                            return true;
                        }

                        if ( a.AssignedPersonAlias != null && a.AssignedPersonAlias.PersonId == personId )
                        {
                            // assigned to current person
                            return true;
                        }

                        if ( a.AssignedGroup != null && a.AssignedGroup.Members.Any( m => m.PersonId == personId ) )
                        {
                            // Assigned to a group that the current user is a member of
                            return true;
                        }

                        return false;
                    } );
                }

                activeWorkflowActivitiesList = activeWorkflowActivitiesList.OrderBy( a => a.ActivityTypeCache.Order ).ToList();

                foreach ( var activity in activeWorkflowActivitiesList )
                {
                    if ( canEdit || activity.ActivityTypeCache.IsAuthorized( Authorization.VIEW, CurrentPerson ) )
                    {
                        foreach ( var action in activity.ActiveActions
                            .Where( a => ( !actionId.HasValue || a.Id == actionId.Value ) ) )
                        {
                            if ( action.ActionTypeCache.WorkflowForm != null && action.IsCriteriaValid )
                            {
                                _activity = activity;
                                if ( _activity.Id != 0 || _activity.AttributeValues == null )
                                {
                                    _activity.LoadAttributes();
                                }

                                _action = action;
                                _actionType = _action.ActionTypeCache;
                                ActionTypeId = _actionType.Id;
                                return true;
                            }

                            if ( action.ActionTypeCache.WorkflowAction is Rock.Workflow.Action.ElectronicSignature && action.IsCriteriaValid )
                            {
                                _activity = activity;
                                if ( _activity.Id != 0 || _activity.AttributeValues == null )
                                {
                                    _activity.LoadAttributes();
                                }

                                _action = action;
                                _actionType = _action.ActionTypeCache;
                                ActionTypeId = _actionType.Id;
                                return true;
                            }

                            if ( action.ActionTypeCache.WorkflowAction is Rock.Workflow.Action.Delay && action.IsCriteriaValid )
                            {
                                if ( action.CompletedDateTime == null )
                                {
                                    var errorMessages = new List<string>();
                                    _workflowService.Process( _workflow, out errorMessages );
                                    if ( errorMessages.Any() )
                                    {
                                        ShowMessage( NotificationBoxType.Danger, "Workflow Processing Error(s):", "<ul><li>" + errorMessages.AsDelimited( "</li><li>", null, true ) + "</li></ul>" );
                                    }

                                    if ( action.CompletedDateTime == null )
                                    {
                                        ShowMessage( NotificationBoxType.Info, string.Empty, "Workflow is delayed", true );
                                        _action = action;
                                        _actionType = _action.ActionTypeCache;
                                        ActionTypeId = _actionType.Id;

                                        return true;
                                    }

                                }
                            }
                        }
                    }
                }

                lSummary.Text = string.Empty;
            }
            else
            {
                if ( GetAttributeValue( AttributeKey.ShowSummaryView ).AsBoolean() && !string.IsNullOrWhiteSpace( workflowType.SummaryViewText ) )
                {
                    Dictionary<string, object> mergeFields = GetWorkflowEntryMergeFields();

                    lSummary.Text = workflowType.SummaryViewText.ResolveMergeFields( mergeFields, CurrentPerson );
                    lSummary.Visible = true;
                }
            }

            if ( lSummary.Text.IsNullOrWhiteSpace() )
            {
                if ( workflowType.NoActionMessage.IsNullOrWhiteSpace() )
                {
                    ShowMessage( NotificationBoxType.Warning, string.Empty, "The selected workflow is not in a state that requires you to enter information." );
                }
                else
                {
                    Dictionary<string, object> mergeFields = GetWorkflowEntryMergeFields();
                    ShowMessage( NotificationBoxType.Warning, string.Empty, workflowType.NoActionMessage.ResolveMergeFields( mergeFields, CurrentPerson ) );
                }
            }

            // If we are returning False (Workflow is not active), make sure the form and notes are not shown
            ShowNotes( false );
            pnlWorkflowUserForm.Visible = false;
            pnlWorkflowActionElectronicSignature.Visible = false;
            
            return false;
        }

        /// <summary>
        /// Gets the workflow entry merge fields.
        /// </summary>
        /// <returns></returns>
        private Dictionary<string, object> GetWorkflowEntryMergeFields()
        {
            var mergeFields = Rock.Lava.LavaHelper.GetCommonMergeFields( this.RockPage, this.CurrentPerson );
            mergeFields.Add( "Action", _action );
            mergeFields.Add( "Activity", _activity );
            mergeFields.Add( "Workflow", _workflow );
            return mergeFields;
        }

        /// <summary>
        /// Loads the WorkflowType
        /// </summary>
        private WorkflowTypeCache GetWorkflowType()
        {
            // Get the block setting to disable passing WorkflowTypeID.
            bool allowPassingWorkflowTypeId = !this.GetAttributeValue( AttributeKey.DisablePassingWorkflowTypeId ).AsBoolean();
            WorkflowTypeCache _workflowType = null;

            // If the ViewState value for WorkflowTypeGuid is empty, try to set it.
            if ( WorkflowTypeGuid.AsGuid().IsEmpty() )
            {
                // Get workflow type set by attribute value of this block.
                Guid workflowTypeGuidFromAttribute = GetAttributeValue( AttributeKey.WorkflowType ).AsGuid();

                if ( !workflowTypeGuidFromAttribute.IsEmpty() )
                {
                    _workflowType = WorkflowTypeCache.Get( workflowTypeGuidFromAttribute );
                    WorkflowTypeDeterminedByBlockAttribute = true;
                }

                if ( _workflowType == null )
                {
                    // If an attribute value was not provided, check for query parameter or route value.
                    WorkflowTypeDeterminedByBlockAttribute = false;
                    if ( allowPassingWorkflowTypeId )
                    {
                        // Try to find a WorkflowTypeID from either the query or route, via the PageParameter.
                        int? workflowTypeId = PageParameter( PageParameterKey.WorkflowTypeId ).AsIntegerOrNull();
                        if ( workflowTypeId.HasValue )
                        {
                            _workflowType = WorkflowTypeCache.Get( workflowTypeId.Value );
                        }
                    }

                    if ( _workflowType == null )
                    {
                        // If the workflowType is still not set, try to find a WorkflowTypeGuid from either the query or route, via the PageParameter.
                        var workflowTypeGuidFromURL = PageParameter( PageParameterKey.WorkflowTypeGuid ).AsGuid();
                        WorkflowTypeGuid = PageParameter( PageParameterKey.WorkflowTypeGuid );
                        if ( !workflowTypeGuidFromURL.IsEmpty() )
                        {
                            _workflowType = WorkflowTypeCache.Get( workflowTypeGuidFromURL );
                        }
                    }
                }
            }

            // If the ViewState WorkflowTypeGuid is still empty
            if ( WorkflowTypeGuid == null )
            {
                // If the workflowType is not set, set the ViewState WorkflowTypeGuid to empty, otherwise set it to the Guid of the workflowType.
                WorkflowTypeGuid = _workflowType == null ? string.Empty : _workflowType.Guid.ToString();
            }
            else
            {
                // Get the WorkflowType via the ViewState WorkflowTypeGuid.
                _workflowType = WorkflowTypeCache.Get( WorkflowTypeGuid );
            }

            return _workflowType;
        }

        /// <summary>
        /// Processes the action request.
        /// </summary>
        private void ProcessActionRequest()
        {
            string action = PageParameter( PageParameterKey.Command );
            if ( !string.IsNullOrWhiteSpace( action ) )
            {
                CompleteFormAction( action );
            }
        }

        /// <summary>
        /// Builds the workflow action UI.
        /// </summary>
        /// <param name="setValues">if set to <c>true</c> [set values].</param>
        private void BuildWorkflowActionUI( bool setValues )
        {
            var form = _actionType.WorkflowForm;

            if ( form != null )
            {
                BuildWorkflowActionForm( form, setValues );
                return;
            }

            if ( _actionType.WorkflowAction is Rock.Workflow.Action.ElectronicSignature )
            {
                var electronicSignatureWorkflowAction = _actionType.WorkflowAction as Rock.Workflow.Action.ElectronicSignature;
                BuildWorkflowActionDigitalSignature( electronicSignatureWorkflowAction, _action, setValues );
            }
        }

        /// <summary>
        /// Builds any UI needed by the workflow action.
        /// </summary>
        /// <param name="setValues">if set to <c>true</c> [set values].</param>
        private void BuildWorkflowActionForm( WorkflowActionFormCache form, bool setValues )
        {
            divWorkflowActionUserFormNotes.Visible = true;
            pnlWorkflowActionElectronicSignature.Visible = false;

            Dictionary<string, object> mergeFields = GetWorkflowEntryMergeFields();

            var workflowType = GetWorkflowType();
            string headerTemplate = string.Empty;
            string footerTemplate = string.Empty;

            if ( workflowType?.FormBuilderTemplateId != null )
            {
                /* If a Template Is Defined, use both the Forms.Header/Footer and Template.HeaderFooter in case they defined both
                So it looks like this

                Header from Template
                Header from FormDetail
                <inner form content>
                Footer from FormDetail
                Footer from Template

                */
                var formBuilderTemplate = new WorkflowFormBuilderTemplateService( new RockContext() ).Get( workflowType.FormBuilderTemplateId.Value );
                headerTemplate = formBuilderTemplate.FormHeader + form.Header;
                footerTemplate = form.Footer + formBuilderTemplate.FormFooter;
            }
            else
            {
                headerTemplate = form.Header;
                footerTemplate = form.Footer;
            }

            if ( setValues )
            {
                lFormHeaderText.Text = headerTemplate.ResolveMergeFields( mergeFields );
                lFormFooterText.Text = footerTemplate.ResolveMergeFields( mergeFields );
            }

            if ( _workflow != null && _workflow.CreatedDateTime.HasValue )
            {
                hlblDateAdded.Text = string.Format( "Added: {0}", _workflow.CreatedDateTime.Value.ToShortDateString() );
            }
            else
            {
                hlblDateAdded.Visible = false;
            }

            BuildPersonEntryForm( _action, form, setValues, mergeFields );

            phWorkflowFormAttributes.Controls.Clear();

            // Use PlaceHolder for non-folderbuilder sections.
            // Real sections will render a div, but PlaceHolder will not.
            var formSectionNone = new PlaceHolder()
            {
                ID = $"pnlFormSection_none",
                Visible = form.FormAttributes.Any( x => !x.ActionFormSectionId.HasValue )
            };

            phWorkflowFormAttributes.Controls.Add( formSectionNone );

            var formSections = form.FormAttributes.Select( a => a.ActionFormSectionId ).Where( a => a.HasValue ).Distinct().ToList()
                .Select( a => WorkflowActionFormSectionCache.Get( a.Value ) )
                .OrderBy( a => a.Order ).ThenBy( a => a.Title )
                .ToList();

            Dictionary<int, Control> formSectionControlLookup = new Dictionary<int, Control>();
            Dictionary<int, Control> formSectionRowLookup = new Dictionary<int, Control>();

            foreach ( var formSection in formSections )
            {
                var formSectionControl = new Panel
                {
                    ID = $"formSectionControl_{formSection.Id}",
                    CssClass = "form-section"
                };

                formSectionControlLookup.Add( formSection.Id, formSectionControl );

                if ( formSection.SectionTypeValueId.HasValue )
                {
                    var sectionTypeValue = DefinedValueCache.Get( formSection.SectionTypeValueId.Value );
                    var sectionTypeCssClass = sectionTypeValue?.GetAttributeValue( "CSSClass" );
                    if ( sectionTypeCssClass.IsNotNullOrWhiteSpace() )
                    {
                        formSectionControl.AddCssClass( sectionTypeCssClass );
                    }
                }

                if ( formSection.Title.IsNotNullOrWhiteSpace() )
                {
                    var formSectionHeader = new HtmlGenericControl( "h1" );
                    formSectionHeader.InnerText = formSection.Title;
                    formSectionControl.Controls.Add( formSectionHeader );
                }

                if ( formSection.Description.IsNotNullOrWhiteSpace() )
                {
                    var formSectionDescription = new HtmlGenericControl( "p" );
                    formSectionDescription.InnerText = formSection.Description;
                    formSectionControl.Controls.Add( formSectionDescription );
                }

                if ( formSection.ShowHeadingSeparator )
                {
                    var formSectionSeparator = new Literal { Text = "<hr>" };
                    formSectionControl.Controls.Add( formSectionSeparator );
                }

                var formSectionFields = new Panel
                {
                    ID = $"formSectionFields_{formSection.Id}",
                    CssClass = "form-section-fields"
                };

                HtmlGenericControl formSectionRow = new HtmlGenericControl( "div" );
                formSectionRow.AddCssClass( "row" );
                formSectionFields.Controls.Add( formSectionRow );
                formSectionControl.Controls.Add( formSectionFields );

                phWorkflowFormAttributes.Controls.Add( formSectionControl );

                formSectionRowLookup.Add( formSection.Id, formSectionRow );
            }

            foreach ( var formAttribute in form.FormAttributes.OrderBy( a => a.Order ) )
            {
                if ( !formAttribute.IsVisible )
                {
                    continue;
                }

                var attribute = AttributeCache.Get( formAttribute.AttributeId );
                var value = attribute.DefaultValue;

                // Get the identifiers for both Workflow and WorkflowActivity EntityTypes.
                var workflowEntityTypeId = EntityTypeCache.GetId( Rock.SystemGuid.EntityType.WORKFLOW.AsGuid() );
                var workflowActivityEntityTypeId = EntityTypeCache.GetId( Rock.SystemGuid.EntityType.WORKFLOW_ACTIVITY.AsGuid() );

                if ( _workflow != null && _workflow.AttributeValues.ContainsKey( attribute.Key ) && _workflow.AttributeValues[attribute.Key] != null && attribute.EntityTypeId == workflowEntityTypeId )
                {
                    // If the key is in the Workflow's Attributes, get the value from that.
                    value = _workflow.AttributeValues[attribute.Key].Value;
                }
                else if ( _activity != null && _activity.AttributeValues.ContainsKey( attribute.Key ) && _activity.AttributeValues[attribute.Key] != null && attribute.EntityTypeId == workflowActivityEntityTypeId )
                {
                    // If the key is in the Workflow Activity's Attributes, get the value from that.
                    value = _activity.AttributeValues[attribute.Key].Value;
                }

                var fieldVisibilityWrapper = new FieldVisibilityWrapper
                {
                    ID = "_fieldVisibilityWrapper_attribute_" + formAttribute.Id.ToString(),
                    FormFieldId = formAttribute.AttributeId,
                    FormType = FieldVisibilityWrapper.FormTypes.Workflow,
                    FieldVisibilityRules = formAttribute.FieldVisibilityRules
                };

                fieldVisibilityWrapper.EditValueUpdated += ( object sender, FieldVisibilityWrapper.FieldEventArgs args ) =>
                {
                    FieldVisibilityWrapper.ApplyFieldVisibilityRules( phWorkflowFormAttributes );
                    ApplySectionVisibilityRules( formSections, formSectionControlLookup );
                };

                Control formSectionRow;
                if ( formAttribute.ActionFormSectionId.HasValue )
                {
                    formSectionRow = formSectionRowLookup.GetValueOrNull( formAttribute.ActionFormSectionId.Value ) ?? formSectionNone;
                }
                else
                {
                    formSectionRow = formSectionNone;
                }

                Control fieldColumnContainer;
                if ( formSectionRow == formSectionNone )
                {
                    // use PlaceHolder for non-formbuilder sections
                    // Placeholder is only a container for other controls, it doesn't render any markup
                    fieldColumnContainer = new PlaceHolder();
                }
                else
                {
                    fieldColumnContainer = new HtmlGenericControl( "div" );
                    ( fieldColumnContainer as HtmlGenericControl ).AddCssClass( $"col-md-{formAttribute.ColumnSize ?? 12}" );
                }

                formSectionRow.Controls.Add( fieldColumnContainer );

                fieldColumnContainer.Controls.Add( fieldVisibilityWrapper );

                if ( !string.IsNullOrWhiteSpace( formAttribute.PreHtml ) )
                {
                    fieldVisibilityWrapper.Controls.Add( new LiteralControl( formAttribute.PreHtml.ResolveMergeFields( mergeFields ) ) );
                }

                if ( formAttribute.IsReadOnly )
                {
                    var field = attribute.FieldType.Field;

                    string formattedValue = null;

                    // get formatted value
                    if ( attribute.FieldType.Class == typeof( Rock.Field.Types.ImageFieldType ).FullName )
                    {
                        formattedValue = field.FormatValueAsHtml( fieldVisibilityWrapper, attribute.EntityTypeId, _activity.Id, value, attribute.QualifierValues, true );
                    }
                    else
                    {
                        formattedValue = field.FormatValueAsHtml( fieldVisibilityWrapper, attribute.EntityTypeId, _activity.Id, value, attribute.QualifierValues );
                    }

                    if ( formAttribute.HideLabel )
                    {
                        fieldVisibilityWrapper.Controls.Add( new LiteralControl( formattedValue ) );
                    }
                    else
                    {
                        RockLiteral lAttribute = new RockLiteral();
                        lAttribute.ID = "lAttribute_" + formAttribute.Id.ToString();
                        lAttribute.Label = attribute.Name;

                        if ( field is Rock.Field.ILinkableFieldType )
                        {
                            string url = ( ( Rock.Field.ILinkableFieldType ) field ).UrlLink( value, attribute.QualifierValues );
                            url = ResolveRockUrl( "~" ).EnsureTrailingForwardslash() + url;
                            lAttribute.Text = string.Format( "<a href='{0}' target='_blank' rel='noopener noreferrer'>{1}</a>", url, formattedValue );
                        }
                        else
                        {
                            lAttribute.Text = formattedValue;
                        }

                        fieldVisibilityWrapper.Controls.Add( lAttribute );
                    }
                }
                else
                {
                    AttributeControlOptions attributeControlOptions = new AttributeControlOptions
                    {
                        Value = value,
                        ValidationGroup = BlockValidationGroup,
                        SetValue = setValues,
                        SetId = true,
                        Required = formAttribute.IsRequired,
                        LabelText = formAttribute.HideLabel ? string.Empty : attribute.Name
                    };

                    var editControl = attribute.AddControl( fieldVisibilityWrapper.Controls, attributeControlOptions );
                    fieldVisibilityWrapper.EditControl = editControl;

                    var hasDependantVisibilityRule = form.FormAttributes.Any( a => a.FieldVisibilityRules.RuleList.Any( r => r.ComparedToFormFieldGuid == attribute.Guid ) );

                    if ( !hasDependantVisibilityRule )
                    {
                        // also check if this field is involved in any of the section visibility rules;
                        hasDependantVisibilityRule = formSections.Any( a => a.SectionVisibilityRules != null && a.SectionVisibilityRules.RuleList.Any( r => r.ComparedToFormFieldGuid == attribute.Guid ) );
                    }

                    if ( hasDependantVisibilityRule && attribute.FieldType.Field.HasChangeHandler( editControl ) )
                    {
                        attribute.FieldType.Field.AddChangeHandler(
                            editControl,
                            () =>
                            {
                                fieldVisibilityWrapper.TriggerEditValueUpdated( editControl, new FieldVisibilityWrapper.FieldEventArgs( attribute, editControl ) );
                            } );
                    }
                }

                if ( !string.IsNullOrWhiteSpace( formAttribute.PostHtml ) )
                {
                    fieldVisibilityWrapper.Controls.Add( new LiteralControl( formAttribute.PostHtml.ResolveMergeFields( mergeFields ) ) );
                }
            }

            FieldVisibilityWrapper.ApplyFieldVisibilityRules( phWorkflowFormAttributes );

            ApplySectionVisibilityRules( formSections, formSectionControlLookup );

            if ( form.AllowNotes.HasValue && form.AllowNotes.Value && _workflow != null && _workflow.Id != 0 )
            {
                ncWorkflowNotes.NoteOptions.EntityId = _workflow.Id;
                ShowNotes( true );
            }
            else
            {
                ShowNotes( false );
            }

            phActions.Controls.Clear();

            var buttons = WorkflowActionFormUserAction.FromUriEncodedString( form.Actions );

            foreach ( var button in buttons )
            {
                // Get the button HTML. If actionParts has a guid at [1],
                // get the buttonHtml from the DefinedValue with that Guid.
                // Otherwise, use a default
                string buttonHtml = string.Empty;
                DefinedValueCache buttonDefinedValue = null;

                Guid? buttonHtmlDefinedValueGuid = button.ButtonTypeGuid.AsGuidOrNull();
                if ( buttonHtmlDefinedValueGuid.HasValue )
                {
                    buttonDefinedValue = DefinedValueCache.Get( buttonHtmlDefinedValueGuid.Value );
                }

                if ( buttonDefinedValue != null )
                {
                    buttonHtml = buttonDefinedValue.GetAttributeValue( "ButtonHTML" );
                }

                if ( buttonHtml.IsNullOrWhiteSpace() )
                {
                    buttonHtml = "<a href=\"{{ ButtonLink }}\" onclick=\"{{ ButtonClick }}\" class='btn btn-primary' data-loading-text='<i class=\"fa fa-refresh fa-spin\"></i> {{ ButtonText }}'>{{ ButtonText }}</a>";
                }

                var buttonMergeFields = new Dictionary<string, object>();
                var buttonText = button.ActionName.EncodeHtml();
                buttonMergeFields.Add( "ButtonText", buttonText );

                string buttonClickScript = string.Format(
                    "handleWorkflowActionButtonClick('{0}', {1});",
                    BlockValidationGroup,
                    button.CausesValidation.ToJavaScriptValue() );

                buttonMergeFields.Add( "ButtonClick", buttonClickScript );

                var buttonLinkScript = Page.ClientScript.GetPostBackClientHyperlink( this, button.ActionName );
                buttonMergeFields.Add( "ButtonLink", buttonLinkScript );

                buttonHtml = buttonHtml.ResolveMergeFields( buttonMergeFields );

                phActions.Controls.Add( new LiteralControl( buttonHtml ) );
                phActions.Controls.Add( new LiteralControl( " " ) );
            }
        }

        /// <summary>
        /// Applies the section visibility rules.
        /// </summary>
        /// <param name="formSections">The form sections.</param>
        /// <param name="formSectionControlLookup">The form section control lookup.</param>
        private void ApplySectionVisibilityRules( List<WorkflowActionFormSectionCache> formSections, Dictionary<int, Control> formSectionControlLookup )
        {
            foreach ( var formSection in formSections )
            {
                var sectionVisibilityRules = formSection.SectionVisibilityRules;
                if ( sectionVisibilityRules != null )
                {
                    var formSectionControl = formSectionControlLookup.GetValueOrNull( formSection.Id );
                    if ( formSectionControl != null )
                    {
                        // the conditions for a section's visibility should not include its own controls
                        var otherSectionsFormEditValues = GetWorkflowFormEditAttributeValues( formSection.Id );
                        var showVisible = sectionVisibilityRules.Evaluate( otherSectionsFormEditValues, new Dictionary<RegistrationPersonFieldType, string>() );
                        formSectionControl.Visible = showVisible;
                    }
                }
            }
        }

        /// <summary>
        /// Builds the person entry form.
        /// </summary>
        /// <param name="action">The current action related to the form.</param>
        /// <param name="form">The form.</param>
        /// <param name="setValues">if set to <c>true</c> [set values].</param>
        /// <param name="mergeFields">The merge fields.</param>
        private void BuildPersonEntryForm( WorkflowAction action, WorkflowActionFormCache actionForm, bool setValues, Dictionary<string, object> mergeFields )
        {
            var workflowType = GetWorkflowType();
            string preHtml = actionForm.PersonEntryPreHtml;
            string postHtml = actionForm.PersonEntryPostHtml;
            var formPersonEntrySettings = actionForm.GetFormPersonEntrySettings( workflowType.FormBuilderTemplate );
            var allowPersonEntry = actionForm.GetAllowPersonEntry( workflowType.FormBuilderTemplate );

            pnlPersonEntrySection.Visible = allowPersonEntry;
            if ( !allowPersonEntry )
            {
                return;
            }

            if ( formPersonEntrySettings.HideIfCurrentPersonKnown && CurrentPerson != null )
            {
                pnlPersonEntrySection.Visible = false;
                return;
            }

            lPersonEntryPreHtml.Text = preHtml.ResolveMergeFields( mergeFields );
            var personEntrySectionHeaderHtml = new StringBuilder();

            if ( actionForm.PersonEntrySectionTypeValueId.HasValue )
            {
                var sectionTypeValue = DefinedValueCache.Get( actionForm.PersonEntrySectionTypeValueId.Value );
                var sectionTypeCssClass = sectionTypeValue?.GetAttributeValue( "CSSClass" );
                if ( sectionTypeCssClass.IsNotNullOrWhiteSpace() )
                {
                    pnlPersonEntrySection.AddCssClass( sectionTypeCssClass );
                }
            }

            if ( actionForm.PersonEntryTitle.IsNotNullOrWhiteSpace() )
            {
                personEntrySectionHeaderHtml.AppendLine( $"<h1>{actionForm.PersonEntryTitle}</h1>" );
            }

            if ( actionForm.PersonEntryDescription.IsNotNullOrWhiteSpace() )
            {
                personEntrySectionHeaderHtml.AppendLine( $"<p>{actionForm.PersonEntryDescription}</p>" );
            }

            if ( actionForm.PersonEntryShowHeadingSeparator )
            {
                personEntrySectionHeaderHtml.AppendLine( "<hr>" );
            }

            lPersonEntrySectionHeaderHtml.Text = personEntrySectionHeaderHtml.ToString();

            if ( formPersonEntrySettings.ShowCampus )
            {
                // NOTE: If there is only one Campus in the system, this control be always be hidden
                cpPersonEntryCampus.Visible = true;

                /* 7/15/2020 - MDP
                 The list of campus should include Inactive, but limited to
                 the configured CampusStatus and/or CampusType.
                 See https://app.asana.com/0/1121505495628584/1200153314028124/f
                 */

                cpPersonEntryCampus.IncludeInactive = true;
                if ( formPersonEntrySettings.CampusStatusValueId.HasValue )
                {
                    cpPersonEntryCampus.CampusStatusFilter = new List<int> { formPersonEntrySettings.CampusStatusValueId.Value };
                }

                if ( formPersonEntrySettings.CampusTypeValueId.HasValue )
                {
                    cpPersonEntryCampus.CampusTypesFilter = new List<int> { formPersonEntrySettings.CampusTypeValueId.Value };
                }
            }
            else
            {
                cpPersonEntryCampus.Visible = false;
            }

            SetPersonEditorOptions( pePerson1, formPersonEntrySettings );
            SetPersonEditorOptions( pePerson2, formPersonEntrySettings );
            pePerson2.PersonLabelPrefix = formPersonEntrySettings.SpouseLabel;
            cbShowPerson2.TextCssClass = "font-weight-semibold";
            cbShowPerson2.ContainerCssClass = "show-spouse mt-3 mb-4";
            cbShowPerson2.Text = string.Format( "Show {0}", formPersonEntrySettings.SpouseLabel );
            switch ( formPersonEntrySettings.SpouseEntry )
            {
                case WorkflowActionFormPersonEntryOption.Required:
                    {
                        // if Spouse is required, don't show the option to show/hide spouse, an have the Spouse entry be visible
                        cbShowPerson2.Checked = true;
                        cbShowPerson2.Visible = false;
                        break;
                    }

                case WorkflowActionFormPersonEntryOption.Optional:
                    {
                        // if Spouse is enabled, show the option to show/hide spouse
                        cbShowPerson2.Visible = true;
                        break;
                    }

                case WorkflowActionFormPersonEntryOption.Hidden:
                default:
                    {
                        cbShowPerson2.Visible = false;
                        break;
                    }
            }

            if ( setValues )
            {
                pePerson2.Visible = cbShowPerson2.Checked;
            }

            dvpMaritalStatus.DefinedTypeId = DefinedTypeCache.GetId( Rock.SystemGuid.DefinedType.PERSON_MARITAL_STATUS.AsGuid() );
            dvpMaritalStatus.Required = formPersonEntrySettings.MaritalStatus == WorkflowActionFormPersonEntryOption.Required;

            if ( formPersonEntrySettings.MaritalStatus == WorkflowActionFormPersonEntryOption.Hidden )
            {
                dvpMaritalStatus.Visible = false;
            }

            acPersonEntryAddress.Required = formPersonEntrySettings.Address == WorkflowActionFormPersonEntryOption.Required;

            lPersonEntryPostHtml.Text = postHtml.ResolveMergeFields( mergeFields );

            var promptForAddress = ( formPersonEntrySettings.Address != WorkflowActionFormPersonEntryOption.Hidden ) && formPersonEntrySettings.AddressTypeValueId.HasValue;
            acPersonEntryAddress.Visible = promptForAddress;

            if ( setValues )
            {
                SetPersonEntryValues( action, formPersonEntrySettings );
            }
        }

        /// <summary>
        /// Sets the person entry values.
        /// </summary>
        /// <param name="action">The current action related to the form.</param>
        /// <param name="form">The form details.</param>
        private void SetPersonEntryValues( WorkflowAction action, Rock.Workflow.FormBuilder.FormPersonEntrySettings formPersonEntrySettings )
        {
            var rockContext = new RockContext();
            Person personEntryPerson = null;
            Person personEntrySpouse = null;
            int? personEntryFamilyId = null;

            action.GetPersonEntryPeople( rockContext, CurrentPersonId, out personEntryPerson, out personEntrySpouse );

            if ( personEntryPerson != null )
            {
                cpPersonEntryCampus.SetValue( personEntryPerson.PrimaryCampusId );
                dvpMaritalStatus.SetValue( personEntryPerson.MaritalStatusValueId );
                personEntryFamilyId = personEntryPerson.PrimaryFamilyId;
            }
            else
            {
                // default to Married if this is a new person
                var maritalStatusMarriedValueId = DefinedValueCache.GetId( Rock.SystemGuid.DefinedValue.PERSON_MARITAL_STATUS_MARRIED.AsGuid() );
                dvpMaritalStatus.SetValue( maritalStatusMarriedValueId );
            }

            pePerson1.SetFromPerson( personEntryPerson );

            if ( formPersonEntrySettings.SpouseEntry != WorkflowActionFormPersonEntryOption.Hidden )
            {
                pePerson2.SetFromPerson( personEntrySpouse );
            }

            var promptForAddress = ( formPersonEntrySettings.Address != WorkflowActionFormPersonEntryOption.Hidden ) && formPersonEntrySettings.AddressTypeValueId.HasValue;

            if ( promptForAddress && personEntryFamilyId != null )
            {
                var personEntryGroupLocationTypeValueId = formPersonEntrySettings.AddressTypeValueId.Value;

                var familyLocation = new GroupLocationService( rockContext ).Queryable()
                    .Where( a => a.GroupId == personEntryFamilyId.Value && a.GroupLocationTypeValueId == formPersonEntrySettings.AddressTypeValueId ).Select( a => a.Location ).FirstOrDefault();

                if ( familyLocation != null )
                {
                    acPersonEntryAddress.SetValues( familyLocation );
                }
                else
                {
                    acPersonEntryAddress.SetValues( null );
                }
            }
        }

        /// <summary>
        /// Sets the person editor options.
        /// </summary>
        /// <param name="personBasicEditor">The person basic editor.</param>
        /// <param name="form">The form.</param>
        private static void SetPersonEditorOptions( PersonBasicEditor personBasicEditor, Rock.Workflow.FormBuilder.FormPersonEntrySettings formPersonEntrySettings )
        {
            personBasicEditor.ShowInColumns = false;
            personBasicEditor.ShowTitle = false;
            personBasicEditor.ShowSuffix = false;

            // Connection Status is determined by form.PersonEntryConnectionStatusValueId
            personBasicEditor.ShowConnectionStatus = false;

            // Role will always be Adult
            personBasicEditor.ShowPersonRole = false;
            personBasicEditor.ShowGrade = false;

            personBasicEditor.RequireGender = formPersonEntrySettings.Gender == WorkflowActionFormPersonEntryOption.Required;
            personBasicEditor.ShowGender = formPersonEntrySettings.Gender != WorkflowActionFormPersonEntryOption.Hidden;

            personBasicEditor.RequireEmail = formPersonEntrySettings.Email == WorkflowActionFormPersonEntryOption.Required;
            personBasicEditor.ShowEmail = formPersonEntrySettings.Email != WorkflowActionFormPersonEntryOption.Hidden;

            personBasicEditor.RequireMobilePhone = formPersonEntrySettings.MobilePhone == WorkflowActionFormPersonEntryOption.Required;
            personBasicEditor.ShowMobilePhone = formPersonEntrySettings.MobilePhone != WorkflowActionFormPersonEntryOption.Hidden;

            personBasicEditor.RequireBirthdate = formPersonEntrySettings.Birthdate == WorkflowActionFormPersonEntryOption.Required;
            personBasicEditor.ShowBirthdate = formPersonEntrySettings.Birthdate != WorkflowActionFormPersonEntryOption.Hidden;

            // we have a another MaritalStatus picker that will apply to both Person and Person's Spouse
            personBasicEditor.ShowMaritalStatus = false;

            personBasicEditor.ShowRace = formPersonEntrySettings.RaceEntry != WorkflowActionFormPersonEntryOption.Hidden;
            personBasicEditor.RequireRace = formPersonEntrySettings.RaceEntry == WorkflowActionFormPersonEntryOption.Required;

            personBasicEditor.ShowEthnicity = formPersonEntrySettings.EthnicityEntry != WorkflowActionFormPersonEntryOption.Hidden;
            personBasicEditor.RequireEthnicity = formPersonEntrySettings.EthnicityEntry == WorkflowActionFormPersonEntryOption.Required;
        }

        /// <summary>
        /// Handles the CheckedChanged event of the cbShowPerson2 control.
        /// </summary>
        /// <param name="sender">The source of the event.</param>
        /// <param name="e">The <see cref="EventArgs"/> instance containing the event data.</param>
        protected void cbShowPerson2_CheckedChanged( object sender, EventArgs e )
        {
            pePerson2.Visible = cbShowPerson2.Checked;
        }

        /// <summary>
        /// Shows the notes.
        /// </summary>
        /// <param name="visible">if set to <c>true</c> [visible].</param>
        private void ShowNotes( bool visible )
        {
            divWorkflowActionUserFormNotes.Visible = visible;

            if ( visible )
            {
                divForm.RemoveCssClass( "col-md-12" );
                divForm.AddCssClass( "col-md-6" );
            }
            else
            {
                divForm.AddCssClass( "col-md-12" );
                divForm.RemoveCssClass( "col-md-6" );
            }
        }

        /// <summary>
        /// Gets the workflow form person entry values.
        /// </summary>
        private void GetWorkflowFormPersonEntryValues( RockContext personEntryRockContext )
        {
            if ( _workflow == null || _actionType == null )
            {
                return;
            }

            var form = _actionType.WorkflowForm;

            if ( form == null )
            {
                return;
            }

            var workflowType = GetWorkflowType();

            if ( !form.GetAllowPersonEntry( workflowType.FormBuilderTemplate ) )
            {
                return;
            }

            var formPersonEntrySettings = form.GetFormPersonEntrySettings( workflowType.FormBuilderTemplate );

            int? existingPersonId;
            int? existingPersonSpouseId = null;

            if ( CurrentPersonId.HasValue && ( formPersonEntrySettings.AutofillCurrentPerson || formPersonEntrySettings.HideIfCurrentPersonKnown ) )
            {
                existingPersonId = CurrentPersonId.Value;
                var existingPersonSpouse = CurrentPerson.GetSpouse( personEntryRockContext );
                if ( existingPersonSpouse != null )
                {
                    existingPersonSpouseId = existingPersonSpouse.Id;
                }

                if ( formPersonEntrySettings.HideIfCurrentPersonKnown )
                {
                    SavePersonEntryToAttributeValues( existingPersonId.Value, existingPersonSpouseId, CurrentPerson.PrimaryFamily );
                    return;
                }
            }
            else
            {
                existingPersonId = pePerson1.PersonId;
            }

            existingPersonSpouseId = pePerson2.PersonId;

            var personEntryPerson = CreateOrUpdatePersonFromPersonEditor( existingPersonId, null, pePerson1, personEntryRockContext );
            if ( personEntryPerson.Id == 0 )
            {
                personEntryPerson.ConnectionStatusValueId = formPersonEntrySettings.ConnectionStatusValueId;
                personEntryPerson.RecordStatusValueId = formPersonEntrySettings.RecordStatusValueId;
                personEntryPerson.RaceValueId = formPersonEntrySettings.RaceValueId;
                personEntryPerson.EthnicityValueId = formPersonEntrySettings.EthnicityValueId;
                PersonService.SaveNewPerson( personEntryPerson, personEntryRockContext, cpPersonEntryCampus.SelectedCampusId );
            }

            // if we ended up matching an existing person, get their spouse as the selected spouse
            var matchedPersonsSpouse = personEntryPerson.GetSpouse();

            if ( matchedPersonsSpouse != null )
            {
                existingPersonSpouseId = matchedPersonsSpouse.Id;
            }

            if ( formPersonEntrySettings.MaritalStatus != WorkflowActionFormPersonEntryOption.Hidden )
            {
                personEntryPerson.MaritalStatusValueId = dvpMaritalStatus.SelectedDefinedValueId;
            }

            // save person 1 to database and re-fetch to get any newly created family, or other things that would happen on PreSave changes, etc
            personEntryRockContext.SaveChanges();

            var personAliasService = new PersonAliasService( personEntryRockContext );

            int personEntryPersonId = personEntryPerson.Id;
            int? personEntryPersonSpouseId = null;

            var personService = new PersonService( personEntryRockContext );
            var primaryFamily = personService.GetSelect( personEntryPersonId, s => s.PrimaryFamily );

            if ( pePerson2.Visible )
            {
                var personEntryPersonSpouse = CreateOrUpdatePersonFromPersonEditor( existingPersonSpouseId, primaryFamily, pePerson2, personEntryRockContext );
                if ( personEntryPersonSpouse.Id == 0 )
                {
                    personEntryPersonSpouse.ConnectionStatusValueId = formPersonEntrySettings.ConnectionStatusValueId;
                    personEntryPersonSpouse.RecordStatusValueId = formPersonEntrySettings.RecordStatusValueId;
                    personEntryPersonSpouse.RaceValueId = formPersonEntrySettings.RaceValueId;
                    personEntryPersonSpouse.EthnicityValueId = formPersonEntrySettings.EthnicityValueId;

                    // if adding/editing the 2nd Person (should normally be the spouse), set both people to selected Marital Status

                    /* 2020-11-16 MDP
                     *  It is possible that the Spouse label could be something other than spouse. So, we won't prevent them
                     *  from changing the Marital status on the two people. However, this should be considered a mis-use of this feature.
                     *  Unexpected things could happen.
                     *
                     *  Example of what would happen if 'Daughter' was the label for 'Spouse':
                     *  Ted Decker is Person1, and Cindy Decker gets auto-filled as Person2. but since the label is 'Daughter', he changes
                     *  Cindy's information to Alex Decker's information, then sets Marital status to Single.
                     *
                     *  This would result in Ted Decker no longer having Cindy as his spouse (and vice-versa). This was discussed on 2020-11-13
                     *  and it was decided we shouldn't do anything to prevent this type of problem.

                     */
                    personEntryPersonSpouse.MaritalStatusValueId = dvpMaritalStatus.SelectedDefinedValueId;
                    personEntryPerson.MaritalStatusValueId = dvpMaritalStatus.SelectedDefinedValueId;

                    PersonService.AddPersonToFamily( personEntryPersonSpouse, true, primaryFamily.Id, pePerson2.PersonGroupRoleId, personEntryRockContext );
                }

                personEntryRockContext.SaveChanges();

                personEntryPersonSpouseId = personEntryPersonSpouse.Id;
            }

            SavePersonEntryToAttributeValues( personEntryPersonId, personEntryPersonSpouseId, primaryFamily );

            if ( cpPersonEntryCampus.Visible )
            {
                primaryFamily.CampusId = cpPersonEntryCampus.SelectedCampusId;
            }

            if ( acPersonEntryAddress.Visible && formPersonEntrySettings.AddressTypeValueId.HasValue && acPersonEntryAddress.HasValue )
            {
                // a Person should always have a PrimaryFamilyId, but check to make sure, just in case
                if ( primaryFamily != null )
                {
                    var groupLocationService = new GroupLocationService( personEntryRockContext );
                    var familyLocation = primaryFamily.GroupLocations.Where( a => a.GroupLocationTypeValueId == formPersonEntrySettings.AddressTypeValueId.Value ).FirstOrDefault();

                    var newOrExistingLocation = new LocationService( personEntryRockContext ).Get(
                            acPersonEntryAddress.Street1,
                            acPersonEntryAddress.Street2,
                            acPersonEntryAddress.City,
                            acPersonEntryAddress.State,
                            acPersonEntryAddress.PostalCode,
                            acPersonEntryAddress.Country );

                    if ( newOrExistingLocation != null )
                    {
                        if ( familyLocation == null )
                        {
                            familyLocation = new GroupLocation
                            {
                                GroupLocationTypeValueId = formPersonEntrySettings.AddressTypeValueId.Value,
                                GroupId = primaryFamily.Id,
                                IsMailingLocation = true,
                                IsMappedLocation = true
                            };

                            groupLocationService.Add( familyLocation );
                        }

                        if ( newOrExistingLocation.Id != familyLocation.LocationId )
                        {
                            familyLocation.LocationId = newOrExistingLocation.Id;
                        }
                    }
                }
            }

            personEntryRockContext.SaveChanges();
        }

        /// <summary>
        /// Saves the person entry to attribute values.
        /// </summary>
        /// <param name="personEntryPersonId">The person entry person identifier.</param>
        /// <param name="personEntryPersonSpouseId">The person entry person spouse identifier.</param>
        /// <param name="primaryFamily">The primary family.</param>
        private void SavePersonEntryToAttributeValues( int personEntryPersonId, int? personEntryPersonSpouseId, Group primaryFamily )
        {
            var form = _actionType.WorkflowForm;
            var personAliasService = new PersonAliasService( new RockContext() );

            var workflowType = GetWorkflowType();

            var personEntryPersonAttribute = form.GetPersonEntryPersonAttribute( _workflow );
            var personEntryFamilyAttribute = form.GetPersonEntryFamilyAttribute( _workflow );
            var personEntrySpouseAttribute = form.GetPersonEntrySpouseAttribute( _workflow );

            if ( personEntryPersonAttribute != null )
            {
                var item = GetWorkflowAttributeEntity( personEntryPersonAttribute );
                if ( item != null )
                {
                    var primaryAliasGuid = personAliasService.GetPrimaryAliasGuid( personEntryPersonId );
                    item.SetAttributeValue( personEntryPersonAttribute.Key, primaryAliasGuid );
                }
            }

            if ( personEntryFamilyAttribute != null )
            {
                var item = GetWorkflowAttributeEntity( personEntryFamilyAttribute );
                if ( item != null )
                {
                    item.SetAttributeValue( personEntryFamilyAttribute.Key, primaryFamily.Guid );
                }
            }

            if ( personEntrySpouseAttribute != null && personEntryPersonSpouseId.HasValue )
            {
                var item = GetWorkflowAttributeEntity( personEntrySpouseAttribute );
                if ( item != null )
                {
                    var primaryAliasGuid = personAliasService.GetPrimaryAliasGuid( personEntryPersonSpouseId.Value );
                    item.SetAttributeValue( personEntrySpouseAttribute.Key, primaryAliasGuid );
                }
            }
        }

        /// <summary>
        /// Gets the workflow attribute entity.
        /// </summary>
        /// <param name="attribute">The attribute.</param>
        /// <returns></returns>
        private IHasAttributes GetWorkflowAttributeEntity( AttributeCache attribute )
        {
            Rock.Attribute.IHasAttributes item = null;
            if ( attribute.EntityTypeId == _workflow.TypeId )
            {
                item = _workflow;
            }
            else if ( attribute.EntityTypeId == _activity.TypeId )
            {
                item = _activity;
            }

            return item;
        }

        /// <summary>
        /// Gets the workflow attribute entity attribute value.
        /// </summary>
        /// <param name="attribute">The attribute.</param>
        /// <param name="attributeKey">The attribute key.</param>
        /// <returns></returns>
        private string GetWorkflowAttributeEntityAttributeValue( AttributeCache attribute )
        {
            var workflowAttributeEntity = GetWorkflowAttributeEntity( attribute );
            if ( workflowAttributeEntity != null )
            {
                return workflowAttributeEntity.GetAttributeValue( attribute.Key );
            }

            return null;
        }

        /// <summary>
        /// Creates or Updates person from person editor.
        /// </summary>
        /// <param name="existingPersonId">The existing person identifier.</param>
        /// <param name="limitMatchToFamily">Limit matches to people in specified family</param>
        /// <param name="personEditor">The person editor.</param>
        /// <param name="rockContext">The rock context.</param>
        /// <returns></returns>
        private static Person CreateOrUpdatePersonFromPersonEditor( int? existingPersonId, Group limitMatchToFamily, PersonBasicEditor personEditor, RockContext rockContext )
        {
            var personService = new PersonService( rockContext );
            if ( existingPersonId.HasValue )
            {
                var existingPerson = personService.Get( existingPersonId.Value );
                var firstNameMatchesExistingFirstOrNickName = personEditor.FirstName.Equals( existingPerson.FirstName, StringComparison.OrdinalIgnoreCase )
                    || personEditor.FirstName.Equals( existingPerson.NickName, StringComparison.OrdinalIgnoreCase );
                var lastNameMatchesExistingLastName = personEditor.LastName.Equals( existingPerson.LastName, StringComparison.OrdinalIgnoreCase );
                bool useExistingPerson;
                if ( firstNameMatchesExistingFirstOrNickName && lastNameMatchesExistingLastName )
                {
                    // if the existing person (the one that was used to auto-fill the fields) has the same FirstName and LastName as what is in the PersonEditor,
                    // then we can safely assume they mean to update the existing person
                    useExistingPerson = true;
                }
                else
                {
                    /*  10-07-2021 MDP

                    Special Logic if AutoFill CurrentPerson is enabled, but the Person Name fields were changed:

                    If the existing person (the one that used to auto-fill the fields) changed the FirstName or LastName PersonEditor,
                    then assume they mean they mean to create (or match) a new person. Note that if this happens, this matched or new person won't
                    be added to Ted Decker's family. PersonEntry isn't smart enough to figure that out and isn't intended to be a family editor. Here are a few examples
                    to clarify what this means:

                    Example 1: If Ted Decker is auto-filled because Ted Decker is logged in, but he changes the fields to Noah Decker, then we'll see if we have enough to make a match
                    to the existing Noah Decker. However, a match to the existing Noah Decker would need to match Noah's email and/or cell phone too, so it could easily create a new Noah Decker.

                    Example 2: If Ted Decker is auto-filled because Ted Decker is logged in, but he changes the fields to NewBaby Decker, we'll have to do the same thing as Example 1
                    even though Ted might be thinking he is adding his new baby to the family. So NewBaby Decker will probably be a new person in a new family.

                    Example 3: If Ted Decker is auto-filled because Ted Decker is logged in, but he changes the fields to Bob Smith (Ted's Neighbor), we also do the same thing as Example 1. However,
                    in this case, we are mostly doing what Ted expected to happen.

                    Summary. PersonEntry is not a family editor, it just collects data to match or create a person (and spouse if enabled).

                    Note: The logic for Spouse entry is slightly different. See notes below...

                    */

                    useExistingPerson = false;
                }

                if ( useExistingPerson )
                {
                    // Update Person from personEditor
                    personEditor.UpdatePerson( existingPerson, rockContext );
                    return existingPerson;
                }
            }

            // Match or Create Person from personEditor
            var personMatchQuery = new PersonService.PersonMatchQuery( personEditor.FirstName, personEditor.LastName, personEditor.Email, personEditor.MobilePhoneNumber )
            {
                Gender = personEditor.ShowGender ? personEditor.PersonGender : null,
                BirthDate = personEditor.ShowBirthdate ? personEditor.PersonBirthDate : null,
                SuffixValueId = personEditor.ShowSuffix ? personEditor.PersonSuffixValueId : null
            };

            bool updatePrimaryEmail = false;
            var matchedPerson = personService.FindPerson( personMatchQuery, updatePrimaryEmail );

            /*
            2020-11-06 MDP
            ** Special Logic when doing matches for Spouses**
            * See discussion on https://app.asana.com/0/0/1198971294248209/f for more details
            *
            If we are trying to find a matching person record for the Spouse, only consider matches that are in the same family as the primary person.
            If we find a matching person but they are in a different family, create a new person record instead.
            We don't want to risk causing two person records from different families to get married due to our matching logic.

            This avoids a problem such as these
            #1
            - Person1 fields match on Tom Miller (Existing Single guy)
            - Spouse fields match on Cindy Decker (married to Ted Decker)

            Instead of causing Tom Miller and the existing Cindy Decker to get married, create a new "duplicate" Cindy decker instead.

            #2
            - Person1 fields match on Tom Miller (Existing single guy)
            - Spouse fields match on Mary Smith (an unmarried female in another family)

            Even in case #2, create a duplicate Mary Smith instead.

            The exception is a situation like this
            #3
            - Person1 Fields match on Steve Rogers. Steve Rogers' family contains a Sally Rogers, but Sally isn't his spouse because
              one (or both) of them doesn't have a marital status of Married.
            - Spouse Fields match on Sally Rogers (in Steve Rogers' family)

            In case #3, use the matched Sally Rogers record, and change Steve and Sally's marital status to married

            Note that in the case of matching on an existing person that has a spouse, for example
            #4
            - Person1 Fields match Bill Hills.
            - Bill has a spouse named Jill Hills
            -

            In case #4, since Bill has a spouse, the data in the Spouse fields will be used to update Bill's spouse Jill Hills

             */

            if ( matchedPerson != null && limitMatchToFamily != null )
            {
                if ( matchedPerson.PrimaryFamilyId != limitMatchToFamily.Id )
                {
                    matchedPerson = null;
                }
            }

            if ( matchedPerson != null )
            {
                // If we are using a matched person let the PersonEditor which PersonId we are editing
                personEditor.SetPersonId( matchedPerson.Id );

                // if a match was found, update that person
                personEditor.UpdatePerson( matchedPerson, rockContext );
                return matchedPerson;
            }
            else
            {
                var newPerson = new Person();

                // If we are using a matched person let the PersonEditor know we are editing a new person (personId = 0)
                personEditor.SetPersonId( newPerson.Id );

                personEditor.UpdatePerson( newPerson, rockContext );
                return newPerson;
            }
        }

        /// <summary>
        /// Saves the form values to the Workflow attributes
        /// </summary>
        private void SetWorkflowFormAttributeValues()
        {
            if ( _workflow == null || _actionType == null )
            {
                return;
            }

            var form = _actionType.WorkflowForm;

            var formEditAttributesValues = GetWorkflowFormEditAttributeValues();

            if ( formEditAttributesValues == null )
            {
                return;
            }

            foreach ( var formEditAttributesValue in formEditAttributesValues.Values )
            {
                var attribute = AttributeCache.Get( formEditAttributesValue.AttributeId );
                var control = phWorkflowFormAttributes.FindControl( string.Format( "attribute_field_{0}", attribute.Id ) );

                if ( attribute != null && control != null )
                {
                    Rock.Attribute.IHasAttributes item = GetWorkflowAttributeEntity( attribute );

                    if ( item != null )
                    {
                        item.SetAttributeValue( attribute.Key, attribute.FieldType.Field.GetEditValue( attribute.GetControl( control ), attribute.QualifierValues ) );
                    }
                }
            }
        }

        /// <summary>
        /// Gets the workflow form edit attribute values.
        /// </summary>
        /// <param name="excludeSectionId">The exclude section identifier.</param>
        /// <returns></returns>
        private Dictionary<int, AttributeValueCache> GetWorkflowFormEditAttributeValues( int? excludeSectionId = null )
        {
            var result = new Dictionary<int, AttributeValueCache>();

            if ( _workflow == null || _actionType == null )
            {
                return result;
            }

            var form = _actionType.WorkflowForm;

            var values = new Dictionary<int, string>();
            var editableFormAttributes = form.FormAttributes.Where( a => a.IsVisible && !a.IsReadOnly );

            if ( excludeSectionId.HasValue )
            {
                editableFormAttributes = editableFormAttributes.Where( a => a.ActionFormSectionId.HasValue && a.ActionFormSectionId.Value != excludeSectionId.Value );
            }

            editableFormAttributes = editableFormAttributes.OrderBy( a => a.Order );

            foreach ( WorkflowActionFormAttributeCache formAttribute in editableFormAttributes )
            {
                var attribute = AttributeCache.Get( formAttribute.AttributeId );
                var control = phWorkflowFormAttributes.FindControl( string.Format( "attribute_field_{0}", formAttribute.AttributeId ) );

                if ( attribute != null && control != null )
                {
                    var editValue = attribute.FieldType.Field.GetEditValue( attribute.GetControl( control ), attribute.QualifierValues );
                    result.Add( attribute.Id, new AttributeValueCache( attribute.Id, null, editValue ) );
                }
            }

            return result;
        }

        /// <summary>
        /// Completes the form action.
        /// </summary>
        /// <param name="formAction">The form action.</param>
        private void CompleteFormAction( string formAction )
        {
            if ( string.IsNullOrWhiteSpace( formAction )
                || _workflow == null
                || _actionType == null
                || _actionType.WorkflowForm == null
                || _activity == null
                || _action == null )
            {
                return;
            }

            var mergeFields = GetWorkflowEntryMergeFields();

            Guid? activityTypeGuid = Guid.Empty;
            string buttonResponseText = "Your information has been submitted successfully.";

            // If the selected action requires valid form data, trigger page validation and discontinue processing if there are any errors.
            var buttons = WorkflowActionFormUserAction.FromUriEncodedString( _actionType.WorkflowForm.Actions );

            var button = buttons.FirstOrDefault( x => x.ActionName == formAction );

            if ( button != null )
            {
                if ( button.CausesValidation )
                {
                    Page.Validate( this.BlockValidationGroup );

                    if ( !Page.IsValid )
                    {
                        return;
                    }
                }

                activityTypeGuid = button.ActivateActivityTypeGuid.AsGuidOrNull();

                if ( !string.IsNullOrWhiteSpace( button.ResponseText ) )
                {
                    buttonResponseText = button.ResponseText;
                }
            }

            if ( _actionType.WorkflowForm.ActionAttributeGuid.HasValue )
            {
                var attribute = AttributeCache.Get( _actionType.WorkflowForm.ActionAttributeGuid.Value );
                if ( attribute != null )
                {
                    Rock.Attribute.IHasAttributes item = GetWorkflowAttributeEntity( attribute );
                    if ( item != null )
                    {
                        item.SetAttributeValue( attribute.Key, formAction );
                    }
                }
            }

            _action.FormAction = formAction;
            _action.AddLogEntry( "Form Action Selected: " + _action.FormAction );

            var workflowType = GetWorkflowType();

            string responseTextTemplate;

            FormCompletionActionSettings completionActionSettings;
            if ( workflowType?.FormBuilderTemplate != null )
            {
                completionActionSettings = workflowType?.FormBuilderTemplate.CompletionActionSettings;
            }
            else if ( workflowType.FormBuilderSettings != null )
            {
                completionActionSettings = workflowType?.FormBuilderSettings.CompletionAction;
            }
            else
            {
                // not a formbuilder or formbuilder template, so use UserForm buttons
                completionActionSettings = null;
            }

            if ( completionActionSettings != null && completionActionSettings.Type == FormCompletionActionType.DisplayMessage )
            {
                // if this is a FormBuilder and a completion action of DisplayMessage, set responseText from that
                responseTextTemplate = completionActionSettings.Message;
            }
            else
            {
                responseTextTemplate = buttonResponseText;
            }

            var responseText = responseTextTemplate.ResolveMergeFields( mergeFields );
            var workflowCampusSetFrom = workflowType?.FormBuilderSettings?.CampusSetFrom;
            switch ( workflowCampusSetFrom )
            {
                case CampusSetFrom.CurrentPerson:
                    {
                        _workflow.CampusId = this.CurrentPerson?.PrimaryCampusId;
                    }

                    break;
                case CampusSetFrom.WorkflowPerson:
                    {
                        Person personEntryPerson;
                        Person personEntrySpouse;
                        _action.GetPersonEntryPeople( new RockContext(), CurrentPersonId, out personEntryPerson, out personEntrySpouse );
                        if ( personEntryPerson != null )
                        {
                            _workflow.CampusId = personEntryPerson.PrimaryCampusId;
                        }
                    }

                    break;
                default:
                    {
                        var campusIdFromUrl = PageParameter( PageParameterKey.CampusId ).AsIntegerOrNull();
                        var campusGuidFromUrl = PageParameter( PageParameterKey.CampusGuid ).AsGuidOrNull();
                        if ( campusIdFromUrl.HasValue )
                        {
                            _workflow.CampusId = campusIdFromUrl;
                        }
                        else if ( campusGuidFromUrl.HasValue )
                        {
                            _workflow.CampusId = CampusCache.GetId( campusGuidFromUrl.Value );
                        }
                    }

                    break;
            }

            if ( workflowType.IsPersisted == false && workflowType.IsFormBuilder )
            {
                /* 3/14/2022 MP
                 If this is a FormBuilder workflow, the WorkflowType probably has _workflowType.IsPersisted == false.
                 This is because we don't want to persist the workflow until they have submitted.
                 So, in the case of FormBuilder, we'll persist when they submit regardless of the _workflowType.IsPersisted setting
                */
                _workflowService.PersistImmediately( _action );
            }

            CompleteCurrentWorkflowAction( activityTypeGuid, responseText );
        }

        /// <summary>
        /// Completes the current workflow action.
        /// </summary>
        /// <param name="activateActivityTypeGuid">The activate activity type unique identifier.</param>
        /// <param name="responseText">The response text.</param>
        private void CompleteCurrentWorkflowAction( Guid? activateActivityTypeGuid, string responseText )
        {
            _action.MarkComplete();

            if ( _action.ActionTypeCache.IsActivityCompletedOnSuccess )
            {
                _action.Activity.MarkComplete();
            }

            var _workflowType = GetWorkflowType();

            if ( activateActivityTypeGuid.HasValue )
            {
                var activityType = _workflowType.ActivityTypes.Where( a => a.Guid.Equals( activateActivityTypeGuid.Value ) ).FirstOrDefault();
                if ( activityType != null )
                {
                    WorkflowActivity.Activate( activityType, _workflow );
                }
            }

            // If the LastProcessedDateTime is equal to RockDateTime.Now we need to pause for a bit so the workflow will actually process here.
            // The resolution of System.DateTime.UTCNow is between .5 and 15 ms which can cause the workflow processing to not properly pick up
            // where it left off.
            // Without this you might see random failures of workflows to save automatically.
            // https://docs.microsoft.com/en-us/dotnet/api/system.datetime.utcnow?view=netframework-4.7#remarks
            while ( _workflow.LastProcessedDateTime == RockDateTime.Now )
            {
                System.Threading.Thread.Sleep( 1 );
            }

            List<string> errorMessages;

            var workflowProcessSuccess = _workflowService.Process( _workflow, out errorMessages );

            if ( _workflow.Id != 0 )
            {
                WorkflowId = _workflow.Id;
            }

            if ( !workflowProcessSuccess )
            {
                ShowMessage(
                    NotificationBoxType.Danger,
                    "Workflow Processing Error(s):",
                    "<ul><li>" + errorMessages.AsDelimited( "</li><li>", null, true ) + "</li></ul>" );
                return;
            }

            Guid? previousActionGuid = null;

            // just in case this is the Form Completion, keep track of that actionTypeId is
            int? completionActionTypeId = _actionType?.Id;

            if ( _action != null )
            {
                // Compare GUIDs since the IDs are DB generated and will be 0 if the workflow is not persisted.
                previousActionGuid = _action.Guid;
            }

            ActionTypeId = null;
            _action = null;
            _actionType = null;
            _activity = null;
            bool hydrateObjectsResult = HydrateObjects();

            if ( hydrateObjectsResult && _action != null && _action.Guid != previousActionGuid )
            {
                // The block reloads the page with the workflow IDs as a parameter. At this point the workflow must be persisted regardless of user settings in order for the workflow to work.
                _workflowService.PersistImmediately( _action );

                // If we are already being directed (presumably from the Redirect Action), don't redirect again.
                if ( !Response.IsRequestBeingRedirected )
                {
                    var pageReference = new PageReference( CurrentPageReference );
                    bool allowPassingWorkflowId = !this.GetAttributeValue( AttributeKey.DisablePassingWorkflowId ).AsBoolean();
                    if ( allowPassingWorkflowId )
                    {
                        pageReference.Parameters.AddOrReplace( PageParameterKey.WorkflowId, _workflow.Id.ToString() );
                    }

                    pageReference.Parameters.AddOrReplace( PageParameterKey.WorkflowGuid, _workflow.Guid.ToString() );
                    if ( this.GetAttributeValue( AttributeKey.LogInteractionOnCompletion ).AsBoolean() || this.GetAttributeValue( AttributeKey.LogInteractionOnView ).AsBoolean() )
                    {
                        // we only need InteractionStartDateTime in the URL if we the Interaction Block settings are enabled.
                        pageReference.Parameters.AddOrReplace( PageParameterKey.InteractionStartDateTime, this.InteractionStartDateTime.ToISO8601DateString() );
                    }

                    foreach ( var key in pageReference.QueryString.AllKeys.Where( k => !k.Equals( PageParameterKey.Command, StringComparison.OrdinalIgnoreCase ) ) )
                    {
                        pageReference.Parameters.AddOrIgnore( key, pageReference.QueryString[key] );
                    }

                    pageReference.QueryString = new System.Collections.Specialized.NameValueCollection();
                    Response.Redirect( pageReference.BuildUrl(), false );
                    Context.ApplicationInstance.CompleteRequest();
                }
            }
            else
            {
                // final form completed
                LogWorkflowEntryInteraction( _workflow, completionActionTypeId, WorkflowInteractionOperationType.FormCompleted );

                //Don't use the default response if there is summary text or if the action is a delay, which has its own message.
<<<<<<< HEAD
                if ( lSummary.Text.IsNullOrWhiteSpace() && _action != null && !( _action.ActionTypeCache.WorkflowAction is Rock.Workflow.Action.Delay ) )
=======
                if ( lSummary.Text.IsNullOrWhiteSpace() || ( _action != null && !(_action.ActionTypeCache.WorkflowAction is Rock.Workflow.Action.Delay ) ) )
>>>>>>> 742b9d46
                {
                    var hideForm = _action == null || _action.Guid != previousActionGuid;
                    ShowMessage( NotificationBoxType.Success, string.Empty, responseText, hideForm );
                }
                else
                {
                    pnlWorkflowUserForm.Visible = false;
                    pnlWorkflowActionElectronicSignature.Visible = false;
                }

                // Confirmation email can come FormBuilderSettings or FormBuilderTemplate
                FormConfirmationEmailSettings confirmationEmailSettings;
                FormCompletionActionSettings completionActionSettings;
                if ( _workflowType?.FormBuilderTemplate != null )
                {
                    // Use FormBuilderTemplate
                    confirmationEmailSettings = _workflowType?.FormBuilderTemplate.ConfirmationEmailSettings;
                    completionActionSettings = _workflowType?.FormBuilderTemplate.CompletionActionSettings;
                }
                else if ( _workflowType?.FormBuilderSettings?.ConfirmationEmail != null )
                {
                    // User FormBuilderSettings
                    confirmationEmailSettings = _workflowType.FormBuilderSettings.ConfirmationEmail;
                    completionActionSettings = _workflowType.FormBuilderSettings.CompletionAction;
                }
                else
                {
                    // Not a FormBuilder
                    confirmationEmailSettings = null;
                    completionActionSettings = null;
                }

                if ( confirmationEmailSettings != null )
                {
                    if ( confirmationEmailSettings.Enabled == true )
                    {
                        SendFormBuilderConfirmationEmail( confirmationEmailSettings );
                    }
                }

                // Notification Email is only defined on FormBuilder. FormBuilderTemplate doesn't have NotificationEmailSettings
                FormNotificationEmailSettings notificationEmailSettings = _workflowType?.FormBuilderSettings?.NotificationEmail;

                if ( notificationEmailSettings != null )
                {
                    SendFormBuilderNotificationEmail( notificationEmailSettings );
                }

                if ( completionActionSettings != null )
                {
                    if ( completionActionSettings.Type == FormCompletionActionType.Redirect )
                    {
                        // if this is a FormBuilder and has a completion action of Redirect, navigate to the specified URL
                        Response.Redirect( completionActionSettings.RedirectUrl, false );
                        Context.ApplicationInstance.CompleteRequest();
                    }
                }
            }
        }

        /// <summary>
        /// Sends the form builder confirmation email.
        /// </summary>
        /// <param name="confirmationEmailSettings">The confirmation email settings.</param>
        private void SendFormBuilderConfirmationEmail( FormConfirmationEmailSettings confirmationEmailSettings )
        {
            if ( confirmationEmailSettings == null || confirmationEmailSettings.Enabled == false )
            {
                return;
            }

            var formConfirmationEmailDestination = confirmationEmailSettings.Destination;

            Dictionary<string, object> workflowMergeFields = GetWorkflowEntryMergeFields();

            // If the RecipientType indicates that we should use the Person or Spouse key. We'll get the attribute from the Workflow.
            // Note it will only be a Workflow Attribute, not a Action attribute.
            AttributeCache recipientWorkflowAttribute;
            if ( formConfirmationEmailDestination == FormConfirmationEmailDestination.Person )
            {
                recipientWorkflowAttribute = _workflow.Attributes.GetValueOrNull( "Person" );
            }
            else if ( formConfirmationEmailDestination == FormConfirmationEmailDestination.Spouse )
            {
                // If the RecipientType indicates that we should use the Spouse key. We'll get the attribute from the Workflow
                recipientWorkflowAttribute = _workflow.Attributes.GetValueOrNull( "Spouse" );
            }
            else
            {
                Guid? recipientAttributeGuid = confirmationEmailSettings.RecipientAttributeGuid;
                recipientWorkflowAttribute = recipientAttributeGuid.HasValue
                    ? AttributeCache.Get( recipientAttributeGuid.Value )
                    : null;
            }

            if ( recipientWorkflowAttribute == null )
            {
                // Unable to to determine Recipient Attribute
                return;
            }

            var recipients = new List<RockMessageRecipient>();

            var rockContext = new RockContext();

            var recipientWorkflowAttributeValue = GetWorkflowAttributeEntityAttributeValue( recipientWorkflowAttribute );
            if ( recipientWorkflowAttribute.FieldTypeId == FieldTypeCache.GetId( Rock.SystemGuid.FieldType.PERSON.AsGuid() ) )
            {
                Guid personAliasGuid = recipientWorkflowAttributeValue.AsGuid();
                if ( !personAliasGuid.IsEmpty() )
                {
                    var recipientPerson = new PersonAliasService( rockContext ).GetPerson( personAliasGuid );
                    if ( recipientPerson != null && !string.IsNullOrWhiteSpace( recipientPerson.Email ) )
                    {
                        recipients.Add( new RockEmailMessageRecipient( recipientPerson, workflowMergeFields ) );
                    }
                }
            }
            else
            {
                // If this isn't a Person, assume it is an email address.
                string recipientEmailAddress = recipientWorkflowAttributeValue;
                recipients.Add( RockEmailMessageRecipient.CreateAnonymous( recipientEmailAddress, workflowMergeFields ) );
            }

            SendFormBuilderCommunication( confirmationEmailSettings.Source, recipients );
        }

        /// <summary>
        /// Sends the form builder notification email.
        /// </summary>
        /// <param name="notificationEmailSettings">The notification email settings.</param>
        private void SendFormBuilderNotificationEmail( FormNotificationEmailSettings notificationEmailSettings )
        {
            if ( notificationEmailSettings == null || notificationEmailSettings.Enabled == false )
            {
                return;
            }

            var rockContext = new RockContext();

            var formNotificationEmailDestination = notificationEmailSettings.Destination;

            Dictionary<string, object> workflowMergeFields = GetWorkflowEntryMergeFields();
            var recipients = new List<RockMessageRecipient>();

            if ( formNotificationEmailDestination == FormNotificationEmailDestination.EmailAddress
                && notificationEmailSettings.EmailAddress.IsNotNullOrWhiteSpace() )
            {
                recipients.Add( RockEmailMessageRecipient.CreateAnonymous( notificationEmailSettings.EmailAddress, workflowMergeFields ) );
            }
            else if ( formNotificationEmailDestination == FormNotificationEmailDestination.SpecificIndividual
                && notificationEmailSettings.RecipientAliasId.HasValue )
            {
                var recipientPerson = new PersonAliasService( rockContext ).GetPerson( notificationEmailSettings.RecipientAliasId.Value );
                if ( recipientPerson == null )
                {
                    return;
                }

                recipients.Add( new RockEmailMessageRecipient( recipientPerson, workflowMergeFields ) );
            }
            else if ( formNotificationEmailDestination == FormNotificationEmailDestination.CampusTopic
                && notificationEmailSettings.CampusTopicValueId.HasValue )
            {
                var workflowCampusId = _workflow?.CampusId;
                if ( workflowCampusId.HasValue )
                {
                    var campusTopicEmail = new CampusTopicService( rockContext ).Queryable()
                        .Where( a => a.TopicTypeValueId == notificationEmailSettings.CampusTopicValueId.Value && a.CampusId == workflowCampusId )
                        .Select( a => a.Email ).FirstOrDefault();

                    if ( campusTopicEmail.IsNullOrWhiteSpace() )
                    {
                        return;
                    }

                    recipients.Add( RockEmailMessageRecipient.CreateAnonymous( campusTopicEmail, workflowMergeFields ) );
                }
            }
            else
            {
                return;
            }

            SendFormBuilderCommunication( notificationEmailSettings.Source, recipients );
        }

        /// <summary>
        /// Sends a form builder communication.
        /// </summary>
        /// <param name="formEmailSourceSettings">The form email source settings.</param>
        /// <param name="recipients">The recipients.</param>
        private void SendFormBuilderCommunication( FormEmailSourceSettings formEmailSourceSettings, List<RockMessageRecipient> recipients )
        {
            if ( formEmailSourceSettings.Type == FormEmailSourceType.UseTemplate && formEmailSourceSettings.SystemCommunicationId.HasValue )
            {
                var systemCommunication = new SystemCommunicationService( new RockContext() ).Get( formEmailSourceSettings.SystemCommunicationId.Value );
                if ( systemCommunication != null )
                {
                    var emailMessage = new RockEmailMessage( systemCommunication );
                    emailMessage.SetRecipients( recipients );
                    emailMessage.Send();
                }
            }
            else if ( formEmailSourceSettings.Type == FormEmailSourceType.Custom )
            {
                string customBody;
                if ( formEmailSourceSettings.AppendOrgHeaderAndFooter )
                {
                    var globalEmailHeader = "{{ 'Global' | Attribute:'EmailHeader' }}";
                    var globalEmailFooter = "{{ 'Global' | Attribute:'EmailFooter' }}";

                    customBody = $@"
{globalEmailHeader}
{formEmailSourceSettings.Body}
{globalEmailFooter}
";
                }
                else
                {
                    customBody = formEmailSourceSettings.Body;
                }

                Dictionary<string, object> workflowMergeFields = GetWorkflowEntryMergeFields();

                var emailMessage = new RockEmailMessage
                {
                    ReplyToEmail = formEmailSourceSettings.ReplyTo,
                    Subject = formEmailSourceSettings.Subject,
                    Message = customBody?.ResolveMergeFields( workflowMergeFields )
                };

                emailMessage.SetRecipients( recipients );
                emailMessage.Send();
            }
        }

        /// <summary>
        /// Shows the message.
        /// </summary>
        /// <param name="type">The type.</param>
        /// <param name="title">The title.</param>
        /// <param name="message">The message.</param>
        /// <param name="hideForm">if set to <c>true</c> [hide form].</param>
        private void ShowMessage( NotificationBoxType type, string title, string message, bool hideForm = true )
        {
            nbMessage.NotificationBoxType = type;
            nbMessage.Title = title;
            nbMessage.Text = message;
            nbMessage.Visible = true;
            nbMessage.Dismissable = false;

            if ( hideForm )
            {
                pnlWorkflowUserForm.Visible = false;
                pnlWorkflowActionElectronicSignature.Visible = false;
            }
        }

        /// <summary>
        /// Set the properties of the block title bar.
        /// </summary>
        private void SetBlockTitle()
        {
            // If the block title is specified by a configuration setting, use it.
            var blockTitle = GetAttributeValue( AttributeKey.BlockTitleTemplate );
            var workflowType = GetWorkflowType();

            if ( !string.IsNullOrWhiteSpace( blockTitle ) )
            {
                // Resolve the block title using the specified Lava template.
                var mergeFields = Rock.Lava.LavaHelper.GetCommonMergeFields( RockPage, CurrentPerson );

                mergeFields.Add( "WorkflowType", workflowType );

                // Add the WorkflowType as the default Item.
                mergeFields.Add( "Item", workflowType );

                blockTitle = blockTitle.ResolveMergeFields( mergeFields );
            }

            // If the block title is not configured, use the Workflow Type if it is available.
            if ( string.IsNullOrWhiteSpace( blockTitle ) )
            {
                if ( workflowType != null )
                {
                    blockTitle = string.Format( "{0} Entry", workflowType.WorkTerm );
                }
                else
                {
                    blockTitle = "Workflow Entry";
                }
            }

            lTitle.Text = blockTitle;

            // Set the Page Title to the Workflow Type name, unless the Workflow Type has been specified by a configuration setting.
            if ( workflowType != null && !WorkflowTypeDeterminedByBlockAttribute )
            {
                RockPage.PageTitle = workflowType.Name;
            }

            // Set the Block Icon.
            var blockTitleIconCssClass = GetAttributeValue( AttributeKey.BlockTitleIconCssClass );

            if ( string.IsNullOrWhiteSpace( blockTitleIconCssClass ) )
            {
                if ( workflowType != null )
                {
                    blockTitleIconCssClass = workflowType.IconCssClass;
                }
            }

            if ( !string.IsNullOrWhiteSpace( blockTitleIconCssClass ) )
            {
                lIconHtml.Text = string.Format( "<i class='{0}' ></i>", blockTitleIconCssClass );

                // If the Page Icon is not configured, set it to the same icon as the block.
                if ( string.IsNullOrWhiteSpace( RockPage.PageIcon ) )
                {
                    RockPage.PageIcon = blockTitleIconCssClass;
                }
            }
        }

        #endregion Methods

        #region ElectronicSignature Related stuff

        /// <summary>
        /// Builds the workflow action digital signature.
        /// </summary>
        /// <param name="electronicSignatureWorkflowAction">The electronic signature workflow action.</param>
        /// <param name="workflowAction">The workflow action.</param>
        /// <param name="setValues">if set to <c>true</c> [set values].</param>
        private void BuildWorkflowActionDigitalSignature( Rock.Workflow.Action.ElectronicSignature electronicSignatureWorkflowAction, WorkflowAction workflowAction, bool setValues )
        {
            ShowNotes( false );
            pnlWorkflowUserForm.Visible = false;
            pnlWorkflowActionElectronicSignature.Visible = true;

            var rockContext = new RockContext();

            var signatureDocumentTemplate = electronicSignatureWorkflowAction.GetSignatureDocumentTemplate( rockContext, workflowAction );
            if ( signatureDocumentTemplate == null )
            {
                return;
            }

            escElectronicSignatureControl.SignatureType = signatureDocumentTemplate.SignatureType;
            escElectronicSignatureControl.DocumentTerm = signatureDocumentTemplate.DocumentTerm;

            var signedByPersonAliasId = electronicSignatureWorkflowAction.GetSignedByPersonAliasId( rockContext, workflowAction, this.CurrentPersonAliasId );
            if ( signedByPersonAliasId.HasValue )
            {
                // Default email to the SignedByPerson's email
                var signedByPerson = new PersonAliasService( rockContext ).GetPerson( signedByPersonAliasId.Value );
                escElectronicSignatureControl.SignedByEmail = signedByPerson?.Email;

                // When in Drawn Mode, we want to prefill the 'Confirm' Legal Name. (But not the Signed Name)
                escElectronicSignatureControl.LegalName = signedByPerson?.FullName;
            }

            // If not logged-in or the Workflow hasn't specified a SignedByPerson, show the name that was typed when on the Completion step
            escElectronicSignatureControl.ShowNameOnCompletionStepWhenInTypedSignatureMode = ( signedByPersonAliasId == null );

            escElectronicSignatureControl.EmailAddressPrompt = signatureDocumentTemplate.CompletionSystemCommunicationId.HasValue
                ? ElectronicSignatureControl.EmailAddressPromptType.CompletionEmail
                : ElectronicSignatureControl.EmailAddressPromptType.PersonEmail;

            if ( setValues )
            {
                var mergeFields = GetWorkflowEntryMergeFields();
                var lavaTemplate = signatureDocumentTemplate.LavaTemplate;
                this.SignatureDocumentHtml = lavaTemplate?.ResolveMergeFields( mergeFields );
                iframeSignatureDocumentHTML.Attributes["srcdoc"] = this.SignatureDocumentHtml;
                iframeSignatureDocumentHTML.Attributes.Add( "onload", "resizeIframe(this)" );
                iframeSignatureDocumentHTML.Attributes.Add( "onresize", "resizeIframe(this)" );
            }
        }

        /// <summary>
        /// Handles the Click event of the <see cref="ElectronicSignatureControl" />
        /// </summary>
        /// <param name="sender">The source of the event.</param>
        /// <param name="e">The <see cref="EventArgs"/> instance containing the event data.</param>
        protected void btnSignSignature_Click( object sender, EventArgs e )
        {
            // From Workflow
            var electronicSignatureWorkflowAction = _actionType?.WorkflowAction as Rock.Workflow.Action.ElectronicSignature;
            if ( electronicSignatureWorkflowAction == null )
            {
                ShowMessage( NotificationBoxType.Danger, "Configuration Error", "Unable to determine Signature Action." );
                return;
            }

            var rockContext = new RockContext();
            var workflowAction = _action;
            var signatureDocumentTemplate = electronicSignatureWorkflowAction.GetSignatureDocumentTemplate( rockContext, workflowAction );
            if ( signatureDocumentTemplate == null )
            {
                ShowMessage( NotificationBoxType.Danger, "Configuration Error", "Unable to determine Signature Template." );
                return;
            }

            var signedByPersonAliasId = electronicSignatureWorkflowAction.GetSignedByPersonAliasId( rockContext, workflowAction, this.CurrentPersonAliasId );
            Person signedByPerson;
            if ( signedByPersonAliasId.HasValue )
            {
                signedByPerson = new PersonAliasService( rockContext ).GetPerson( signedByPersonAliasId.Value );
            }
            else
            {
                signedByPerson = null;
            }

            var appliesToPersonAliasId = electronicSignatureWorkflowAction.GetAppliesToPersonAliasId( rockContext, workflowAction );

            Dictionary<string, object> mergeFields = GetWorkflowEntryMergeFields();
            mergeFields.Add( "SignatureDocumentTemplate", signatureDocumentTemplate );

            var signatureDocumentName = electronicSignatureWorkflowAction.GetSignatureDocumentName( workflowAction, mergeFields );
            if ( signatureDocumentName.IsNullOrWhiteSpace() )
            {
                signatureDocumentName = "Signed Document";
            }

            var assignedToPersonAliasId = electronicSignatureWorkflowAction.GetAssignedToPersonAliasId( rockContext, workflowAction );

            // Glue stuff into the signature document
            var signatureDocument = new SignatureDocument();

            // From Workflow Action
            signatureDocument.SignatureDocumentTemplateId = signatureDocumentTemplate.Id;
            signatureDocument.Status = SignatureDocumentStatus.Signed;
            signatureDocument.Name = signatureDocumentName;
            signatureDocument.EntityTypeId = EntityTypeCache.GetId<Workflow>();
            signatureDocument.EntityId = _workflow?.Id;
            signatureDocument.SignedByPersonAliasId = signedByPersonAliasId;
            signatureDocument.AssignedToPersonAliasId = assignedToPersonAliasId;
            signatureDocument.AppliesToPersonAliasId = appliesToPersonAliasId;

            // From Workflow Entry
            signatureDocument.SignedDocumentText = this.SignatureDocumentHtml;
            signatureDocument.LastStatusDate = RockDateTime.Now;
            signatureDocument.SignedDateTime = RockDateTime.Now;

            // From ElectronicSignatureControl
            signatureDocument.SignatureData = escElectronicSignatureControl.DrawnSignatureImageDataUrl;
            signatureDocument.SignedName = escElectronicSignatureControl.SignedName;
            signatureDocument.SignedByEmail = escElectronicSignatureControl.SignedByEmail;

            // From System.Web
            signatureDocument.SignedClientIp = this.GetClientIpAddress();
            signatureDocument.SignedClientUserAgent = Request.UserAgent;

            // Needed before determing SignatureInformation (Signed Name, metadata)
            signatureDocument.SignatureVerificationHash = SignatureDocumentService.CalculateSignatureVerificationHash( signatureDocument );

            var signatureInformationHtmlArgs = new GetSignatureInformationHtmlOptions
            {
                SignatureType = signatureDocumentTemplate.SignatureType,
                SignedName = escElectronicSignatureControl.SignedName,
                DrawnSignatureDataUrl = escElectronicSignatureControl.DrawnSignatureImageDataUrl,
                SignedByPerson = signedByPerson,
                SignedDateTime = signatureDocument.SignedDateTime,
                SignedClientIp = signatureDocument.SignedClientIp,
                SignatureVerificationHash = signatureDocument.SignatureVerificationHash
            };

            // Helper takes care of generating HTML and combining SignatureDocumentHTML and signedSignatureDocumentHtml into the final Signed Document
            var signatureInformationHtml = ElectronicSignatureHelper.GetSignatureInformationHtml( signatureInformationHtmlArgs );
            var signedSignatureDocumentHtml = ElectronicSignatureHelper.GetSignedDocumentHtml( this.SignatureDocumentHtml, signatureInformationHtml );

            // PDF Generator to BinaryFile
            BinaryFile pdfFile;
            try
            {
                using ( var pdfGenerator = new PdfGenerator() )
                {
                    var binaryFileTypeId = signatureDocumentTemplate.BinaryFileTypeId;
                    if ( !binaryFileTypeId.HasValue )
                    {
                        binaryFileTypeId = BinaryFileTypeCache.GetId( Rock.SystemGuid.BinaryFiletype.DIGITALLY_SIGNED_DOCUMENTS.AsGuid() );
                    }

                    pdfFile = pdfGenerator.GetAsBinaryFileFromHtml( binaryFileTypeId ?? 0, signatureDocumentName, signedSignatureDocumentHtml );
                }
            }
            catch ( PdfGeneratorException pdfGeneratorException )
            {
                LogException( pdfGeneratorException );
                ShowMessage( NotificationBoxType.Danger, "Document Error", pdfGeneratorException.Message );
                return;
            }

            pdfFile.IsTemporary = false;
            new BinaryFileService( rockContext ).Add( pdfFile );
            rockContext.SaveChanges();
            signatureDocument.BinaryFileId = pdfFile.Id;

            // Save Signature Documen to database
            var signatureDocumentService = new SignatureDocumentService( rockContext );
            signatureDocumentService.Add( signatureDocument );
            rockContext.SaveChanges();

            // reload with new context to get navigation properties to load. This wil be needed to save values back to Workflow Attributes
            signatureDocument = new SignatureDocumentService( new RockContext() ).Get( signatureDocument.Id );

            // Save to Workflow Attributes
            electronicSignatureWorkflowAction.SaveSignatureDocumentValuesToAttributes( _workflowRockContext, workflowAction, signatureDocument );

            // Send Communication
            if ( signatureDocumentTemplate.CompletionSystemCommunication != null )
            {
                ElectronicSignatureHelper.SendSignatureCompletionCommunication( signatureDocument.Id, out _ );
            }

            // Workflow
            CompleteSignatureAction();
        }

        /// <summary>
        /// Completes the signature action.
        /// </summary>
        private void CompleteSignatureAction()
        {
            CompleteCurrentWorkflowAction( null, "Your signature has been submitted successfully." );
        }

        #endregion Electronic Signature Related stuff

        #region Interaction Methods

        /// <summary>
        /// Initializes the interactions.
        /// </summary>
        private void InitializeInteractions()
        {
            var urlInteractionStartDateTime = this.PageParameter( PageParameterKey.InteractionStartDateTime ).AsDateTime();
            this.InteractionStartDateTime = urlInteractionStartDateTime ?? RockDateTime.Now;

            if ( this.GetAttributeValue( AttributeKey.LogInteractionOnView ).AsBoolean() )
            {
                // if this is the First Viewed Form (which we can detect if the URL doesn't contain a StartDateTime) log a FormView interaction
                if ( !urlInteractionStartDateTime.HasValue )
                {
                    LogWorkflowEntryInteraction( _workflow, _actionType?.Id, WorkflowInteractionOperationType.FormViewed );
                }
            }
        }

        /// <summary>
        ///
        /// </summary>
        private enum WorkflowInteractionOperationType
        {
            FormViewed,
            FormCompleted,
        }

        /// <summary>
        /// Logs a 'Form Viewed' or 'Form Completed' Interaction
        /// </summary>
        private void LogWorkflowEntryInteraction( Workflow workflow, int? workflowActionTypeId, WorkflowInteractionOperationType workflowInteractionOperationType )
        {
            if ( workflowInteractionOperationType == WorkflowInteractionOperationType.FormCompleted )
            {
                if ( !this.GetAttributeValue( AttributeKey.LogInteractionOnCompletion ).AsBoolean() )
                {
                    return;
                }
            }
            else
            {
                if ( !this.GetAttributeValue( AttributeKey.LogInteractionOnView ).AsBoolean() )
                {
                    return;
                }
            }

            var workflowLaunchInteractionChannelId = InteractionChannelCache.GetId( Rock.SystemGuid.InteractionChannel.WORKFLOW_LAUNCHES.AsGuid() );

            var interactionTransactionInfo = new InteractionTransactionInfo
            {
                // NOTE: InteractionTransactionInfo.PersonAliasId will do this same logic if PersonAliasId isn't specified. Doing it here to
                // make it more obvious.
                PersonAliasId = this.CurrentPersonAliasId ?? this.CurrentVisitor?.Id,

                InteractionEntityTypeId = EntityTypeCache.GetId( Rock.SystemGuid.EntityType.WORKFLOW.AsGuid() ),
                InteractionDateTime = RockDateTime.Now,
                InteractionChannelId = workflowLaunchInteractionChannelId ?? 0,
                InteractionRelatedEntityTypeId = EntityTypeCache.GetId( Rock.SystemGuid.EntityType.WORKFLOW_ACTION_TYPE.AsGuid() ),
                InteractionRelatedEntityId = workflowActionTypeId,
                LogCrawlers = false
            };

            /* 7-30-2021 MDP

             If the workflow isn't persisted, the WorkflowId would be 0. If so, just leave the InteractionEntityId
             null. The InteractionData will still have WorkflowType and ActionType, which are the main things that will
             be needed when looking at WorkflowEntry Interactions. So, leaving InteractionEntityId null (workflow.Id)
             is OK.
             see https://app.asana.com/0/0/1200679813013532/f
            */
            if ( workflow.Id > 0 )
            {
                interactionTransactionInfo.InteractionEntityId = workflow.Id;
                interactionTransactionInfo.InteractionEntityTypeId = EntityTypeCache.GetId( Rock.SystemGuid.EntityType.WORKFLOW.AsGuid() );
            }

            var workflowType = GetWorkflowType();

            if ( workflowInteractionOperationType == WorkflowInteractionOperationType.FormCompleted )
            {
                interactionTransactionInfo.InteractionSummary = $"Completed a workflow of type: { workflowType?.Name }";
                interactionTransactionInfo.InteractionOperation = "Form Completed";

                if ( this.InteractionStartDateTime.HasValue )
                {
                    interactionTransactionInfo.InteractionLength = ( RockDateTime.Now - this.InteractionStartDateTime.Value ).TotalSeconds;
                }
            }
            else
            {
                interactionTransactionInfo.InteractionSummary = $"Launched a workflow of type: { workflowType?.Name }";
                interactionTransactionInfo.InteractionOperation = "Form Viewed";
            }

            // there is only one Channel for Workflow Entry (Rock.SystemGuid.InteractionChannel.WORKFLOW_LAUNCHES)
            // so there isn't a channel entity
            IEntity channelEntity = null;

            var componentEntity = workflowType;

            var interactionTransaction = new InteractionTransaction(
                DefinedValueCache.Get( Rock.SystemGuid.DefinedValue.INTERACTIONCHANNELTYPE_SYSTEM_EVENTS.AsGuid() ),
                channelEntity,
                componentEntity,
                interactionTransactionInfo );

            interactionTransaction.Enqueue();
        }

        #endregion Interaction Methods
    }
}<|MERGE_RESOLUTION|>--- conflicted
+++ resolved
@@ -2258,11 +2258,7 @@
                 LogWorkflowEntryInteraction( _workflow, completionActionTypeId, WorkflowInteractionOperationType.FormCompleted );
 
                 //Don't use the default response if there is summary text or if the action is a delay, which has its own message.
-<<<<<<< HEAD
-                if ( lSummary.Text.IsNullOrWhiteSpace() && _action != null && !( _action.ActionTypeCache.WorkflowAction is Rock.Workflow.Action.Delay ) )
-=======
                 if ( lSummary.Text.IsNullOrWhiteSpace() || ( _action != null && !(_action.ActionTypeCache.WorkflowAction is Rock.Workflow.Action.Delay ) ) )
->>>>>>> 742b9d46
                 {
                     var hideForm = _action == null || _action.Guid != previousActionGuid;
                     ShowMessage( NotificationBoxType.Success, string.Empty, responseText, hideForm );
