﻿// <copyright>
// Copyright by the Spark Development Network
//
// Licensed under the Rock Community License (the "License");
// you may not use this file except in compliance with the License.
// You may obtain a copy of the License at
//
// http://www.rockrms.com/license
//
// Unless required by applicable law or agreed to in writing, software
// distributed under the License is distributed on an "AS IS" BASIS,
// WITHOUT WARRANTIES OR CONDITIONS OF ANY KIND, either express or implied.
// See the License for the specific language governing permissions and
// limitations under the License.
// </copyright>
//
using System;
using System.Collections.Generic;
using System.ComponentModel;
using System.IO;
using System.IO.Compression;
using System.Linq;
using System.Net;
using System.Text;
using System.Web.UI;
using System.Web.UI.WebControls;
using Microsoft.Web.XmlTransform;
using Rock;
using Rock.Attribute;
using Rock.Data;
using Rock.Model;
using Rock.Store;
using Rock.Utility;
using Rock.VersionInfo;
using Rock.Web.Cache;

namespace RockWeb.Blocks.Store
{
    /// <summary>
    /// Installs a package that has been downloaded in the Rock Shop.
    /// </summary>
    [DisplayName( "Package Install" )]
    [Category( "Store" )]
    [Description( "Installs a package." )]

    #region Block Attributes

    [LinkedPage( "Link Organization Page",
        Key = AttributeKey.LinkOrganizationPage,
        Description = "Page to allow the user to link an organization to the store.",
        IsRequired = false,
        Order = 0 )]

    #endregion Block Attributes

    [Rock.SystemGuid.BlockTypeGuid( "EA60C1AB-ADAB-4EDF-94F8-B0FE214B6F15" )]
    public partial class PackageInstall : Rock.Web.UI.RockBlock
    {
        #region Constants

        #region Attribute Keys

        private static class AttributeKey
        {
            public const string LinkOrganizationPage = "LinkOrganizationPage";
        }

        #endregion Attribute Keys

        private const string INSTALL_PURCHASE_MESSAGE = "Log in below with your Rock Store account to install the <em>{0}</em> package. Your credit card on file will be charged ${1}.";
        private const string INSTALL_FREE_MESSAGE = "Log in below with your Rock Store account to install free <em>{0}</em> package.";
        private const string UPDATE_MESSAGE = "Log in below with your Rock Store account to upgrade this package.";
        private const string INSTALL_PREVIOUS_MESSAGE = "Log in below with your Rock Store account to install this previously purchased package.";
        private const string XDT_EXTENSION = ".rock.xdt";

        #endregion Constants

        #region Fields

        private int _packageId = -1;

        #endregion Fields

        #region Base Control Methods

        /// <summary>
        /// Raises the <see cref="E:System.Web.UI.Control.Init" /> event.
        /// </summary>
        /// <param name="e">An <see cref="T:System.EventArgs" /> object that contains the event data.</param>
        protected override void OnInit( EventArgs e )
        {
            base.OnInit( e );

            // this event gets fired after block settings are updated. it's nice to repaint the screen if these settings would alter it
            this.BlockUpdated += Block_BlockUpdated;
            this.AddConfigurationUpdateTrigger( upnlContent );
        }

        /// <summary>
        /// Raises the <see cref="E:System.Web.UI.Control.Load" /> event.
        /// </summary>
        /// <param name="e">The <see cref="T:System.EventArgs" /> object that contains the event data.</param>
        protected override void OnLoad( EventArgs e )
        {
            base.OnLoad( e );

            // get package id
            if ( !string.IsNullOrWhiteSpace( PageParameter( "PackageId" ) ) )
            {
                _packageId = Convert.ToInt32( PageParameter( "PackageId" ) );
            }

            if ( !Page.IsPostBack )
            {
                DisplayPackageInfo();
            }
        }

        #endregion Base Control Methods

        #region Events

        /// <summary>
        /// Handles the CheckedChanged event of the cbAgreeToTerms control.
        /// </summary>
        /// <param name="sender">The source of the event.</param>
        /// <param name="e">The <see cref="EventArgs"/> instance containing the event data.</param>
        protected void cbAgreeToTerms_CheckedChanged( object sender, EventArgs e )
        {
            CheckBox cbAgreeToTerms = sender as CheckBox;
            btnInstall.Enabled = cbAgreeToTerms.Checked;
        }

        /// <summary>
        /// Handles the BlockUpdated event of the control.
        /// </summary>
        /// <param name="sender">The source of the event.</param>
        /// <param name="e">The <see cref="EventArgs"/> instance containing the event data.</param>
        protected void Block_BlockUpdated( object sender, EventArgs e )
        {
            DisplayPackageInfo();
        }

        /// <summary>
        /// Handles the Click event of the btnInstall control.
        /// </summary>
        /// <param name="sender">The source of the event.</param>
        /// <param name="e">The <see cref="EventArgs"/> instance containing the event data.</param>
        protected void btnInstall_Click( object sender, EventArgs e )
        {
            StoreService storeService = new StoreService();

            string errorResponse = string.Empty;
            var installResponse = storeService.Purchase( txtUsername.Text, txtPassword.Text, _packageId, out errorResponse );
            if ( installResponse != null )
            {
                switch ( installResponse.PurchaseResult )
                {
                    case PurchaseResult.AuthenticationFailed:
                        lMessages.Text = $"<div class='alert alert-warning margin-t-md'><strong>Could Not Authenticate</strong> {installResponse.Message} If you need further help see the <a href='https://rockrms.com/RockShopHelp'>Rock Shop Help Page</a>.</div>";
                        break;
                    case PurchaseResult.Error:
                        lMessages.Text = $"<div class='alert alert-warning margin-t-md'><strong>An Error Occurred</strong> {installResponse.Message}</div>";
                        break;
                    case PurchaseResult.NoCardOnFile:
                        lMessages.Text = $"<div class='alert alert-warning margin-t-md'><strong>No Card On File</strong> No credit card is on file for your organization. Please add a card from your <a href='{ResolveRockUrl( "~/RockShop/Account" )}'>Account Page</a> or see the <a href='https://rockrms.com/RockShopHelp'>Rock Shop Help Page</a>.</div>";
                        break;
                    case PurchaseResult.NotAuthorized:
                        lMessages.Text = $"<div class='alert alert-warning margin-t-md'><strong>Unauthorized</strong> You are not currently authorized to make purchases for this organization. Please see your organization's primary contact to enable your account for purchases or see the <a href='https://rockrms.com/RockShopHelp'>Rock Shop Help Page</a>.</div>";
                        break;
                    case PurchaseResult.PaymentFailed:
                        lMessages.Text = $"<div class='alert alert-warning margin-t-md'><strong>Payment Error</strong> An error occurred while processing the credit card on file for your organization. The error was: {installResponse.Message}. Please update your card's information from your <a href='{ResolveRockUrl( "~/RockShop/Account" )}'>Account Page</a> or see the <a href='https://rockrms.com/RockShopHelp'>Rock Shop Help Page</a>.</div>";
                        break;
                    case PurchaseResult.Success:
                        ProcessInstall( installResponse );
                        break;
                }
            }
            else
            {
                lMessages.Text = $"<div class='alert alert-danger margin-t-md'><strong>Install Error</strong> An error occurred while attempting to authenticate your install of this package. The error was: {( string.IsNullOrWhiteSpace( errorResponse ) ? "Unknown" : errorResponse )}.</div>";
            }
        }

        #endregion Events

        #region Private Methods

        /// <summary>
        /// Gets the version of the currently installed package.
        /// </summary>
        /// <param name="packageName"></param>
        /// <returns>-1 if the package is not installed, otherwise the version id of the installed package.</returns>
        private int GetCurrentlyInstalledPackageVersion( string packageName )
        {
            var installedPackages = InstalledPackageService.GetInstalledPackages().OrderBy( p => p.PackageName ).OrderByDescending( p => p.InstallDateTime );
            foreach ( var installedPackage in installedPackages )
            {
                if ( installedPackage.PackageName == packageName )
                {
                    return installedPackage.VersionId;
                }
            }
            return -1;
        }

        /// <summary>
        /// Process the package install.
        /// </summary>
        /// <param name="purchaseResponse">The <see cref="PurchaseResponse"/> object from the Rock Shop.</param>
        private void ProcessInstall( PurchaseResponse purchaseResponse )
        {
            if ( purchaseResponse.PackageInstallSteps == null )
            {
                lMessages.Text = "<div class='alert alert-warning margin-t-md'><strong>Error</strong> Install package was not valid. Please try again later.";
                return;
            }

            var currentlyInstalledPackageVersion = GetCurrentlyInstalledPackageVersion( purchaseResponse.PackageName );
            RockSemanticVersion rockVersion = RockSemanticVersion.Parse( VersionInfo.GetRockSemanticVersionNumber() );

            // Get package install steps that are newer than the currently installed package and apply to this
            // version of Rock.
            var packageInstallSteps = purchaseResponse.PackageInstallSteps
                .Where( s => s.RequiredRockSemanticVersion <= rockVersion )
                .Where( s => s.VersionId > currentlyInstalledPackageVersion );

            string appRoot = Server.MapPath( "~/" );

            // check that the RockShop directory exists
            string rockShopWorkingDir = appRoot + "App_Data/RockShop";
            EnsureDirectoryExists( rockShopWorkingDir );

            foreach ( var installStep in packageInstallSteps )
            {
                var wasStepInstalled = InstallPackageStep( installStep, purchaseResponse, appRoot, rockShopWorkingDir );

                if ( !wasStepInstalled )
                {
                    // If an install step failed, exit the loop to stop processing.  InstallPackageStep() should
                    // have already notified the user of the problem by adding a message to the lMessages control.
                    break;
                }
            }
        }

        /// <summary>
        /// Checks that a directory exists and creates it if it doesn't.
        /// </summary>
        /// <param name="directoryPath">The directory path.</param>
        private void EnsureDirectoryExists( string directoryPath )
        {
            if ( !Directory.Exists( directoryPath ) )
            {
                Directory.CreateDirectory( directoryPath );
            }
        }

        /// <summary>
        /// Process a package install step.
        /// </summary>
        /// <param name="installStep">The <see cref="PackageInstallStep"/>.</param>
        /// <param name="purchaseResponse">The <see cref="PurchaseResponse"/>.</param>
        /// <param name="appRoot">The application root directory path.</param>
        /// <param name="rockShopWorkingDir">The Rock Shop working directory path.</param>
        /// <returns>True if the installation was successful.</returns>
        private bool InstallPackageStep( PackageInstallStep installStep, PurchaseResponse purchaseResponse, string appRoot, string rockShopWorkingDir )
        {
            bool wasActionTaken = false;

            // create package directory
            string packageDirectory = $"{rockShopWorkingDir}/{purchaseResponse.PackageId} - {purchaseResponse.PackageName}";
            EnsureDirectoryExists( packageDirectory );

            string destinationFile = $"{packageDirectory}/{installStep.VersionId} - {installStep.VersionLabel}.plugin";

            // download file
            try
            {
                string sourceFile = installStep.InstallPackageUrl;
                WebClient wc = new WebClient();
                wc.DownloadFile( sourceFile, destinationFile );
            }
            catch ( Exception ex )
            {
                CleanUpPackage( destinationFile );
                lMessages.Text = $"<div class='alert alert-warning margin-t-md'><strong>Error Downloading Package</strong> An error occurred while downloading package from the store. Please try again later. <br><em>Error: {ex.Message}</em></div>";
                return false;
            }

            // process zip folder
            try
            {
                using ( ZipArchive packageZip = ZipFile.OpenRead( destinationFile ) )
                {
                    // unzip content folder and process xdts
                    foreach ( ZipArchiveEntry entry in packageZip.Entries )
                    {
                        wasActionTaken = ProcessZipEntry( entry, appRoot ) || wasActionTaken;
                    }

                    // process run.sql
                    wasActionTaken = ProcessRunSQL( packageZip ) || wasActionTaken;

                    // process deletefile.lst
                    wasActionTaken = ProcessDeleteFileList( packageZip, appRoot ) || wasActionTaken;
                }
            }
            catch ( Exception ex )
            {
                lMessages.Text = $"<div class='alert alert-warning margin-t-md'><strong>Error Extracting Package</strong> An error occurred while extracting the contents of the package. <br><em>Error: {ex.Message}</em></div>";
                return false;
            }

            if ( !wasActionTaken )
            {
<<<<<<< HEAD
                lMessages.Text = $"<div class='alert alert-warning margin-t-md'><strong>Package Installation Error</strong> Package version {installStep.VersionLabel} was installed without completing any action.  Please contact the package administrator for support.</div>";
=======
                lMessages.Text = string.Format( "<div class='alert alert-warning margin-t-md'><strong>Package Installation Error</strong> Package version {0} failed to install because no actions were completed.  This may be due to an improperly packaged plugin file.  Please contact the package administrator for support.</div>", installStep.VersionLabel );
>>>>>>> 6f2b4972
                return false;
            }

            // update package install json file
            InstalledPackageService.SaveInstall( purchaseResponse.PackageId, purchaseResponse.PackageName, installStep.VersionId, installStep.VersionLabel, purchaseResponse.VendorId, purchaseResponse.VendorName, purchaseResponse.InstalledBy );

            // Clear all cached items
            RockCache.ClearAllCachedItems();

            // Hide store login on success
            lInstallMessage.Visible = false;
            txtUsername.Visible = false;
            txtPassword.Visible = false;
            cbAgreeToTerms.Visible = false;
            btnInstall.Visible = false;
            // show result message
            lMessages.Text = $"<div class='alert alert-success margin-t-md'><strong>Package Installed</strong><p>{installStep.PostInstallInstructions}</p>";

            return true;
        }

        /// <summary>
        /// Process the ZIP entry and extract the content folder and apply any XML data transformations (from
        /// content/*.rock.xdt files).
        /// </summary>
        /// <param name="packageZip">The <see cref="ZipArchive"/>.</param>
        /// <param name="appRoot">The application root directory path.</param>
        /// <returns>True if some action was successfully taken.</returns>
        private bool ProcessZipEntry( ZipArchiveEntry entry, string appRoot )
        {
            bool wasActionTaken = false;

            // if entry is a directory ignore it
            if ( entry.Length == 0 )
            {
                return false;
            }

            // replace backslashes with forward slashes in case the ZIP file entries were encoded incorrectly.
            var fullName = entry.FullName.Replace( "\\", "/" );
            if ( !fullName.StartsWith( "content/", StringComparison.OrdinalIgnoreCase ) )
            {
                return false;
            }

            if ( fullName.EndsWith( XDT_EXTENSION, StringComparison.OrdinalIgnoreCase ) )
            {
                // process xdt
                string filename = fullName.ReplaceFirstOccurrence( "content/", string.Empty );
                string transformTargetFile = appRoot + filename.Substring( 0, filename.LastIndexOf( XDT_EXTENSION ) );

                // process transform
                using ( XmlTransformableDocument document = new XmlTransformableDocument() )
                {
                    document.PreserveWhitespace = true;
                    document.Load( transformTargetFile );

                    using ( XmlTransformation transform = new XmlTransformation( entry.Open(), null ) )
                    {
                        if ( transform.Apply( document ) )
                        {
                            document.Save( transformTargetFile );
                            wasActionTaken = true;
                        }
                    }
                }
            }
            else
            {
                // process content files
                string fullpath = Path.Combine( appRoot, fullName.ReplaceFirstOccurrence( "content/", string.Empty ) );
                string directory = Path.GetDirectoryName( fullpath ).ReplaceFirstOccurrence( "content/", string.Empty );

                EnsureDirectoryExists( directory );
                entry.ExtractToFile( fullpath, true );
                wasActionTaken = true;
            }

            return wasActionTaken;
        }

        /// <summary>
        /// Process the run.sql file.
        /// </summary>
        /// <param name="packageZip">The <see cref="ZipArchive"/>.</param>
        /// <returns>True if some action was taken.</returns>
        private bool ProcessRunSQL( ZipArchive packageZip )
        {
            bool wasActionTaken = false;

            try
            {
                // Find the run.sql file, if it exists.  (Note: look for either forward or back slashes, in case the ZIP file is encoded incorrectly.)
                var sqlInstallEntry = packageZip.Entries.Where( e => e.FullName == "install/run.sql" || e.FullName == "install\\run.sql" ).FirstOrDefault();
                if ( sqlInstallEntry == null )
                {
                    return false; // file is not present, nothing to do.
                }

                string sqlScript = Encoding.Default.GetString( sqlInstallEntry.Open().ReadBytesToEnd() );
                if ( string.IsNullOrWhiteSpace( sqlScript ) )
                {
                    return false; // nothing to run.
                }

                wasActionTaken = true;

                using ( var context = new RockContext() )
                {
                    context.Database.ExecuteSqlCommand( sqlScript );
                }
            }
            catch ( Exception ex )
            {
                lMessages.Text = $"<div class='alert alert-warning margin-t-md'><strong>Error Updating Database</strong> An error occurred while updating the database. <br><em>Error: {ex.Message}</em></div>";
                return false;
            }

            return wasActionTaken;
        }

        /// <summary>
        /// Process the delete file list.
        /// </summary>
        /// <param name="packageZip">The <see cref="ZipArchive"/>.</param>
        /// <param name="appRoot">The application root directory path.</param>
        /// <returns>True if some action was taken.</returns>
        private bool ProcessDeleteFileList( ZipArchive packageZip, string appRoot )
        {
            bool wasActionTaken = false;

            try
            {
                // Find the delete list file, if it exists.  (Note: look for either forward or back slashes, in case the ZIP file is encoded incorrectly.)
                var deleteListEntry = packageZip.Entries.Where( e => e.FullName == "install/deletefile.lst" || e.FullName == "install\\deletefile.lst" ).FirstOrDefault();
                if ( deleteListEntry == null )
                {
                    return false; // file is not present, nothing to do.
                }

                string deleteList = Encoding.Default.GetString( deleteListEntry.Open().ReadBytesToEnd() );

                string[] itemsToDelete = deleteList.Split( new string[] { Environment.NewLine }, StringSplitOptions.None );

                foreach ( string deleteItem in itemsToDelete )
                {
                    if ( string.IsNullOrWhiteSpace( deleteItem ) )
                    {
                        continue; // empty line, nothing to delete, ignore it.
                    }

                    // We will assume an action was taken at this point so that the install step does not get
                    // flagged as invalid, even if the file does not actually get deleted, in case files were
                    // removed manually.
                    wasActionTaken = true;

                    string deleteItemFullPath = appRoot + deleteItem;

                    if ( Directory.Exists( deleteItemFullPath ) )
                    {
                        Directory.Delete( deleteItemFullPath, true );
                    }

                    if ( File.Exists( deleteItemFullPath ) )
                    {
                        File.Delete( deleteItemFullPath );
                    }
                }
            }
            catch ( Exception ex )
            {
                lMessages.Text = $"<div class='alert alert-warning margin-t-md'><strong>Error Modifying Files</strong> An error occurred while modifying files. <br><em>Error: {ex.Message}</em></div>";
                return false;
            }

            return wasActionTaken;
        }

        /// <summary>
        /// Cleans up/removes the package file.
        /// </summary>
        /// <param name="packageFile">The package file path.</param>
        private void CleanUpPackage( string packageFile )
        {
            try
            {
                if ( File.Exists( packageFile ) )
                {
                    File.Delete( packageFile );
                }
            }
            catch( Exception ex )
            {
                lMessages.Text = $"<div class='alert alert-warning margin-t-md'><strong>Error Cleaning Up</strong> An error occurred while cleaning up after the install. <br><em>Error: {ex.Message}</em></div>";
                return;
            }
        }

        /// <summary>
        /// Display the package info.
        /// </summary>
        private void DisplayPackageInfo()
        {
            string errorResponse = string.Empty;

            // check that store is configured
            if ( StoreService.OrganizationIsConfigured() )
            {
                PackageService packageService = new PackageService();
                var package = packageService.GetPackage( _packageId, out errorResponse );

                // check for errors
                ErrorCheck( errorResponse );

                //lPackageName.Text = package.Name;
                imgPackageImage.ImageUrl = package.PackageIconBinaryFile.ImageUrl;

                if ( package.IsFree )
                {
                    //lCost.Text = "<div class='pricelabel free'><h4>Free</h4></div>";
                    lInstallMessage.Text = string.Format( INSTALL_FREE_MESSAGE, package.Name );
                }
                else
                {
                    //lCost.Text = string.Format( "<div class='pricelabel cost'><h4>${0}</h4></div>", package.Price );
                    lInstallMessage.Text = string.Format( INSTALL_PURCHASE_MESSAGE, package.Name, package.Price.ToString() );
                }

                if ( package.IsPurchased )
                {
                    // check if it's installed
                    // determine the state of the install button (install, update, buy or installed)
                    InstalledPackage installedPackage = InstalledPackageService.InstalledPackageVersion( package.Id );

                    if ( installedPackage == null )
                    {
                        //lCost.Visible = false;
                        lInstallMessage.Text = INSTALL_PREVIOUS_MESSAGE;
                    }
                    else
                    {
                        //lCost.Visible = false;
                        lInstallMessage.Text = UPDATE_MESSAGE;
                        btnInstall.Text = "Update";
                    }
                }
            }
            else
            {
                var queryParams = new Dictionary<string, string>
                {
                    { "ReturnUrl", Request.RawUrl }
                };

                NavigateToLinkedPage( AttributeKey.LinkOrganizationPage, queryParams );
            }
        }

        /// <summary>
        /// Displays an error to the user if appropriate.
        /// </summary>
        /// <param name="errorResponse">The error response string.</param>
        private void ErrorCheck( string errorResponse )
        {
            if ( errorResponse != string.Empty )
            {
                pnlInstall.Visible = false;
                pnlError.Visible = true;
                lErrorMessage.Text = errorResponse;
            }
        }

        #endregion Private Methods
    }
}<|MERGE_RESOLUTION|>--- conflicted
+++ resolved
@@ -314,11 +314,7 @@
 
             if ( !wasActionTaken )
             {
-<<<<<<< HEAD
-                lMessages.Text = $"<div class='alert alert-warning margin-t-md'><strong>Package Installation Error</strong> Package version {installStep.VersionLabel} was installed without completing any action.  Please contact the package administrator for support.</div>";
-=======
-                lMessages.Text = string.Format( "<div class='alert alert-warning margin-t-md'><strong>Package Installation Error</strong> Package version {0} failed to install because no actions were completed.  This may be due to an improperly packaged plugin file.  Please contact the package administrator for support.</div>", installStep.VersionLabel );
->>>>>>> 6f2b4972
+                lMessages.Text = $"<div class='alert alert-warning margin-t-md'><strong>Package Installation Error</strong> Package version {installStep.VersionLabel} failed to install because no actions were completed.  This may be due to an improperly packaged plugin file.  Please contact the package administrator for support.</div>";
                 return false;
             }
 
