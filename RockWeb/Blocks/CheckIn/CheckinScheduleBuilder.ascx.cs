﻿// <copyright>
// Copyright by the Spark Development Network
//
// Licensed under the Rock Community License (the "License");
// you may not use this file except in compliance with the License.
// You may obtain a copy of the License at
//
// http://www.rockrms.com/license
//
// Unless required by applicable law or agreed to in writing, software
// distributed under the License is distributed on an "AS IS" BASIS,
// WITHOUT WARRANTIES OR CONDITIONS OF ANY KIND, either express or implied.
// See the License for the specific language governing permissions and
// limitations under the License.
// </copyright>
//
using System;
using System.Collections.Generic;
using System.ComponentModel;
using System.Data;
using System.Linq;
using System.Web.UI;
using System.Web.UI.WebControls;
using Rock;
using Rock.Data;
using Rock.Model;
using Rock.Web.Cache;
using Rock.Web.UI;
using Rock.Web.UI.Controls;

namespace RockWeb.Blocks.CheckIn
{
    /// <summary>
    /// 
    /// </summary>
    [DisplayName( "Schedule Builder" )]
    [Category( "Check-in" )]
    [Description( "Helps to build schedules used for check-in." )]
    [Rock.SystemGuid.BlockTypeGuid( "8CDB6E8D-A8DF-4144-99F8-7F78CC1AF7E4" )]
    public partial class CheckinScheduleBuilder : RockBlock, ICustomGridOptions
    {
        private int? _groupTypeId = null;

        #region Control Methods

        /// <summary>
        /// Raises the <see cref="E:System.Web.UI.Control.Init" /> event.
        /// </summary>
        /// <param name="e">An <see cref="T:System.EventArgs" /> object that contains the event data.</param>
        protected override void OnInit( EventArgs e )
        {
            base.OnInit( e );

            _groupTypeId = this.PageParameter( "GroupTypeId" ).AsIntegerOrNull();
            btnCancel.Visible = _groupTypeId.HasValue;

            gGroupLocationSchedule.DataKeyNames = new string[] { "GroupLocationId" };
            gGroupLocationSchedule.Actions.ShowAdd = false;
            gGroupLocationSchedule.IsDeleteEnabled = false;
            gGroupLocationSchedule.GridRebind += gGroupLocationSchedule_GridRebind;
        }

        /// <summary>
        /// Raises the <see cref="E:System.Web.UI.Control.Load" /> event.
        /// </summary>
        /// <param name="e">The <see cref="T:System.EventArgs" /> object that contains the event data.</param>
        protected override void OnLoad( EventArgs e )
        {
            if ( !Page.IsPostBack )
            {
                BindFilter();
                BindGrid();
            }

            base.OnLoad( e );
        }

        #endregion

        #region Events

        /// <summary>
        /// Handles the SelectedIndexChanged event of the ddlGroupType control.
        /// </summary>
        /// <param name="sender">The source of the event.</param>
        /// <param name="e">The <see cref="EventArgs"/> instance containing the event data.</param>
        protected void ddlGroupType_SelectedIndexChanged( object sender, EventArgs e )
        {
            var preferences = GetBlockPersonPreferences();

            preferences.SetValue( "Group Type", ddlGroupType.SelectedValueAsId().ToString() );
            preferences.Save();

            BindGrid();
        }

        /// <summary>
        /// Handles the SelectedIndexChanged event of the ddlArea control.
        /// </summary>
        /// <param name="sender">The source of the event.</param>
        /// <param name="e">The <see cref="EventArgs"/> instance containing the event data.</param>
        protected void ddlArea_SelectedIndexChanged( object sender, EventArgs e )
        {
            var preferences = GetBlockPersonPreferences();

            preferences.SetValue( "Area", ddlArea.SelectedValueAsId().ToString() );
            preferences.Save();

            BindGrid();
        }

        /// <summary>
        /// Handles the SelectItem event of the pkrParentLocation control.
        /// </summary>
        /// <param name="sender">The source of the event.</param>
        /// <param name="e">The <see cref="EventArgs"/> instance containing the event data.</param>
        protected void pkrParentLocation_SelectItem( object sender, EventArgs e )
        {
            var preferences = GetBlockPersonPreferences();

            preferences.SetValue( "Parent Location", pkrParentLocation.SelectedValueAsId().ToString() );
            preferences.Save();

            BindGrid();
        }

        /// <summary>
        /// Handles the SelectItem event of the pCategory control.
        /// </summary>
        /// <param name="sender">The source of the event.</param>
        /// <param name="e">The <see cref="EventArgs"/> instance containing the event data.</param>
        protected void pCategory_SelectItem( object sender, EventArgs e )
        {
            var preferences = GetBlockPersonPreferences();

            preferences.SetValue( "Category", pCategory.SelectedValueAsId().ToString() );
            preferences.Save();

            BindGrid();
        }

        /// <summary>
        /// Handles the GridRebind event of the gGroupLocationSchedule control.
        /// </summary>
        /// <param name="sender">The source of the event.</param>
        /// <param name="e">The <see cref="EventArgs"/> instance containing the event data.</param>
        private void gGroupLocationSchedule_GridRebind( object sender, EventArgs e )
        {
            BindGrid();
        }

        /// <summary>
        /// Handles the RowDataBound event of the gGroupLocationSchedule control.
        /// </summary>
        /// <param name="sender">The source of the event.</param>
        /// <param name="e">The <see cref="GridViewRowEventArgs"/> instance containing the event data.</param>
        protected void gGroupLocationSchedule_RowDataBound( object sender, GridViewRowEventArgs e )
        {
            // add tool-tip to header columns
            if ( e.Row.RowType == DataControlRowType.Header )
            {
                var scheduleService = new ScheduleService( new RockContext() );

                foreach ( var cell in e.Row.Cells.OfType<DataControlFieldCell>() )
                {
                    if ( cell.ContainingField is CheckBoxEditableField )
                    {
                        CheckBoxEditableField checkBoxEditableField = cell.ContainingField as CheckBoxEditableField;
                        int scheduleId = int.Parse( checkBoxEditableField.DataField.Replace( "scheduleField_", string.Empty ) );

                        var schedule = scheduleService.Get( scheduleId );
                        if ( schedule != null )
                        {
                            cell.Attributes["title"] = schedule.ToString();
                        }
                    }
                }
            }
            else
            {
                if ( e.Row.DataItem != null )
                {
                    var dataRow = e.Row.DataItem as System.Data.DataRowView;
                    Literal lGroupName = e.Row.FindControl( "lGroupName" ) as Literal;
                    if ( lGroupName != null )
                    {
                        lGroupName.Text = string.Format( "{0}<br /><small>{1}</small>", dataRow["GroupName"] as string, dataRow["GroupPath"] as string );
                    }

                    Literal lLocationName = e.Row.FindControl( "lLocationName" ) as Literal;
                    if ( lLocationName != null )
                    {
                        lLocationName.Text = string.Format( "{0}<br /><small>{1}</small>", dataRow["LocationName"] as string, dataRow["LocationPath"] as string );
                    }
                }
            }
        }

        /// <summary>
        /// Handles the Click event of the btnSave control.
        /// </summary>
        /// <param name="sender">The source of the event.</param>
        /// <param name="e">The <see cref="EventArgs" /> instance containing the event data.</param>
        protected void btnSave_Click( object sender, EventArgs e )
        {
            var rockContext = new RockContext();

            GroupLocationService groupLocationService = new GroupLocationService( rockContext );
            ScheduleService scheduleService = new ScheduleService( rockContext );

            var gridViewRows = gGroupLocationSchedule.Rows;
            foreach ( GridViewRow row in gridViewRows.OfType<GridViewRow>() )
            {
                int groupLocationId = int.Parse( gGroupLocationSchedule.DataKeys[row.RowIndex].Value as string );
                GroupLocation groupLocation = groupLocationService.Get( groupLocationId );
                if ( groupLocation != null )
                {
                    foreach ( var fieldCell in row.Cells.OfType<DataControlFieldCell>() )
                    {
                        CheckBoxEditableField checkBoxTemplateField = fieldCell.ContainingField as CheckBoxEditableField;
                        if ( checkBoxTemplateField != null )
                        {
                            CheckBox checkBox = fieldCell.Controls[0] as CheckBox;
                            string dataField = ( fieldCell.ContainingField as CheckBoxEditableField ).DataField;
                            int scheduleId = int.Parse( dataField.Replace( "scheduleField_", string.Empty ) );

                            // update GroupLocationSchedule depending on if the Schedule is Checked or not
                            if ( checkBox.Checked )
                            {
                                // This schedule is selected, so if GroupLocationSchedule doesn't already have this schedule, add it
                                if ( !groupLocation.Schedules.Any( a => a.Id == scheduleId ) )
                                {
                                    var schedule = scheduleService.Get( scheduleId );
                                    groupLocation.Schedules.Add( schedule );
                                }
                            }
                            else
                            {
                                // This schedule is not selected, so if GroupLocationSchedule has this schedule, delete it
                                if ( groupLocation.Schedules.Any( a => a.Id == scheduleId ) )
                                {
                                    groupLocation.Schedules.Remove( groupLocation.Schedules.FirstOrDefault( a => a.Id == scheduleId ) );
                                }
                            }
                        }
                    }
                }
            }

            rockContext.SaveChanges();

            Rock.CheckIn.KioskDevice.Clear();

            if ( _groupTypeId.HasValue )
            {
                NavigateToParentPage( new Dictionary<string, string> { { "CheckinTypeId", _groupTypeId.ToString() } } );
            }
        }

        /// <summary>
        /// Handles the Click event of the btnCancel control.
        /// </summary>
        /// <param name="sender">The source of the event.</param>
        /// <param name="e">The <see cref="EventArgs" /> instance containing the event data.</param>
        protected void btnCancel_Click( object sender, EventArgs e )
        {
            if ( _groupTypeId.HasValue )
            {
                NavigateToParentPage( new Dictionary<string, string> { { "CheckinTypeId", _groupTypeId.ToString() } } );
            }
        }

        #endregion

        #region Methods

        /// <summary>
        /// Binds any needed data to the Grid Filter also using the user's stored
        /// preferences.
        /// </summary>
        private void BindFilter()
        {
            ddlGroupType.Items.Clear();
            ddlGroupType.Items.Add( Rock.Constants.All.ListItem );

            var rockContext = new RockContext();
            var preferences = GetBlockPersonPreferences();

            var groupTypes = GetTopGroupTypes( rockContext );
            foreach ( var groupType in groupTypes )
            {
                ddlGroupType.Items.Add( new ListItem( groupType.Name, groupType.Id.ToString() ) );
            }
            ddlGroupType.SetValue( preferences.GetValue( "Group Type" ) );

            // hide the GroupType filter if this page has a groupTypeId parameter
            if ( _groupTypeId.HasValue )
            {
                pnlGroupType.Visible = false;
            }

            int? categoryId = preferences.GetValue( "Category" ).AsIntegerOrNull();
            if ( !categoryId.HasValue )
            {
                var categoryCache = CategoryCache.Get( Rock.SystemGuid.Category.SCHEDULE_SERVICE_TIMES.AsGuid() );
                categoryId = categoryCache != null ? categoryCache.Id : ( int? ) null;
            }

            pCategory.EntityTypeId = EntityTypeCache.GetId( typeof( Rock.Model.Schedule ) ) ?? 0;
            if ( categoryId.HasValue )
            {
                pCategory.SetValue( new CategoryService( rockContext ).Get( categoryId.Value ) );
            }
            else
            {
                pCategory.SetValue( null );
            }

            pkrParentLocation.SetValue( preferences.GetValue( "Parent Location" ).AsIntegerOrNull() );

            var groupTypeService = new GroupTypeService( rockContext );
            if ( _groupTypeId.HasValue )
            {
<<<<<<< HEAD
                var areas = GetAreas( rockContext, _groupTypeId.Value );
=======
                var areas = groupTypeService.GetCheckinAreaDescendants( _groupTypeId.Value ).Where( a => a.GroupTypePurposeValue == null || !a.GroupTypePurposeValue.Guid.Equals( Rock.SystemGuid.DefinedValue.GROUPTYPE_PURPOSE_CHECKIN_FILTER.AsGuid() ) );
>>>>>>> e6fdfda5
                ddlArea.SetGroupTypes( areas );
            }
            else
            {
                List<GroupTypeCache> allAreas = new List<GroupTypeCache>();
                foreach ( var groupType in groupTypes )
                {
<<<<<<< HEAD
                    var areas = GetAreas( rockContext, groupType.Id );
=======
                    var areas = groupTypeService.GetCheckinAreaDescendants( groupType.Id ).Where( a => a.GroupTypePurposeValue == null || !a.GroupTypePurposeValue.Guid.Equals( Rock.SystemGuid.DefinedValue.GROUPTYPE_PURPOSE_CHECKIN_FILTER.AsGuid() ) );
>>>>>>> e6fdfda5
                    allAreas.AddRange( areas );
                }

                ddlArea.SetGroupTypes( allAreas );
            }
        }

        /// <summary>
        /// Binds the grid.
        /// </summary>
        protected void BindGrid()
        {
            AddScheduleColumns();

            var rockContext = new RockContext();

            var groupLocationService = new GroupLocationService( rockContext );
            var groupTypeService = new GroupTypeService( rockContext );
            var groupService = new GroupService( rockContext );

            var groupPaths = new List<CheckinAreaPath>();
            var groupLocationQry = groupLocationService.Queryable().Where( gl => gl.Group.IsActive && !gl.Group.IsArchived );
            int groupTypeId;

            // if this page has a PageParam for groupTypeId use that to limit which groupTypeId to see. Otherwise, use the groupTypeId specified in the filter
            if ( _groupTypeId.HasValue )
            {
                groupTypeId = _groupTypeId.Value;
            }
            else
            {
                groupTypeId = ddlGroupType.SelectedValueAsInt() ?? Rock.Constants.All.Id;
            }

            var selectedAreaId = ddlArea.SelectedValueAsInt();
            if ( groupTypeId != Rock.Constants.All.Id )
            {
                var descendantGroupTypeIds = groupTypeService.GetCheckinAreaDescendants( groupTypeId ).Select( a => a.Id );

                if ( selectedAreaId.HasValue )
                {
                    descendantGroupTypeIds = descendantGroupTypeIds.Where( a => a == selectedAreaId.Value );
                }

                // filter to groups that either are of the GroupType or are of a GroupType that has the selected GroupType as a parent (ancestor)
                groupLocationQry = groupLocationQry.Where( a => a.Group.GroupType.Id == groupTypeId || descendantGroupTypeIds.Contains( a.Group.GroupTypeId ) );

                groupPaths = groupTypeService.GetCheckinAreaDescendantsPath( groupTypeId ).ToList();
            }
            else
            {
                List<int> descendantGroupTypeIds = new List<int>();
                foreach ( GroupType groupType in GetTopGroupTypes( rockContext ) )
                {
                    descendantGroupTypeIds.Add( groupType.Id );

                    groupPaths.AddRange( groupTypeService.GetCheckinAreaDescendantsPath( groupType.Id ).ToList() );
                    foreach ( var childGroupType in groupTypeService.GetChildGroupTypes( groupType.Id ) )
                    {
                        descendantGroupTypeIds.Add( childGroupType.Id );
                        descendantGroupTypeIds.AddRange( groupTypeService.GetCheckinAreaDescendants( childGroupType.Id ).Select( a => a.Id ).ToList() );
                    }
                }

                if ( selectedAreaId.HasValue )
                {
                    descendantGroupTypeIds = descendantGroupTypeIds.Where( a => a == selectedAreaId.Value ).ToList();
                }

                groupLocationQry = groupLocationQry.Where( a => descendantGroupTypeIds.Contains( a.Group.GroupTypeId ) );
            }

            if ( gGroupLocationSchedule.SortProperty != null )
            {
                groupLocationQry = groupLocationQry.Sort( gGroupLocationSchedule.SortProperty );
            }
            else
            {
                groupLocationQry = groupLocationQry.OrderBy( a => a.Group.Name ).ThenBy( a => a.Location.Name );
            }

            var qryList = groupLocationQry
                .Where( a => a.Location != null )
                .Select( a =>
                new
                {
                    GroupLocationId = a.Id,
                    a.Location,
                    GroupId = a.GroupId,
                    GroupName = a.Group.Name,
                    ScheduleIdList = a.Schedules.Select( s => s.Id ),
                    GroupTypeId = a.Group.GroupTypeId
                } ).ToList();

            var locationService = new LocationService( rockContext );
            int parentLocationId = pkrParentLocation.SelectedValueAsInt() ?? Rock.Constants.All.Id;
            if ( parentLocationId != Rock.Constants.All.Id )
            {
                var currentAndDescendantLocationIds = new List<int>();
                currentAndDescendantLocationIds.Add( parentLocationId );
                currentAndDescendantLocationIds.AddRange( locationService.GetAllDescendents( parentLocationId ).Select( a => a.Id ) );

                qryList = qryList.Where( a => currentAndDescendantLocationIds.Contains( a.Location.Id ) ).ToList();
            }

            // put stuff in a DataTable so we can dynamically have columns for each Schedule
            DataTable dataTable = new DataTable();
            dataTable.Columns.Add( "GroupLocationId" );
            dataTable.Columns.Add( "GroupId" );
            dataTable.Columns.Add( "GroupName" );
            dataTable.Columns.Add( "GroupPath" );
            dataTable.Columns.Add( "LocationName" );
            dataTable.Columns.Add( "LocationPath" );
            foreach ( var field in gGroupLocationSchedule.Columns.OfType<CheckBoxEditableField>() )
            {
                dataTable.Columns.Add( field.DataField, typeof( bool ) );
            }

            var locationPaths = new Dictionary<int, string>();

            foreach ( var row in qryList )
            {
                DataRow dataRow = dataTable.NewRow();
                dataRow["GroupLocationId"] = row.GroupLocationId;
                dataRow["GroupName"] = groupService.GroupAncestorPathName( row.GroupId );
                dataRow["GroupPath"] = groupPaths.Where( gt => gt.GroupTypeId == row.GroupTypeId ).Select( gt => gt.Path ).FirstOrDefault();
                dataRow["LocationName"] = row.Location.Name;

                if ( row.Location.ParentLocationId.HasValue )
                {
                    int locationId = row.Location.ParentLocationId.Value;

                    if ( !locationPaths.ContainsKey( locationId ) )
                    {
                        var locationNames = new List<string>();
                        var parentLocation = locationService.Get( locationId );
                        while ( parentLocation != null )
                        {
                            locationNames.Add( parentLocation.Name );
                            parentLocation = parentLocation.ParentLocation;
                        }
                        if ( locationNames.Any() )
                        {
                            locationNames.Reverse();
                            locationPaths.Add( locationId, locationNames.AsDelimited( " > " ) );
                        }
                        else
                        {
                            locationPaths.Add( locationId, string.Empty );
                        }
                    }

                    dataRow["LocationPath"] = locationPaths[locationId];
                }

                foreach ( var field in gGroupLocationSchedule.Columns.OfType<CheckBoxEditableField>() )
                {
                    int scheduleId = int.Parse( field.DataField.Replace( "scheduleField_", string.Empty ) );
                    dataRow[field.DataField] = row.ScheduleIdList.Any( a => a == scheduleId );
                }

                dataTable.Rows.Add( dataRow );
            }

            gGroupLocationSchedule.EntityTypeId = EntityTypeCache.Get<GroupLocation>().Id;
            gGroupLocationSchedule.DataSource = dataTable;
            gGroupLocationSchedule.DataBind();
        }

        /// <summary>
        /// Adds the schedule columns.
        /// </summary>
        private void AddScheduleColumns()
        {
            ScheduleService scheduleService = new ScheduleService( new RockContext() );

            // limit Schedules to ones that are Active and have a CheckInStartOffsetMinutes
            var scheduleQry = scheduleService.Queryable().Where( a => a.IsActive && a.CheckInStartOffsetMinutes != null );

            // limit Schedules to the Category from the Filter
            int scheduleCategoryId = pCategory.SelectedValueAsInt() ?? Rock.Constants.All.Id;
            if ( scheduleCategoryId != Rock.Constants.All.Id )
            {
                scheduleQry = scheduleQry.Where( a => a.CategoryId == scheduleCategoryId );
            }
            else
            {
                // NULL (or 0) means Shared, so specifically filter so to show only Schedules with CategoryId NULL
                scheduleQry = scheduleQry.Where( a => a.CategoryId == null );
            }

            var checkBoxEditableFields = gGroupLocationSchedule.Columns.OfType<CheckBoxEditableField>().ToList();
            foreach ( var field in checkBoxEditableFields )
            {
                gGroupLocationSchedule.Columns.Remove( field );
            }

            // clear out any existing schedule columns and add the ones that match the current filter setting
            var scheduleList = scheduleQry.ToList().OrderBy( a => a.Name ).ToList();

            var sortedScheduleList = scheduleList.OrderByOrderAndNextScheduledDateTime();

            foreach ( var item in sortedScheduleList )
            {
                string dataFieldName = string.Format( "scheduleField_{0}", item.Id );

                CheckBoxEditableField field = new CheckBoxEditableField { HeaderText = item.Name + "<br /><a href='#' style='display: inline' class='fa fa-square-o js-sched-select-all'></a>", DataField = dataFieldName };
                field.HeaderStyle.HorizontalAlign = HorizontalAlign.Center;
                gGroupLocationSchedule.Columns.Add( field );
            }

            if ( !scheduleList.Any() )
            {
                nbNotification.Text = nbNotification.Text = String.Format( "<p><strong>Warning</strong></p>No schedules found. Consider <a class='alert-link' href='{0}'>adding a schedule</a> or a different schedule category.", ResolveUrl( "~/Schedules" ) );
                nbNotification.Visible = true;
            }
            else
            {
                nbNotification.Visible = false;
            }
        }

        private List<GroupType> GetTopGroupTypes( RockContext rockContext )
        {
            var groupTypes = new List<GroupType>();

            // populate the GroupType DropDownList only with GroupTypes with GroupTypePurpose of Check-in Template
            // or with group types that allow multiple locations/schedules and support named locations
            int groupTypePurposeCheckInTemplateId = DefinedValueCache.Get( new Guid( Rock.SystemGuid.DefinedValue.GROUPTYPE_PURPOSE_CHECKIN_TEMPLATE ) ).Id;
            GroupTypeService groupTypeService = new GroupTypeService( rockContext );

            // First find all the group types that have a purpose of 'Check-in Template'
            var checkInGroupTypeIds = groupTypeService.Queryable()
                .Where( t =>
                    t.GroupTypePurposeValueId.HasValue &&
                    t.GroupTypePurposeValueId.Value == groupTypePurposeCheckInTemplateId )
                .Select( t => t.Id )
                .ToList();

            // Now find all their descendants (so we can exclude them in a sec)
            var descendentGroupTypeIds = new List<int>();
            foreach ( int id in checkInGroupTypeIds )
            {
                descendentGroupTypeIds.AddRange( groupTypeService.GetCheckinAreaDescendants( id ).Select( a => a.Id ).ToList() );
            }

            // Now query again for all the types that have a purpose of 'Check-in Template' or support check-in outside of being a descendant of the template
            var groupTypeList = groupTypeService.Queryable()
                .Where( a =>
                    checkInGroupTypeIds.Contains( a.Id ) ||
                    (
                        !descendentGroupTypeIds.Contains( a.Id ) &&
                        a.AllowMultipleLocations &&
                        a.EnableLocationSchedules.HasValue &&
                        a.EnableLocationSchedules.Value &&
                        a.LocationTypes.Any()
                    ) )
                .OrderBy( a => a.Order )
                .ThenBy( a => a.Name )
                .ToList();

            foreach ( var groupType in groupTypeList )
            {
                // Make sure the group type supports named locations (we can't query on this in the above qry)
                if ( groupType.GroupTypePurposeValueId == groupTypePurposeCheckInTemplateId ||
                    ( groupType.LocationSelectionMode & GroupLocationPickerMode.Named ) == GroupLocationPickerMode.Named )
                {
                    groupTypes.Add( groupType );
                }
            }

            return groupTypes;
        }


        private IEnumerable<GroupTypeCache> GetAreas( RockContext rockContext, int groupTypeId )
        {
            GroupTypeService groupTypeService = new GroupTypeService( rockContext );
            return groupTypeService.GetCheckinAreaDescendants( _groupTypeId.Value ).Where( a => a.GroupTypePurposeValue == null || !a.GroupTypePurposeValue.Guid.Equals( Rock.SystemGuid.DefinedValue.GROUPTYPE_PURPOSE_CHECKIN_FILTER.AsGuid() ) );
        }

        #endregion

    }
}<|MERGE_RESOLUTION|>--- conflicted
+++ resolved
@@ -321,11 +321,7 @@
             var groupTypeService = new GroupTypeService( rockContext );
             if ( _groupTypeId.HasValue )
             {
-<<<<<<< HEAD
-                var areas = GetAreas( rockContext, _groupTypeId.Value );
-=======
                 var areas = groupTypeService.GetCheckinAreaDescendants( _groupTypeId.Value ).Where( a => a.GroupTypePurposeValue == null || !a.GroupTypePurposeValue.Guid.Equals( Rock.SystemGuid.DefinedValue.GROUPTYPE_PURPOSE_CHECKIN_FILTER.AsGuid() ) );
->>>>>>> e6fdfda5
                 ddlArea.SetGroupTypes( areas );
             }
             else
@@ -333,11 +329,7 @@
                 List<GroupTypeCache> allAreas = new List<GroupTypeCache>();
                 foreach ( var groupType in groupTypes )
                 {
-<<<<<<< HEAD
-                    var areas = GetAreas( rockContext, groupType.Id );
-=======
                     var areas = groupTypeService.GetCheckinAreaDescendants( groupType.Id ).Where( a => a.GroupTypePurposeValue == null || !a.GroupTypePurposeValue.Guid.Equals( Rock.SystemGuid.DefinedValue.GROUPTYPE_PURPOSE_CHECKIN_FILTER.AsGuid() ) );
->>>>>>> e6fdfda5
                     allAreas.AddRange( areas );
                 }
 
