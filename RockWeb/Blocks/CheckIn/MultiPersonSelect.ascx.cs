--- conflicted
+++ resolved
@@ -40,8 +40,6 @@
 <span class='auto-select-group'>{{ Group.Name }}</span>
 <span class='auto-select-location'>{{ Location.Name }}</span>
 ", "", 6, "OptionFormat" )]
-<<<<<<< HEAD
-=======
 
     [TextField( "Title", "Title to display. Use {0} for family name.", false, "{0}", "Text", 7 )]
     [TextField( "Caption", "", false, "Select People", "Text", 8 )]
@@ -49,7 +47,6 @@
     [TextField( "Option Sub Title", "Sub-title to display on option screen. Use {0} for person's nick name.", false, "Please select the options that {0} would like to attend.", "Text", 10 )]
     [TextField( "No Option Message", "", false, "Sorry, there are currently not any available areas that the selected people can check into.", "Text", 11 )]
 
->>>>>>> fa0b327a
     public partial class MultiPersonSelect : CheckInBlock
     {
         bool _hidePhotos = false;
@@ -167,13 +164,9 @@
                         GoBack();
                     }
 
-<<<<<<< HEAD
-                    lFamilyName.Text = family.ToString();
-=======
                     lTitle.Text = string.Format( GetAttributeValue( "Title" ), family.ToString() );
                     lCaption.Text = GetAttributeValue( "Caption" );
                     lCaption2.Text = lCaption.Text;
->>>>>>> fa0b327a
 
                     if ( _autoCheckin )
                     {
@@ -528,13 +521,8 @@
             if ( person != null )
             {
                 hfPersonId.Value = person.Person.Id.ToString();
-<<<<<<< HEAD
-                lOptionTitle.Text = person.Person.FullName;
-                lOptionSubTitle.Text = string.Format( "Please select the options that {0} would like to attend.", person.Person.NickName );
-=======
                 lOptionTitle.Text = string.Format( GetAttributeValue( "OptionTitle" ), person.Person.FullName );
                 lOptionSubTitle.Text = string.Format( GetAttributeValue( "OptionSubTitle" ), person.Person.NickName );
->>>>>>> fa0b327a
 
                 BindOptions();
 
