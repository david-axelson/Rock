﻿// <copyright>
// Copyright by the Spark Development Network
//
// Licensed under the Rock Community License (the "License");
// you may not use this file except in compliance with the License.
// You may obtain a copy of the License at
//
// http://www.rockrms.com/license
//
// Unless required by applicable law or agreed to in writing, software
// distributed under the License is distributed on an "AS IS" BASIS,
// WITHOUT WARRANTIES OR CONDITIONS OF ANY KIND, either express or implied.
// See the License for the specific language governing permissions and
// limitations under the License.
// </copyright>
//
using System;
using System.ComponentModel;
using System.Web.UI;
using System.Web.UI.HtmlControls;
using System.Web.UI.WebControls;

using Rock;
using Rock.Attribute;
using Rock.CheckIn;
using Rock.Model;

namespace RockWeb.Blocks.CheckIn
{
    [DisplayName("Check Out Person Select")]
    [Category("Check-in")]
    [Description("Lists people who match the selected family and provides option of selecting multiple people to check-out.")]

    [TextField( "Title", "Title to display. Use {0} for family name", false, "{0} Check Out", "Text", 5 )]
    [TextField( "Caption", "", false, "Select People", "Text", 6 )]
    public partial class CheckOutPersonSelect : CheckInBlock
    {
        bool _hidePhotos = false;

        protected override void OnInit( EventArgs e )
        {
            base.OnInit( e );

            rSelection.ItemDataBound += rSelection_ItemDataBound;

            string script = string.Format( @"
        function GetPersonSelection() {{
            var ids = '';
            $('div.checkin-person-list').find('i.fa-check-square').each( function() {{
                ids += $(this).closest('a').attr('person-id') + ',';
            }});
            if (ids == '') {{
                bootbox.alert('Please select at least one person');
                return false;
            }}
            else
            {{
                $('#{0}').button('loading')
                $('#{1}').val(ids);
                return true;
            }}
        }}

        $('a.btn-checkin-select').on('click', function() {{
<<<<<<< HEAD
            //$(this).toggleClass('btn-dimmed');
            $(this).find('i').toggleClass('fa-check-square').toggleClass('fa-square-o');
=======
            $(this).toggleClass('active').find('i').toggleClass('fa-check-square').toggleClass('fa-square-o');
>>>>>>> f2ea9478
        }});

", lbSelect.ClientID, hfPeople.ClientID );
            ScriptManager.RegisterStartupScript( Page, Page.GetType(), "SelectPerson", script, true );
        }

        protected override void OnLoad( EventArgs e )
        {
            base.OnLoad( e );

            RockPage.AddScriptLink( "~/Scripts/CheckinClient/checkin-core.js" );

            var bodyTag = this.Page.Master.FindControl( "bodyTag" ) as HtmlGenericControl;
            if ( bodyTag != null )
            {
                bodyTag.AddCssClass( "checkin-checkoutpersonselect-bg" );
            }

            if ( CurrentWorkflow == null || CurrentCheckInState == null )
            {
                NavigateToHomePage();
            }
            else
            {
                if ( !Page.IsPostBack )
                {
                    ClearSelection();

                    var family = CurrentCheckInState.CheckIn.CurrentFamily;
                    if ( family == null )
                    {
                        GoBack();
                    }

                    lTitle.Text = string.Format( GetAttributeValue( "Title" ), family.ToString() );
                    lCaption.Text = GetAttributeValue( "Caption" );

                    _hidePhotos = CurrentCheckInState.CheckInType.TypeOfCheckin == TypeOfCheckin.Individual || CurrentCheckInState.CheckInType.HidePhotos;

                    rSelection.DataSource = family.CheckOutPeople;
                    rSelection.DataBind();
                }
            }
        }

        private void rSelection_ItemDataBound( object sender, RepeaterItemEventArgs e )
        {
            if ( e.Item.ItemType == ListItemType.Item || e.Item.ItemType == ListItemType.AlternatingItem )
            {
                var pnlPhoto = e.Item.FindControl( "pnlPhoto" ) as Panel;
                pnlPhoto.Visible = !_hidePhotos;
            }
        }

        /// <summary>
        /// Clear any previously selected people.
        /// </summary>
        private void ClearSelection()
        {
            foreach ( var family in CurrentCheckInState.CheckIn.Families )
            {
                foreach ( var person in family.CheckOutPeople )
                {
                    person.Selected = true;
                }
            }
        }

        protected void lbSelect_Click( object sender, EventArgs e )
        {
            if ( KioskCurrentlyActive )
            {
                var selectedPersonIds = hfPeople.Value.SplitDelimitedValues().AsIntegerList();

                var family = CurrentCheckInState.CheckIn.CurrentFamily;
                if ( family != null )
                {
                    foreach ( var person in family.CheckOutPeople )
                    {
                        person.Selected = selectedPersonIds.Contains( person.Person.Id );
                    }

                    ProcessSelection( maWarning );
                }
            }
        }

        protected void lbBack_Click( object sender, EventArgs e )
        {
            GoBack();
        }

        protected void lbCancel_Click( object sender, EventArgs e )
        {
            CancelCheckin();
        }

        protected void ProcessSelection()
        {
            ProcessSelection( maWarning, false );
        }

        protected string GetSelectedClass( bool selected )
        {
            return selected ? "active" : "";
        }

        protected string GetCheckboxClass( bool selected )
        {
            return selected ? "fa fa-check-square fa-3x" : "fa fa-square-o fa-3x";
        }

        protected string GetPersonImageTag( object dataitem )
        {
            var person = dataitem as Person;
            if ( person != null )
            {
                return Person.GetPersonPhotoUrl( person, 200, 200 );
            }
            return string.Empty;
        }
    }
}<|MERGE_RESOLUTION|>--- conflicted
+++ resolved
@@ -62,12 +62,7 @@
         }}
 
         $('a.btn-checkin-select').on('click', function() {{
-<<<<<<< HEAD
-            //$(this).toggleClass('btn-dimmed');
-            $(this).find('i').toggleClass('fa-check-square').toggleClass('fa-square-o');
-=======
             $(this).toggleClass('active').find('i').toggleClass('fa-check-square').toggleClass('fa-square-o');
->>>>>>> f2ea9478
         }});
 
 ", lbSelect.ClientID, hfPeople.ClientID );
