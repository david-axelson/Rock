--- conflicted
+++ resolved
@@ -451,7 +451,6 @@
                 }
             }
 
-<<<<<<< HEAD
             attendance.StartDateTime = dtpStart.SelectedDateTime ?? attendance.StartDateTime;
 
             if ( dtpEnd.SelectedDateTime.HasValue && dtpEnd.SelectedDateTime < attendance.StartDateTime )
@@ -459,31 +458,6 @@
                 nbError.Visible = true;
                 nbError.Text = "Check-out Date/Time should be after the Check-in Date/Time.";
                 return;
-=======
-            if ( dtpStart.SelectedDateTime.HasValue || dtpEnd.SelectedDateTime.HasValue )
-            {
-                var newAttendanceStartDateTime = dtpStart.SelectedDateTime ?? attendance.StartDateTime;
-
-                // Add the record to history if updated
-                var personAttendanceHistoryChangeList = new History.HistoryChangeList();
-                History.EvaluateChange( personAttendanceHistoryChangeList, "Check-in", attendance.StartDateTime.ToShortTimeString(), newAttendanceStartDateTime.ToShortTimeString() );
-                History.EvaluateChange( personAttendanceHistoryChangeList, "Check-out", attendance.EndDateTime?.ToShortTimeString(), dtpEnd.SelectedDateTime?.ToShortTimeString());
-                HistoryService.SaveChanges( rockContext,
-                    typeof( Rock.Model.Person ), // Specifying the full path the person model to avoid ambiguity.
-                    Rock.SystemGuid.Category.HISTORY_ATTENDANCE_CHANGES.AsGuid(),
-                    attendance.PersonAlias.PersonId,
-                    personAttendanceHistoryChangeList,
-                    $"Attendance {attendanceId}",
-                    typeof( Rock.Model.Attendance ),
-                    attendanceId,
-                    true,
-                    CurrentPersonAliasId,
-                    rockContext.SourceOfChange
-                    );
-
-                attendance.StartDateTime = newAttendanceStartDateTime;
-                attendance.EndDateTime = dtpEnd.SelectedDateTime;
->>>>>>> 6be2157b
             }
             attendance.EndDateTime = dtpEnd.SelectedDateTime;
 
