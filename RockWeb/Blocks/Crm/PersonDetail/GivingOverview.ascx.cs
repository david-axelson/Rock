--- conflicted
+++ resolved
@@ -372,9 +372,6 @@
             var stringBuilder = new StringBuilder();
             var mergeFields = Rock.Lava.LavaHelper.GetCommonMergeFields( null );
 
-<<<<<<< HEAD
-            stringBuilder.Append( GetKpiShortCode( "Typical Gift", FormatAsCurrency( Person.GetAttributeValue( "GiftAmountMedian" ).AsDecimal() ), FormatAsCurrency( Person.GetAttributeValue( "GiftAmountIQR" ).AsDecimal() ) + " IQR", "fa-fw fa-money-bill", "left" ) );
-=======
             // Typical gift KPI
             var giftAmountMedian = FormatAsCurrency( Person.GetAttributeValue( "GiftAmountMedian" ).AsDecimal() );
             var giftAmountIqr = FormatAsCurrency( Person.GetAttributeValue( "GiftAmountIQR" ).AsDecimal() );
@@ -388,7 +385,6 @@
                 $"A typical gift amount has a median value of {giftAmountMedian} with an IQR variance of {giftAmountIqr}." );
 
             stringBuilder.Append( typicalGiftKpi );
->>>>>>> a4ef4086
 
             // Add KPI for the average days between gifts and the standard deviation of days between gifts.
             var giftFrequencyDaysMean = Person.GetAttributeValue( Rock.SystemGuid.Attribute.PERSON_GIVING_FREQUENCY_MEAN_DAYS.AsGuid() ).AsDecimal().ToString( "N0" );
