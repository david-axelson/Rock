--- conflicted
+++ resolved
@@ -170,13 +170,7 @@
 
         private void ShowPersonImage()
         {
-<<<<<<< HEAD
-            lImage.Text = Person.PhotoId.HasValue
-                    ? $@"<img src=""{Person.GetPersonPhotoUrl( Person, 340, 204 )}"" alt class=""img-cover inset-0"">"
-                    : Person.GetPersonPhotoImageTag( Person, 340, 204 );
-=======
             lImage.Text = $@"<img src=""{Person.GetPersonPhotoUrl( Person, 400, 400 )}"" alt class=""img-cover inset-0"">";
->>>>>>> 6d268bba
         }
 
         private void ShowPersonName()
@@ -209,21 +203,7 @@
 
             string nameText =  $"{titleText}{Person.NickName} {Person.LastName}";
 
-<<<<<<< HEAD
-            // Add First Name if different from NickName.
-            string firstName = string.Empty;
-            if ( Person.NickName != Person.FirstName )
-            {
-                if ( !string.IsNullOrWhiteSpace( Person.FirstName ) )
-                {
-                    firstName = $"{Person.FirstName}";
-                }
-            }
-
-            lName.Text = $@"<h1>{nameText} <span class=""bio-summary-small-firstname"">{firstName}</span></h1>";
-=======
             lName.Text = $@"<h1 class=""text-truncate text-left"">{nameText}</h1>";
->>>>>>> 6d268bba
         }
 
         private void ShowBadgeList()
