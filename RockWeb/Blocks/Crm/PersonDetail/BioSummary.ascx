﻿<%@ Control Language="C#" AutoEventWireup="true" CodeFile="BioSummary.ascx.cs" Inherits="RockWeb.Blocks.Crm.PersonDetail.BioSummary" %>

<asp:UpdatePanel ID="pnlContent" runat="server" class="card card-profile card-profile-bio card-profile-bio-condensed overflow-hidden h-100 m-0 flex-row align-items-center">
    <ContentTemplate>
<<<<<<< HEAD
        <style>
            .bio-summary-small-firstname {
                font-size: 14px;
                color: #6c757d;
            }
        </style>
        <div id="divBio" runat="server" class="card card-profile card-profile-bio">
            <div class="row">
                <div class="col-md-4">
                    <div id="profile-image" class="img-card-top profile-squish">
                        <asp:Literal ID="lImage" runat="server" />
                    </div>
                </div>
                <div class="col-md-8">
                    <%-- Name and actions --%>
                    <div class="card-section position-relative">

                        <%-- Person Name --%>
                        <asp:Literal ID="lName" runat="server" />

                        <%-- Badges --%>
                        <div class="d-flex flex-wrap justify-content-center align-items-center mt-2">
                            <Rock:BadgeListControl ID="blStatus" runat="server" />
                        </div>

                    </div>
                </div>
=======
        <div id="profile-image" class="flex-shrink-0 h-100 w-25 position-relative">
            <asp:Literal ID="lImage" runat="server" />
        </div>

        <%-- Name and actions --%>
        <div class="w-75 px-3 border-0">
            <%-- Account Protection Level --%>
            <asp:Literal ID="litAccountProtectionLevel" runat="server" />

            <%-- Person Name --%>
            <asp:Literal ID="lName" runat="server" />

            <%-- Badges --%>
            <div class="rockbadge-container rockbadge-xs mt-2">
                <Rock:BadgeListControl ID="blStatus" runat="server" />
>>>>>>> 6d268bba
            </div>
        </div>
    </ContentTemplate>
</asp:UpdatePanel>

<|MERGE_RESOLUTION|>--- conflicted
+++ resolved
@@ -2,35 +2,6 @@
 
 <asp:UpdatePanel ID="pnlContent" runat="server" class="card card-profile card-profile-bio card-profile-bio-condensed overflow-hidden h-100 m-0 flex-row align-items-center">
     <ContentTemplate>
-<<<<<<< HEAD
-        <style>
-            .bio-summary-small-firstname {
-                font-size: 14px;
-                color: #6c757d;
-            }
-        </style>
-        <div id="divBio" runat="server" class="card card-profile card-profile-bio">
-            <div class="row">
-                <div class="col-md-4">
-                    <div id="profile-image" class="img-card-top profile-squish">
-                        <asp:Literal ID="lImage" runat="server" />
-                    </div>
-                </div>
-                <div class="col-md-8">
-                    <%-- Name and actions --%>
-                    <div class="card-section position-relative">
-
-                        <%-- Person Name --%>
-                        <asp:Literal ID="lName" runat="server" />
-
-                        <%-- Badges --%>
-                        <div class="d-flex flex-wrap justify-content-center align-items-center mt-2">
-                            <Rock:BadgeListControl ID="blStatus" runat="server" />
-                        </div>
-
-                    </div>
-                </div>
-=======
         <div id="profile-image" class="flex-shrink-0 h-100 w-25 position-relative">
             <asp:Literal ID="lImage" runat="server" />
         </div>
@@ -46,7 +17,6 @@
             <%-- Badges --%>
             <div class="rockbadge-container rockbadge-xs mt-2">
                 <Rock:BadgeListControl ID="blStatus" runat="server" />
->>>>>>> 6d268bba
             </div>
         </div>
     </ContentTemplate>
