﻿// <copyright>
// Copyright by the Spark Development Network
//
// Licensed under the Rock Community License (the "License");
// you may not use this file except in compliance with the License.
// You may obtain a copy of the License at
//
// http://www.rockrms.com/license
//
// Unless required by applicable law or agreed to in writing, software
// distributed under the License is distributed on an "AS IS" BASIS,
// WITHOUT WARRANTIES OR CONDITIONS OF ANY KIND, either express or implied.
// See the License for the specific language governing permissions and
// limitations under the License.
// </copyright>
//
using System;
using System.ComponentModel;
using System.Collections.Generic;
using System.Linq;
using System.Runtime.Caching;
using System.Text;
using System.Web.UI;
using System.Web.UI.WebControls;
using System.Xml.Linq;
using System.Xml.Xsl;

using Rock;
using Rock.Attribute;
using Rock.Communication;
using Rock.Data;
using Rock.Model;
using Rock.Security;
using Rock.Web.Cache;
using Rock.Web.UI;
using Rock.Web.UI.Controls.Communication;
using Rock.Web.UI.Controls;
using Rock.Transactions;
using System.Data.Entity;

namespace RockWeb.Blocks.Crm
{
    /// <summary>
    /// User control for creating a new communication.  This block should be used on same page as the CommunicationDetail block and only visible when editing a new or transient communication
    /// </summary>
    [DisplayName( "Bulk Update" )]
    [Category( "CRM" )]
    [Description( "Used for updating information about several individuals at once." )]

    [SecurityAction( "EditConnectionStatus", "The roles and/or users that can edit the connection status for the selected persons." )]
    [SecurityAction( "EditRecordStatus", "The roles and/or users that can edit the record status for the selected persons." )]

    [AttributeCategoryField( "Attribute Categories", "The person attribute categories to display and allow bulk updating", true, "Rock.Model.Person", false, "", "", 0 )]
    [IntegerField( "Display Count", "The initial number of individuals to display prior to expanding list", false, 0, "", 1 )]
    [WorkflowTypeField( "Workflow Types", "The workflows to make available for bulk updating.", true, false, "", "", 2 )]
    public partial class BulkUpdate : RockBlock
    {
        #region Fields

        DateTime _gradeTransitionDate = new DateTime( RockDateTime.Today.Year, 6, 1 );
        bool _canEditConnectionStatus = false;
        bool _canEditRecordStatus = true;

        #endregion

        #region Properties

        private List<Individual> Individuals { get; set; }
        private bool ShowAllIndividuals { get; set; }
        private int? GroupId { get; set; }
        private List<string> SelectedFields { get; set; }

        #endregion

        #region Base Control Methods

        protected override void OnInit( EventArgs e )
        {
            base.OnInit( e );

            var personEntityTypeId = EntityTypeCache.Get( typeof( Rock.Model.Person ) ).Id;

<<<<<<< HEAD
            ddlTitle.BindToDefinedType( CacheDefinedType.Get( new Guid( Rock.SystemGuid.DefinedType.PERSON_TITLE ) ), true );
            ddlConnectionStatus.BindToDefinedType( CacheDefinedType.Get( new Guid( Rock.SystemGuid.DefinedType.PERSON_CONNECTION_STATUS ) ) );
            ddlMaritalStatus.BindToDefinedType( CacheDefinedType.Get( new Guid( Rock.SystemGuid.DefinedType.PERSON_MARITAL_STATUS ) ) );
            ddlSuffix.BindToDefinedType( CacheDefinedType.Get( new Guid( Rock.SystemGuid.DefinedType.PERSON_SUFFIX ) ), true );
            ddlRecordStatus.BindToDefinedType( CacheDefinedType.Get( new Guid( Rock.SystemGuid.DefinedType.PERSON_RECORD_STATUS ) ) );
            ddlInactiveReason.BindToDefinedType( CacheDefinedType.Get( new Guid( Rock.SystemGuid.DefinedType.PERSON_RECORD_STATUS_REASON ) ) );
            ddlReviewReason.BindToDefinedType( CacheDefinedType.Get( new Guid( Rock.SystemGuid.DefinedType.PERSON_REVIEW_REASON ) ), true );
=======
            ddlTitle.BindToDefinedType( DefinedTypeCache.Get( new Guid( Rock.SystemGuid.DefinedType.PERSON_TITLE ) ), true );
            ddlStatus.BindToDefinedType( DefinedTypeCache.Get( new Guid( Rock.SystemGuid.DefinedType.PERSON_CONNECTION_STATUS ) ) );
            ddlMaritalStatus.BindToDefinedType( DefinedTypeCache.Get( new Guid( Rock.SystemGuid.DefinedType.PERSON_MARITAL_STATUS ) ) );
            ddlSuffix.BindToDefinedType( DefinedTypeCache.Get( new Guid( Rock.SystemGuid.DefinedType.PERSON_SUFFIX ) ), true );
            ddlRecordStatus.BindToDefinedType( DefinedTypeCache.Get( new Guid( Rock.SystemGuid.DefinedType.PERSON_RECORD_STATUS ) ) );
            ddlInactiveReason.BindToDefinedType( DefinedTypeCache.Get( new Guid( Rock.SystemGuid.DefinedType.PERSON_RECORD_STATUS_REASON ) ) );
            ddlReviewReason.BindToDefinedType( DefinedTypeCache.Get( new Guid( Rock.SystemGuid.DefinedType.PERSON_REVIEW_REASON ) ), true );
>>>>>>> 8c81fe9a

            _canEditConnectionStatus = UserCanAdministrate || IsUserAuthorized( "EditConnectionStatus" );
            ddlConnectionStatus.Visible = _canEditConnectionStatus;

            _canEditRecordStatus = UserCanAdministrate || IsUserAuthorized( "EditRecordStatus" );
            ddlRecordStatus.Visible = _canEditRecordStatus;

            rlbWorkFlowType.Items.Clear();
            var guidList = GetAttributeValue( "WorkflowTypes" ).SplitDelimitedValues().AsGuidList();
            using ( var rockContext = new RockContext() )
            {
                var workflowTypeService = new WorkflowTypeService( rockContext );
                foreach ( var workflowType in new WorkflowTypeService( rockContext )
                    .Queryable().AsNoTracking()
                    .Where( t => guidList.Contains( t.Guid ) && t.IsActive )
                    .ToList() )
                {
                    if ( workflowType.IsAuthorized( Authorization.VIEW, CurrentPerson ) )
                    {
                        ListItem item = new ListItem( workflowType.Name, workflowType.Id.ToString() );
                        rlbWorkFlowType.Items.Add( item );
                    }
                }
            }

            if ( rlbWorkFlowType.Items.Count <= 0 )
            {
                pwWorkFlows.Visible = false;
            }

            ddlTagList.Items.Clear();
            ddlTagList.DataTextField = "Name";
            ddlTagList.DataValueField = "Id";
            var currentPersonAliasIds = CurrentPerson.Aliases.Select( a => a.Id ).ToList();

            var tagList = new TagService( new RockContext() ).Queryable()
                                            .Where( t =>
                                                        t.EntityTypeId == personEntityTypeId
                                                        && ( t.OwnerPersonAliasId == null || currentPersonAliasIds.Contains( t.OwnerPersonAliasId.Value ) ) )
                                            .Select( t => new
                                            {
                                                Id = t.Id,
                                                Type = t.OwnerPersonAliasId == null ? "Organization Tags" : "Personal Tags",
                                                Name = t.Name
                                            } )
                                            .OrderByDescending( t => t.Type )
                                            .ThenBy( t => t.Name )
                                            .ToList();
            foreach ( var tag in tagList )
            {
                ListItem item = new ListItem( tag.Name, tag.Id.ToString() );
                item.Attributes["OptionGroup"] = tag.Type;
                ddlTagList.Items.Add( item );
            }
            ddlTagList.Items.Insert( 0, "" );

            ScriptManager.RegisterStartupScript( ddlGradePicker, ddlGradePicker.GetType(), "grade-selection-" + BlockId.ToString(), ddlGradePicker.GetJavascriptForYearPicker( ypGraduation ), true );

            ddlNoteType.Items.Clear();
            var noteTypes = NoteTypeCache.GetByEntity( personEntityTypeId, string.Empty, string.Empty, true );
            foreach ( var noteType in noteTypes )
            {
                if ( noteType.UserSelectable && noteType.IsAuthorized( Rock.Security.Authorization.EDIT, CurrentPerson ) )
                {
                    ddlNoteType.Items.Add( new ListItem( noteType.Name, noteType.Id.ToString() ) );
                }
            }
            pwNote.Visible = ddlNoteType.Items.Count > 0;

            string script = @"
    $('a.remove-all-individuals').click(function( e ){
        e.preventDefault();
        Rock.dialogs.confirm('Are you sure you want to remove all of the individuals from this update?', function (result) {
            if (result) {
                window.location = e.target.href ? e.target.href : e.target.parentElement.href;
            }
        });
    });
";
            ScriptManager.RegisterStartupScript( lbRemoveAllIndividuals, lbRemoveAllIndividuals.GetType(), "confirm-remove-all-" + BlockId.ToString(), script, true );

            // This will cause this script to be injected upon each partial-postback because the script is
            // needed due to the fact that the controls are dynamically changing (added/removed) during each
            // partial postback.  Don't try to 'fix' this unless you're going to re-engineer this section. :)
            script = string.Format( @"

    // Add the 'bulk-item-selected' class to form-group of any item selected after postback
    $( 'label.control-label' ).has( 'span.js-select-item > i.fa-check-circle-o').each( function() {{
        $(this).closest('.form-group').addClass('bulk-item-selected');
    }});

    // Handle the click event for any label that contains a 'js-select-span' span
    $( 'label.control-label' ).has( 'span.js-select-item').click( function() {{

        var formGroup = $(this).closest('.form-group');
        var selectIcon = formGroup.find('span.js-select-item').children('i');

        // Toggle the selection of the form group        
        formGroup.toggleClass('bulk-item-selected');
        var enabled = formGroup.hasClass('bulk-item-selected');
            
        // Set the selection icon to show selected
        selectIcon.toggleClass('fa-check-circle-o', enabled);
        selectIcon.toggleClass('fa-circle-o', !enabled);

        // Checkboxes needs special handling
        var checkboxes = formGroup.find(':checkbox');
        if ( checkboxes.length ) {{
            $(checkboxes).each(function() {{
                if (this.nodeName === 'INPUT' ) {{
                    $(this).toggleClass('aspNetDisabled', !enabled);
                    $(this).prop('disabled', !enabled);
                    $(this).closest('label').toggleClass('text-muted', !enabled);
                    $(this).closest('.form-group').toggleClass('bulk-item-selected', enabled);
                }}
            }});
        }}

        // Enable/Disable the controls
        formGroup.find('.form-control').each( function() {{

            $(this).toggleClass('aspNetDisabled', !enabled);
            $(this).prop('disabled', !enabled);

            // Grade/Graduation needs special handling
            if ( $(this).prop('id') == '{1}' ) {{
                $('#{2}').toggleClass('aspNetDisabled', !enabled);
                $('#{2}').prop('disabled', !enabled);
                $('#{2}').closest('.form-group').toggleClass('bulk-item-selected', enabled)
            }}

        }});
        
        // Update the hidden field with the client id of each selected control, (if client id ends with '_hf' as in the case of multi-select attributes, strip the ending '_hf').
        var newValue = '';
        $('div.bulk-item-selected').each(function( index ) {{
            $(this).find('[id]').each(function() {{
                var re = /_hf$/;
                var ctrlId = $(this).prop('id').replace(re, '');
                newValue += ctrlId + '|';
            }});
        }});
        $('#{0}').val(newValue);            

    }});
", hfSelectedItems.ClientID, ddlGradePicker.ClientID, ypGraduation.ClientID );
            ScriptManager.RegisterStartupScript( hfSelectedItems, hfSelectedItems.GetType(), "select-items-" + BlockId.ToString(), script, true );

            ddlGroupAction.SelectedValue = "Add";
            ddlGroupMemberStatus.BindToEnum<GroupMemberStatus>();
        }

        /// <summary>
        /// Restores the view-state information from a previous user control request that was saved by the <see cref="M:System.Web.UI.UserControl.SaveViewState" /> method.
        /// </summary>
        /// <param name="savedState">An <see cref="T:System.Object" /> that represents the user control state to be restored.</param>
        protected override void LoadViewState( object savedState )
        {
            base.LoadViewState( savedState );

            Individuals = ViewState["Individuals"] as List<Individual>;
            if ( Individuals == null )
            {
                Individuals = new List<Individual>();
            }

            ShowAllIndividuals = ViewState["ShowAllIndividuals"] as bool? ?? false;
            GroupId = ViewState["GroupId"] as int?;

            string selectedItemsValue = Request.Form[hfSelectedItems.UniqueID];
            if ( !string.IsNullOrWhiteSpace( selectedItemsValue ) )
            {
                SelectedFields = selectedItemsValue.Split( new char[] { '|' }, StringSplitOptions.RemoveEmptyEntries ).ToList();
            }
            else
            {
                SelectedFields = new List<string>();
            }
        }

        /// <summary>
        /// Raises the <see cref="E:System.Web.UI.Control.Load" /> event.
        /// </summary>
        /// <param name="e">The <see cref="T:System.EventArgs" /> object that contains the event data.</param>
        protected override void OnLoad( EventArgs e )
        {
            base.OnLoad( e );

            var rockContext = new RockContext();

            if ( !Page.IsPostBack )
            {
                cpCampus.Campuses = CampusCache.All();
                Individuals = new List<Individual>();
                SelectedFields = new List<string>();

                int? setId = PageParameter( "Set" ).AsIntegerOrNull();
                if ( setId.HasValue )
                {
                    var selectedPersonIds = new EntitySetItemService( rockContext )
                        .GetByEntitySetId( setId.Value )
                        .Select( i => i.EntityId )
                        .Distinct()
                        .ToList();

                    // Get the people selected
                    foreach ( var person in new PersonService( rockContext ).Queryable( true )
                        .Where( p => selectedPersonIds.Contains( p.Id ) )
                        .Select( p => new
                        {
                            p.Id,
                            FullName = p.NickName + " " + p.LastName
                        } ) )
                    {
                        Individuals.Add( new Individual( person.Id, person.FullName ) );
                    }
                }

                SetControlSelection();
                BuildAttributes( rockContext, true );
            }
            else
            {
                SetControlSelection();
                BuildAttributes( rockContext );

                if ( ddlGroupAction.SelectedValue == "Update" )
                {
                    SetControlSelection( ddlGroupRole, "Role" );
                    SetControlSelection( ddlGroupMemberStatus, "Member Status" );
                }

                BuildGroupAttributes( rockContext );
            }

        }

        /// <summary>
        /// Saves any user control view-state changes that have occurred since the last page postback.
        /// </summary>
        /// <returns>
        /// Returns the user control's current view state. If there is no view state associated with the control, it returns null.
        /// </returns>
        protected override object SaveViewState()
        {
            ViewState["Individuals"] = Individuals;
            ViewState["ShowAllIndividuals"] = ShowAllIndividuals;
            ViewState["GroupId"] = GroupId;

            return base.SaveViewState();
        }

        /// <summary>
        /// Raises the <see cref="E:System.Web.UI.Control.PreRender" /> event.
        /// </summary>
        /// <param name="e">An <see cref="T:System.EventArgs" /> object that contains the event data.</param>
        protected override void OnPreRender( EventArgs e )
        {
            if ( pnlEntry.Visible )
            {
                BindIndividuals();
            }
        }

        #endregion

        #region Events

        /// <summary>
        /// Handles the SelectPerson event of the ppAddPerson control.
        /// </summary>
        /// <param name="sender">The source of the event.</param>
        /// <param name="e">The <see cref="EventArgs" /> instance containing the event data.</param>
        protected void ppAddPerson_SelectPerson( object sender, EventArgs e )
        {
            if ( ppAddPerson.PersonId.HasValue )
            {
                if ( !Individuals.Any( r => r.PersonId == ppAddPerson.PersonId.Value ) )
                {
                    var Person = new PersonService( new RockContext() ).Get( ppAddPerson.PersonId.Value );
                    if ( Person != null )
                    {
                        Individuals.Add( new Individual( Person ) );
                        ShowAllIndividuals = true;
                    }
                }
            }
        }

        /// <summary>
        /// Handles the ItemCommand event of the rptIndividuals control.
        /// </summary>
        /// <param name="source">The source of the event.</param>
        /// <param name="e">The <see cref="RepeaterCommandEventArgs" /> instance containing the event data.</param>
        protected void rptIndividuals_ItemCommand( object source, RepeaterCommandEventArgs e )
        {
            int personId = int.MinValue;
            if ( int.TryParse( e.CommandArgument.ToString(), out personId ) )
            {
                Individuals = Individuals.Where( r => r.PersonId != personId ).ToList();
            }
        }

        /// <summary>
        /// Handles the Click event of the lbShowAllIndividuals control.
        /// </summary>
        /// <param name="sender">The source of the event.</param>
        /// <param name="e">The <see cref="EventArgs" /> instance containing the event data.</param>
        protected void lbShowAllIndividuals_Click( object sender, EventArgs e )
        {
            ShowAllIndividuals = true;
        }

        /// <summary>
        /// Handles the Click event of the lbRemoveAllIndividuals control.
        /// </summary>
        /// <param name="sender">The source of the event.</param>
        /// <param name="e">The <see cref="EventArgs" /> instance containing the event data.</param>
        protected void lbRemoveAllIndividuals_Click( object sender, EventArgs e )
        {
            Individuals = new List<Individual>();
        }

        /// <summary>
        /// Handles the ServerValidate event of the valIndividuals control.
        /// </summary>
        /// <param name="source">The source of the event.</param>
        /// <param name="args">The <see cref="ServerValidateEventArgs" /> instance containing the event data.</param>
        protected void valIndividuals_ServerValidate( object source, ServerValidateEventArgs args )
        {
            args.IsValid = Individuals.Any();
        }

        /// <summary>
        /// Handles the ServerValidate event of the cvSelection control.
        /// </summary>
        /// <param name="source">The source of the event.</param>
        /// <param name="args">The <see cref="ServerValidateEventArgs"/> instance containing the event data.</param>
        protected void cvSelection_ServerValidate( object source, ServerValidateEventArgs args )
        {
            int? groupId = gpGroup.SelectedValue.AsIntegerOrNull();
            int? tagId = ddlTagList.SelectedValue.AsIntegerOrNull();
            int? workFlowTypeId = rlbWorkFlowType.SelectedValue.AsIntegerOrNull();
            args.IsValid = SelectedFields.Any() || !string.IsNullOrWhiteSpace( tbNote.Text ) || ( groupId.HasValue && groupId > 0 ) || tagId.HasValue || workFlowTypeId.HasValue;
        }

        /// <summary>
        /// Handles the Click event of the btnConfirm control.
        /// </summary>
        /// <param name="sender">The source of the event.</param>
        /// <param name="e">The <see cref="EventArgs"/> instance containing the event data.</param>
        protected void btnComplete_Click( object sender, EventArgs e )
        {
            if ( Page.IsValid )
            {
                #region Individual Details Updates

                int inactiveStatusId = DefinedValueCache.Get( Rock.SystemGuid.DefinedValue.PERSON_RECORD_STATUS_INACTIVE ).Id;

                var changes = new List<string>();

                if ( SelectedFields.Contains( ddlTitle.ClientID ) )
                {
                    int? newTitleId = ddlTitle.SelectedValueAsInt();
                    EvaluateChange( changes, "Title", DefinedValueCache.GetName( newTitleId ) );
                }

                if ( SelectedFields.Contains( ddlSuffix.ClientID ) )
                {
                    int? newSuffixId = ddlSuffix.SelectedValueAsInt();
                    EvaluateChange( changes, "Suffix", DefinedValueCache.GetName( newSuffixId ) );
                }

                if ( SelectedFields.Contains( ddlConnectionStatus.ClientID ) && _canEditConnectionStatus )
                {
<<<<<<< HEAD
                    int? newConnectionStatusId = ddlConnectionStatus.SelectedValueAsInt();
                    EvaluateChange( changes, "Connection Status", CacheDefinedValue.GetName( newConnectionStatusId ) );
=======
                    int? newConnectionStatusId = ddlStatus.SelectedValueAsInt();
                    EvaluateChange( changes, "Connection Status", DefinedValueCache.GetName( newConnectionStatusId ) );
>>>>>>> 8c81fe9a
                }

                if ( SelectedFields.Contains( ddlRecordStatus.ClientID ) && _canEditRecordStatus )
                {
                    int? newRecordStatusId = ddlRecordStatus.SelectedValueAsInt();
                    EvaluateChange( changes, "Record Status", DefinedValueCache.GetName( newRecordStatusId ) );

                    if ( newRecordStatusId.HasValue && newRecordStatusId.Value == inactiveStatusId )
                    {
                        int? newInactiveReasonId = ddlInactiveReason.SelectedValueAsInt();
                        EvaluateChange( changes, "Inactive Reason", DefinedValueCache.GetName( newInactiveReasonId ) );

                        string newInactiveReasonNote = tbInactiveReasonNote.Text;
                        if ( !string.IsNullOrWhiteSpace( newInactiveReasonNote ) )
                        {
                            EvaluateChange( changes, "Inactive Reason Note", newInactiveReasonNote );
                        }
                    }
                }

                if ( SelectedFields.Contains( ddlGender.ClientID ) )
                {
                    Gender newGender = ddlGender.SelectedValue.ConvertToEnum<Gender>();
                    EvaluateChange( changes, "Gender", newGender );
                }

                if ( SelectedFields.Contains( ddlMaritalStatus.ClientID ) )
                {
                    int? newMaritalStatusId = ddlMaritalStatus.SelectedValueAsInt();
                    EvaluateChange( changes, "Marital Status", DefinedValueCache.GetName( newMaritalStatusId ) );
                }

                if ( SelectedFields.Contains( ddlGradePicker.ClientID ) )
                {
                    int? newGraduationYear = null;
                    if ( ypGraduation.SelectedYear.HasValue )
                    {
                        newGraduationYear = ypGraduation.SelectedYear.Value;
                    }
                    EvaluateChange( changes, "Graduation Year", newGraduationYear );
                }

                if ( SelectedFields.Contains( ddlIsEmailActive.ClientID ) )
                {
                    bool? newEmailActive = null;
                    if ( !string.IsNullOrWhiteSpace( ddlIsEmailActive.SelectedValue ) )
                    {
                        newEmailActive = ddlIsEmailActive.SelectedValue == "Active";
                    }
                    EvaluateChange( changes, "Email Is Active", newEmailActive );
                }

                if ( SelectedFields.Contains( ddlCommunicationPreference.ClientID ) )
                {
                    var newCommunicationPreference = ddlCommunicationPreference.SelectedValueAsEnum<CommunicationType>();
                    EvaluateChange( changes, "Communication Preference", newCommunicationPreference );
                }

                if ( SelectedFields.Contains( ddlEmailPreference.ClientID ) )
                {
                    EmailPreference? newEmailPreference = ddlEmailPreference.SelectedValue.ConvertToEnumOrNull<EmailPreference>();
                    EvaluateChange( changes, "Email Preference", newEmailPreference );
                }

                if ( SelectedFields.Contains( tbEmailNote.ClientID ) )
                {
                    string newEmailNote = tbEmailNote.Text;
                    EvaluateChange( changes, "Email Note", newEmailNote );
                }

                if ( SelectedFields.Contains( tbSystemNote.ClientID ) )
                {
                    string newSystemNote = tbSystemNote.Text;
                    EvaluateChange( changes, "System Note", newSystemNote );
                }

                if ( SelectedFields.Contains( ddlReviewReason.ClientID ) )
                {
                    int? newReviewReason = ddlReviewReason.SelectedValueAsInt();
                    EvaluateChange( changes, "Review Reason", DefinedValueCache.GetName( newReviewReason ) );
                }

                if ( SelectedFields.Contains( tbReviewReasonNote.ClientID ) )
                {
                    string newReviewReasonNote = tbReviewReasonNote.Text;
                    EvaluateChange( changes, "Review Reason Note", newReviewReasonNote );
                }

                if ( SelectedFields.Contains( cpCampus.ClientID ) )
                {
                    int? newCampusId = cpCampus.SelectedCampusId;
                    if ( newCampusId.HasValue )
                    {
                        var campus = CampusCache.Get( newCampusId.Value );
                        if ( campus != null )
                        {
                            EvaluateChange( changes, "Campus (for all family members)", campus.Name );
                        }
                    }
                }

                // following
                if ( SelectedFields.Contains( ddlFollow.ClientID ) )
                {
                    bool follow = true;
                    if ( !string.IsNullOrWhiteSpace( ddlFollow.SelectedValue ) )
                    {
                        follow = ddlFollow.SelectedValue == "Add";
                    }

                    if ( follow )
                    {
                        changes.Add( "Add to your Following list." );
                    }
                    else
                    {
                        changes.Add( "Remove from your Following list." );
                    }
                }

                #endregion

                #region Attributes

                var rockContext = new RockContext();

                var selectedCategories = new List<CategoryCache>();
                foreach ( string categoryGuid in GetAttributeValue( "AttributeCategories" ).SplitDelimitedValues() )
                {
                    var category = CategoryCache.Get( categoryGuid.AsGuid(), rockContext );
                    if ( category != null )
                    {
                        selectedCategories.Add( category );
                    }
                }

                var attributes = new List<AttributeCache>();
                var attributeValues = new Dictionary<int, string>();

                int categoryIndex = 0;
                foreach ( var category in selectedCategories.OrderBy( c => c.Name ) )
                {
                    PanelWidget pw = null;
                    string controlId = "pwAttributes_" + category.Id.ToString();
                    if ( categoryIndex % 2 == 0 )
                    {
                        pw = phAttributesCol1.FindControl( controlId ) as PanelWidget;
                    }
                    else
                    {
                        pw = phAttributesCol2.FindControl( controlId ) as PanelWidget;
                    }
                    categoryIndex++;

                    if ( pw != null )
                    {
                        var orderedAttributeList = new AttributeService( rockContext ).GetByCategoryId( category.Id, false )
                            .OrderBy( a => a.Order ).ThenBy( a => a.Name );
                        foreach ( var attribute in orderedAttributeList )
                        {
                            if ( attribute.IsAuthorized( Authorization.EDIT, CurrentPerson ) )
                            {
                                var attributeCache = AttributeCache.Get( attribute.Id );

                                Control attributeControl = pw.FindControl( string.Format( "attribute_field_{0}", attribute.Id ) );

                                if ( attributeControl != null && SelectedFields.Contains( attributeControl.ClientID ) )
                                {
                                    string newValue = attributeCache.FieldType.Field.GetEditValue( attributeControl, attributeCache.QualifierValues );
                                    EvaluateChange( changes, attributeCache.Name, attributeCache.FieldType.Field.FormatValue( null, newValue, attributeCache.QualifierValues, false ) );
                                }
                            }
                        }
                    }
                }

                #endregion

                #region Note

                if ( !string.IsNullOrWhiteSpace( tbNote.Text ) && CurrentPerson != null && ddlNoteType.SelectedItem != null )
                {
                    string noteTypeName = ddlNoteType.SelectedItem.Text;
                    changes.Add( string.Format( "Add a <span class='field-name'>{0}{1}{2}</span> of <p><span class='field-value'>{3}</span></p>.",
                        ( cbIsPrivate.Checked ? "Private " : "" ), noteTypeName, ( cbIsAlert.Checked ? " (Alert)" : "" ), tbNote.Text.ConvertCrLfToHtmlBr() ) );
                }

                #endregion

                #region Group

                int? groupId = gpGroup.SelectedValue.AsIntegerOrNull();
                if ( groupId.HasValue && groupId > 0 )
                {
                    var group = new GroupService( rockContext ).Get( groupId.Value );
                    if ( group != null )
                    {
                        string action = ddlGroupAction.SelectedValue;
                        if ( action == "Remove" )
                        {
                            changes.Add( string.Format( "Remove from <span class='field-name'>{0}</span> group.", group.Name ) );
                        }
                        else if ( action == "Add" )
                        {
                            changes.Add( string.Format( "Add to <span class='field-name'>{0}</span> group.", group.Name ) );
                        }
                        else // Update
                        {
                            if ( SelectedFields.Contains( ddlGroupRole.ClientID ) )
                            {
                                var roleId = ddlGroupRole.SelectedValueAsInt();
                                if ( roleId.HasValue )
                                {
                                    var groupType = GroupTypeCache.Get( group.GroupTypeId );
                                    var role = groupType.Roles.Where( r => r.Id == roleId.Value ).FirstOrDefault();
                                    if ( role != null )
                                    {
                                        string field = string.Format( "{0} Role", group.Name );
                                        EvaluateChange( changes, field, role.Name );
                                    }
                                }
                            }

                            if ( SelectedFields.Contains( ddlGroupMemberStatus.ClientID ) )
                            {
                                string field = string.Format( "{0} Member Status", group.Name );
                                EvaluateChange( changes, field, ddlGroupMemberStatus.SelectedValueAsEnum<GroupMemberStatus>().ToString() );
                            }

                            var groupMember = new GroupMember();
                            groupMember.Group = group;
                            groupMember.GroupId = group.Id;
                            groupMember.LoadAttributes( rockContext );

                            foreach ( var attributeCache in groupMember.Attributes.Select( a => a.Value ) )
                            {
                                Control attributeControl = phAttributes.FindControl( string.Format( "attribute_field_{0}", attributeCache.Id ) );
                                if ( attributeControl != null && SelectedFields.Contains( attributeControl.ClientID ) )
                                {
                                    string field = string.Format( "{0}: {1}", group.Name, attributeCache.Name );
                                    string newValue = attributeCache.FieldType.Field.GetEditValue( attributeControl, attributeCache.QualifierValues );
                                    EvaluateChange( changes, field, attributeCache.FieldType.Field.FormatValue( null, newValue, attributeCache.QualifierValues, false ) );
                                }
                            }
                        }
                    }
                }

                #endregion

                #region Tag
                if ( !string.IsNullOrWhiteSpace( ddlTagList.SelectedValue ) )
                {
                    changes.Add( string.Format( "{0} {1} <span class='field-name'>{2}</span> tag.",
                        ddlTagAction.SelectedValue,
                        ddlTagAction.SelectedValue == "Add" ? "to" : "from",
                        ddlTagList.SelectedItem.Text ) );
                }
                #endregion

                #region workflow

                if ( !string.IsNullOrWhiteSpace( rlbWorkFlowType.SelectedValue ) )
                {
                    var workFlowTypes = new List<string>();
                    foreach ( ListItem item in this.rlbWorkFlowType.Items )
                    {
                        if ( item.Selected )
                        {
                            workFlowTypes.Add( item.Text );
                        }
                    }
                    changes.Add( string.Format( "Activate the <span class='field-name'>{0}</span> {1}.",
                         workFlowTypes.AsDelimited( ", ", " and " ),
                         "workflow".PluralizeIf( workFlowTypes.Count > 1 ) ) );
                }
                #endregion


                StringBuilder sb = new StringBuilder();
                sb.AppendFormat( "<p>You are about to make the following updates to {0} individuals:</p>", Individuals.Count().ToString( "N0" ) );
                sb.AppendLine();

                sb.AppendLine( "<ul>" );
                changes.ForEach( c => sb.AppendFormat( "<li>{0}</li>\n", c ) );
                sb.AppendLine( "</ul>" );

                sb.AppendLine( "<p>Please confirm that you want to make these updates.</p>" );

                phConfirmation.Controls.Add( new LiteralControl( sb.ToString() ) );

                pnlEntry.Visible = false;
                pnlConfirm.Visible = true;

                ScriptManager.RegisterStartupScript( Page, this.GetType(), "ScrollPage", "ResetScrollPosition();", true );


            }
        }

        /// <summary>
        /// Handles the Click event of the btnBack control.
        /// </summary>
        /// <param name="sender">The source of the event.</param>
        /// <param name="e">The <see cref="EventArgs"/> instance containing the event data.</param>
        protected void btnBack_Click( object sender, EventArgs e )
        {
            pnlEntry.Visible = true;
            pnlConfirm.Visible = false;
        }

        /// <summary>
        /// Handles the Click event of the btnConfirm control.
        /// </summary>
        /// <param name="sender">The source of the event.</param>
        /// <param name="e">The <see cref="EventArgs"/> instance containing the event data.</param>
        protected void btnConfirm_Click( object sender, EventArgs e )
        {
            if ( Page.IsValid )
            {
                var individuals = Individuals.ToList();
                while ( individuals.Any() )
                {
                    ProcessIndividuals( individuals.Take( 50 ).ToList() );
                    individuals = individuals.Skip( 50 ).ToList();
                }

                pnlEntry.Visible = false;
                pnlConfirm.Visible = false;

                nbResult.Text = string.Format( "{0} {1} successfully updated.",
                    Individuals.Count().ToString( "N0" ), ( Individuals.Count() > 1 ? "people were" : "person was" ) );

                pnlResult.Visible = true;
            }
        }

        /// <summary>
        /// Process the given individuals. This is used to be able to run smaller batches. This provides
        /// a huge boost to performance when dealing with large numbers of people.
        /// </summary>
        /// <param name="individuals">The list of individuals to process in this batch.</param>
        private void ProcessIndividuals( List<Individual> individuals )
        {
            var rockContext = new RockContext();
            var personService = new PersonService( rockContext );
            var ids = individuals.Select( i => i.PersonId ).ToList();

            #region Individual Details Updates

            int? newTitleId = ddlTitle.SelectedValueAsInt();
            int? newSuffixId = ddlSuffix.SelectedValueAsInt();
            int? newConnectionStatusId = ddlConnectionStatus.SelectedValueAsInt();
            int? newRecordStatusId = ddlRecordStatus.SelectedValueAsInt();
            int? newInactiveReasonId = ddlInactiveReason.SelectedValueAsInt();
            string newInactiveReasonNote = tbInactiveReasonNote.Text;
            Gender newGender = ddlGender.SelectedValue.ConvertToEnum<Gender>();
            int? newMaritalStatusId = ddlMaritalStatus.SelectedValueAsInt();

            int? newGraduationYear = null;
            if ( ypGraduation.SelectedYear.HasValue )
            {
                newGraduationYear = ypGraduation.SelectedYear.Value;
            }

            int? newCampusId = cpCampus.SelectedCampusId;

            bool newEmailActive = true;
            if ( !string.IsNullOrWhiteSpace( ddlIsEmailActive.SelectedValue ) )
            {
                newEmailActive = ddlIsEmailActive.SelectedValue == "Active";
            }

            var newCommunicationPreference = ddlCommunicationPreference.SelectedValueAsEnumOrNull<CommunicationType>();
            EmailPreference? newEmailPreference = ddlEmailPreference.SelectedValue.ConvertToEnumOrNull<EmailPreference>();

            string newEmailNote = tbEmailNote.Text;

            int? newReviewReason = ddlReviewReason.SelectedValueAsInt();
            string newSystemNote = tbSystemNote.Text;
            string newReviewReasonNote = tbReviewReasonNote.Text;

            int inactiveStatusId = DefinedValueCache.Get( Rock.SystemGuid.DefinedValue.PERSON_RECORD_STATUS_INACTIVE ).Id;

            var people = personService.Queryable( true ).Where( p => ids.Contains( p.Id ) ).ToList();
            foreach ( var person in people )
            {
                if ( SelectedFields.Contains( ddlTitle.ClientID ) )
                {
                    person.TitleValueId = newTitleId;
                }

                if ( SelectedFields.Contains( ddlSuffix.ClientID ) )
                {
                    person.SuffixValueId = newSuffixId;
                }

                if ( SelectedFields.Contains( ddlConnectionStatus.ClientID ) && _canEditConnectionStatus )
                {
                    person.ConnectionStatusValueId = newConnectionStatusId;
                }

                if ( SelectedFields.Contains( ddlRecordStatus.ClientID )  && _canEditRecordStatus )
                {
                    person.RecordStatusValueId = newRecordStatusId;

                    if ( newRecordStatusId.HasValue && newRecordStatusId.Value == inactiveStatusId )
                    {
                        person.RecordStatusReasonValueId = newInactiveReasonId;

                        if ( !string.IsNullOrWhiteSpace( newInactiveReasonNote ) )
                        {
                            person.InactiveReasonNote = newInactiveReasonNote;
                        }
                    }
                }

                if ( SelectedFields.Contains( ddlGender.ClientID ) )
                {
                    person.Gender = newGender;
                }

                if ( SelectedFields.Contains( ddlMaritalStatus.ClientID ) )
                {
                    person.MaritalStatusValueId = newMaritalStatusId;
                }

                if ( SelectedFields.Contains( ddlGradePicker.ClientID ) )
                {
                    person.GraduationYear = newGraduationYear;
                }

                if ( SelectedFields.Contains( ddlIsEmailActive.ClientID ) )
                {
                    person.IsEmailActive = newEmailActive;
                }

                if ( SelectedFields.Contains( ddlCommunicationPreference.ClientID ) )
                {
                    person.CommunicationPreference = newCommunicationPreference.Value;
                }

                if ( SelectedFields.Contains( ddlEmailPreference.ClientID ) )
                {
                    person.EmailPreference = newEmailPreference.Value;
                }

                if ( SelectedFields.Contains( ddlEmailPreference.ClientID ) )
                {
                    person.EmailPreference = newEmailPreference.Value;
                }

                if ( SelectedFields.Contains( tbEmailNote.ClientID ) )
                {
                    person.EmailNote = newEmailNote;
                }

                if ( SelectedFields.Contains( tbSystemNote.ClientID ) )
                {
                    person.SystemNote = newSystemNote;
                }

                if ( SelectedFields.Contains( ddlReviewReason.ClientID ) )
                {
                    person.ReviewReasonValueId = newReviewReason;
                }

                if ( SelectedFields.Contains( tbReviewReasonNote.ClientID ) )
                {
                    person.ReviewReasonNote = newReviewReasonNote;
                }
            }

            if ( SelectedFields.Contains( cpCampus.ClientID ) && cpCampus.SelectedCampusId.HasValue )
            {
                int campusId = cpCampus.SelectedCampusId.Value;

                Guid familyGuid = new Guid( Rock.SystemGuid.GroupType.GROUPTYPE_FAMILY );

                var familyMembers = new GroupMemberService( rockContext ).Queryable()
                    .Where( m => ids.Contains( m.PersonId ) && m.Group.GroupType.Guid == familyGuid )
                    .Select( m => new { m.PersonId, m.GroupId } )
                    .Distinct()
                    .ToList();

                var families = new GroupMemberService( rockContext ).Queryable()
                    .Where( m => ids.Contains( m.PersonId ) && m.Group.GroupType.Guid == familyGuid )
                    .Select( m => m.Group )
                    .Distinct()
                    .ToList();

                foreach ( int personId in ids )
                {
                    var familyIds = familyMembers.Where( m => m.PersonId == personId ).Select( m => m.GroupId ).ToList();
                    if ( familyIds.Count == 1 )
                    {
                        int familyId = familyIds.FirstOrDefault();
                        var family = families.Where( g => g.Id == familyId ).FirstOrDefault();
                        {
                            if ( family != null )
                            {
                                family.CampusId = campusId;
                            }
                            familyMembers.RemoveAll( m => m.GroupId == familyId );
                        }
                    }
                }

                rockContext.SaveChanges();
            }

            // Update following
            if ( SelectedFields.Contains( ddlFollow.ClientID ) )
            {
                var personAliasEntityType = EntityTypeCache.Get( "Rock.Model.PersonAlias" );
                if ( personAliasEntityType != null )
                {
                    int personAliasEntityTypeId = personAliasEntityType.Id;


                    bool follow = true;
                    if ( !string.IsNullOrWhiteSpace( ddlFollow.SelectedValue ) )
                    {
                        follow = ddlFollow.SelectedValue == "Add";
                    }

                    var personAliasService = new PersonAliasService( rockContext );
                    var followingService = new FollowingService( rockContext );
                    if ( follow )
                    {
                        var paQry = personAliasService.Queryable();

                        var alreadyFollowingIds = followingService.Queryable()
                            .Where( f =>
                                f.EntityTypeId == personAliasEntityTypeId &&
                                f.PersonAlias.Id == CurrentPersonAlias.Id )
                            .Join( paQry, f => f.EntityId, p => p.Id, ( f, p ) => new { PersonAlias = p } )
                            .Select( p => p.PersonAlias.PersonId )
                            .Distinct()
                            .ToList();

                        foreach ( int id in ids.Where( id => !alreadyFollowingIds.Contains( id ) ) )
                        {
                            var person = people.FirstOrDefault( p => p.Id == id );
                            if ( person != null && person.PrimaryAliasId.HasValue )
                            {
                                var following = new Following
                                {
                                    EntityTypeId = personAliasEntityTypeId,
                                    EntityId = person.PrimaryAliasId.Value,
                                    PersonAliasId = CurrentPersonAlias.Id
                                };
                                followingService.Add( following );
                            }
                        }
                    }
                    else
                    {
                        var paQry = personAliasService.Queryable()
                            .Where( p => ids.Contains( p.PersonId ) )
                            .Select( p => p.Id );

                        foreach ( var following in followingService.Queryable()
                            .Where( f =>
                                f.EntityTypeId == personAliasEntityTypeId &&
                                paQry.Contains( f.EntityId ) &&
                                f.PersonAlias.Id == CurrentPersonAlias.Id ) )
                        {
                            followingService.Delete( following );
                        }
                    }
                }
            }

            rockContext.SaveChanges();

            #endregion

            #region Attributes

            var selectedCategories = new List<CategoryCache>();
            foreach ( string categoryGuid in GetAttributeValue( "AttributeCategories" ).SplitDelimitedValues() )
            {
                var category = CategoryCache.Get( categoryGuid.AsGuid(), rockContext );
                if ( category != null )
                {
                    selectedCategories.Add( category );
                }
            }

            var attributes = new List<AttributeCache>();
            var attributeValues = new Dictionary<int, string>();

            int categoryIndex = 0;
            foreach ( var category in selectedCategories.OrderBy( c => c.Name ) )
            {
                PanelWidget pw = null;
                string controlId = "pwAttributes_" + category.Id.ToString();
                if ( categoryIndex % 2 == 0 )
                {
                    pw = phAttributesCol1.FindControl( controlId ) as PanelWidget;
                }
                else
                {
                    pw = phAttributesCol2.FindControl( controlId ) as PanelWidget;
                }
                categoryIndex++;

                if ( pw != null )
                {
                    var orderedAttributeList = new AttributeService( rockContext ).GetByCategoryId( category.Id, false )
                        .OrderBy( a => a.Order ).ThenBy( a => a.Name );
                    foreach ( var attribute in orderedAttributeList )
                    {
                        if ( attribute.IsAuthorized( Authorization.EDIT, CurrentPerson ) )
                        {
                            var attributeCache = AttributeCache.Get( attribute.Id );

                            Control attributeControl = pw.FindControl( string.Format( "attribute_field_{0}", attribute.Id ) );

                            if ( attributeControl != null && SelectedFields.Contains( attributeControl.ClientID ) )
                            {
                                string newValue = attributeCache.FieldType.Field.GetEditValue( attributeControl, attributeCache.QualifierValues );
                                attributes.Add( attributeCache );
                                attributeValues.Add( attributeCache.Id, newValue );
                            }
                        }
                    }
                }
            }

            if ( attributes.Any() )
            {
                foreach ( var person in people )
                {
                    person.LoadAttributes();
                    foreach ( var attribute in attributes )
                    {
                        string originalValue = person.GetAttributeValue( attribute.Key );
                        string newValue = attributeValues[attribute.Id];
                        if ( ( originalValue ?? string.Empty ).Trim() != ( newValue ?? string.Empty ).Trim() )
                        {
                            Rock.Attribute.Helper.SaveAttributeValue( person, attribute, newValue, rockContext );

                            string formattedOriginalValue = string.Empty;
                            if ( !string.IsNullOrWhiteSpace( originalValue ) )
                            {
                                formattedOriginalValue = attribute.FieldType.Field.FormatValue( null, originalValue, attribute.QualifierValues, false );
                            }

                            string formattedNewValue = string.Empty;
                            if ( !string.IsNullOrWhiteSpace( newValue ) )
                            {
                                formattedNewValue = attribute.FieldType.Field.FormatValue( null, newValue, attribute.QualifierValues, false );
                            }
                        }
                    }
                }
            }

            rockContext.SaveChanges();

            #endregion

            #region Add Note

            if ( !string.IsNullOrWhiteSpace( tbNote.Text ) && CurrentPerson != null )
            {
                string text = tbNote.Text;
                bool isAlert = cbIsAlert.Checked;
                bool isPrivate = cbIsPrivate.Checked;

                var noteType = NoteTypeCache.Get( ddlNoteType.SelectedValueAsId() ?? 0 );
                if ( noteType != null )
                {
                    var notes = new List<Note>();
                    var noteService = new NoteService( rockContext );

                    foreach ( int id in ids )
                    {
                        var note = new Note();
                        note.IsSystem = false;
                        note.EntityId = id;
                        note.Caption = isPrivate ? "You - Personal Note" : string.Empty;
                        note.Text = tbNote.Text;
                        note.IsAlert = cbIsAlert.Checked;
                        note.IsPrivateNote = isPrivate;
                        note.NoteTypeId = noteType.Id;
                        notes.Add( note );
                        noteService.Add( note );
                    }

                    rockContext.SaveChanges();
                }
            }

            #endregion

            #region Group

            int? groupId = gpGroup.SelectedValue.AsIntegerOrNull();
            if ( groupId.HasValue )
            {
                var group = new GroupService( rockContext ).Get( groupId.Value );
                if ( group != null )
                {
                    var groupMemberService = new GroupMemberService( rockContext );

                    var existingMembersQuery = groupMemberService.Queryable( true ).Include( a => a.Group )
                                                                 .Where( m => m.GroupId == group.Id
                                                                              && ids.Contains( m.PersonId ) );

                    string action = ddlGroupAction.SelectedValue;
                    if ( action == "Remove" )
                    {
                        var existingIds = existingMembersQuery.Select( gm => gm.Id ).Distinct().ToList();

                        Action<RockContext, List<int>> deleteAction = ( context, items ) =>
                        {
                            // Load the batch of GroupMember items into the context and delete them.
                            groupMemberService = new GroupMemberService( context );

                            var batchGroupMembers = groupMemberService.Queryable( true ).Where( x => items.Contains( x.Id ) ).ToList();

                            // also unregister them from any registration groups
                            RegistrationRegistrantService registrantService = new RegistrationRegistrantService( context );
                            foreach ( var registrant in registrantService.Queryable().Where( r => r.GroupMemberId.HasValue && items.Contains( r.GroupMemberId.Value ) ) )
                            {
                                registrant.GroupMemberId = null;
                            }

                            groupMemberService.DeleteRange( batchGroupMembers );

                            context.SaveChanges();
                        };

                        ProcessBatchUpdate( existingIds, 50, deleteAction );
                    }
                    else
                    {
                        var roleId = ddlGroupRole.SelectedValueAsInt();
                        var status = ddlGroupMemberStatus.SelectedValueAsEnum<GroupMemberStatus>();

                        // Get the attribute values updated
                        var gm = new GroupMember();
                        gm.Group = group;
                        gm.GroupId = group.Id;
                        gm.LoadAttributes( rockContext );
                        var selectedGroupAttributes = new List<AttributeCache>();
                        var selectedGroupAttributeValues = new Dictionary<string, string>();
                        foreach ( var attributeCache in gm.Attributes.Select( a => a.Value ) )
                        {
                            Control attributeControl = phAttributes.FindControl( string.Format( "attribute_field_{0}", attributeCache.Id ) );
                            if ( attributeControl != null && ( action == "Add" || SelectedFields.Contains( attributeControl.ClientID ) ) )
                            {
                                string newValue = attributeCache.FieldType.Field.GetEditValue( attributeControl, attributeCache.QualifierValues );
                                selectedGroupAttributes.Add( attributeCache );
                                selectedGroupAttributeValues.Add( attributeCache.Key, newValue );
                            }
                        }

                        if ( action == "Add" )
                        {
                            if ( roleId.HasValue )
                            {
                                var newGroupMembers = new List<GroupMember>();

                                var existingIds = existingMembersQuery.Select( m => m.PersonId ).Distinct().ToList();

                                var personKeys = ids.Where( id => !existingIds.Contains( id ) ).ToList();

                                Action<RockContext, List<int>> addAction = ( context, items ) =>
                                {
                                    groupMemberService = new GroupMemberService( context );

                                    foreach ( int id in items )
                                    {
                                        var groupMember = new GroupMember();
                                        groupMember.GroupId = group.Id;
                                        groupMember.GroupRoleId = roleId.Value;
                                        groupMember.GroupMemberStatus = status;
                                        groupMember.PersonId = id;
                                        groupMemberService.Add( groupMember );

                                        newGroupMembers.Add( groupMember );
                                    }

                                    context.SaveChanges();
                                };

                                ProcessBatchUpdate( personKeys, 50, addAction );

                                if ( selectedGroupAttributes.Any() )
                                {
                                    foreach ( var groupMember in newGroupMembers )
                                    {
                                        foreach ( var attribute in selectedGroupAttributes )
                                        {
                                            Rock.Attribute.Helper.SaveAttributeValue( groupMember, attribute, selectedGroupAttributeValues[attribute.Key], rockContext );
                                        }
                                    }
                                }
                            }
                        }
                        else // Update
                        {
                            if ( SelectedFields.Contains( ddlGroupRole.ClientID ) && roleId.HasValue )
                            {
                                foreach ( var member in existingMembersQuery.Where( m => m.GroupRoleId != roleId.Value ) )
                                {
                                    if ( !existingMembersQuery.Any( m => m.PersonId == member.PersonId && m.GroupRoleId == roleId.Value ) )
                                    {
                                        member.GroupRoleId = roleId.Value;
                                    }
                                }
                            }

                            if ( SelectedFields.Contains( ddlGroupMemberStatus.ClientID ) )
                            {
                                foreach ( var member in existingMembersQuery )
                                {
                                    member.GroupMemberStatus = status;
                                }
                            }

                            rockContext.SaveChanges();

                            if ( selectedGroupAttributes.Any() )
                            {
                                Action<RockContext, List<GroupMember>> updateAction = ( context, items ) =>
                                {
                                    foreach ( var groupMember in items )
                                    {
                                        foreach ( var attribute in selectedGroupAttributes )
                                        {
                                            Rock.Attribute.Helper.SaveAttributeValue( groupMember, attribute, selectedGroupAttributeValues[attribute.Key], context );
                                        }
                                    }

                                    context.SaveChanges();
                                };

                                // Process the Attribute updates in batches.
                                var existingMembers = existingMembersQuery.ToList();

                                ProcessBatchUpdate( existingMembers, 50, updateAction );
                            }
                        }
                    }
                }
            }

            #endregion

            #region Tag
            var personEntityTypeId = EntityTypeCache.Get( typeof( Rock.Model.Person ) ).Id;

            if ( !string.IsNullOrWhiteSpace( ddlTagList.SelectedValue ) )
            {
                int tagId = ddlTagList.SelectedValue.AsInteger();

                var tag = new TagService( rockContext ).Get( tagId );
                if ( tag != null && tag.IsAuthorized( "Tag", CurrentPerson ) )
                {
                    var taggedItemService = new TaggedItemService( rockContext );

                    // get guids of selected individuals
                    var personGuids = new PersonService( rockContext ).Queryable( true )
                                        .Where( p =>
                                            ids.Contains( p.Id ) )
                                        .Select( p => p.Guid )
                                        .ToList();

                    if ( ddlTagAction.SelectedValue == "Add" )
                    {
                        foreach ( var personGuid in personGuids )
                        {
                            if ( !taggedItemService.Queryable().Where( t => t.TagId == tagId && t.EntityGuid == personGuid ).Any() )
                            {
                                TaggedItem taggedItem = new TaggedItem();
                                taggedItem.TagId = tagId;
                                taggedItem.EntityTypeId = personEntityTypeId;
                                taggedItem.EntityGuid = personGuid;

                                taggedItemService.Add( taggedItem );
                                rockContext.SaveChanges();
                            }
                        }
                    }
                    else // remove
                    {
                        foreach ( var personGuid in personGuids )
                        {
                            var taggedPerson = taggedItemService.Queryable().Where( t => t.TagId == tagId && t.EntityGuid == personGuid ).FirstOrDefault();
                            if ( taggedPerson != null )
                            {
                                taggedItemService.Delete( taggedPerson );
                            }
                        }
                        rockContext.SaveChanges();
                    }
                }
            }
            #endregion

            #region workflow

            IEnumerable<string> selectedWorkflows = from ListItem li in rlbWorkFlowType.Items
                                                    where li.Selected == true
                                                    select li.Value;
            foreach ( string value in selectedWorkflows )
            {
                int? intValue = value.AsIntegerOrNull();
                if ( intValue.HasValue )
                {

                    var workflowDetails = people.Select( p => new LaunchWorkflowDetails( p ) ).ToList();
                    var launchWorkflowsTxn = new Rock.Transactions.LaunchWorkflowsTransaction( intValue.Value, workflowDetails );
                    Rock.Transactions.RockQueue.TransactionQueue.Enqueue( launchWorkflowsTxn );
                }
            }
            #endregion
        }

        /// <summary>
        /// Process database updates for the supplied list of items in batches to improve performance for large datasets.
        /// </summary>
        /// <param name="itemsToProcess"></param>
        /// <param name="batchSize"></param>
        /// <param name="processingAction"></param>
        private void ProcessBatchUpdate<TListItem>( List<TListItem> itemsToProcess, int batchSize, Action<RockContext, List<TListItem>> processingAction )
        {
            int remainingCount = itemsToProcess.Count();

            int batchesProcessed = 0;

            while ( remainingCount > 0 )
            {
                var batchItems = itemsToProcess.Skip( batchesProcessed * batchSize ).Take( batchSize ).ToList();

                using ( var batchContext = new RockContext() )
                {
                    processingAction.Invoke( batchContext, batchItems );
                }

                batchesProcessed++;

                remainingCount -= batchItems.Count();
            }
        }

        /// <summary>
        /// Handles the SelectedIndexChanged event of the ddlRecordStatus control.
        /// </summary>
        /// <param name="sender">The source of the event.</param>
        /// <param name="e">The <see cref="EventArgs"/> instance containing the event data.</param>
        protected void ddlRecordStatus_SelectedIndexChanged( object sender, EventArgs e )
        {
            ddlInactiveReason.Visible = ( ddlRecordStatus.SelectedValueAsInt() == DefinedValueCache.Get( new Guid( Rock.SystemGuid.DefinedValue.PERSON_RECORD_STATUS_INACTIVE ) ).Id );
            tbInactiveReasonNote.Visible = ddlInactiveReason.Visible;
        }

        /// <summary>
        /// Handles the SelectedIndexChanged event of the ddlGroupAction control.
        /// </summary>
        /// <param name="sender">The source of the event.</param>
        /// <param name="e">The <see cref="EventArgs"/> instance containing the event data.</param>
        protected void ddlGroupAction_SelectedIndexChanged( object sender, EventArgs e )
        {
            SetGroupControls();
        }

        /// <summary>
        /// Handles the SelectItem event of the gpGroup control.
        /// </summary>
        /// <param name="sender">The source of the event.</param>
        /// <param name="e">The <see cref="EventArgs"/> instance containing the event data.</param>
        protected void gpGroup_SelectItem( object sender, EventArgs e )
        {
            SetGroupControls();
        }

        #endregion

        #region Private Methods

        /// <summary>
        /// Binds the individuals.
        /// </summary>
        private void BindIndividuals()
        {
            int individualCount = Individuals.Count();
            lNumIndividuals.Text = individualCount.ToString( "N0" ) +
                ( individualCount == 1 ? " Person" : " People" );

            ppAddPerson.PersonId = Rock.Constants.None.Id;
            ppAddPerson.PersonName = "Add Person";

            int displayCount = int.MaxValue;

            if ( !ShowAllIndividuals )
            {
                int.TryParse( GetAttributeValue( "DisplayCount" ), out displayCount );
            }

            if ( displayCount > 0 && displayCount < Individuals.Count )
            {
                rptIndividuals.DataSource = Individuals.Take( displayCount ).ToList();
                lbShowAllIndividuals.Visible = true;
            }
            else
            {
                rptIndividuals.DataSource = Individuals.ToList();
                lbShowAllIndividuals.Visible = false;
            }

            rptIndividuals.DataBind();
        }

        private void SetControlSelection()
        {
            SetControlSelection( ddlTitle, "Title" );
            SetControlSelection( ddlConnectionStatus, "Connection Status", _canEditConnectionStatus );
            SetControlSelection( ddlGender, "Gender" );
            SetControlSelection( ddlMaritalStatus, "Marital Status" );
            SetControlSelection( ddlGradePicker, GlobalAttributesCache.Get().GetValue( "core.GradeLabel" ) );
            ypGraduation.Enabled = ddlGradePicker.Enabled;

            SetControlSelection( cpCampus, "Campus" );
            SetControlSelection( ddlCommunicationPreference, "Communication Preference" );
            SetControlSelection( ddlSuffix, "Suffix" );
            SetControlSelection( ddlRecordStatus, "Record Status", _canEditRecordStatus );
            SetControlSelection( ddlIsEmailActive, "Email Status" );
            SetControlSelection( ddlEmailPreference, "Email Preference" );
            SetControlSelection( tbEmailNote, "Email Note" );
            SetControlSelection( ddlFollow, "Follow" );
            SetControlSelection( tbSystemNote, "System Note" );
            SetControlSelection( ddlReviewReason, "Review Reason" );
            SetControlSelection( tbReviewReasonNote, "Review Reason Note" );
        }

        private void SetControlSelection( IRockControl control, string label )
        {
            bool controlEnabled = SelectedFields.Contains( control.ClientID, StringComparer.OrdinalIgnoreCase );
            string iconCss = controlEnabled ? "fa-check-circle-o" : "fa-circle-o";
            control.Label = string.Format( "<span class='js-select-item'><i class='fa {0}'></i></span> {1}", iconCss, label );
            var webControl = control as WebControl;
            if ( webControl != null )
            {
                webControl.Enabled = controlEnabled;
            }
        }
        private void SetControlSelection( IRockControl control, string label, bool canEdit )
        {
            if (canEdit)
            {
                SetControlSelection( control, label );
            }
        }

        private void BuildAttributes( RockContext rockContext, bool setValues = false )
        {
            var selectedCategories = new List<CategoryCache>();
            foreach ( string categoryGuid in GetAttributeValue( "AttributeCategories" ).SplitDelimitedValues() )
            {
                var category = CategoryCache.Get( categoryGuid.AsGuid(), rockContext );
                if ( category != null )
                {
                    selectedCategories.Add( category );
                }
            }

            int categoryIndex = 0;
            foreach ( var category in selectedCategories.OrderBy( c => c.Name ) )
            {
                var pw = new PanelWidget();
                if ( categoryIndex % 2 == 0 )
                {
                    phAttributesCol1.Controls.Add( pw );
                }
                else
                {
                    phAttributesCol2.Controls.Add( pw );
                }
                pw.ID = "pwAttributes_" + category.Id.ToString();
                categoryIndex++;


                if ( !string.IsNullOrWhiteSpace( category.IconCssClass ) )
                {
                    pw.TitleIconCssClass = category.IconCssClass;
                }
                pw.Title = category.Name;

                var orderedAttributeList = new AttributeService( rockContext ).GetByCategoryId( category.Id, false )
                    .OrderBy( a => a.Order ).ThenBy( a => a.Name );
                foreach ( var attribute in orderedAttributeList )
                {
                    if ( attribute.IsAuthorized( Authorization.EDIT, CurrentPerson ) )
                    {
                        var attributeCache = AttributeCache.Get( attribute.Id );

                        string clientId = string.Format( "{0}_attribute_field_{1}", pw.ClientID, attribute.Id );
                        bool controlEnabled = SelectedFields.Contains( clientId, StringComparer.OrdinalIgnoreCase );
                        string iconCss = controlEnabled ? "fa-check-circle-o" : "fa-circle-o";

                        string labelText = string.Format( "<span class='js-select-item'><i class='fa {0}'></i></span> {1}", iconCss, attributeCache.Name );
                        Control control = attributeCache.AddControl( pw.Controls, string.Empty, string.Empty, setValues, true, false, labelText );

                        if ( !( control is RockCheckBox ) && !( control is PersonPicker ) && !( control is ItemPicker ) )
                        {
                            var webControl = control as WebControl;
                            if ( webControl != null )
                            {
                                webControl.Enabled = controlEnabled;
                            }
                        }
                    }
                }
            }
        }

        private void SetGroupControls()
        {
            string action = ddlGroupAction.SelectedValue;
            if ( action == "Remove" )
            {
                ddlGroupMemberStatus.Visible = false;
                ddlGroupRole.Visible = false;
            }
            else
            {
                var rockContext = new RockContext();
                Group group = null;

                int? groupId = gpGroup.SelectedValueAsId();
                if ( groupId.HasValue )
                {
                    group = new GroupService( rockContext ).Get( groupId.Value );
                }

                if ( group != null )
                {
                    GroupId = group.Id;

                    ddlGroupRole.Visible = true;
                    ddlGroupMemberStatus.Visible = true;

                    if ( action == "Add" )
                    {
                        pnlGroupMemberStatus.RemoveCssClass( "fade-inactive" );
                        pnlGroupMemberAttributes.RemoveCssClass( "fade-inactive" );

                        ddlGroupRole.Label = "Role";
                        ddlGroupRole.Enabled = true;

                        ddlGroupMemberStatus.Label = "Member Status";
                        ddlGroupMemberStatus.Enabled = true;
                    }
                    else
                    {
                        pnlGroupMemberStatus.AddCssClass( "fade-inactive" );
                        pnlGroupMemberAttributes.AddCssClass( "fade-inactive" );
                        SetControlSelection( ddlGroupRole, "Role" );
                        SetControlSelection( ddlGroupMemberStatus, "Member Status" );
                    }

                    var groupType = GroupTypeCache.Get( group.GroupTypeId );
                    ddlGroupRole.Items.Clear();
                    ddlGroupRole.DataSource = groupType.Roles.OrderBy( r => r.Order ).ToList();
                    ddlGroupRole.DataBind();
                    ddlGroupRole.SelectedValue = groupType.DefaultGroupRoleId.ToString();

                    ddlGroupMemberStatus.SelectedValue = "1";

                    phAttributes.Controls.Clear();
                    BuildGroupAttributes( group, rockContext, true );
                }
                else
                {
                    ddlGroupRole.Visible = false;
                    ddlGroupMemberStatus.Visible = false;

                    ddlGroupRole.Items.Add( new ListItem( string.Empty, string.Empty ) );
                    ddlGroupMemberStatus.Items.Add( new ListItem( string.Empty, string.Empty ) );
                }
            }
        }

        private void BuildGroupAttributes( RockContext rockContext )
        {
            if ( GroupId.HasValue )
            {
                var group = new GroupService( rockContext ).Get( GroupId.Value );
                BuildGroupAttributes( group, rockContext, false );
            }
        }

        private void BuildGroupAttributes( Group group, RockContext rockContext, bool setValues )
        {
            if ( group != null )
            {
                string action = ddlGroupAction.SelectedValue;

                var groupMember = new GroupMember();
                groupMember.Group = group;
                groupMember.GroupId = group.Id;
                groupMember.LoadAttributes( rockContext );

                foreach ( var attributeCache in groupMember.Attributes.Select( a => a.Value ) )
                {
                    string labelText = attributeCache.Name;
                    bool controlEnabled = true;
                    if ( action == "Update" )
                    {
                        string clientId = string.Format( "{0}_attribute_field_{1}", phAttributes.NamingContainer.ClientID, attributeCache.Id );
                        controlEnabled = SelectedFields.Contains( clientId, StringComparer.OrdinalIgnoreCase );

                        string iconCss = controlEnabled ? "fa-check-circle-o" : "fa-circle-o";
                        labelText = string.Format( "<span class='js-select-item'><i class='fa {0}'></i></span> {1}", iconCss, attributeCache.Name );
                    }

                    Control control = attributeCache.AddControl( phAttributes.Controls, attributeCache.DefaultValue, string.Empty, setValues, true, attributeCache.IsRequired, labelText );

                    // Q: Why don't we enable if the control is a RockCheckBox?
                    if ( action == "Update" && !( control is RockCheckBox ) )
                    {
                        var webControl = control as WebControl;
                        if ( webControl != null )
                        {
                            webControl.Enabled = controlEnabled;
                        }
                    }
                }
            }
        }

        #region Evaluate Change Methods

        /// <summary>
        /// Evaluates the change, and adds a summary string of what if anything changed
        /// </summary>
        /// <param name="historyMessages">The history messages.</param>
        /// <param name="propertyName">Name of the property.</param>
        /// <param name="oldValue">The old value.</param>
        /// <param name="newValue">The new value.</param>
        private void EvaluateChange( List<string> historyMessages, string propertyName, string newValue )
        {
            if ( !string.IsNullOrWhiteSpace( newValue ) )
            {
                historyMessages.Add( string.Format( "Update <span class='field-name'>{0}</span> to value of <span class='field-value'>{1}</span>.", propertyName, newValue ) );
            }
            else
            {
                historyMessages.Add( string.Format( "Clear <span class='field-name'>{0}</span> value.", propertyName ) );
            }
        }

        /// <summary>
        /// Evaluates the change, and adds a summary string of what if anything changed
        /// </summary>
        /// <param name="historyMessages">The history messages.</param>
        /// <param name="propertyName">Name of the property.</param>
        /// <param name="oldValue">The old value.</param>
        /// <param name="newValue">The new value.</param>
        private void EvaluateChange( List<string> historyMessages, string propertyName, int? newValue )
        {
            EvaluateChange( historyMessages, propertyName,
                newValue.HasValue ? newValue.Value.ToString() : string.Empty );
        }

        /// <summary>
        /// Evaluates the change.
        /// </summary>
        /// <param name="historyMessages">The history messages.</param>
        /// <param name="propertyName">Name of the property.</param>
        /// <param name="oldValue">The old value.</param>
        /// <param name="newValue">The new value.</param>
        /// <param name="includeTime">if set to <c>true</c> [include time].</param>
        private void EvaluateChange( List<string> historyMessages, string propertyName, DateTime? newValue, bool includeTime = false )
        {
            string newStringValue = string.Empty;
            if ( newValue.HasValue )
            {
                newStringValue = includeTime ? newValue.Value.ToString() : newValue.Value.ToShortDateString();
            }

            EvaluateChange( historyMessages, propertyName, newStringValue );
        }

        /// <summary>
        /// Evaluates the change.
        /// </summary>
        /// <param name="historyMessages">The history messages.</param>
        /// <param name="propertyName">Name of the property.</param>
        /// <param name="oldValue">if set to <c>true</c> [old value].</param>
        /// <param name="newValue">if set to <c>true</c> [new value].</param>
        private void EvaluateChange( List<string> historyMessages, string propertyName, bool? newValue )
        {
            EvaluateChange( historyMessages, propertyName,
                newValue.HasValue ? newValue.Value.ToString() : string.Empty );
        }

        /// <summary>
        /// Evaluates the change.
        /// </summary>
        /// <param name="historyMessages">The history messages.</param>
        /// <param name="propertyName">Name of the property.</param>
        /// <param name="oldValue">The old value.</param>
        /// <param name="newValue">The new value.</param>
        private void EvaluateChange( List<string> historyMessages, string propertyName, Enum newValue )
        {
            string newStringValue = newValue != null ? newValue.ConvertToString() : string.Empty;
            EvaluateChange( historyMessages, propertyName, newStringValue );
        }

        #endregion

        #endregion

        #region Helper Classes

        /// <summary>
        /// Helper class used to maintain state of individuals
        /// </summary>
        [Serializable]
        protected class Individual
        {
            /// <summary>
            /// Gets or sets the person id.
            /// </summary>
            /// <value>
            /// The person id.
            /// </value>
            public int PersonId { get; set; }

            /// <summary>
            /// Gets or sets the name of the person.
            /// </summary>
            /// <value>
            /// The name of the person.
            /// </value>
            public string PersonName { get; set; }

            /// <summary>
            /// Initializes a new instance of the <see cref="Individual" /> class.
            /// </summary>
            /// <param name="personId">The person id.</param>
            /// <param name="personName">Name of the person.</param>
            /// <param name="status">The status.</param>
            public Individual( Person person )
            {
                PersonId = person.Id;
                PersonName = person.FullName;
            }

            /// <summary>
            /// Initializes a new instance of the <see cref="Individual"/> class.
            /// </summary>
            /// <param name="id">The identifier.</param>
            /// <param name="name">The name.</param>
            public Individual( int id, string name )
            {
                PersonId = id;
                PersonName = name;
            }

        }

        #endregion


    }
}<|MERGE_RESOLUTION|>--- conflicted
+++ resolved
@@ -80,23 +80,13 @@
 
             var personEntityTypeId = EntityTypeCache.Get( typeof( Rock.Model.Person ) ).Id;
 
-<<<<<<< HEAD
-            ddlTitle.BindToDefinedType( CacheDefinedType.Get( new Guid( Rock.SystemGuid.DefinedType.PERSON_TITLE ) ), true );
-            ddlConnectionStatus.BindToDefinedType( CacheDefinedType.Get( new Guid( Rock.SystemGuid.DefinedType.PERSON_CONNECTION_STATUS ) ) );
-            ddlMaritalStatus.BindToDefinedType( CacheDefinedType.Get( new Guid( Rock.SystemGuid.DefinedType.PERSON_MARITAL_STATUS ) ) );
-            ddlSuffix.BindToDefinedType( CacheDefinedType.Get( new Guid( Rock.SystemGuid.DefinedType.PERSON_SUFFIX ) ), true );
-            ddlRecordStatus.BindToDefinedType( CacheDefinedType.Get( new Guid( Rock.SystemGuid.DefinedType.PERSON_RECORD_STATUS ) ) );
-            ddlInactiveReason.BindToDefinedType( CacheDefinedType.Get( new Guid( Rock.SystemGuid.DefinedType.PERSON_RECORD_STATUS_REASON ) ) );
-            ddlReviewReason.BindToDefinedType( CacheDefinedType.Get( new Guid( Rock.SystemGuid.DefinedType.PERSON_REVIEW_REASON ) ), true );
-=======
             ddlTitle.BindToDefinedType( DefinedTypeCache.Get( new Guid( Rock.SystemGuid.DefinedType.PERSON_TITLE ) ), true );
-            ddlStatus.BindToDefinedType( DefinedTypeCache.Get( new Guid( Rock.SystemGuid.DefinedType.PERSON_CONNECTION_STATUS ) ) );
+            ddlConnectionStatus.BindToDefinedType( DefinedTypeCache.Get( new Guid( Rock.SystemGuid.DefinedType.PERSON_CONNECTION_STATUS ) ) );
             ddlMaritalStatus.BindToDefinedType( DefinedTypeCache.Get( new Guid( Rock.SystemGuid.DefinedType.PERSON_MARITAL_STATUS ) ) );
             ddlSuffix.BindToDefinedType( DefinedTypeCache.Get( new Guid( Rock.SystemGuid.DefinedType.PERSON_SUFFIX ) ), true );
             ddlRecordStatus.BindToDefinedType( DefinedTypeCache.Get( new Guid( Rock.SystemGuid.DefinedType.PERSON_RECORD_STATUS ) ) );
             ddlInactiveReason.BindToDefinedType( DefinedTypeCache.Get( new Guid( Rock.SystemGuid.DefinedType.PERSON_RECORD_STATUS_REASON ) ) );
             ddlReviewReason.BindToDefinedType( DefinedTypeCache.Get( new Guid( Rock.SystemGuid.DefinedType.PERSON_REVIEW_REASON ) ), true );
->>>>>>> 8c81fe9a
 
             _canEditConnectionStatus = UserCanAdministrate || IsUserAuthorized( "EditConnectionStatus" );
             ddlConnectionStatus.Visible = _canEditConnectionStatus;
@@ -472,13 +462,8 @@
 
                 if ( SelectedFields.Contains( ddlConnectionStatus.ClientID ) && _canEditConnectionStatus )
                 {
-<<<<<<< HEAD
                     int? newConnectionStatusId = ddlConnectionStatus.SelectedValueAsInt();
-                    EvaluateChange( changes, "Connection Status", CacheDefinedValue.GetName( newConnectionStatusId ) );
-=======
-                    int? newConnectionStatusId = ddlStatus.SelectedValueAsInt();
                     EvaluateChange( changes, "Connection Status", DefinedValueCache.GetName( newConnectionStatusId ) );
->>>>>>> 8c81fe9a
                 }
 
                 if ( SelectedFields.Contains( ddlRecordStatus.ClientID ) && _canEditRecordStatus )
