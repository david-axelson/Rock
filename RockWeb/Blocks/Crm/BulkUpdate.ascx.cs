﻿// <copyright>
// Copyright by the Spark Development Network
//
// Licensed under the Rock Community License (the "License");
// you may not use this file except in compliance with the License.
// You may obtain a copy of the License at
//
// http://www.rockrms.com/license
//
// Unless required by applicable law or agreed to in writing, software
// distributed under the License is distributed on an "AS IS" BASIS,
// WITHOUT WARRANTIES OR CONDITIONS OF ANY KIND, either express or implied.
// See the License for the specific language governing permissions and
// limitations under the License.
// </copyright>
//
using System;
using System.ComponentModel;
using System.Collections.Generic;
using System.Linq;
using System.Runtime.Caching;
using System.Text;
using System.Web.UI;
using System.Web.UI.WebControls;
using System.Xml.Linq;
using System.Xml.Xsl;

using Rock;
using Rock.Attribute;
using Rock.Communication;
using Rock.Data;
using Rock.Model;
using Rock.Security;
using Rock.Web.Cache;
using Rock.Web.UI;
using Rock.Web.UI.Controls.Communication;
using Rock.Web.UI.Controls;
using Rock.Transactions;
using System.Data.Entity;

namespace RockWeb.Blocks.Crm
{
    /// <summary>
    /// User control for creating a new communication.  This block should be used on same page as the CommunicationDetail block and only visible when editing a new or transient communication
    /// </summary>
    [DisplayName( "Bulk Update" )]
    [Category( "CRM" )]
    [Description( "Used for updating information about several individuals at once." )]

    [SecurityAction( "EditConnectionStatus", "The roles and/or users that can edit the connection status for the selected persons." )]
    [SecurityAction( "EditRecordStatus", "The roles and/or users that can edit the record status for the selected persons." )]

    [AttributeCategoryField( "Attribute Categories", "The person attribute categories to display and allow bulk updating", true, "Rock.Model.Person", false, "", "", 0 )]
    [IntegerField( "Display Count", "The initial number of individuals to display prior to expanding list", false, 0, "", 1 )]
    [WorkflowTypeField( "Workflow Types", "The workflows to make available for bulk updating.", true, false, "", "", 2 )]
    public partial class BulkUpdate : RockBlock
    {
        #region Fields

        DateTime _gradeTransitionDate = new DateTime( RockDateTime.Today.Year, 6, 1 );
        bool _canEditConnectionStatus = false;
        bool _canEditRecordStatus = true;

        #endregion

        #region Properties

        private List<Individual> Individuals { get; set; }
        private bool ShowAllIndividuals { get; set; }
        private int? GroupId { get; set; }
        private List<string> SelectedFields { get; set; }

        #endregion

        #region Base Control Methods

        protected override void OnInit( EventArgs e )
        {
            base.OnInit( e );

            var personEntityTypeId = EntityTypeCache.Get( typeof( Rock.Model.Person ) ).Id;

            ddlTitle.BindToDefinedType( DefinedTypeCache.Get( new Guid( Rock.SystemGuid.DefinedType.PERSON_TITLE ) ), true );
            ddlConnectionStatus.BindToDefinedType( DefinedTypeCache.Get( new Guid( Rock.SystemGuid.DefinedType.PERSON_CONNECTION_STATUS ) ) );
            ddlMaritalStatus.BindToDefinedType( DefinedTypeCache.Get( new Guid( Rock.SystemGuid.DefinedType.PERSON_MARITAL_STATUS ) ) );
            ddlSuffix.BindToDefinedType( DefinedTypeCache.Get( new Guid( Rock.SystemGuid.DefinedType.PERSON_SUFFIX ) ), true );
            ddlRecordStatus.BindToDefinedType( DefinedTypeCache.Get( new Guid( Rock.SystemGuid.DefinedType.PERSON_RECORD_STATUS ) ) );
            ddlInactiveReason.BindToDefinedType( DefinedTypeCache.Get( new Guid( Rock.SystemGuid.DefinedType.PERSON_RECORD_STATUS_REASON ) ) );
            ddlReviewReason.BindToDefinedType( DefinedTypeCache.Get( new Guid( Rock.SystemGuid.DefinedType.PERSON_REVIEW_REASON ) ), true );

            _canEditConnectionStatus = UserCanAdministrate || IsUserAuthorized( "EditConnectionStatus" );
            ddlConnectionStatus.Visible = _canEditConnectionStatus;

            _canEditRecordStatus = UserCanAdministrate || IsUserAuthorized( "EditRecordStatus" );
            ddlRecordStatus.Visible = _canEditRecordStatus;

            rlbWorkFlowType.Items.Clear();
            var guidList = GetAttributeValue( "WorkflowTypes" ).SplitDelimitedValues().AsGuidList();
            using ( var rockContext = new RockContext() )
            {
                var workflowTypeService = new WorkflowTypeService( rockContext );
                foreach ( var workflowType in new WorkflowTypeService( rockContext )
                    .Queryable().AsNoTracking()
<<<<<<< HEAD
                    .Where( t => guidList.Contains( t.Guid ) && t.IsActive )
=======
                    .Where( t => guidList.Contains( t.Guid ) &&
                    t.IsActive == true )
>>>>>>> cd0b9240
                    .ToList() )
                {
                    if ( workflowType.IsAuthorized( Authorization.VIEW, CurrentPerson ) )
                    {
                        ListItem item = new ListItem( workflowType.Name, workflowType.Id.ToString() );
                        rlbWorkFlowType.Items.Add( item );
                    }
                }
            }

            if ( rlbWorkFlowType.Items.Count <= 0 )
            {
                pwWorkFlows.Visible = false;
            }

            ddlTagList.Items.Clear();
            ddlTagList.DataTextField = "Name";
            ddlTagList.DataValueField = "Id";
            var currentPersonAliasIds = CurrentPerson.Aliases.Select( a => a.Id ).ToList();

            var tagList = new TagService( new RockContext() ).Queryable()
                                            .Where( t =>
                                                        t.EntityTypeId == personEntityTypeId
                                                        && ( t.OwnerPersonAliasId == null || currentPersonAliasIds.Contains( t.OwnerPersonAliasId.Value ) ) )
                                            .Select( t => new
                                            {
                                                Id = t.Id,
                                                Type = t.OwnerPersonAliasId == null ? "Organization Tags" : "Personal Tags",
                                                Name = t.Name
                                            } )
                                            .OrderByDescending( t => t.Type )
                                            .ThenBy( t => t.Name )
                                            .ToList();
            foreach ( var tag in tagList )
            {
                ListItem item = new ListItem( tag.Name, tag.Id.ToString() );
                item.Attributes["OptionGroup"] = tag.Type;
                ddlTagList.Items.Add( item );
            }
            ddlTagList.Items.Insert( 0, "" );

            ScriptManager.RegisterStartupScript( ddlGradePicker, ddlGradePicker.GetType(), "grade-selection-" + BlockId.ToString(), ddlGradePicker.GetJavascriptForYearPicker( ypGraduation ), true );

            ddlNoteType.Items.Clear();
            var noteTypes = NoteTypeCache.GetByEntity( personEntityTypeId, string.Empty, string.Empty, true );
            foreach ( var noteType in noteTypes )
            {
                if ( noteType.UserSelectable && noteType.IsAuthorized( Rock.Security.Authorization.EDIT, CurrentPerson ) )
                {
                    ddlNoteType.Items.Add( new ListItem( noteType.Name, noteType.Id.ToString() ) );
                }
            }
            pwNote.Visible = ddlNoteType.Items.Count > 0;

            string script = @"
    $('a.remove-all-individuals').click(function( e ){
        e.preventDefault();
        Rock.dialogs.confirm('Are you sure you want to remove all of the individuals from this update?', function (result) {
            if (result) {
                window.location = e.target.href ? e.target.href : e.target.parentElement.href;
            }
        });
    });
";
            ScriptManager.RegisterStartupScript( lbRemoveAllIndividuals, lbRemoveAllIndividuals.GetType(), "confirm-remove-all-" + BlockId.ToString(), script, true );

            // This will cause this script to be injected upon each partial-postback because the script is
            // needed due to the fact that the controls are dynamically changing (added/removed) during each
            // partial postback.  Don't try to 'fix' this unless you're going to re-engineer this section. :)
            script = string.Format( @"

    // Add the 'bulk-item-selected' class to form-group of any item selected after postback
    $( 'label.control-label' ).has( 'span.js-select-item > i.fa-check-circle-o').each( function() {{
        $(this).closest('.form-group').addClass('bulk-item-selected');
    }});

    // Handle the click event for any label that contains a 'js-select-span' span
    $( 'label.control-label' ).has( 'span.js-select-item').click( function() {{

        var formGroup = $(this).closest('.form-group');
        var selectIcon = formGroup.find('span.js-select-item').children('i');

        // Toggle the selection of the form group        
        formGroup.toggleClass('bulk-item-selected');
        var enabled = formGroup.hasClass('bulk-item-selected');
            
        // Set the selection icon to show selected
        selectIcon.toggleClass('fa-check-circle-o', enabled);
        selectIcon.toggleClass('fa-circle-o', !enabled);

        // Checkboxes needs special handling
        var checkboxes = formGroup.find(':checkbox');
        if ( checkboxes.length ) {{
            $(checkboxes).each(function() {{
                if (this.nodeName === 'INPUT' ) {{
                    $(this).toggleClass('aspNetDisabled', !enabled);
                    $(this).prop('disabled', !enabled);
                    $(this).closest('label').toggleClass('text-muted', !enabled);
                    $(this).closest('.form-group').toggleClass('bulk-item-selected', enabled);
                }}
            }});
        }}

        // Enable/Disable the controls
        formGroup.find('.form-control').each( function() {{

            $(this).toggleClass('aspNetDisabled', !enabled);
            $(this).prop('disabled', !enabled);

            // Grade/Graduation needs special handling
            if ( $(this).prop('id') == '{1}' ) {{
                $('#{2}').toggleClass('aspNetDisabled', !enabled);
                $('#{2}').prop('disabled', !enabled);
                $('#{2}').closest('.form-group').toggleClass('bulk-item-selected', enabled)
            }}

        }});
        
        // Update the hidden field with the client id of each selected control, (if client id ends with '_hf' as in the case of multi-select attributes, strip the ending '_hf').
        var newValue = '';
        $('div.bulk-item-selected').each(function( index ) {{
            $(this).find('[id]').each(function() {{
                var re = /_hf$/;
                var ctrlId = $(this).prop('id').replace(re, '');
                newValue += ctrlId + '|';
            }});
        }});
        $('#{0}').val(newValue);            

    }});
", hfSelectedItems.ClientID, ddlGradePicker.ClientID, ypGraduation.ClientID );
            ScriptManager.RegisterStartupScript( hfSelectedItems, hfSelectedItems.GetType(), "select-items-" + BlockId.ToString(), script, true );

            ddlGroupAction.SelectedValue = "Add";
            ddlGroupMemberStatus.BindToEnum<GroupMemberStatus>();
        }

        /// <summary>
        /// Restores the view-state information from a previous user control request that was saved by the <see cref="M:System.Web.UI.UserControl.SaveViewState" /> method.
        /// </summary>
        /// <param name="savedState">An <see cref="T:System.Object" /> that represents the user control state to be restored.</param>
        protected override void LoadViewState( object savedState )
        {
            base.LoadViewState( savedState );

            Individuals = ViewState["Individuals"] as List<Individual>;
            if ( Individuals == null )
            {
                Individuals = new List<Individual>();
            }

            ShowAllIndividuals = ViewState["ShowAllIndividuals"] as bool? ?? false;
            GroupId = ViewState["GroupId"] as int?;

            string selectedItemsValue = Request.Form[hfSelectedItems.UniqueID];
            if ( !string.IsNullOrWhiteSpace( selectedItemsValue ) )
            {
                SelectedFields = selectedItemsValue.Split( new char[] { '|' }, StringSplitOptions.RemoveEmptyEntries ).ToList();
            }
            else
            {
                SelectedFields = new List<string>();
            }
        }

        /// <summary>
        /// Raises the <see cref="E:System.Web.UI.Control.Load" /> event.
        /// </summary>
        /// <param name="e">The <see cref="T:System.EventArgs" /> object that contains the event data.</param>
        protected override void OnLoad( EventArgs e )
        {
            base.OnLoad( e );

            var rockContext = new RockContext();

            if ( !Page.IsPostBack )
            {
                cpCampus.Campuses = CampusCache.All();
                Individuals = new List<Individual>();
                SelectedFields = new List<string>();

                int? setId = PageParameter( "Set" ).AsIntegerOrNull();
                if ( setId.HasValue )
                {
                    var selectedPersonIds = new EntitySetItemService( rockContext )
                        .GetByEntitySetId( setId.Value )
                        .Select( i => i.EntityId )
                        .Distinct()
                        .ToList();

                    // Get the people selected
                    foreach ( var person in new PersonService( rockContext ).Queryable( true )
                        .Where( p => selectedPersonIds.Contains( p.Id ) )
                        .Select( p => new
                        {
                            p.Id,
                            FullName = p.NickName + " " + p.LastName
                        } ) )
                    {
                        Individuals.Add( new Individual( person.Id, person.FullName ) );
                    }
                }

                SetControlSelection();
                BuildAttributes( rockContext, true );
            }
            else
            {
                SetControlSelection();
                BuildAttributes( rockContext );

                if ( ddlGroupAction.SelectedValue == "Update" )
                {
                    SetControlSelection( ddlGroupRole, "Role" );
                    SetControlSelection( ddlGroupMemberStatus, "Member Status" );
                }

                BuildGroupAttributes( rockContext );
            }

        }

        /// <summary>
        /// Saves any user control view-state changes that have occurred since the last page postback.
        /// </summary>
        /// <returns>
        /// Returns the user control's current view state. If there is no view state associated with the control, it returns null.
        /// </returns>
        protected override object SaveViewState()
        {
            ViewState["Individuals"] = Individuals;
            ViewState["ShowAllIndividuals"] = ShowAllIndividuals;
            ViewState["GroupId"] = GroupId;

            return base.SaveViewState();
        }

        /// <summary>
        /// Raises the <see cref="E:System.Web.UI.Control.PreRender" /> event.
        /// </summary>
        /// <param name="e">An <see cref="T:System.EventArgs" /> object that contains the event data.</param>
        protected override void OnPreRender( EventArgs e )
        {
            if ( pnlEntry.Visible )
            {
                BindIndividuals();
            }
        }

        #endregion

        #region Events

        /// <summary>
        /// Handles the SelectPerson event of the ppAddPerson control.
        /// </summary>
        /// <param name="sender">The source of the event.</param>
        /// <param name="e">The <see cref="EventArgs" /> instance containing the event data.</param>
        protected void ppAddPerson_SelectPerson( object sender, EventArgs e )
        {
            if ( ppAddPerson.PersonId.HasValue )
            {
                if ( !Individuals.Any( r => r.PersonId == ppAddPerson.PersonId.Value ) )
                {
                    var Person = new PersonService( new RockContext() ).Get( ppAddPerson.PersonId.Value );
                    if ( Person != null )
                    {
                        Individuals.Add( new Individual( Person ) );
                        ShowAllIndividuals = true;
                    }
                }
            }
        }

        /// <summary>
        /// Handles the ItemCommand event of the rptIndividuals control.
        /// </summary>
        /// <param name="source">The source of the event.</param>
        /// <param name="e">The <see cref="RepeaterCommandEventArgs" /> instance containing the event data.</param>
        protected void rptIndividuals_ItemCommand( object source, RepeaterCommandEventArgs e )
        {
            int personId = int.MinValue;
            if ( int.TryParse( e.CommandArgument.ToString(), out personId ) )
            {
                Individuals = Individuals.Where( r => r.PersonId != personId ).ToList();
            }
        }

        /// <summary>
        /// Handles the Click event of the lbShowAllIndividuals control.
        /// </summary>
        /// <param name="sender">The source of the event.</param>
        /// <param name="e">The <see cref="EventArgs" /> instance containing the event data.</param>
        protected void lbShowAllIndividuals_Click( object sender, EventArgs e )
        {
            ShowAllIndividuals = true;
        }

        /// <summary>
        /// Handles the Click event of the lbRemoveAllIndividuals control.
        /// </summary>
        /// <param name="sender">The source of the event.</param>
        /// <param name="e">The <see cref="EventArgs" /> instance containing the event data.</param>
        protected void lbRemoveAllIndividuals_Click( object sender, EventArgs e )
        {
            Individuals = new List<Individual>();
        }

        /// <summary>
        /// Handles the ServerValidate event of the valIndividuals control.
        /// </summary>
        /// <param name="source">The source of the event.</param>
        /// <param name="args">The <see cref="ServerValidateEventArgs" /> instance containing the event data.</param>
        protected void valIndividuals_ServerValidate( object source, ServerValidateEventArgs args )
        {
            args.IsValid = Individuals.Any();
        }

        /// <summary>
        /// Handles the ServerValidate event of the cvSelection control.
        /// </summary>
        /// <param name="source">The source of the event.</param>
        /// <param name="args">The <see cref="ServerValidateEventArgs"/> instance containing the event data.</param>
        protected void cvSelection_ServerValidate( object source, ServerValidateEventArgs args )
        {
            int? groupId = gpGroup.SelectedValue.AsIntegerOrNull();
            int? tagId = ddlTagList.SelectedValue.AsIntegerOrNull();
            int? workFlowTypeId = rlbWorkFlowType.SelectedValue.AsIntegerOrNull();
            args.IsValid = SelectedFields.Any() || !string.IsNullOrWhiteSpace( tbNote.Text ) || ( groupId.HasValue && groupId > 0 ) || tagId.HasValue || workFlowTypeId.HasValue;
        }

        /// <summary>
        /// Handles the Click event of the btnConfirm control.
        /// </summary>
        /// <param name="sender">The source of the event.</param>
        /// <param name="e">The <see cref="EventArgs"/> instance containing the event data.</param>
        protected void btnComplete_Click( object sender, EventArgs e )
        {
            if ( Page.IsValid )
            {
                #region Individual Details Updates

                int inactiveStatusId = DefinedValueCache.Get( Rock.SystemGuid.DefinedValue.PERSON_RECORD_STATUS_INACTIVE ).Id;

                var changes = new List<string>();

                if ( SelectedFields.Contains( ddlTitle.ClientID ) )
                {
                    int? newTitleId = ddlTitle.SelectedValueAsInt();
                    EvaluateChange( changes, "Title", DefinedValueCache.GetName( newTitleId ) );
                }

                if ( SelectedFields.Contains( ddlSuffix.ClientID ) )
                {
                    int? newSuffixId = ddlSuffix.SelectedValueAsInt();
                    EvaluateChange( changes, "Suffix", DefinedValueCache.GetName( newSuffixId ) );
                }

                if ( SelectedFields.Contains( ddlConnectionStatus.ClientID ) && _canEditConnectionStatus )
                {
                    int? newConnectionStatusId = ddlConnectionStatus.SelectedValueAsInt();
                    EvaluateChange( changes, "Connection Status", DefinedValueCache.GetName( newConnectionStatusId ) );
                }

                if ( SelectedFields.Contains( ddlRecordStatus.ClientID ) && _canEditRecordStatus )
                {
                    int? newRecordStatusId = ddlRecordStatus.SelectedValueAsInt();
                    EvaluateChange( changes, "Record Status", DefinedValueCache.GetName( newRecordStatusId ) );

                    if ( newRecordStatusId.HasValue && newRecordStatusId.Value == inactiveStatusId )
                    {
                        int? newInactiveReasonId = ddlInactiveReason.SelectedValueAsInt();
                        EvaluateChange( changes, "Inactive Reason", DefinedValueCache.GetName( newInactiveReasonId ) );

                        string newInactiveReasonNote = tbInactiveReasonNote.Text;
                        if ( !string.IsNullOrWhiteSpace( newInactiveReasonNote ) )
                        {
                            EvaluateChange( changes, "Inactive Reason Note", newInactiveReasonNote );
                        }
                    }
                }

                if ( SelectedFields.Contains( ddlGender.ClientID ) )
                {
                    Gender newGender = ddlGender.SelectedValue.ConvertToEnum<Gender>();
                    EvaluateChange( changes, "Gender", newGender );
                }

                if ( SelectedFields.Contains( ddlMaritalStatus.ClientID ) )
                {
                    int? newMaritalStatusId = ddlMaritalStatus.SelectedValueAsInt();
                    EvaluateChange( changes, "Marital Status", DefinedValueCache.GetName( newMaritalStatusId ) );
                }

                if ( SelectedFields.Contains( ddlGradePicker.ClientID ) )
                {
                    int? newGraduationYear = null;
                    if ( ypGraduation.SelectedYear.HasValue )
                    {
                        newGraduationYear = ypGraduation.SelectedYear.Value;
                    }
                    EvaluateChange( changes, "Graduation Year", newGraduationYear );
                }

                if ( SelectedFields.Contains( ddlIsEmailActive.ClientID ) )
                {
                    bool? newEmailActive = null;
                    if ( !string.IsNullOrWhiteSpace( ddlIsEmailActive.SelectedValue ) )
                    {
                        newEmailActive = ddlIsEmailActive.SelectedValue == "Active";
                    }
                    EvaluateChange( changes, "Email Is Active", newEmailActive );
                }

                if ( SelectedFields.Contains( ddlCommunicationPreference.ClientID ) )
                {
                    var newCommunicationPreference = ddlCommunicationPreference.SelectedValueAsEnum<CommunicationType>();
                    EvaluateChange( changes, "Communication Preference", newCommunicationPreference );
                }

                if ( SelectedFields.Contains( ddlEmailPreference.ClientID ) )
                {
                    EmailPreference? newEmailPreference = ddlEmailPreference.SelectedValue.ConvertToEnumOrNull<EmailPreference>();
                    EvaluateChange( changes, "Email Preference", newEmailPreference );
                }

                if ( SelectedFields.Contains( tbEmailNote.ClientID ) )
                {
                    string newEmailNote = tbEmailNote.Text;
                    EvaluateChange( changes, "Email Note", newEmailNote );
                }

                if ( SelectedFields.Contains( tbSystemNote.ClientID ) )
                {
                    string newSystemNote = tbSystemNote.Text;
                    EvaluateChange( changes, "System Note", newSystemNote );
                }

                if ( SelectedFields.Contains( ddlReviewReason.ClientID ) )
                {
                    int? newReviewReason = ddlReviewReason.SelectedValueAsInt();
                    EvaluateChange( changes, "Review Reason", DefinedValueCache.GetName( newReviewReason ) );
                }

                if ( SelectedFields.Contains( tbReviewReasonNote.ClientID ) )
                {
                    string newReviewReasonNote = tbReviewReasonNote.Text;
                    EvaluateChange( changes, "Review Reason Note", newReviewReasonNote );
                }

                if ( SelectedFields.Contains( cpCampus.ClientID ) )
                {
                    int? newCampusId = cpCampus.SelectedCampusId;
                    if ( newCampusId.HasValue )
                    {
                        var campus = CampusCache.Get( newCampusId.Value );
                        if ( campus != null )
                        {
                            EvaluateChange( changes, "Campus (for all family members)", campus.Name );
                        }
                    }
                }

                // following
                if ( SelectedFields.Contains( ddlFollow.ClientID ) )
                {
                    bool follow = true;
                    if ( !string.IsNullOrWhiteSpace( ddlFollow.SelectedValue ) )
                    {
                        follow = ddlFollow.SelectedValue == "Add";
                    }

                    if ( follow )
                    {
                        changes.Add( "Add to your Following list." );
                    }
                    else
                    {
                        changes.Add( "Remove from your Following list." );
                    }
                }

                #endregion

                #region Attributes

                var rockContext = new RockContext();

                var selectedCategories = new List<CategoryCache>();
                foreach ( string categoryGuid in GetAttributeValue( "AttributeCategories" ).SplitDelimitedValues() )
                {
                    var category = CategoryCache.Get( categoryGuid.AsGuid(), rockContext );
                    if ( category != null )
                    {
                        selectedCategories.Add( category );
                    }
                }

                var attributes = new List<AttributeCache>();
                var attributeValues = new Dictionary<int, string>();

                int categoryIndex = 0;
                foreach ( var category in selectedCategories.OrderBy( c => c.Name ) )
                {
                    PanelWidget pw = null;
                    string controlId = "pwAttributes_" + category.Id.ToString();
                    if ( categoryIndex % 2 == 0 )
                    {
                        pw = phAttributesCol1.FindControl( controlId ) as PanelWidget;
                    }
                    else
                    {
                        pw = phAttributesCol2.FindControl( controlId ) as PanelWidget;
                    }
                    categoryIndex++;

                    if ( pw != null )
                    {
                        var orderedAttributeList = new AttributeService( rockContext ).GetByCategoryId( category.Id, false )
                            .OrderBy( a => a.Order ).ThenBy( a => a.Name );
                        foreach ( var attribute in orderedAttributeList )
                        {
                            if ( attribute.IsAuthorized( Authorization.EDIT, CurrentPerson ) )
                            {
                                var attributeCache = AttributeCache.Get( attribute.Id );

                                Control attributeControl = pw.FindControl( string.Format( "attribute_field_{0}", attribute.Id ) );

                                if ( attributeControl != null && SelectedFields.Contains( attributeControl.ClientID ) )
                                {
                                    string newValue = attributeCache.FieldType.Field.GetEditValue( attributeControl, attributeCache.QualifierValues );
                                    EvaluateChange( changes, attributeCache.Name, attributeCache.FieldType.Field.FormatValue( null, newValue, attributeCache.QualifierValues, false ) );
                                }
                            }
                        }
                    }
                }

                #endregion

                #region Note

                if ( !string.IsNullOrWhiteSpace( tbNote.Text ) && CurrentPerson != null && ddlNoteType.SelectedItem != null )
                {
                    string noteTypeName = ddlNoteType.SelectedItem.Text;
                    changes.Add( string.Format( "Add a <span class='field-name'>{0}{1}{2}</span> of <p><span class='field-value'>{3}</span></p>.",
                        ( cbIsPrivate.Checked ? "Private " : "" ), noteTypeName, ( cbIsAlert.Checked ? " (Alert)" : "" ), tbNote.Text.ConvertCrLfToHtmlBr() ) );
                }

                #endregion

                #region Group

                int? groupId = gpGroup.SelectedValue.AsIntegerOrNull();
                if ( groupId.HasValue && groupId > 0 )
                {
                    var group = new GroupService( rockContext ).Get( groupId.Value );
                    if ( group != null )
                    {
                        string action = ddlGroupAction.SelectedValue;
                        if ( action == "Remove" )
                        {
                            changes.Add( string.Format( "Remove from <span class='field-name'>{0}</span> group.", group.Name ) );
                        }
                        else if ( action == "Add" )
                        {
                            changes.Add( string.Format( "Add to <span class='field-name'>{0}</span> group.", group.Name ) );
                        }
                        else // Update
                        {
                            if ( SelectedFields.Contains( ddlGroupRole.ClientID ) )
                            {
                                var roleId = ddlGroupRole.SelectedValueAsInt();
                                if ( roleId.HasValue )
                                {
                                    var groupType = GroupTypeCache.Get( group.GroupTypeId );
                                    var role = groupType.Roles.Where( r => r.Id == roleId.Value ).FirstOrDefault();
                                    if ( role != null )
                                    {
                                        string field = string.Format( "{0} Role", group.Name );
                                        EvaluateChange( changes, field, role.Name );
                                    }
                                }
                            }

                            if ( SelectedFields.Contains( ddlGroupMemberStatus.ClientID ) )
                            {
                                string field = string.Format( "{0} Member Status", group.Name );
                                EvaluateChange( changes, field, ddlGroupMemberStatus.SelectedValueAsEnum<GroupMemberStatus>().ToString() );
                            }

                            var groupMember = new GroupMember();
                            groupMember.Group = group;
                            groupMember.GroupId = group.Id;
                            groupMember.LoadAttributes( rockContext );

                            foreach ( var attributeCache in groupMember.Attributes.Select( a => a.Value ) )
                            {
                                Control attributeControl = phAttributes.FindControl( string.Format( "attribute_field_{0}", attributeCache.Id ) );
                                if ( attributeControl != null && SelectedFields.Contains( attributeControl.ClientID ) )
                                {
                                    string field = string.Format( "{0}: {1}", group.Name, attributeCache.Name );
                                    string newValue = attributeCache.FieldType.Field.GetEditValue( attributeControl, attributeCache.QualifierValues );
                                    EvaluateChange( changes, field, attributeCache.FieldType.Field.FormatValue( null, newValue, attributeCache.QualifierValues, false ) );
                                }
                            }
                        }
                    }
                }

                #endregion

                #region Tag
                if ( !string.IsNullOrWhiteSpace( ddlTagList.SelectedValue ) )
                {
                    changes.Add( string.Format( "{0} {1} <span class='field-name'>{2}</span> tag.",
                        ddlTagAction.SelectedValue,
                        ddlTagAction.SelectedValue == "Add" ? "to" : "from",
                        ddlTagList.SelectedItem.Text ) );
                }
                #endregion

                #region workflow

                if ( !string.IsNullOrWhiteSpace( rlbWorkFlowType.SelectedValue ) )
                {
                    var workFlowTypes = new List<string>();
                    foreach ( ListItem item in this.rlbWorkFlowType.Items )
                    {
                        if ( item.Selected )
                        {
                            workFlowTypes.Add( item.Text );
                        }
                    }
                    changes.Add( string.Format( "Activate the <span class='field-name'>{0}</span> {1}.",
                         workFlowTypes.AsDelimited( ", ", " and " ),
                         "workflow".PluralizeIf( workFlowTypes.Count > 1 ) ) );
                }
                #endregion


                StringBuilder sb = new StringBuilder();
                sb.AppendFormat( "<p>You are about to make the following updates to {0} individuals:</p>", Individuals.Count().ToString( "N0" ) );
                sb.AppendLine();

                sb.AppendLine( "<ul>" );
                changes.ForEach( c => sb.AppendFormat( "<li>{0}</li>\n", c ) );
                sb.AppendLine( "</ul>" );

                sb.AppendLine( "<p>Please confirm that you want to make these updates.</p>" );

                phConfirmation.Controls.Add( new LiteralControl( sb.ToString() ) );

                pnlEntry.Visible = false;
                pnlConfirm.Visible = true;

                ScriptManager.RegisterStartupScript( Page, this.GetType(), "ScrollPage", "ResetScrollPosition();", true );


            }
        }

        /// <summary>
        /// Handles the Click event of the btnBack control.
        /// </summary>
        /// <param name="sender">The source of the event.</param>
        /// <param name="e">The <see cref="EventArgs"/> instance containing the event data.</param>
        protected void btnBack_Click( object sender, EventArgs e )
        {
            pnlEntry.Visible = true;
            pnlConfirm.Visible = false;
        }

        /// <summary>
        /// Handles the Click event of the btnConfirm control.
        /// </summary>
        /// <param name="sender">The source of the event.</param>
        /// <param name="e">The <see cref="EventArgs"/> instance containing the event data.</param>
        protected void btnConfirm_Click( object sender, EventArgs e )
        {
            if ( Page.IsValid )
            {
                var individuals = Individuals.ToList();
                while ( individuals.Any() )
                {
                    ProcessIndividuals( individuals.Take( 50 ).ToList() );
                    individuals = individuals.Skip( 50 ).ToList();
                }

                pnlEntry.Visible = false;
                pnlConfirm.Visible = false;

                nbResult.Text = string.Format( "{0} {1} successfully updated.",
                    Individuals.Count().ToString( "N0" ), ( Individuals.Count() > 1 ? "people were" : "person was" ) );

                pnlResult.Visible = true;
            }
        }

        /// <summary>
        /// Process the given individuals. This is used to be able to run smaller batches. This provides
        /// a huge boost to performance when dealing with large numbers of people.
        /// </summary>
        /// <param name="individuals">The list of individuals to process in this batch.</param>
        private void ProcessIndividuals( List<Individual> individuals )
        {
            var rockContext = new RockContext();
            var personService = new PersonService( rockContext );
            var ids = individuals.Select( i => i.PersonId ).ToList();

            #region Individual Details Updates

            int? newTitleId = ddlTitle.SelectedValueAsInt();
            int? newSuffixId = ddlSuffix.SelectedValueAsInt();
            int? newConnectionStatusId = ddlConnectionStatus.SelectedValueAsInt();
            int? newRecordStatusId = ddlRecordStatus.SelectedValueAsInt();
            int? newInactiveReasonId = ddlInactiveReason.SelectedValueAsInt();
            string newInactiveReasonNote = tbInactiveReasonNote.Text;
            Gender newGender = ddlGender.SelectedValue.ConvertToEnum<Gender>();
            int? newMaritalStatusId = ddlMaritalStatus.SelectedValueAsInt();

            int? newGraduationYear = null;
            if ( ypGraduation.SelectedYear.HasValue )
            {
                newGraduationYear = ypGraduation.SelectedYear.Value;
            }

            int? newCampusId = cpCampus.SelectedCampusId;

            bool newEmailActive = true;
            if ( !string.IsNullOrWhiteSpace( ddlIsEmailActive.SelectedValue ) )
            {
                newEmailActive = ddlIsEmailActive.SelectedValue == "Active";
            }

            var newCommunicationPreference = ddlCommunicationPreference.SelectedValueAsEnumOrNull<CommunicationType>();
            EmailPreference? newEmailPreference = ddlEmailPreference.SelectedValue.ConvertToEnumOrNull<EmailPreference>();

            string newEmailNote = tbEmailNote.Text;

            int? newReviewReason = ddlReviewReason.SelectedValueAsInt();
            string newSystemNote = tbSystemNote.Text;
            string newReviewReasonNote = tbReviewReasonNote.Text;

            int inactiveStatusId = DefinedValueCache.Get( Rock.SystemGuid.DefinedValue.PERSON_RECORD_STATUS_INACTIVE ).Id;

            var people = personService.Queryable( true ).Where( p => ids.Contains( p.Id ) ).ToList();
            foreach ( var person in people )
            {
                if ( SelectedFields.Contains( ddlTitle.ClientID ) )
                {
                    person.TitleValueId = newTitleId;
                }

                if ( SelectedFields.Contains( ddlSuffix.ClientID ) )
                {
                    person.SuffixValueId = newSuffixId;
                }

                if ( SelectedFields.Contains( ddlConnectionStatus.ClientID ) && _canEditConnectionStatus )
                {
                    person.ConnectionStatusValueId = newConnectionStatusId;
                }

                if ( SelectedFields.Contains( ddlRecordStatus.ClientID )  && _canEditRecordStatus )
                {
                    person.RecordStatusValueId = newRecordStatusId;

                    if ( newRecordStatusId.HasValue && newRecordStatusId.Value == inactiveStatusId )
                    {
                        person.RecordStatusReasonValueId = newInactiveReasonId;

                        if ( !string.IsNullOrWhiteSpace( newInactiveReasonNote ) )
                        {
                            person.InactiveReasonNote = newInactiveReasonNote;
                        }
                    }
                }

                if ( SelectedFields.Contains( ddlGender.ClientID ) )
                {
                    person.Gender = newGender;
                }

                if ( SelectedFields.Contains( ddlMaritalStatus.ClientID ) )
                {
                    person.MaritalStatusValueId = newMaritalStatusId;
                }

                if ( SelectedFields.Contains( ddlGradePicker.ClientID ) )
                {
                    person.GraduationYear = newGraduationYear;
                }

                if ( SelectedFields.Contains( ddlIsEmailActive.ClientID ) )
                {
                    person.IsEmailActive = newEmailActive;
                }

                if ( SelectedFields.Contains( ddlCommunicationPreference.ClientID ) )
                {
                    person.CommunicationPreference = newCommunicationPreference.Value;
                }

                if ( SelectedFields.Contains( ddlEmailPreference.ClientID ) )
                {
                    person.EmailPreference = newEmailPreference.Value;
                }

                if ( SelectedFields.Contains( ddlEmailPreference.ClientID ) )
                {
                    person.EmailPreference = newEmailPreference.Value;
                }

                if ( SelectedFields.Contains( tbEmailNote.ClientID ) )
                {
                    person.EmailNote = newEmailNote;
                }

                if ( SelectedFields.Contains( tbSystemNote.ClientID ) )
                {
                    person.SystemNote = newSystemNote;
                }

                if ( SelectedFields.Contains( ddlReviewReason.ClientID ) )
                {
                    person.ReviewReasonValueId = newReviewReason;
                }

                if ( SelectedFields.Contains( tbReviewReasonNote.ClientID ) )
                {
                    person.ReviewReasonNote = newReviewReasonNote;
                }
            }

            if ( SelectedFields.Contains( cpCampus.ClientID ) && cpCampus.SelectedCampusId.HasValue )
            {
                int campusId = cpCampus.SelectedCampusId.Value;

                Guid familyGuid = new Guid( Rock.SystemGuid.GroupType.GROUPTYPE_FAMILY );

                var familyMembers = new GroupMemberService( rockContext ).Queryable()
                    .Where( m => ids.Contains( m.PersonId ) && m.Group.GroupType.Guid == familyGuid )
                    .Select( m => new { m.PersonId, m.GroupId } )
                    .Distinct()
                    .ToList();

                var families = new GroupMemberService( rockContext ).Queryable()
                    .Where( m => ids.Contains( m.PersonId ) && m.Group.GroupType.Guid == familyGuid )
                    .Select( m => m.Group )
                    .Distinct()
                    .ToList();

                foreach ( int personId in ids )
                {
                    var familyIds = familyMembers.Where( m => m.PersonId == personId ).Select( m => m.GroupId ).ToList();
                    if ( familyIds.Count == 1 )
                    {
                        int familyId = familyIds.FirstOrDefault();
                        var family = families.Where( g => g.Id == familyId ).FirstOrDefault();
                        {
                            if ( family != null )
                            {
                                family.CampusId = campusId;
                            }
                            familyMembers.RemoveAll( m => m.GroupId == familyId );
                        }
                    }
                }

                rockContext.SaveChanges();
            }

            // Update following
            if ( SelectedFields.Contains( ddlFollow.ClientID ) )
            {
                var personAliasEntityType = EntityTypeCache.Get( "Rock.Model.PersonAlias" );
                if ( personAliasEntityType != null )
                {
                    int personAliasEntityTypeId = personAliasEntityType.Id;


                    bool follow = true;
                    if ( !string.IsNullOrWhiteSpace( ddlFollow.SelectedValue ) )
                    {
                        follow = ddlFollow.SelectedValue == "Add";
                    }

                    var personAliasService = new PersonAliasService( rockContext );
                    var followingService = new FollowingService( rockContext );
                    if ( follow )
                    {
                        var paQry = personAliasService.Queryable();

                        var alreadyFollowingIds = followingService.Queryable()
                            .Where( f =>
                                f.EntityTypeId == personAliasEntityTypeId &&
                                f.PersonAlias.Id == CurrentPersonAlias.Id )
                            .Join( paQry, f => f.EntityId, p => p.Id, ( f, p ) => new { PersonAlias = p } )
                            .Select( p => p.PersonAlias.PersonId )
                            .Distinct()
                            .ToList();

                        foreach ( int id in ids.Where( id => !alreadyFollowingIds.Contains( id ) ) )
                        {
                            var person = people.FirstOrDefault( p => p.Id == id );
                            if ( person != null && person.PrimaryAliasId.HasValue )
                            {
                                var following = new Following
                                {
                                    EntityTypeId = personAliasEntityTypeId,
                                    EntityId = person.PrimaryAliasId.Value,
                                    PersonAliasId = CurrentPersonAlias.Id
                                };
                                followingService.Add( following );
                            }
                        }
                    }
                    else
                    {
                        var paQry = personAliasService.Queryable()
                            .Where( p => ids.Contains( p.PersonId ) )
                            .Select( p => p.Id );

                        foreach ( var following in followingService.Queryable()
                            .Where( f =>
                                f.EntityTypeId == personAliasEntityTypeId &&
                                paQry.Contains( f.EntityId ) &&
                                f.PersonAlias.Id == CurrentPersonAlias.Id ) )
                        {
                            followingService.Delete( following );
                        }
                    }
                }
            }

            rockContext.SaveChanges();

            #endregion

            #region Attributes

            var selectedCategories = new List<CategoryCache>();
            foreach ( string categoryGuid in GetAttributeValue( "AttributeCategories" ).SplitDelimitedValues() )
            {
                var category = CategoryCache.Get( categoryGuid.AsGuid(), rockContext );
                if ( category != null )
                {
                    selectedCategories.Add( category );
                }
            }

            var attributes = new List<AttributeCache>();
            var attributeValues = new Dictionary<int, string>();

            int categoryIndex = 0;
            foreach ( var category in selectedCategories.OrderBy( c => c.Name ) )
            {
                PanelWidget pw = null;
                string controlId = "pwAttributes_" + category.Id.ToString();
                if ( categoryIndex % 2 == 0 )
                {
                    pw = phAttributesCol1.FindControl( controlId ) as PanelWidget;
                }
                else
                {
                    pw = phAttributesCol2.FindControl( controlId ) as PanelWidget;
                }
                categoryIndex++;

                if ( pw != null )
                {
                    var orderedAttributeList = new AttributeService( rockContext ).GetByCategoryId( category.Id, false )
                        .OrderBy( a => a.Order ).ThenBy( a => a.Name );
                    foreach ( var attribute in orderedAttributeList )
                    {
                        if ( attribute.IsAuthorized( Authorization.EDIT, CurrentPerson ) )
                        {
                            var attributeCache = AttributeCache.Get( attribute.Id );

                            Control attributeControl = pw.FindControl( string.Format( "attribute_field_{0}", attribute.Id ) );

                            if ( attributeControl != null && SelectedFields.Contains( attributeControl.ClientID ) )
                            {
                                string newValue = attributeCache.FieldType.Field.GetEditValue( attributeControl, attributeCache.QualifierValues );
                                attributes.Add( attributeCache );
                                attributeValues.Add( attributeCache.Id, newValue );
                            }
                        }
                    }
                }
            }

            if ( attributes.Any() )
            {
                foreach ( var person in people )
                {
                    person.LoadAttributes();
                    foreach ( var attribute in attributes )
                    {
                        string originalValue = person.GetAttributeValue( attribute.Key );
                        string newValue = attributeValues[attribute.Id];
                        if ( ( originalValue ?? string.Empty ).Trim() != ( newValue ?? string.Empty ).Trim() )
                        {
                            Rock.Attribute.Helper.SaveAttributeValue( person, attribute, newValue, rockContext );

                            string formattedOriginalValue = string.Empty;
                            if ( !string.IsNullOrWhiteSpace( originalValue ) )
                            {
                                formattedOriginalValue = attribute.FieldType.Field.FormatValue( null, originalValue, attribute.QualifierValues, false );
                            }

                            string formattedNewValue = string.Empty;
                            if ( !string.IsNullOrWhiteSpace( newValue ) )
                            {
                                formattedNewValue = attribute.FieldType.Field.FormatValue( null, newValue, attribute.QualifierValues, false );
                            }
                        }
                    }
                }
            }

            rockContext.SaveChanges();

            #endregion

            #region Add Note

            if ( !string.IsNullOrWhiteSpace( tbNote.Text ) && CurrentPerson != null )
            {
                string text = tbNote.Text;
                bool isAlert = cbIsAlert.Checked;
                bool isPrivate = cbIsPrivate.Checked;

                var noteType = NoteTypeCache.Get( ddlNoteType.SelectedValueAsId() ?? 0 );
                if ( noteType != null )
                {
                    var notes = new List<Note>();
                    var noteService = new NoteService( rockContext );

                    foreach ( int id in ids )
                    {
                        var note = new Note();
                        note.IsSystem = false;
                        note.EntityId = id;
                        note.Caption = isPrivate ? "You - Personal Note" : string.Empty;
                        note.Text = tbNote.Text;
                        note.IsAlert = cbIsAlert.Checked;
                        note.IsPrivateNote = isPrivate;
                        note.NoteTypeId = noteType.Id;
                        notes.Add( note );
                        noteService.Add( note );
                    }

                    rockContext.SaveChanges();
                }
            }

            #endregion

            #region Group

            int? groupId = gpGroup.SelectedValue.AsIntegerOrNull();
            if ( groupId.HasValue )
            {
                var group = new GroupService( rockContext ).Get( groupId.Value );
                if ( group != null )
                {
                    var groupMemberService = new GroupMemberService( rockContext );

                    var existingMembersQuery = groupMemberService.Queryable( true ).Include( a => a.Group )
                                                                 .Where( m => m.GroupId == group.Id
                                                                              && ids.Contains( m.PersonId ) );

                    string action = ddlGroupAction.SelectedValue;
                    if ( action == "Remove" )
                    {
                        var existingIds = existingMembersQuery.Select( gm => gm.Id ).Distinct().ToList();

                        Action<RockContext, List<int>> deleteAction = ( context, items ) =>
                        {
                            // Load the batch of GroupMember items into the context and delete them.
                            groupMemberService = new GroupMemberService( context );

                            var batchGroupMembers = groupMemberService.Queryable( true ).Where( x => items.Contains( x.Id ) ).ToList();

                            // also unregister them from any registration groups
                            RegistrationRegistrantService registrantService = new RegistrationRegistrantService( context );
                            foreach ( var registrant in registrantService.Queryable().Where( r => r.GroupMemberId.HasValue && items.Contains( r.GroupMemberId.Value ) ) )
                            {
                                registrant.GroupMemberId = null;
                            }

                            groupMemberService.DeleteRange( batchGroupMembers );

                            context.SaveChanges();
                        };

                        ProcessBatchUpdate( existingIds, 50, deleteAction );
                    }
                    else
                    {
                        var roleId = ddlGroupRole.SelectedValueAsInt();
                        var status = ddlGroupMemberStatus.SelectedValueAsEnum<GroupMemberStatus>();

                        // Get the attribute values updated
                        var gm = new GroupMember();
                        gm.Group = group;
                        gm.GroupId = group.Id;
                        gm.LoadAttributes( rockContext );
                        var selectedGroupAttributes = new List<AttributeCache>();
                        var selectedGroupAttributeValues = new Dictionary<string, string>();
                        foreach ( var attributeCache in gm.Attributes.Select( a => a.Value ) )
                        {
                            Control attributeControl = phAttributes.FindControl( string.Format( "attribute_field_{0}", attributeCache.Id ) );
                            if ( attributeControl != null && ( action == "Add" || SelectedFields.Contains( attributeControl.ClientID ) ) )
                            {
                                string newValue = attributeCache.FieldType.Field.GetEditValue( attributeControl, attributeCache.QualifierValues );
                                selectedGroupAttributes.Add( attributeCache );
                                selectedGroupAttributeValues.Add( attributeCache.Key, newValue );
                            }
                        }

                        if ( action == "Add" )
                        {
                            if ( roleId.HasValue )
                            {
                                var newGroupMembers = new List<GroupMember>();

                                var existingIds = existingMembersQuery.Select( m => m.PersonId ).Distinct().ToList();

                                var personKeys = ids.Where( id => !existingIds.Contains( id ) ).ToList();

                                Action<RockContext, List<int>> addAction = ( context, items ) =>
                                {
                                    groupMemberService = new GroupMemberService( context );

                                    foreach ( int id in items )
                                    {
                                        var groupMember = new GroupMember();
                                        groupMember.GroupId = group.Id;
                                        groupMember.GroupRoleId = roleId.Value;
                                        groupMember.GroupMemberStatus = status;
                                        groupMember.PersonId = id;
                                        groupMemberService.Add( groupMember );

                                        newGroupMembers.Add( groupMember );
                                    }

                                    context.SaveChanges();
                                };

                                ProcessBatchUpdate( personKeys, 50, addAction );

                                if ( selectedGroupAttributes.Any() )
                                {
                                    foreach ( var groupMember in newGroupMembers )
                                    {
                                        foreach ( var attribute in selectedGroupAttributes )
                                        {
                                            Rock.Attribute.Helper.SaveAttributeValue( groupMember, attribute, selectedGroupAttributeValues[attribute.Key], rockContext );
                                        }
                                    }
                                }
                            }
                        }
                        else // Update
                        {
                            if ( SelectedFields.Contains( ddlGroupRole.ClientID ) && roleId.HasValue )
                            {
                                foreach ( var member in existingMembersQuery.Where( m => m.GroupRoleId != roleId.Value ) )
                                {
                                    if ( !existingMembersQuery.Any( m => m.PersonId == member.PersonId && m.GroupRoleId == roleId.Value ) )
                                    {
                                        member.GroupRoleId = roleId.Value;
                                    }
                                }
                            }

                            if ( SelectedFields.Contains( ddlGroupMemberStatus.ClientID ) )
                            {
                                foreach ( var member in existingMembersQuery )
                                {
                                    member.GroupMemberStatus = status;
                                }
                            }

                            rockContext.SaveChanges();

                            if ( selectedGroupAttributes.Any() )
                            {
                                Action<RockContext, List<GroupMember>> updateAction = ( context, items ) =>
                                {
                                    foreach ( var groupMember in items )
                                    {
                                        foreach ( var attribute in selectedGroupAttributes )
                                        {
                                            Rock.Attribute.Helper.SaveAttributeValue( groupMember, attribute, selectedGroupAttributeValues[attribute.Key], context );
                                        }
                                    }

                                    context.SaveChanges();
                                };

                                // Process the Attribute updates in batches.
                                var existingMembers = existingMembersQuery.ToList();

                                ProcessBatchUpdate( existingMembers, 50, updateAction );
                            }
                        }
                    }
                }
            }

            #endregion

            #region Tag
            var personEntityTypeId = EntityTypeCache.Get( typeof( Rock.Model.Person ) ).Id;

            if ( !string.IsNullOrWhiteSpace( ddlTagList.SelectedValue ) )
            {
                int tagId = ddlTagList.SelectedValue.AsInteger();

                var tag = new TagService( rockContext ).Get( tagId );
                if ( tag != null && tag.IsAuthorized( "Tag", CurrentPerson ) )
                {
                    var taggedItemService = new TaggedItemService( rockContext );

                    // get guids of selected individuals
                    var personGuids = new PersonService( rockContext ).Queryable( true )
                                        .Where( p =>
                                            ids.Contains( p.Id ) )
                                        .Select( p => p.Guid )
                                        .ToList();

                    if ( ddlTagAction.SelectedValue == "Add" )
                    {
                        foreach ( var personGuid in personGuids )
                        {
                            if ( !taggedItemService.Queryable().Where( t => t.TagId == tagId && t.EntityGuid == personGuid ).Any() )
                            {
                                TaggedItem taggedItem = new TaggedItem();
                                taggedItem.TagId = tagId;
                                taggedItem.EntityTypeId = personEntityTypeId;
                                taggedItem.EntityGuid = personGuid;

                                taggedItemService.Add( taggedItem );
                                rockContext.SaveChanges();
                            }
                        }
                    }
                    else // remove
                    {
                        foreach ( var personGuid in personGuids )
                        {
                            var taggedPerson = taggedItemService.Queryable().Where( t => t.TagId == tagId && t.EntityGuid == personGuid ).FirstOrDefault();
                            if ( taggedPerson != null )
                            {
                                taggedItemService.Delete( taggedPerson );
                            }
                        }
                        rockContext.SaveChanges();
                    }
                }
            }
            #endregion

            #region workflow

            IEnumerable<string> selectedWorkflows = from ListItem li in rlbWorkFlowType.Items
                                                    where li.Selected == true
                                                    select li.Value;
            foreach ( string value in selectedWorkflows )
            {
                int? intValue = value.AsIntegerOrNull();
                if ( intValue.HasValue )
                {

                    var workflowDetails = people.Select( p => new LaunchWorkflowDetails( p ) ).ToList();
                    var launchWorkflowsTxn = new Rock.Transactions.LaunchWorkflowsTransaction( intValue.Value, workflowDetails );
                    Rock.Transactions.RockQueue.TransactionQueue.Enqueue( launchWorkflowsTxn );
                }
            }
            #endregion
        }

        /// <summary>
        /// Process database updates for the supplied list of items in batches to improve performance for large datasets.
        /// </summary>
        /// <param name="itemsToProcess"></param>
        /// <param name="batchSize"></param>
        /// <param name="processingAction"></param>
        private void ProcessBatchUpdate<TListItem>( List<TListItem> itemsToProcess, int batchSize, Action<RockContext, List<TListItem>> processingAction )
        {
            int remainingCount = itemsToProcess.Count();

            int batchesProcessed = 0;

            while ( remainingCount > 0 )
            {
                var batchItems = itemsToProcess.Skip( batchesProcessed * batchSize ).Take( batchSize ).ToList();

                using ( var batchContext = new RockContext() )
                {
                    processingAction.Invoke( batchContext, batchItems );
                }

                batchesProcessed++;

                remainingCount -= batchItems.Count();
            }
        }

        /// <summary>
        /// Handles the SelectedIndexChanged event of the ddlRecordStatus control.
        /// </summary>
        /// <param name="sender">The source of the event.</param>
        /// <param name="e">The <see cref="EventArgs"/> instance containing the event data.</param>
        protected void ddlRecordStatus_SelectedIndexChanged( object sender, EventArgs e )
        {
            ddlInactiveReason.Visible = ( ddlRecordStatus.SelectedValueAsInt() == DefinedValueCache.Get( new Guid( Rock.SystemGuid.DefinedValue.PERSON_RECORD_STATUS_INACTIVE ) ).Id );
            tbInactiveReasonNote.Visible = ddlInactiveReason.Visible;
        }

        /// <summary>
        /// Handles the SelectedIndexChanged event of the ddlGroupAction control.
        /// </summary>
        /// <param name="sender">The source of the event.</param>
        /// <param name="e">The <see cref="EventArgs"/> instance containing the event data.</param>
        protected void ddlGroupAction_SelectedIndexChanged( object sender, EventArgs e )
        {
            SetGroupControls();
        }

        /// <summary>
        /// Handles the SelectItem event of the gpGroup control.
        /// </summary>
        /// <param name="sender">The source of the event.</param>
        /// <param name="e">The <see cref="EventArgs"/> instance containing the event data.</param>
        protected void gpGroup_SelectItem( object sender, EventArgs e )
        {
            SetGroupControls();
        }

        #endregion

        #region Private Methods

        /// <summary>
        /// Binds the individuals.
        /// </summary>
        private void BindIndividuals()
        {
            int individualCount = Individuals.Count();
            lNumIndividuals.Text = individualCount.ToString( "N0" ) +
                ( individualCount == 1 ? " Person" : " People" );

            ppAddPerson.PersonId = Rock.Constants.None.Id;
            ppAddPerson.PersonName = "Add Person";

            int displayCount = int.MaxValue;

            if ( !ShowAllIndividuals )
            {
                int.TryParse( GetAttributeValue( "DisplayCount" ), out displayCount );
            }

            if ( displayCount > 0 && displayCount < Individuals.Count )
            {
                rptIndividuals.DataSource = Individuals.Take( displayCount ).ToList();
                lbShowAllIndividuals.Visible = true;
            }
            else
            {
                rptIndividuals.DataSource = Individuals.ToList();
                lbShowAllIndividuals.Visible = false;
            }

            rptIndividuals.DataBind();
        }

        private void SetControlSelection()
        {
            SetControlSelection( ddlTitle, "Title" );
            SetControlSelection( ddlConnectionStatus, "Connection Status", _canEditConnectionStatus );
            SetControlSelection( ddlGender, "Gender" );
            SetControlSelection( ddlMaritalStatus, "Marital Status" );
            SetControlSelection( ddlGradePicker, GlobalAttributesCache.Get().GetValue( "core.GradeLabel" ) );
            ypGraduation.Enabled = ddlGradePicker.Enabled;

            SetControlSelection( cpCampus, "Campus" );
            SetControlSelection( ddlCommunicationPreference, "Communication Preference" );
            SetControlSelection( ddlSuffix, "Suffix" );
            SetControlSelection( ddlRecordStatus, "Record Status", _canEditRecordStatus );
            SetControlSelection( ddlIsEmailActive, "Email Status" );
            SetControlSelection( ddlEmailPreference, "Email Preference" );
            SetControlSelection( tbEmailNote, "Email Note" );
            SetControlSelection( ddlFollow, "Follow" );
            SetControlSelection( tbSystemNote, "System Note" );
            SetControlSelection( ddlReviewReason, "Review Reason" );
            SetControlSelection( tbReviewReasonNote, "Review Reason Note" );
        }

        private void SetControlSelection( IRockControl control, string label )
        {
            bool controlEnabled = SelectedFields.Contains( control.ClientID, StringComparer.OrdinalIgnoreCase );
            string iconCss = controlEnabled ? "fa-check-circle-o" : "fa-circle-o";
            control.Label = string.Format( "<span class='js-select-item'><i class='fa {0}'></i></span> {1}", iconCss, label );
            var webControl = control as WebControl;
            if ( webControl != null )
            {
                webControl.Enabled = controlEnabled;
            }
        }
        private void SetControlSelection( IRockControl control, string label, bool canEdit )
        {
            if (canEdit)
            {
                SetControlSelection( control, label );
            }
        }

        private void BuildAttributes( RockContext rockContext, bool setValues = false )
        {
            var selectedCategories = new List<CategoryCache>();
            foreach ( string categoryGuid in GetAttributeValue( "AttributeCategories" ).SplitDelimitedValues() )
            {
                var category = CategoryCache.Get( categoryGuid.AsGuid(), rockContext );
                if ( category != null )
                {
                    selectedCategories.Add( category );
                }
            }

            int categoryIndex = 0;
            foreach ( var category in selectedCategories.OrderBy( c => c.Name ) )
            {
                var pw = new PanelWidget();
                if ( categoryIndex % 2 == 0 )
                {
                    phAttributesCol1.Controls.Add( pw );
                }
                else
                {
                    phAttributesCol2.Controls.Add( pw );
                }
                pw.ID = "pwAttributes_" + category.Id.ToString();
                categoryIndex++;


                if ( !string.IsNullOrWhiteSpace( category.IconCssClass ) )
                {
                    pw.TitleIconCssClass = category.IconCssClass;
                }
                pw.Title = category.Name;

                var orderedAttributeList = new AttributeService( rockContext ).GetByCategoryId( category.Id, false )
                    .OrderBy( a => a.Order ).ThenBy( a => a.Name );
                foreach ( var attribute in orderedAttributeList )
                {
                    if ( attribute.IsAuthorized( Authorization.EDIT, CurrentPerson ) )
                    {
                        var attributeCache = AttributeCache.Get( attribute.Id );

                        string clientId = string.Format( "{0}_attribute_field_{1}", pw.ClientID, attribute.Id );
                        bool controlEnabled = SelectedFields.Contains( clientId, StringComparer.OrdinalIgnoreCase );
                        string iconCss = controlEnabled ? "fa-check-circle-o" : "fa-circle-o";

                        string labelText = string.Format( "<span class='js-select-item'><i class='fa {0}'></i></span> {1}", iconCss, attributeCache.Name );
                        Control control = attributeCache.AddControl( pw.Controls, string.Empty, string.Empty, setValues, true, false, labelText );

                        if ( !( control is RockCheckBox ) && !( control is PersonPicker ) && !( control is ItemPicker ) )
                        {
                            var webControl = control as WebControl;
                            if ( webControl != null )
                            {
                                webControl.Enabled = controlEnabled;
                            }
                        }
                    }
                }
            }
        }

        private void SetGroupControls()
        {
            string action = ddlGroupAction.SelectedValue;
            if ( action == "Remove" )
            {
                ddlGroupMemberStatus.Visible = false;
                ddlGroupRole.Visible = false;
            }
            else
            {
                var rockContext = new RockContext();
                Group group = null;

                int? groupId = gpGroup.SelectedValueAsId();
                if ( groupId.HasValue )
                {
                    group = new GroupService( rockContext ).Get( groupId.Value );
                }

                if ( group != null )
                {
                    GroupId = group.Id;

                    ddlGroupRole.Visible = true;
                    ddlGroupMemberStatus.Visible = true;

                    if ( action == "Add" )
                    {
                        pnlGroupMemberStatus.RemoveCssClass( "fade-inactive" );
                        pnlGroupMemberAttributes.RemoveCssClass( "fade-inactive" );

                        ddlGroupRole.Label = "Role";
                        ddlGroupRole.Enabled = true;

                        ddlGroupMemberStatus.Label = "Member Status";
                        ddlGroupMemberStatus.Enabled = true;
                    }
                    else
                    {
                        pnlGroupMemberStatus.AddCssClass( "fade-inactive" );
                        pnlGroupMemberAttributes.AddCssClass( "fade-inactive" );
                        SetControlSelection( ddlGroupRole, "Role" );
                        SetControlSelection( ddlGroupMemberStatus, "Member Status" );
                    }

                    var groupType = GroupTypeCache.Get( group.GroupTypeId );
                    ddlGroupRole.Items.Clear();
                    ddlGroupRole.DataSource = groupType.Roles.OrderBy( r => r.Order ).ToList();
                    ddlGroupRole.DataBind();
                    ddlGroupRole.SelectedValue = groupType.DefaultGroupRoleId.ToString();

                    ddlGroupMemberStatus.SelectedValue = "1";

                    phAttributes.Controls.Clear();
                    BuildGroupAttributes( group, rockContext, true );
                }
                else
                {
                    ddlGroupRole.Visible = false;
                    ddlGroupMemberStatus.Visible = false;

                    ddlGroupRole.Items.Add( new ListItem( string.Empty, string.Empty ) );
                    ddlGroupMemberStatus.Items.Add( new ListItem( string.Empty, string.Empty ) );
                }
            }
        }

        private void BuildGroupAttributes( RockContext rockContext )
        {
            if ( GroupId.HasValue )
            {
                var group = new GroupService( rockContext ).Get( GroupId.Value );
                BuildGroupAttributes( group, rockContext, false );
            }
        }

        private void BuildGroupAttributes( Group group, RockContext rockContext, bool setValues )
        {
            if ( group != null )
            {
                string action = ddlGroupAction.SelectedValue;

                var groupMember = new GroupMember();
                groupMember.Group = group;
                groupMember.GroupId = group.Id;
                groupMember.LoadAttributes( rockContext );

                foreach ( var attributeCache in groupMember.Attributes.Select( a => a.Value ) )
                {
                    string labelText = attributeCache.Name;
                    bool controlEnabled = true;
                    if ( action == "Update" )
                    {
                        string clientId = string.Format( "{0}_attribute_field_{1}", phAttributes.NamingContainer.ClientID, attributeCache.Id );
                        controlEnabled = SelectedFields.Contains( clientId, StringComparer.OrdinalIgnoreCase );

                        string iconCss = controlEnabled ? "fa-check-circle-o" : "fa-circle-o";
                        labelText = string.Format( "<span class='js-select-item'><i class='fa {0}'></i></span> {1}", iconCss, attributeCache.Name );
                    }

                    Control control = attributeCache.AddControl( phAttributes.Controls, attributeCache.DefaultValue, string.Empty, setValues, true, attributeCache.IsRequired, labelText );

                    // Q: Why don't we enable if the control is a RockCheckBox?
                    if ( action == "Update" && !( control is RockCheckBox ) )
                    {
                        var webControl = control as WebControl;
                        if ( webControl != null )
                        {
                            webControl.Enabled = controlEnabled;
                        }
                    }
                }
            }
        }

        #region Evaluate Change Methods

        /// <summary>
        /// Evaluates the change, and adds a summary string of what if anything changed
        /// </summary>
        /// <param name="historyMessages">The history messages.</param>
        /// <param name="propertyName">Name of the property.</param>
        /// <param name="oldValue">The old value.</param>
        /// <param name="newValue">The new value.</param>
        private void EvaluateChange( List<string> historyMessages, string propertyName, string newValue )
        {
            if ( !string.IsNullOrWhiteSpace( newValue ) )
            {
                historyMessages.Add( string.Format( "Update <span class='field-name'>{0}</span> to value of <span class='field-value'>{1}</span>.", propertyName, newValue ) );
            }
            else
            {
                historyMessages.Add( string.Format( "Clear <span class='field-name'>{0}</span> value.", propertyName ) );
            }
        }

        /// <summary>
        /// Evaluates the change, and adds a summary string of what if anything changed
        /// </summary>
        /// <param name="historyMessages">The history messages.</param>
        /// <param name="propertyName">Name of the property.</param>
        /// <param name="oldValue">The old value.</param>
        /// <param name="newValue">The new value.</param>
        private void EvaluateChange( List<string> historyMessages, string propertyName, int? newValue )
        {
            EvaluateChange( historyMessages, propertyName,
                newValue.HasValue ? newValue.Value.ToString() : string.Empty );
        }

        /// <summary>
        /// Evaluates the change.
        /// </summary>
        /// <param name="historyMessages">The history messages.</param>
        /// <param name="propertyName">Name of the property.</param>
        /// <param name="oldValue">The old value.</param>
        /// <param name="newValue">The new value.</param>
        /// <param name="includeTime">if set to <c>true</c> [include time].</param>
        private void EvaluateChange( List<string> historyMessages, string propertyName, DateTime? newValue, bool includeTime = false )
        {
            string newStringValue = string.Empty;
            if ( newValue.HasValue )
            {
                newStringValue = includeTime ? newValue.Value.ToString() : newValue.Value.ToShortDateString();
            }

            EvaluateChange( historyMessages, propertyName, newStringValue );
        }

        /// <summary>
        /// Evaluates the change.
        /// </summary>
        /// <param name="historyMessages">The history messages.</param>
        /// <param name="propertyName">Name of the property.</param>
        /// <param name="oldValue">if set to <c>true</c> [old value].</param>
        /// <param name="newValue">if set to <c>true</c> [new value].</param>
        private void EvaluateChange( List<string> historyMessages, string propertyName, bool? newValue )
        {
            EvaluateChange( historyMessages, propertyName,
                newValue.HasValue ? newValue.Value.ToString() : string.Empty );
        }

        /// <summary>
        /// Evaluates the change.
        /// </summary>
        /// <param name="historyMessages">The history messages.</param>
        /// <param name="propertyName">Name of the property.</param>
        /// <param name="oldValue">The old value.</param>
        /// <param name="newValue">The new value.</param>
        private void EvaluateChange( List<string> historyMessages, string propertyName, Enum newValue )
        {
            string newStringValue = newValue != null ? newValue.ConvertToString() : string.Empty;
            EvaluateChange( historyMessages, propertyName, newStringValue );
        }

        #endregion

        #endregion

        #region Helper Classes

        /// <summary>
        /// Helper class used to maintain state of individuals
        /// </summary>
        [Serializable]
        protected class Individual
        {
            /// <summary>
            /// Gets or sets the person id.
            /// </summary>
            /// <value>
            /// The person id.
            /// </value>
            public int PersonId { get; set; }

            /// <summary>
            /// Gets or sets the name of the person.
            /// </summary>
            /// <value>
            /// The name of the person.
            /// </value>
            public string PersonName { get; set; }

            /// <summary>
            /// Initializes a new instance of the <see cref="Individual" /> class.
            /// </summary>
            /// <param name="personId">The person id.</param>
            /// <param name="personName">Name of the person.</param>
            /// <param name="status">The status.</param>
            public Individual( Person person )
            {
                PersonId = person.Id;
                PersonName = person.FullName;
            }

            /// <summary>
            /// Initializes a new instance of the <see cref="Individual"/> class.
            /// </summary>
            /// <param name="id">The identifier.</param>
            /// <param name="name">The name.</param>
            public Individual( int id, string name )
            {
                PersonId = id;
                PersonName = name;
            }

        }

        #endregion


    }
}<|MERGE_RESOLUTION|>--- conflicted
+++ resolved
@@ -101,12 +101,7 @@
                 var workflowTypeService = new WorkflowTypeService( rockContext );
                 foreach ( var workflowType in new WorkflowTypeService( rockContext )
                     .Queryable().AsNoTracking()
-<<<<<<< HEAD
-                    .Where( t => guidList.Contains( t.Guid ) && t.IsActive )
-=======
-                    .Where( t => guidList.Contains( t.Guid ) &&
-                    t.IsActive == true )
->>>>>>> cd0b9240
+                    .Where( t => guidList.Contains( t.Guid ) && t.IsActive == true )
                     .ToList() )
                 {
                     if ( workflowType.IsAuthorized( Authorization.VIEW, CurrentPerson ) )
