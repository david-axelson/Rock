//
// THIS WORK IS LICENSED UNDER A CREATIVE COMMONS ATTRIBUTION-NONCOMMERCIAL-
// SHAREALIKE 3.0 UNPORTED LICENSE:
// http://creativecommons.org/licenses/by-nc-sa/3.0/
//
using System;
using System.Collections.Generic;
using System.Linq;
using System.Web.UI;
using Rock;
using Rock.Attribute;
using Rock.Constants;
using Rock.Data;
using Rock.Model;
using Rock.Web.UI;

namespace RockWeb.Blocks.Crm
{
    [GroupTypesField( 0, "Group Types", false, "", "", "", "Select group types to show in this block.  Leave all unchecked to show all group types." )]
    [BooleanField( 3, "Show Edit", true )]
    [BooleanField( 6, "Limit to Security Role Groups", false )]
    public partial class GroupDetail : RockBlock, IDetailBlock
    {
        #region Control Methods

        /// <summary>
        /// Raises the <see cref="E:System.Web.UI.Control.Load" /> event.
        /// </summary>
        /// <param name="e">The <see cref="T:System.EventArgs" /> object that contains the event data.</param>
        protected override void OnLoad( EventArgs e )
        {
            base.OnLoad( e );

            if ( !Page.IsPostBack )
            {
                string itemId = PageParameter( "groupId" );
                if ( !string.IsNullOrWhiteSpace( itemId ) )
                {
                    ShowDetail( "groupId", int.Parse( itemId ) );
                }
                else
                {
                    pnlDetails.Visible = false;
                }
            }
        }

        #endregion

        #region Edit Events

        /// <summary>
        /// Handles the Click event of the btnCancel control.
        /// </summary>
        /// <param name="sender">The source of the event.</param>
        /// <param name="e">The <see cref="EventArgs" /> instance containing the event data.</param>
        protected void btnCancel_Click( object sender, EventArgs e )
        {
            NavigateToParentPage();
        }

        /// <summary>
        /// Handles the Click event of the btnSave control.
        /// </summary>
        /// <param name="sender">The source of the event.</param>
        /// <param name="e">The <see cref="EventArgs" /> instance containing the event data.</param>
        protected void btnSave_Click( object sender, EventArgs e )
        {
            Group group;
            GroupService groupService = new GroupService();

            int groupId = int.Parse( hfGroupId.Value );
            bool wasSecurityRole = false;

            if ( groupId == 0 )
            {
                group = new Group();
                group.IsSystem = false;
                groupService.Add( group, CurrentPersonId );
            }
            else
            {
                group = groupService.Get( groupId );
                wasSecurityRole = group.IsSecurityRole;
            }

            group.Name = tbName.Text;
            group.Description = tbDescription.Text;
            group.CampusId = ddlCampus.SelectedValue.Equals( None.IdValue ) ? (int?)null : int.Parse( ddlCampus.SelectedValue );
            group.GroupTypeId = int.Parse( ddlGroupType.SelectedValue );
            group.ParentGroupId = ddlParentGroup.SelectedValue.Equals( None.IdValue ) ? (int?)null : int.Parse( ddlParentGroup.SelectedValue );
            group.IsSecurityRole = cbIsSecurityRole.Checked;

            // check for duplicates within GroupType
            if ( groupService.Queryable().Where( g => g.GroupTypeId.Equals( group.GroupTypeId ) ).Count( a => a.Name.Equals( group.Name, StringComparison.OrdinalIgnoreCase ) && !a.Id.Equals( group.Id ) ) > 0 )
            {
                tbName.ShowErrorMessage( WarningMessage.DuplicateFoundMessage( "name", Group.FriendlyTypeName ) );
                return;
            }

            if ( !group.IsValid )
            {
                // Controls will render the error messages                    
                return;
            }

            RockTransactionScope.WrapTransaction( () =>
            {
                groupService.Save( group, CurrentPersonId );
            } );

            if ( wasSecurityRole )
            {
                if ( !group.IsSecurityRole )
                {
                    // if this group was a SecurityRole, but no longer is, flush
                    Rock.Security.Role.Flush( groupId );
                    Rock.Security.Authorization.Flush();
                }
            }
            else
            {
                if ( group.IsSecurityRole )
                {
                    // new security role, flush
                    Rock.Security.Authorization.Flush();
                }
            }

            NavigateToParentPage();
        }

        #endregion

        #region Internal Methods

        /// <summary>
        /// Loads the drop downs.
        /// </summary>
        private void LoadDropDowns(int currentGroupId)
        {
            GroupTypeService groupTypeService = new GroupTypeService();
            var groupTypeQry = groupTypeService.Queryable();

            // limit GroupType selection to what Block Attributes allow
            List<int> groupTypeIds = AttributeValue( "GroupTypes" ).SplitDelimitedValues().Select( a => int.Parse( a ) ).ToList();
            if ( groupTypeIds.Count > 0 )
            {
                groupTypeQry = groupTypeQry.Where( a => groupTypeIds.Contains( a.Id ) );
            }

            List<GroupType> groupTypes = groupTypeQry.OrderBy( a => a.Name ).ToList();
            ddlGroupType.DataSource = groupTypes;
            ddlGroupType.DataBind();

            GroupService groupService = new GroupService();
            List<Group> groups = groupService.Queryable().Where( g => g.Id != currentGroupId ).OrderBy( a => a.Name ).ToList();
            groups.Insert( 0, new Group { Id = None.Id, Name = None.Text } );
            ddlParentGroup.DataSource = groups;
            ddlParentGroup.DataBind();

            CampusService campusService = new CampusService();
            List<Campus> campuses = campusService.Queryable().OrderBy( a => a.Name ).ToList();
            campuses.Insert( 0, new Campus { Id = None.Id, Name = None.Text } );
            ddlCampus.DataSource = campuses;
            ddlCampus.DataBind();
        }

        /// <summary>
        /// Shows the detail.
        /// </summary>
        /// <param name="itemKey">The item key.</param>
        /// <param name="itemKeyValue">The group id.</param>
        public void ShowDetail( string itemKey, int itemKeyValue )
        {
            if ( !itemKey.Equals( "groupId" ) )
            {
                return;
            }

            pnlDetails.Visible = true;
            Group group = null;

            if (!itemKeyValue.Equals(0))
            {
<<<<<<< HEAD
                group = new GroupService().Get(itemKeyValue);
=======
                group = Group.Read(itemKeyValue);
                lActionTitle.Text = ActionTitle.Edit( Group.FriendlyTypeName );
>>>>>>> 5b0a0abe
            }
            else
            {
                group = new Group { Id = 0 };
                lActionTitle.Text = ActionTitle.Add( Group.FriendlyTypeName );
            }

            LoadDropDowns( group.Id );

            hfGroupId.Value = group.Id.ToString();
            tbName.Text = group.Name;
            tbDescription.Text = group.Description;
            ddlGroupType.SetValue(group.GroupTypeId);
            ddlParentGroup.SetValue( group.ParentGroupId );
            ddlCampus.SetValue( group.CampusId );
            cbIsSecurityRole.Checked = group.IsSecurityRole;

            // render UI based on Authorized and IsSystem
            bool readOnly = false;

            nbEditModeMessage.Text = string.Empty;
            if (!IsUserAuthorized("Edit"))
            {
                readOnly = true;
                nbEditModeMessage.Text = EditModeMessage.ReadOnlyEditActionNotAllowed;
            }

            if (group.IsSystem)
            {
                readOnly = true;
                nbEditModeMessage.Text = EditModeMessage.ReadOnlySystem;
            }
            
            if ( readOnly )
            {
                lActionTitle.Text = ActionTitle.View( Group.FriendlyTypeName );
                btnCancel.Text = "Close";
            }
            
            ddlGroupType.Enabled = !readOnly;
            ddlParentGroup.Enabled = !readOnly;
            ddlCampus.Enabled = !readOnly;
            cbIsSecurityRole.Enabled = !readOnly;

            tbName.ReadOnly = readOnly;
            tbDescription.ReadOnly = readOnly;
            btnSave.Visible = !readOnly;

            // if this block's attribute limit group to SecurityRoleGroups, don't let them edit the SecurityRole checkbox value
            if ( AttributeValue( "LimittoSecurityRoleGroups" ).FromTrueFalse() )
            {
                cbIsSecurityRole.Enabled = false;
                cbIsSecurityRole.Checked = true;
            }
        }

        #endregion
    }
}<|MERGE_RESOLUTION|>--- conflicted
+++ resolved
@@ -183,12 +183,8 @@
 
             if (!itemKeyValue.Equals(0))
             {
-<<<<<<< HEAD
                 group = new GroupService().Get(itemKeyValue);
-=======
-                group = Group.Read(itemKeyValue);
                 lActionTitle.Text = ActionTitle.Edit( Group.FriendlyTypeName );
->>>>>>> 5b0a0abe
             }
             else
             {
