// <copyright>
// Copyright by the Spark Development Network
//
// Licensed under the Rock Community License (the "License");
// you may not use this file except in compliance with the License.
// You may obtain a copy of the License at
//
// http://www.rockrms.com/license
//
// Unless required by applicable law or agreed to in writing, software
// distributed under the License is distributed on an "AS IS" BASIS,
// WITHOUT WARRANTIES OR CONDITIONS OF ANY KIND, either express or implied.
// See the License for the specific language governing permissions and
// limitations under the License.
// </copyright>

using Rock;
using Rock.Attribute;
using Rock.Data;
using Rock.Model;
using Rock.Security;
using Rock.Web.Cache;
using Rock.Web.UI;
using Rock.Web.UI.Controls;
using System;
using System.Collections.Generic;
using System.ComponentModel;
using System.Data.Entity;
using System.Linq;
using System.Text;
using System.Web.UI;
using System.Web.UI.WebControls;

namespace RockWeb.Blocks.Crm
{
    [DisplayName( "Documents" )]
    [Category( "CRM" )]
    [Description( "Add documents to the current context object." )]
    [ContextAware]
    #region Block Attributes

    [TextField( "Heading Title",
        Description = "The title of the heading.",
        IsRequired = false,
        Order = 0,
        Key = AttributeKeys.HeadingTitle )]

    [TextField( "Heading Icon CSS Class",
        Description = "The Icon CSS Class for use in the heading.",
        IsRequired = false,
        Order = 1,
        Key = AttributeKeys.HeadingIconCssClass )]

    [DocumentTypeField( "Document Types",
        Description = "The document types that should be displayed.",
        IsRequired = false,
        Order = 2,
        Key = AttributeKeys.DocumentTypes )]

    [BooleanField( "Show Security Button",
        Description = "Show or hide the security button to add or edit security for the document.",
        IsRequired = true,
        DefaultBooleanValue = true,
        Order = 3,
        Key = AttributeKeys.ShowSecurityButton )]
    #endregion Block Attributes
    [Rock.SystemGuid.BlockTypeGuid( "A8456E2D-1930-4FF7-8A46-FB0800AC31E0" )]
    public partial class Documents : RockBlock, ISecondaryBlock
    {
        private static class AttributeKeys
        {
            public const string HeadingTitle = "HeadingTitle";
            public const string HeadingIconCssClass = "HeadingIconCssClass";
            public const string DocumentTypes = "DocumentTypes";
            public const string ShowSecurityButton = "ShowSecurityButton";
        }

        protected string icon;
        protected string title;

        #region ISecondaryBlock Implementation

        /// <summary>
        /// Hook so that other blocks can set the visibility of all ISecondaryBlocks on its page
        /// </summary>
        /// <param name="visible">if set to <c>true</c> [visible].</param>
        public void SetVisible( bool visible )
        {
            pnlContent.Visible = visible;
        }

        #endregion ISecondaryBlock Implementation

        #region Control Overrides

        protected override void OnInit( EventArgs e )
        {
            base.OnInit( e );

            icon = GetAttributeValue( AttributeKeys.HeadingIconCssClass ) ?? string.Empty;
            title = GetAttributeValue( AttributeKeys.HeadingTitle ) ?? string.Empty;

            this.BlockUpdated += Block_BlockUpdated;

            gFileList.DataKeyNames = new string[] { "Id" };
            gFileList.GridRebind += gFileList_GridRebind;
            gFileList.Actions.AddClick += gFileList_Add;
            gFileList.Actions.ShowAdd = true;
            gFileList.RowSelected += gFileList_RowSelected;
            gFileList.IsDeleteEnabled = true;

            // Configure security button
            var securityColumn = gFileList.ColumnsOfType<SecurityField>().FirstOrDefault();
<<<<<<< HEAD
            if ( securityColumn != null )
            {
                /*
                    2/22/2022 - KA
                    this.ContextEntity().TypeId is not being used as the securityColumn.EntityTypeId because in the case where the
                    DocumentsBlock was displayed in the Person page the context entity was Person.cs, thUs the service instance
                    generated in the Security.cs block when the security button was clicked was a PersonService not DocumentService, 
                    since we know gFileList will always display documents we can set the securityColumn.EntityTypeId to the typeId
                    of the Document.cs model.
                */
                securityColumn.EntityTypeId = new Document().TypeId;
            }
=======

            // Set the security on the document and not the entity the document is for.
            securityColumn.EntityTypeId = EntityTypeCache.GetId( Rock.SystemGuid.EntityType.DOCUMENT ).Value;
>>>>>>> e597d4dc
        }

        protected override void OnLoad( EventArgs e )
        {
            if ( !IsValidBlockSettings() )
            {
                return;
            }

            if ( !IsPostBack )
            {
                PopulateFilterDocumentTypeDropDownList();
                BindGrid();
            }
            else
            {
                // Register download buttons as PostBackControls since they are returning a File download
                // Do this here because the postback control registration is lost after a partial postback and needs to be redone after a edit save/cancel.
                RegisterDownloadButtonsAsPostBackControls();
            }

            base.OnLoad( e );
        }

        #endregion Control Overrides

        #region Control Events

        protected void Block_BlockUpdated( object sender, EventArgs e )
        {
            if ( !IsValidBlockSettings() )
            {
                return;
            }

            PopulateFilterDocumentTypeDropDownList();
            BindGrid();
        }

        #endregion Control Events


        #region Private Methods

        /// <summary>
        /// Validates if the block settings are OK and sets the warning message and/or panel visibility.
        /// </summary>
        /// <returns>true if valid, false otherwise.</returns>
        private bool IsValidBlockSettings()
        {
            var pageContextEntityTypes = this.RockPage.GetContextEntityTypes();
            var blockContextEntityTypes = ContextTypesRequired;
            bool hasError = false;

            nbMessage.Text = string.Empty;
            nbMessage.Visible = false;

            // Ensure the block ContextEntity is configured
            if ( !blockContextEntityTypes.Any() )
            {
                nbMessage.Text = "The block context entity has not been configured. Go to block settings and select the Entity Type in the 'Context' drop-down list.<br/>";
                hasError = true;
            }

            // Ensure the page ContextEntity page parameter is configured.
            if ( !pageContextEntityTypes.Any()
                || !pageContextEntityTypes.Where( p => ContextTypesRequired.Contains( p ) ).Any() )
            {
                nbMessage.Text += "The page context entity has not been configured for this block. Go to Page Properties and click Advanced and enter a valid parameter name under 'Context Parameters'.<br/>";
                hasError = true;
            }

            // Show the error if there is one
            if ( hasError )
            {
                nbMessage.Text = nbMessage.Text.TrimEnd( "<br/>".ToCharArray() );
                nbMessage.Visible = true;
                pnlList.Visible = false;
                return false;
            }

            // If there isn't an entity at this point a new item is being created and there isn't an ID for it yet. So don't show the block.
            if ( this.ContextEntity() == null )
            {
                pnlContent.Visible = false;
                return false;
            }

            // Show the list if the Add/Edit panel is not visible
            pnlList.Visible = !pnlAddEdit.Visible;
            return true;
        }

        /// <summary>
        /// Registers the download buttons as post back controls.
        /// This is because the page has to do a full postback to download the file.
        /// </summary>
        private void RegisterDownloadButtonsAsPostBackControls()
        {
            foreach ( GridViewRow row in gFileList.Rows )
            {
                LinkButton downloadLinkButton = ( LinkButton ) row.FindControl( "lbDownload" );
                ScriptManager.GetCurrent( this.Page ).RegisterPostBackControl( downloadLinkButton );
            }
        }

        /// <summary>
        /// Clears the Add/Edit form.
        /// </summary>
        private void ClearForm()
        {
            pdAuditDetails.Visible = true;
            ddlAddEditDocumentType.Enabled = true;
            ddlAddEditDocumentType.SelectedIndex = 0;
            tbDocumentName.Text = string.Empty;
            tbDescription.Text = string.Empty;
            pnlAddEdit.Visible = false;
            pnlList.Visible = true;
            hfDocumentId.Value = string.Empty;
            fuUploader.BinaryFileId = null;
        }

        /// <summary>
        /// Populates the filter document type drop down list.
        /// </summary>
        private void PopulateFilterDocumentTypeDropDownList()
        {
            var filteredDocumentTypes = GetFilteredDocumentTypes();
            ddlDocumentType.Items.Clear();
            if ( filteredDocumentTypes.Any() )
            {
                ddlDocumentType.Items.Add( new ListItem( "All Document Types", string.Empty ) );

                foreach ( var documentType in filteredDocumentTypes )
                {
                    ddlDocumentType.Items.Add( new ListItem( documentType.Name, documentType.Id.ToString() ) );
                }
            }
        }

        /// <summary>
        /// Populates the edit document type drop down list.
        /// </summary>
        private void PopulateEditDocumentTypeDropDownList( bool isNew = false )
        {
            var filteredDocumentTypes = GetFilteredDocumentTypes( false );

            /*
               SK 20120-10-10
               Only check for Audit authorization for new documents as document type field is readonly on edit
            */
            if ( isNew )
            {
                var editAccessDeniedForDocumentTypeList = new List<int>();
                foreach ( var documentType in filteredDocumentTypes )
                {
                    if ( !documentType.IsAuthorized( Authorization.EDIT, this.CurrentPerson ) )
                    {
                        editAccessDeniedForDocumentTypeList.Add( documentType.Id );
                    }
                }

                filteredDocumentTypes = filteredDocumentTypes
                    .Where( d => !editAccessDeniedForDocumentTypeList.Contains( d.Id ) );
            }

            filteredDocumentTypes = filteredDocumentTypes.Where( a => !isNew || a.UserSelectable );

            ddlAddEditDocumentType.Items.Clear();
            ddlAddEditDocumentType.Items.Add( new ListItem( string.Empty, string.Empty ) );

            if ( filteredDocumentTypes.Any() )
            {
                foreach ( var documentType in filteredDocumentTypes )
                {
                    ddlAddEditDocumentType.Items.Add( new ListItem( documentType.Name, documentType.Id.ToString() ) );
                }
            }
        }

        /// <summary>
        /// Get filtered document Types
        /// </summary>
        private IEnumerable<DocumentTypeCache> GetFilteredDocumentTypes( bool considerMaxDocumentsPerEntity = false )
        {
            var contextEntity = this.ContextEntity();
            if ( contextEntity == null )
            {
                return new List<DocumentTypeCache>();
            }
            var entityTypeId = contextEntity.TypeId;
            List<DocumentTypeCache> documentypesForContextEntityType = DocumentTypeCache.GetByEntity( entityTypeId, true );
            if ( considerMaxDocumentsPerEntity )
            {
                var rockContext = new RockContext();
                var documentQry = new DocumentService( rockContext ).Queryable().Where( a => a.EntityId == contextEntity.Id );
                documentypesForContextEntityType = documentypesForContextEntityType
                    .Where( a => !a.MaxDocumentsPerEntity.HasValue
                         || documentQry.Where( b => b.DocumentTypeId == a.Id ).Count() < a.MaxDocumentsPerEntity.Value )
                         .ToList();
            }

            // Get the document types allowed from the block settings and only have those in the list of document types for the entity
            if ( GetAttributeValue( AttributeKeys.DocumentTypes ).IsNotNullOrWhiteSpace() )
            {
                var blockAttributeFilteredDocumentTypes = GetAttributeValue( AttributeKeys.DocumentTypes ).Split( ',' ).Select( int.Parse ).ToList();
                documentypesForContextEntityType = documentypesForContextEntityType.Where( d => blockAttributeFilteredDocumentTypes.Contains( d.Id ) ).ToList();
            }

            // Remove document types from the list that do not match the EntityTypeQualifiers
            var accessDeniedForDocumentTypeList = new List<int>();
            foreach ( var documentType in documentypesForContextEntityType )
            {
                // Check System Security on the type
                if ( !documentType.IsAuthorized( Authorization.VIEW, this.CurrentPerson ) )
                {
                    accessDeniedForDocumentTypeList.Add( documentType.Id );
                    continue;
                }

                // If the document does not have a qualifier column specified then allow it by default
                if ( documentType.EntityTypeQualifierColumn.IsNotNullOrWhiteSpace() )
                {
                    // Check that the EntityTypeQualifierColumn is a property for this entity, if not then remove it by default
                    if ( contextEntity.GetType().GetProperty( documentType.EntityTypeQualifierColumn ) == null )
                    {
                        accessDeniedForDocumentTypeList.Add( documentType.Id );
                        continue;
                    }

                    // Get the value of the property specified in DocumentType.EntityTypeQualifierColumn from the current ContextEntity
                    string entityPropVal = this.ContextEntity().GetPropertyValue( documentType.EntityTypeQualifierColumn ).ToString();

                    // If the entity property values does not match DocumentType.EntityTypeQualifierValue then it should be removed.
                    if ( entityPropVal != documentType.EntityTypeQualifierValue )
                    {
                        accessDeniedForDocumentTypeList.Add( documentType.Id );
                    }
                }
            }

            // Create the list of document types that are valid for this entity, satisfy EntityTypeQualifiers, and that the current user has rights to view
            return documentypesForContextEntityType.Where( d => !accessDeniedForDocumentTypeList.Contains( d.Id ) );
        }

        #endregion Private Methods

        #region Grid Events

        protected void gFileList_RowDataBound( object sender, GridViewRowEventArgs e )
        {
            var document = ( Document ) e.Row.DataItem;
            if ( document == null )
            {
                return;
            }

            // Check access for the document type and the document.
            bool canView = document.DocumentType.IsAuthorized( Authorization.VIEW, this.CurrentPerson ) && document.IsAuthorized( Authorization.VIEW, this.CurrentPerson );
            bool canEdit = document.DocumentType.IsAuthorized( Authorization.EDIT, this.CurrentPerson ) && document.IsAuthorized( Authorization.EDIT, this.CurrentPerson );

            if ( !canView )
            {
                e.Row.Visible = false;
            }

            // disable delete button
            var deleteField = gFileList.ColumnsOfType<DeleteField>().FirstOrDefault();
            var deleteFieldIndex = gFileList.Columns.IndexOf( deleteField );
            var deleteButtonCell = ( ( DataControlFieldCell ) e.Row.Cells[deleteFieldIndex] ).Controls[0];
            deleteButtonCell.Visible = canEdit;

            // disable security button
            var showSecurityButton = GetAttributeValue( AttributeKeys.ShowSecurityButton ).AsBoolean();

            var securityField = gFileList.ColumnsOfType<SecurityField>().FirstOrDefault();
            var securityFieldIndex = gFileList.Columns.IndexOf( securityField );
            var securityButtonCell = ( ( DataControlFieldCell ) e.Row.Cells[securityFieldIndex] ).Controls[0];
            securityButtonCell.Visible = canEdit && showSecurityButton;
        }

        protected void gFileList_GridRebind( object sender, EventArgs e )
        {
            BindGrid();
        }

        private void BindGrid()
        {
            using ( var rockContext = new RockContext() )
            {
                var contextEntity = this.ContextEntity();
                var entityTypeId = contextEntity.TypeId;

                var documentService = new DocumentService( rockContext );
                var documents = documentService
                    .Queryable()
                    .AsNoTracking()
                    .Where( d => d.DocumentType.EntityTypeId == entityTypeId )
                    .Where( d => d.EntityId == contextEntity.Id );

                var filteredDocumentTypeIds = new List<int>();
                var filteredDocumentTypes = GetFilteredDocumentTypes();
                if ( filteredDocumentTypes.Any() )
                {
                    filteredDocumentTypeIds = filteredDocumentTypes.Select( a => a.Id ).ToList();
                }

                documents = documents.Where( d => filteredDocumentTypeIds.Contains( d.DocumentTypeId ) );

                if ( ddlDocumentType.SelectedIndex > 0 )
                {
                    var filterDocumentTypeId = ddlDocumentType.SelectedValueAsInt().Value;
                    documents = documents.Where( d => d.DocumentTypeId == filterDocumentTypeId );
                }

                gFileList.DataSource = documents.ToList();
                gFileList.DataBind();
            }

            // Register download buttons as PostBackControls since they are returning a File download
            // Leave this here because filter changes and grid events will rebind the grid after OnLoad
            RegisterDownloadButtonsAsPostBackControls();
        }

        protected void gFileList_RowSelected( object sender, RowEventArgs e )
        {
            PopulateEditDocumentTypeDropDownList();
            ClearForm();

            using ( var rockContext = new RockContext() )
            {
                var documentService = new DocumentService( rockContext );
                var document = documentService.Get( e.RowKeyId );

                bool canEdit = document.DocumentType.IsAuthorized( Authorization.EDIT, this.CurrentPerson ) && document.IsAuthorized( Authorization.EDIT, this.CurrentPerson );
                if ( !canEdit )
                {
                    return;
                }

                pdAuditDetails.SetEntity( document, ResolveRockUrl( "~" ) );
                hfDocumentId.Value = e.RowKeyId.ToString();
                ddlAddEditDocumentType.SelectedValue = document.DocumentTypeId.ToString();
                ddlAddEditDocumentType.Enabled = false;
                tbDocumentName.Text = document.Name;
                tbDescription.Text = document.Description;
                fuUploader.BinaryFileId = document.BinaryFile.Id;
            }

            pnlAddEdit.Visible = true;
            pnlList.Visible = false;
        }

        protected void gFileList_DeleteClick( object sender, RowEventArgs e )
        {
            using ( var rockContext = new RockContext() )
            {
                var documentService = new DocumentService( rockContext );
                var document = documentService.Get( e.RowKeyId );
                documentService.Delete( document );
                rockContext.SaveChanges();
            }

            BindGrid();
        }

        protected void gFileList_Add( object sender, EventArgs e )
        {
            PopulateEditDocumentTypeDropDownList( true );
            ClearForm();
            pdAuditDetails.Visible = false;
            pnlAddEdit.Visible = true;
            pnlList.Visible = false;
        }

        protected void ddlDocumentType_SelectedIndexChanged( object sender, EventArgs e )
        {
            BindGrid();
        }

        protected void gFileListDownload_Click( object sender, EventArgs e )
        {
            var gridRow = ( ( sender as LinkButton ).NamingContainer as GridViewRow );
            int documentId = ( ( HiddenField ) gridRow.FindControl( "hfDocumentId" ) ).ValueAsInt();
            var rockContext = new RockContext();
            var documentService = new DocumentService( rockContext );
            var document = documentService.Get( documentId );

            byte[] bytes = document.BinaryFile.ContentStream.ReadBytesToEnd();

            Response.ContentType = "application/octet-stream";
            Response.AddHeader( "content-disposition", "attachment; filename=" + document.BinaryFile.FileName.ReplaceSpecialCharacters( "_" ) );
            Response.BufferOutput = true;
            Response.BinaryWrite( bytes );
            Response.Flush();
            Response.SuppressContent = true;
            System.Web.HttpContext.Current.ApplicationInstance.CompleteRequest();
        }

        #endregion Grid Events


        #region Add/Edit Methods

        protected void btnSave_Click( object sender, EventArgs e )
        {
            if ( !fuUploader.BinaryFileId.HasValue )
            {
                return;
            }

            using ( var rockContext = new RockContext() )
            {
                var documentService = new DocumentService( rockContext );
                var document = new Document();

                if ( hfDocumentId.Value.IsNotNullOrWhiteSpace() )
                {
                    document = documentService.Get( hfDocumentId.ValueAsInt() );
                }
                else
                {
                    documentService.Add( document );
                }

                document.DocumentTypeId = ddlAddEditDocumentType.SelectedValueAsInt().Value;
                document.EntityId = this.ContextEntity().Id;
                document.Name = tbDocumentName.Text;
                document.Description = tbDescription.Text;
                document.SetBinaryFile( fuUploader.BinaryFileId.Value, rockContext );

                rockContext.SaveChanges();
            }

            pnlAddEdit.Visible = false;
            BindGrid();
            pnlList.Visible = true;
            ClearForm();
        }

        protected void btnCancel_Click( object sender, EventArgs e )
        {
            pnlAddEdit.Visible = false;
            pnlList.Visible = true;
            ClearForm();
        }

        protected void ddlAddEditDocumentType_SelectedIndexChanged( object sender, EventArgs e )
        {

            if ( tbDocumentName.Text.IsNotNullOrWhiteSpace() || ddlAddEditDocumentType.SelectedIndex == 0 )
            {
                // If there is already a name or nothing is selected then do do anything.
                fuUploader.Visible = false;
                nbSelectDocumentType.Visible = true;
                return;
            }

            // Get the selected DocumentType from cache and update the BinaryFileTypeGuid in the FileUploader
            var documentTypeCache = DocumentTypeCache.Get( ddlAddEditDocumentType.SelectedValueAsInt() ?? 0 );
            fuUploader.BinaryFileTypeGuid = new BinaryFileTypeService( new RockContext() ).GetGuid( documentTypeCache.BinaryFileTypeId ).Value;

            fuUploader.Visible = true;
            nbSelectDocumentType.Visible = false;

            string template = documentTypeCache.DefaultDocumentNameTemplate;
            if ( template.IsNotNullOrWhiteSpace() )
            {
                // If there is a template then apply it
                var mergeFields = Rock.Lava.LavaHelper.GetCommonMergeFields( this.RockPage, this.CurrentPerson );
                tbDocumentName.Text = template.ResolveMergeFields( mergeFields );
            }
        }

        #endregion Add/Edit Methods


    }
}<|MERGE_RESOLUTION|>--- conflicted
+++ resolved
@@ -111,24 +111,9 @@
 
             // Configure security button
             var securityColumn = gFileList.ColumnsOfType<SecurityField>().FirstOrDefault();
-<<<<<<< HEAD
-            if ( securityColumn != null )
-            {
-                /*
-                    2/22/2022 - KA
-                    this.ContextEntity().TypeId is not being used as the securityColumn.EntityTypeId because in the case where the
-                    DocumentsBlock was displayed in the Person page the context entity was Person.cs, thUs the service instance
-                    generated in the Security.cs block when the security button was clicked was a PersonService not DocumentService, 
-                    since we know gFileList will always display documents we can set the securityColumn.EntityTypeId to the typeId
-                    of the Document.cs model.
-                */
-                securityColumn.EntityTypeId = new Document().TypeId;
-            }
-=======
 
             // Set the security on the document and not the entity the document is for.
             securityColumn.EntityTypeId = EntityTypeCache.GetId( Rock.SystemGuid.EntityType.DOCUMENT ).Value;
->>>>>>> e597d4dc
         }
 
         protected override void OnLoad( EventArgs e )
