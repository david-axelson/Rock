--- conflicted
+++ resolved
@@ -35,11 +35,8 @@
 using Rock.Financial;
 using Rock.Model;
 using Rock.Security;
-<<<<<<< HEAD
+using Rock.Utility;
 using Rock.Tasks;
-=======
-using Rock.Utility;
->>>>>>> 943e4121
 using Rock.Web;
 using Rock.Web.Cache;
 using Rock.Web.UI;
