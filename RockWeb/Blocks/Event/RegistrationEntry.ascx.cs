﻿// <copyright>
// Copyright by the Spark Development Network
//
// Licensed under the Rock Community License (the "License");
// you may not use this file except in compliance with the License.
// You may obtain a copy of the License at
//
// http://www.rockrms.com/license
//
// Unless required by applicable law or agreed to in writing, software
// distributed under the License is distributed on an "AS IS" BASIS,
// WITHOUT WARRANTIES OR CONDITIONS OF ANY KIND, either express or implied.
// See the License for the specific language governing permissions and
// limitations under the License.
// </copyright>
//
using System;
using System.Collections.Generic;
using System.ComponentModel;
using System.Data.Entity;
using System.Linq;
using System.Text;
using System.Threading.Tasks;
using System.Web;
using System.Web.UI;
using System.Web.UI.HtmlControls;
using System.Web.UI.WebControls;

using Humanizer;

using Newtonsoft.Json;

using Rock;
using Rock.Attribute;
using Rock.Data;
using Rock.Financial;
using Rock.Model;
using Rock.Security;
using Rock.Web;
using Rock.Web.Cache;
using Rock.Web.UI;
using Rock.Web.UI.Controls;

namespace RockWeb.Blocks.Event
{
    /// <summary>
    /// Block used to register for a registration instance.
    /// </summary>
    [DisplayName( "Registration Entry" )]
    [Category( "Event" )]
    [Description( "Block used to register for a registration instance." )]

    [DefinedValueField( Rock.SystemGuid.DefinedType.PERSON_CONNECTION_STATUS, "Connection Status", "The connection status to use for new individuals (default: 'Web Prospect'.)", true, false, Rock.SystemGuid.DefinedValue.PERSON_CONNECTION_STATUS_WEB_PROSPECT, "", 0 )]
    [DefinedValueField( Rock.SystemGuid.DefinedType.PERSON_RECORD_STATUS, "Record Status", "The record status to use for new individuals (default: 'Pending'.)", true, false, Rock.SystemGuid.DefinedValue.PERSON_RECORD_STATUS_PENDING, "", 1 )]
    [DefinedValueField( Rock.SystemGuid.DefinedType.FINANCIAL_SOURCE_TYPE, "Source", "The Financial Source Type to use when creating transactions", false, false, Rock.SystemGuid.DefinedValue.FINANCIAL_SOURCE_TYPE_WEBSITE, "", 2 )]
    [TextField( "Batch Name Prefix", "The batch prefix name to use when creating a new batch", false, "Event Registration", "", 3 )]
    [BooleanField( "Display Progress Bar", "Display a progress bar for the registration.", true, "", 4 )]
    [BooleanField( "Allow InLine Digital Signature Documents", "Should inline digital documents be allowed? This requires that the registration template is configured to display the document inline", true, "", 6, "SignInline" )]
    [SystemEmailField( "Confirm Account Template", "Confirm Account Email Template", false, Rock.SystemGuid.SystemEmail.SECURITY_CONFIRM_ACCOUNT, "", 7 )]
    [TextField ( "Family Term", "The term to use for specifying which household or family a person is a member of.", true, "immediate family", "", 8)]
    [BooleanField( "Force Email Update", "Force the email to be updated on the person's record.", false, "", 9 )]

    public partial class RegistrationEntry : RockBlock
    {
        #region Fields

        private bool _saveNavigationHistory = false;

        // Page (query string) parameter names
        private const string REGISTRATION_ID_PARAM_NAME = "RegistrationId";
        private const string SLUG_PARAM_NAME = "Slug";
        private const string START_AT_BEGINNING = "StartAtBeginning";
        private const string REGISTRATION_INSTANCE_ID_PARAM_NAME = "RegistrationInstanceId";
        private const string EVENT_OCCURRENCE_ID_PARAM_NAME = "EventOccurrenceId";
        private const string GROUP_ID_PARAM_NAME = "GroupId";
        private const string CAMPUS_ID_PARAM_NAME = "CampusId";

        // Viewstate keys
        private const string REGISTRATION_INSTANCE_STATE_KEY = "RegistrationInstanceState";
        private const string REGISTRATION_STATE_KEY = "RegistrationState";
        private const string GROUP_ID_KEY = "GroupId";
        private const string CAMPUS_ID_KEY = "CampusId";
        private const string SIGN_INLINE_KEY = "SignInline";
        private const string DIGITAL_SIGNATURE_COMPONENT_TYPE_NAME_KEY = "DigitalSignatureComponentTypeName";
        private const string CURRENT_PANEL_KEY = "CurrentPanel";
        private const string CURRENT_REGISTRANT_INDEX_KEY = "CurrentRegistrantIndex";
        private const string CURRENT_FORM_INDEX_KEY = "CurrentFormIndex";
        private const string MINIMUM_PAYMENT_KEY = "MinimumPayment";

        // protected variables
        public decimal PercentComplete = 0;

        #endregion

        #region Properties

        // The selected registration instance
        private RegistrationInstance RegistrationInstanceState { get; set; }

        // The selected group from linkage
        private int? GroupId { get; set; }

        // The selected campus from event item occurrence or query string
        private int? CampusId { get; set; }

        // Digital Signature Fields
        private bool SignInline { get; set; }
        private string DigitalSignatureComponentTypeName { get; set; }
        private DigitalSignatureComponent DigitalSignatureComponent { get; set; }

        // Info about each current registration
        protected RegistrationInfo RegistrationState { get; set; }

        // The current panel to display ( HowMany
        private int CurrentPanel { get; set; }

        // The current registrant index
        private int CurrentRegistrantIndex { get; set; }

        // The current form index
        private int CurrentFormIndex { get; set; }

        // The URL for the Step-2 Iframe Url
        protected string Step2IFrameUrl { get; set; }

        // The minimum payment that is due 
        private decimal? minimumPayment { get; set; }

        // The registration template.
        private RegistrationTemplate RegistrationTemplate
        {
            get
            {
                return RegistrationInstanceState != null ? RegistrationInstanceState.RegistrationTemplate : null;
            }
        }

        /// <summary>
        /// Gets the registration term.
        /// </summary>
        /// <value>
        /// The registration term.
        /// </value>
        private string RegistrationTerm
        {
            get
            {
                if ( RegistrationTemplate != null && !string.IsNullOrWhiteSpace( RegistrationTemplate.RegistrationTerm ) )
                {
                    return RegistrationTemplate.RegistrationTerm;
                }
                return "Registration";
            }
        }

        /// <summary>
        /// Gets the registrant term.
        /// </summary>
        /// <value>
        /// The registrant term.
        /// </value>
        private string RegistrantTerm
        {
            get
            {
                if ( RegistrationTemplate != null && !string.IsNullOrWhiteSpace( RegistrationTemplate.RegistrantTerm ) )
                {
                    return RegistrationTemplate.RegistrantTerm;
                }
                return "Person";
            }
        }

        /// <summary>
        /// Gets the fee term.
        /// </summary>
        /// <value>
        /// The fee term.
        /// </value>
        private string FeeTerm
        {
            get
            {
                if ( RegistrationTemplate != null && !string.IsNullOrWhiteSpace( RegistrationTemplate.FeeTerm ) )
                {
                    return RegistrationTemplate.FeeTerm;
                }
                return "Additional Option";
            }
        }

        /// <summary>
        /// Gets the discount code term.
        /// </summary>
        /// <value>
        /// The discount code term.
        /// </value>
        private string DiscountCodeTerm
        {
            get
            {
                if ( RegistrationTemplate != null && !string.IsNullOrWhiteSpace( RegistrationTemplate.DiscountCodeTerm ) )
                {
                    return RegistrationTemplate.DiscountCodeTerm;
                }
                return "Discount Code";
            }
        }

        /// <summary>
        /// Gets the number of forms for the current registration template.
        /// </summary>
        private int FormCount
        {
            get
            {
                if ( RegistrationTemplate != null && RegistrationTemplate.Forms != null )
                {
                    return RegistrationTemplate.Forms.Count;
                }

                return 0;
            }
        }

        /// <summary>
        /// If the registration template allows multiple registrants per registration, returns the maximum allowed
        /// </summary>
        private int MaxRegistrants
        {
            get
            {
                // If this is an existing registration, max registrants is the number of registrants already 
                // on registration ( don't allow adding new registrants )
                if ( RegistrationState != null && RegistrationState.RegistrationId.HasValue )
                {
                    return RegistrationState.RegistrantCount;
                }

                // Otherwise if template allows multiple, set the max amount
                if ( RegistrationTemplate != null && RegistrationTemplate.AllowMultipleRegistrants )
                {
                    if ( RegistrationTemplate.MaxRegistrants <= 0 )
                    {
                        return int.MaxValue;
                    }
                    return RegistrationTemplate.MaxRegistrants;
                }

                // Default is a maximum of one
                return 1;
            }
        }

        /// <summary>
        /// Gets the minimum number of registrants allowed. Most of the time this is one, except for an existing
        /// registration that has existing registrants. The minimum in this case is the number of existing registrants
        /// </summary>
        private int MinRegistrants
        {
            get
            {
                // If this is an existing registration, min registrants is the number of registrants already 
                // on registration ( don't allow adding new registrants )
                if ( RegistrationState != null && RegistrationState.RegistrationId.HasValue )
                {
                    return RegistrationState.RegistrantCount;
                }

                // Default is a minimum of one
                return 1;
            }
        }

        /// <summary>
        /// Gets or sets a value indicating whether [using three-step gateway].
        /// </summary>
        /// <value>
        ///   <c>true</c> if [using three-step gateway]; otherwise, <c>false</c>.
        /// </value>
        protected bool Using3StepGateway
        {
            get { return ViewState["Using3StepGateway"] as bool? ?? false; }
            set { ViewState["Using3StepGateway"] = value; }
        }

        /// <summary>
        /// Gets or sets the progress bar steps.
        /// </summary>
        /// <value>
        /// The progress bar steps.
        /// </value>
        protected decimal ProgressBarSteps
        {
            get { return ViewState["ProgressBarSteps"] as decimal? ?? 3.0m; }
            set { ViewState["ProgressBarSteps"] = value; }
        }

        /// <summary>
        /// Gets or sets the payment transaction code. Used to help double-charging
        /// </summary>
        protected string TransactionCode
        {
            get { return ViewState["TransactionCode"] as string ?? string.Empty; }
            set { ViewState["TransactionCode"] = value; }
        }

        #endregion

        #region Control Methods

        /// <summary>
        /// Restores the view-state information from a previous user control request that was saved by the <see cref="M:System.Web.UI.UserControl.SaveViewState" /> method.
        /// </summary>
        /// <param name="savedState">An <see cref="T:System.Object" /> that represents the user control state to be restored.</param>
        protected override void LoadViewState( object savedState )
        {
            base.LoadViewState( savedState );

            string json = ViewState[REGISTRATION_INSTANCE_STATE_KEY] as string;
            if ( string.IsNullOrWhiteSpace( json ) )
            {
                SetRegistrationState();
            }
            else
            {
                RegistrationInstanceState = JsonConvert.DeserializeObject<RegistrationInstance>( json );
            }

            json = ViewState[REGISTRATION_STATE_KEY] as string;
            if ( string.IsNullOrWhiteSpace( json ) )
            {
                RegistrationState = new RegistrationInfo();
            }
            else
            {
                RegistrationState = JsonConvert.DeserializeObject<RegistrationInfo>( json );
            }

            SignInline = ViewState[SIGN_INLINE_KEY] as bool? ?? false;
            DigitalSignatureComponentTypeName = ViewState[DIGITAL_SIGNATURE_COMPONENT_TYPE_NAME_KEY] as string;
            if ( !string.IsNullOrWhiteSpace( DigitalSignatureComponentTypeName ))
            {
                DigitalSignatureComponent = DigitalSignatureContainer.GetComponent( DigitalSignatureComponentTypeName );
            }

            GroupId = ViewState[GROUP_ID_KEY] as int?;
            CampusId = ViewState[CAMPUS_ID_KEY] as int?;
            CurrentPanel = ViewState[CURRENT_PANEL_KEY] as int? ?? 0;
            CurrentRegistrantIndex = ViewState[CURRENT_REGISTRANT_INDEX_KEY] as int? ?? 0;
            CurrentFormIndex = ViewState[CURRENT_FORM_INDEX_KEY] as int? ?? 0;
            minimumPayment = ViewState[MINIMUM_PAYMENT_KEY] as decimal?;

            CreateDynamicControls( false );
        }

        /// <summary>
        /// Raises the <see cref="E:System.Web.UI.Control.Init" /> event.
        /// </summary>
        /// <param name="e">An <see cref="T:System.EventArgs" /> object that contains the event data.</param>
        protected override void OnInit( EventArgs e )
        {
            base.OnInit( e );

            // make sure that a URL with navigation history parameters is really from a browser navigation and not a Link or Refresh
            hfAllowNavigate.Value = false.ToTrueFalse();

            RegisterClientScript();
        }

        /// <summary>
        /// Raises the <see cref="E:System.Web.UI.Control.Load" /> event.
        /// </summary>
        /// <param name="e">The <see cref="T:System.EventArgs" /> object that contains the event data.</param>
        protected override void OnLoad( EventArgs e )
        {
            base.OnLoad( e );

            // Reset warning/error messages
            nbMain.Visible = false;
            nbWaitingList.Visible = false;
            nbDiscountCode.Visible = false;

            hfStep2AutoSubmit.Value = "false";

            // register navigation event to enable support for the back button
            var sm = ScriptManager.GetCurrent( Page );
            //sm.EnableSecureHistoryState = false;
            sm.Navigate += sm_Navigate;

            // Show save account info based on if checkbox is checked
            divSaveAccount.Style[HtmlTextWriterStyle.Display] = cbSaveAccount.Checked ? "block" : "none";

            // Change the labels for the family member radio buttons
            rblFamilyOptions.Label = "Individual is in the same " + GetAttributeValue( "FamilyTerm" ) + " as";
            rblRegistrarFamilyOptions.Label = "You are in the same " + GetAttributeValue( "FamilyTerm" ) + " as";

            if ( !Page.IsPostBack )
            {
                var personDv = DefinedValueCache.Read( Rock.SystemGuid.DefinedValue.PERSON_RECORD_TYPE_PERSON.AsGuid() );
                if ( CurrentPerson != null && personDv != null && CurrentPerson.RecordTypeValue.Guid != personDv.Guid )
                {
                    ShowError( "Invalid Login", "Sorry, the login you are using doesn't appear to be tied to a valid person record. Try logging out and logging in with a different username, or create a new account before registering for the selected event." );
                }
                else
                {
                    // Get the a registration if it has not already been loaded ( breadcrumbs may have loaded it )
                    if ( RegistrationState != null || SetRegistrationState() )
                    {
<<<<<<< HEAD
                        if ( !RegistrationTemplate.WaitListEnabled && RegistrationState.SlotsAvailable.HasValue && RegistrationState.SlotsAvailable.Value <= 0 )
                        {
                            ShowWarning(
                                string.Format( "{0} Full", RegistrationTerm ),
                                string.Format( "<p>There are not any more {0} available for {1}.</p>", RegistrationTerm.ToLower().Pluralize(), RegistrationInstanceState.Name ) );
=======
                        if ( RegistrationTemplate != null )
                        {
                            bool instanceFull = false;
                            if ( !RegistrationState.RegistrationId.HasValue && RegistrationInstanceState.MaxAttendees > 0 )
                            {
                                int registrants = RegistrationInstanceState.Registrations
                                    .Where( r => !r.IsTemporary )
                                    .Sum( r => r.Registrants.Count() );

                                instanceFull = registrants >= RegistrationInstanceState.MaxAttendees;
                            }
>>>>>>> 0435a749

                            if ( instanceFull )
                            {
                                ShowWarning(
                                    string.Format( "{0} Full", RegistrationTerm ),
                                    string.Format( "There are not any more {0} available for {1}.", RegistrationTerm.ToLower().Pluralize(), RegistrationInstanceState.Name ) );

                            }
                            else
                            {
                                // Check Login Requirement
                                if ( RegistrationTemplate.LoginRequired && CurrentUser == null )
                                {
                                    var site = RockPage.Site;
                                    if ( site.LoginPageId.HasValue )
                                    {
                                        site.RedirectToLoginPage( true );
                                    }
                                    else
                                    {
                                        System.Web.Security.FormsAuthentication.RedirectToLoginPage();
                                    }
                                }
                                else
                                {
                                    if ( SignInline &&
                                        !PageParameter( "redirected" ).AsBoolean() &&
                                        DigitalSignatureComponent != null &&
                                        !string.IsNullOrWhiteSpace( DigitalSignatureComponent.CookieInitializationUrl ) )
                                    {
                                        // Redirect for Digital Signature Cookie Initialization 
                                        var returnUrl = GlobalAttributesCache.Read().GetValue( "PublicApplicationRoot" ).EnsureTrailingForwardslash() + Request.Url.PathAndQuery.RemoveLeadingForwardslash();
                                        returnUrl = returnUrl + ( returnUrl.Contains( "?" ) ? "&" : "?" ) + "redirected=True";
                                        string redirectUrl = string.Format( "{0}?redirect_uri={1}", DigitalSignatureComponent.CookieInitializationUrl, HttpUtility.UrlEncode( returnUrl ) );
                                        Response.Redirect( redirectUrl, false );
                                    }
                                    else
                                    {
                                        // show the panel for asking how many registrants ( it may be skipped )
                                        ShowHowMany();
                                    }
                                }
                            }
                        }
                        else
                        {
                            ShowWarning( "Sorry", string.Format( "The selected {0} could not be found or is no longer active.", RegistrationTerm.ToLower() ) );
                        }
                    }
                }
            }
            else
            {
                // Load values from controls into the state objects
                ParseDynamicControls();

                // Show or Hide the Credit card entry panel based on if a saved account exists and it's selected or not.
                divNewCard.Style[HtmlTextWriterStyle.Display] = ( rblSavedCC.Items.Count == 0 || rblSavedCC.Items[rblSavedCC.Items.Count - 1].Selected ) ? "block" : "none";
            }
            
        }

        public override List<BreadCrumb> GetBreadCrumbs( PageReference pageReference )
        {
            var breadCrumbs = new List<BreadCrumb>();

            if ( RegistrationInstanceState == null )
            {
                SetRegistrationState();
            }

            if ( RegistrationInstanceState != null )
            {
                RockPage.Title = RegistrationInstanceState.Name;
                breadCrumbs.Add( new BreadCrumb( RegistrationInstanceState.Name, pageReference ) );
                return breadCrumbs;
            }

            breadCrumbs.Add( new BreadCrumb( this.PageCache.PageTitle, pageReference ) );
            return breadCrumbs;
        }

        /// <summary>
        /// Saves any user control view-state changes that have occurred since the last page postback.
        /// </summary>
        /// <returns>
        /// Returns the user control's current view state. If there is no view state associated with the control, it returns null.
        /// </returns>
        protected override object SaveViewState()
        {
            var jsonSetting = new JsonSerializerSettings
            {
                ReferenceLoopHandling = ReferenceLoopHandling.Ignore,
                ContractResolver = new Rock.Utility.IgnoreUrlEncodedKeyContractResolver()
            };

            ViewState[REGISTRATION_INSTANCE_STATE_KEY] = JsonConvert.SerializeObject( RegistrationInstanceState, Formatting.None, jsonSetting );
            ViewState[REGISTRATION_STATE_KEY] = JsonConvert.SerializeObject( RegistrationState, Formatting.None, jsonSetting );
            ViewState[SIGN_INLINE_KEY] = SignInline;
            ViewState[DIGITAL_SIGNATURE_COMPONENT_TYPE_NAME_KEY] = DigitalSignatureComponentTypeName;
            ViewState[GROUP_ID_KEY] = GroupId;
            ViewState[CAMPUS_ID_KEY] = CampusId;
            ViewState[CURRENT_PANEL_KEY] = CurrentPanel;
            ViewState[CURRENT_REGISTRANT_INDEX_KEY] = CurrentRegistrantIndex;
            ViewState[CURRENT_FORM_INDEX_KEY] = CurrentFormIndex;
            ViewState[MINIMUM_PAYMENT_KEY] = minimumPayment;

            return base.SaveViewState();
        }

        /// <summary>
        /// Raises the <see cref="E:System.Web.UI.Control.PreRender" /> event.
        /// </summary>
        /// <param name="e">An <see cref="T:System.EventArgs" /> object that contains the event data.</param>
        protected override void OnPreRender( EventArgs e )
        {
            if ( _saveNavigationHistory )
            {
                // make sure that a URL with navigation history parameters is really from a browser navigation and not a Link or Refresh
                hfAllowNavigate.Value = true.ToTrueFalse();
                if ( CurrentPanel != 1 )
                {
                    this.AddHistory( "event", string.Format( "{0},0,0", CurrentPanel ) );
                }
                else
                {
                    this.AddHistory( "event", string.Format( "1,{0},{1}", CurrentRegistrantIndex, CurrentFormIndex ) );
                }

            }

            base.OnPreRender( e );
        }

        #endregion

        #region Events

        #region Navigation Events

        /// <summary>
        /// Handles the Navigate event of the sm control.
        /// </summary>
        /// <param name="sender">The source of the event.</param>
        /// <param name="e">The <see cref="HistoryEventArgs"/> instance containing the event data.</param>
        void sm_Navigate( object sender, HistoryEventArgs e )
        {
            var state = e.State["event"];

            if ( CurrentPanel > 0 && state != null && hfAllowNavigate.Value.AsBoolean() )
            {
                string[] commands = state.Split( ',' );

                int panelId = 0;
                int registrantId = 0;
                int formId = 0;

                if ( commands.Count() == 3 )
                {
                    panelId = Int32.Parse( commands[0] );
                    registrantId = Int32.Parse( commands[1] );
                    formId = Int32.Parse( commands[2] );
                }

                switch ( panelId )
                {
                    case 1:
                        {
                            CurrentRegistrantIndex = registrantId;
                            CurrentFormIndex = formId;
                            ShowRegistrant();
                            break;
                        }
                    case 2:
                        {
                            ShowSummary();
                            break;
                        }
                    case 3:
                        {
                            ShowPayment();
                            break;
                        }
                    default:
                        {
                            ShowHowMany();
                            break;
                        }
                }
            }
            else
            {
                ShowHowMany();
            }
        }

        /// <summary>
        /// Handles the NumberUpdated event of the numHowMany control.
        /// </summary>
        /// <param name="sender">The source of the event.</param>
        /// <param name="e">The <see cref="EventArgs"/> instance containing the event data.</param>
        protected void numHowMany_NumberUpdated( object sender, EventArgs e )
        {
            ShowWaitingListNotice();
        }

        /// <summary>
        /// Handles the Click event of the lbHowManyNext control.
        /// </summary>
        /// <param name="sender">The source of the event.</param>
        /// <param name="e">The <see cref="EventArgs"/> instance containing the event data.</param>
        protected void lbHowManyNext_Click( object sender, EventArgs e )
        {
            _saveNavigationHistory = true;

            CurrentRegistrantIndex = 0;
            CurrentFormIndex = 0;

            // Create registrants based on the number selected
            SetRegistrantState( numHowMany.Value );

            // set the max number of steps in the progress bar
            int registrantPages = FormCount;
            if ( SignInline )
            {
                registrantPages += 1;
            }
            ProgressBarSteps = ( numHowMany.Value * registrantPages ) + ( Using3StepGateway ? 3 : 2 );

            ShowRegistrant( true, false );

            hfTriggerScroll.Value = "true";
        }

        /// <summary>
        /// Handles the Click event of the lbRegistrantPrev control.
        /// </summary>
        /// <param name="sender">The source of the event.</param>
        /// <param name="e">The <see cref="EventArgs"/> instance containing the event data.</param>
        protected void lbRegistrantPrev_Click( object sender, EventArgs e )
        {
            if ( CurrentPanel == 1 )
            {
                _saveNavigationHistory = true;

                hfRequiredDocumentLinkUrl.Value = string.Empty;

                ShowRegistrant( false, true );
            }
            else
            {
                ShowHowMany();
            }

            hfTriggerScroll.Value = "true";
        }

        /// <summary>
        /// Handles the Click event of the lbRegistrantNext control.
        /// </summary>
        /// <param name="sender">The source of the event.</param>
        /// <param name="e">The <see cref="EventArgs"/> instance containing the event data.</param>
        protected void lbRegistrantNext_Click( object sender, EventArgs e )
        {
            if ( CurrentPanel == 1 )
            {
                _saveNavigationHistory = true;

                ShowRegistrant( true, true );
            }
            else
            {
                ShowHowMany();
            }

            hfTriggerScroll.Value = "true";
        }

        /// <summary>
        /// Handles the Click event of the lbRequiredDocumentNext control.
        /// </summary>
        /// <param name="sender">The source of the event.</param>
        /// <param name="e">The <see cref="EventArgs"/> instance containing the event data.</param>
        protected void lbRequiredDocumentNext_Click( object sender, EventArgs e )
        {
            hfRequiredDocumentLinkUrl.Value = string.Empty;

            string qryString = hfRequiredDocumentQueryString.Value;
            if ( qryString.StartsWith( "?document_id=" ) )
            {
                if ( RegistrationState != null && RegistrationState.RegistrantCount > CurrentRegistrantIndex )
                {
                    var registrant = RegistrationState.Registrants[CurrentRegistrantIndex];
                    registrant.SignatureDocumentKey = qryString.Substring( 13 );
                    registrant.SignatureDocumentLastSent = RockDateTime.Now;
                }

                lbRegistrantNext_Click( sender, e );
            }
            else
            {
                ShowError( "Invalid or Missing Document Signature",
                    string.Format( "This {0} requires that you sign a {1} for each registrant, but it appears that you may have cancelled or skipped signing this document.",
                        RegistrationTemplate.RegistrationTerm, RegistrationTemplate.RequiredSignatureDocumentTemplate.Name ) ); 
            }
        }

        /// <summary>
        /// Handles the Click event of the lbSummaryPrev control.
        /// </summary>
        /// <param name="sender">The source of the event.</param>
        /// <param name="e">The <see cref="EventArgs"/> instance containing the event data.</param>
        protected void lbSummaryPrev_Click( object sender, EventArgs e )
        {
            if ( CurrentPanel == 2 )
            {
                _saveNavigationHistory = true;

                CurrentRegistrantIndex = RegistrationState != null ? RegistrationState.RegistrantCount - 1 : 0;
                CurrentFormIndex = FormCount - 1;

                nbAmountPaid.Text = string.Empty;
                RegistrationState.PaymentAmount = null;

                ShowRegistrant( false, false );
            }
            else
            {
                ShowHowMany();
            }

            hfTriggerScroll.Value = "true";
        }

        /// <summary>
        /// Handles the Click event of the lbSummaryNext control.
        /// </summary>
        /// <param name="sender">The source of the event.</param>
        /// <param name="e">The <see cref="EventArgs"/> instance containing the event data.</param>
        protected void lbSummaryNext_Click( object sender, EventArgs e )
        {
            if ( CurrentPanel == 2 )
            {
                List<string> summaryErrors = ValidateSummary();
                if ( !summaryErrors.Any() )
                {
                    _saveNavigationHistory = true;

                    if ( Using3StepGateway && RegistrationState.PaymentAmount > 0.0M )
                    {
                        string errorMessage = string.Empty;
                        if ( ProcessStep1( out errorMessage ) )
                        {
                            if ( rblSavedCC.Items.Count > 0 && ( rblSavedCC.SelectedValueAsId() ?? 0 ) > 0 )
                            {
                                hfStep2AutoSubmit.Value = "true";
                                ShowSummary(); // Stay on summary page so blank page does not appear when autopost occurs
                            }
                            else
                            {
                                ShowPayment();
                            }
                        }
                        else
                        {
                            throw new Exception( errorMessage );
                        }
                    }
                    else
                    {
                        var registrationId = SaveChanges();
                        if ( registrationId.HasValue )
                        {
                            ShowSuccess( registrationId.Value );
                        }
                        else
                        {
                            ShowSummary();
                        }
                    }
                }
                else
                {
                    ShowError( "Please Correct the Following", string.Format( "<ul><li>{0}</li></ul>", summaryErrors.AsDelimited( "</li><li>" ) ) );
                    ShowSummary();
                }
            }
            else
            {
                ShowHowMany();
            }

            hfTriggerScroll.Value = "true";
        }

        protected void lbPaymentPrev_Click( object sender, EventArgs e )
        {
            if ( CurrentPanel == 3 )
            {
                _saveNavigationHistory = true;

                ShowSummary();
            }
            else
            {
                ShowHowMany();
            }

            hfTriggerScroll.Value = "true";
        }

        protected void lbStep2Return_Click( object sender, EventArgs e )
        {
            if ( CurrentPanel == 2 || CurrentPanel == 3 )
            {
                int? registrationId = SaveChanges();
                if ( registrationId.HasValue )
                {
                    ShowSuccess( registrationId.Value );
                }
                else
                {
                    if ( CurrentPanel == 2 )
                    {
                        ShowSummary();
                    }
                    else
                    {
                        // Failure on entering payment info, resubmit step 1
                        string errorMessage = string.Empty;
                        if ( ProcessStep1( out errorMessage ) )
                        {
                            ShowPayment();
                        }
                        else
                        {
                            ShowSummary();
                        }
                    }
                }
            }
            else
            {
                ShowHowMany();
            }

            hfTriggerScroll.Value = "true";
        }

        #endregion

        #region Registrant Panel Events

        /// <summary>
        /// Handles the SelectedIndexChanged event of the ddlFamilyMembers control.
        /// </summary>
        /// <param name="sender">The source of the event.</param>
        /// <param name="e">The <see cref="EventArgs"/> instance containing the event data.</param>
        protected void ddlFamilyMembers_SelectedIndexChanged( object sender, EventArgs e )
        {
            SetRegistrantFields( ddlFamilyMembers.SelectedValueAsInt() );

            decimal currentStep = ( FormCount * CurrentRegistrantIndex ) + CurrentFormIndex + 1;
            PercentComplete = ( currentStep / ProgressBarSteps ) * 100.0m;
            pnlRegistrantProgressBar.Visible = GetAttributeValue( "DisplayProgressBar" ).AsBoolean();
        }

        #endregion

        #region Summary Panel Events

        /// <summary>
        /// Handles the Click event of the lbDiscountApply control.
        /// </summary>
        /// <param name="sender">The source of the event.</param>
        /// <param name="e">The <see cref="EventArgs"/> instance containing the event data.</param>
        protected void lbDiscountApply_Click( object sender, EventArgs e )
        {
            if ( RegistrationState != null )
            {
                RegistrationState.Registrants.ForEach( r => r.DiscountApplies = true );

                RegistrationTemplateDiscount discount = null;
                bool validDiscount = true;

                string discountCode = tbDiscountCode.Text;
                if ( !string.IsNullOrWhiteSpace( discountCode ) )
                {
                    discount = RegistrationTemplate.Discounts
                        .Where( d => d.Code.Equals( discountCode, StringComparison.OrdinalIgnoreCase ) )
                        .FirstOrDefault();

                    if ( discount == null )
                    {
                        validDiscount = false;
                        nbDiscountCode.Text = string.Format( "'{0}' is not a valid {1}.", discountCode, DiscountCodeTerm );
                        nbDiscountCode.Visible = true;
                    }

                    if ( validDiscount && discount.MinRegistrants.HasValue && RegistrationState.RegistrantCount < discount.MinRegistrants.Value )
                    {
                        nbDiscountCode.Text = string.Format( "The '{0}' {1} requires at least {2} registrants.", discountCode, DiscountCodeTerm, discount.MinRegistrants.Value );
                        nbDiscountCode.Visible = true;
                        validDiscount = false;
                    }

                    if ( validDiscount && discount.StartDate.HasValue && RockDateTime.Today < discount.StartDate.Value )
                    {
                        nbDiscountCode.Text = string.Format( "The '{0}' {1} is not available yet.", discountCode, DiscountCodeTerm );
                        nbDiscountCode.Visible = true;
                        validDiscount = false;
                    }

                    if ( validDiscount && discount.EndDate.HasValue && RockDateTime.Today > discount.EndDate.Value )
                    {
                        nbDiscountCode.Text = string.Format( "The '{0}' {1} has expired.", discountCode, DiscountCodeTerm );
                        nbDiscountCode.Visible = true;
                        validDiscount = false;
                    }

                    if ( validDiscount && discount.MaxUsage.HasValue && RegistrationInstanceState != null )
                    {
                        using ( var rockContext = new RockContext() )
                        {
                            var instances = new RegistrationService( rockContext )
                                .Queryable().AsNoTracking()
                                .Where( r =>
                                    r.RegistrationInstanceId == RegistrationInstanceState.Id &&
                                    ( !RegistrationState.RegistrationId.HasValue || r.Id != RegistrationState.RegistrationId.Value ) &&
                                    r.DiscountCode == discountCode )
                                .Count();
                            if ( instances >= discount.MaxUsage.Value )
                            {
                                nbDiscountCode.Text = string.Format( "The '{0}' {1} is no longer available.", discountCode, DiscountCodeTerm );
                                nbDiscountCode.Visible = true;
                                validDiscount = false;
                            }
                        }
                    }

                    if ( validDiscount && discount.MaxRegistrants.HasValue )
                    {
                        for ( int i = 0; i < RegistrationState.Registrants.Count; i++ )
                        {
                            RegistrationState.Registrants[i].DiscountApplies = i < discount.MaxRegistrants.Value;
                        }
                    }
                }
                else
                {
                    validDiscount = false;
                }

                RegistrationState.DiscountCode = validDiscount ? discountCode : string.Empty;
                RegistrationState.DiscountPercentage = validDiscount ? discount.DiscountPercentage : 0.0m;
                RegistrationState.DiscountAmount = validDiscount ? discount.DiscountAmount : 0.0m;

                CreateDynamicControls( true );
            }
        }

        #endregion

        #region Success Panel Events

        /// <summary>
        /// Handles the Click event of the lbSaveAccount control.
        /// </summary>
        /// <param name="sender">The source of the event.</param>
        /// <param name="e">The <see cref="EventArgs"/> instance containing the event data.</param>
        protected void lbSaveAccount_Click( object sender, EventArgs e )
        {
            if ( string.IsNullOrWhiteSpace( TransactionCode ) )
            {
                nbSaveAccount.Text = "Sorry, the account information cannot be saved as there's not a valid transaction code to reference";
                nbSaveAccount.Visible = true;
                return;
            }

            using ( var rockContext = new RockContext() )
            {
                if ( phCreateLogin.Visible )
                {
                    if ( string.IsNullOrWhiteSpace( txtUserName.Text ) || string.IsNullOrWhiteSpace( txtPassword.Text ) )
                    {
                        nbSaveAccount.Title = "Missing Informaton";
                        nbSaveAccount.Text = "A username and password are required when saving an account";
                        nbSaveAccount.NotificationBoxType = NotificationBoxType.Danger;
                        nbSaveAccount.Visible = true;
                        return;
                    }

                    if ( new UserLoginService( rockContext ).GetByUserName( txtUserName.Text ) != null )
                    {
                        nbSaveAccount.Title = "Invalid Username";
                        nbSaveAccount.Text = "The selected Username is already being used.  Please select a different Username";
                        nbSaveAccount.NotificationBoxType = NotificationBoxType.Danger;
                        nbSaveAccount.Visible = true;
                        return;
                    }

                    if ( !UserLoginService.IsPasswordValid( txtPassword.Text ) )
                    {
                        nbSaveAccount.Title = string.Empty;
                        nbSaveAccount.Text = UserLoginService.FriendlyPasswordRules();
                        nbSaveAccount.NotificationBoxType = NotificationBoxType.Danger;
                        nbSaveAccount.Visible = true;
                        return;
                    }

                    if ( txtPasswordConfirm.Text != txtPassword.Text )
                    {
                        nbSaveAccount.Title = "Invalid Password";
                        nbSaveAccount.Text = "The password and password confirmation do not match";
                        nbSaveAccount.NotificationBoxType = NotificationBoxType.Danger;
                        nbSaveAccount.Visible = true;
                        return;
                    }
                }

                if ( !string.IsNullOrWhiteSpace( txtSaveAccount.Text ) )
                {
                    GatewayComponent gateway = null;
                    if ( RegistrationTemplate != null && RegistrationTemplate.FinancialGateway != null )
                    {
                        gateway = RegistrationTemplate.FinancialGateway.GetGatewayComponent();
                    }

                    if ( gateway != null )
                    {
                        var ccCurrencyType = DefinedValueCache.Read( new Guid( Rock.SystemGuid.DefinedValue.CURRENCY_TYPE_CREDIT_CARD ) );
                        string errorMessage = string.Empty;

                        PersonAlias authorizedPersonAlias = null;
                        string referenceNumber = string.Empty;
                        FinancialPaymentDetail paymentDetail = null;
                        int? currencyTypeValueId = ccCurrencyType.Id;

                        var transaction = new FinancialTransactionService( rockContext ).GetByTransactionCode( TransactionCode );
                        if ( transaction != null && transaction.AuthorizedPersonAlias != null )
                        {
                            authorizedPersonAlias = transaction.AuthorizedPersonAlias;
                            if ( transaction.FinancialGateway != null )
                            {
                                transaction.FinancialGateway.LoadAttributes( rockContext );
                            }
                            referenceNumber = gateway.GetReferenceNumber( transaction, out errorMessage );
                            paymentDetail = transaction.FinancialPaymentDetail;
                        }

                        if ( authorizedPersonAlias != null && authorizedPersonAlias.Person != null && paymentDetail != null )
                        {
                            if ( phCreateLogin.Visible )
                            {
                                var user = UserLoginService.Create(
                                    rockContext,
                                    authorizedPersonAlias.Person,
                                    Rock.Model.AuthenticationServiceType.Internal,
                                    EntityTypeCache.Read( Rock.SystemGuid.EntityType.AUTHENTICATION_DATABASE.AsGuid() ).Id,
                                    txtUserName.Text,
                                    txtPassword.Text,
                                    false );

                                var mergeFields = Rock.Lava.LavaHelper.GetCommonMergeFields( this.RockPage, this.CurrentPerson );

                                mergeFields.Add( "ConfirmAccountUrl", RootPath + "ConfirmAccount" );

                                var personDictionary = authorizedPersonAlias.Person.ToLiquid() as Dictionary<string, object>;
                                mergeFields.Add( "Person", personDictionary );

                                mergeFields.Add( "User", user );

                                var recipients = new List<Rock.Communication.RecipientData>();
                                recipients.Add( new Rock.Communication.RecipientData( authorizedPersonAlias.Person.Email, mergeFields ) );

                                try
                                {
                                    Rock.Communication.Email.Send( GetAttributeValue( "ConfirmAccountTemplate" ).AsGuid(), recipients, ResolveRockUrl( "~/" ), ResolveRockUrl( "~~/" ), false );
                                }
                                catch ( Exception ex )
                                {
                                    ExceptionLogService.LogException( ex, Context, this.RockPage.PageId, this.RockPage.Site.Id, CurrentPersonAlias );
                                }
                            }

                            if ( errorMessage.Any() )
                            {
                                nbSaveAccount.Title = "Invalid Transaction";
                                nbSaveAccount.Text = "Sorry, the account information cannot be saved. " + errorMessage;
                                nbSaveAccount.NotificationBoxType = NotificationBoxType.Danger;
                                nbSaveAccount.Visible = true;
                            }
                            else
                            {
                                if ( authorizedPersonAlias != null )
                                {
                                    var savedAccount = new FinancialPersonSavedAccount();
                                    savedAccount.PersonAliasId = authorizedPersonAlias.Id;
                                    savedAccount.ReferenceNumber = referenceNumber;
                                    savedAccount.Name = txtSaveAccount.Text;
                                    savedAccount.TransactionCode = TransactionCode;
                                    savedAccount.FinancialGatewayId = RegistrationTemplate.FinancialGateway.Id;
                                    savedAccount.FinancialPaymentDetail = new FinancialPaymentDetail();
                                    savedAccount.FinancialPaymentDetail.AccountNumberMasked = paymentDetail.AccountNumberMasked;
                                    savedAccount.FinancialPaymentDetail.CurrencyTypeValueId = paymentDetail.CurrencyTypeValueId;
                                    savedAccount.FinancialPaymentDetail.CreditCardTypeValueId = paymentDetail.CreditCardTypeValueId;
                                    savedAccount.FinancialPaymentDetail.NameOnCardEncrypted = paymentDetail.NameOnCardEncrypted;
                                    savedAccount.FinancialPaymentDetail.ExpirationMonthEncrypted = paymentDetail.ExpirationMonthEncrypted;
                                    savedAccount.FinancialPaymentDetail.ExpirationYearEncrypted = paymentDetail.ExpirationYearEncrypted;
                                    savedAccount.FinancialPaymentDetail.BillingLocationId = paymentDetail.BillingLocationId;

                                    var savedAccountService = new FinancialPersonSavedAccountService( rockContext );
                                    savedAccountService.Add( savedAccount );
                                    rockContext.SaveChanges();

                                    cbSaveAccount.Visible = false;
                                    txtSaveAccount.Visible = false;
                                    phCreateLogin.Visible = false;
                                    divSaveActions.Visible = false;

                                    nbSaveAccount.Title = "Success";
                                    nbSaveAccount.Text = "The account has been saved for future use";
                                    nbSaveAccount.NotificationBoxType = NotificationBoxType.Success;
                                    nbSaveAccount.Visible = true;
                                }
                            }
                        }
                        else
                        {
                            nbSaveAccount.Title = "Invalid Transaction";
                            nbSaveAccount.Text = "Sorry, the account information cannot be saved as there's not a valid transaction code to reference.";
                            nbSaveAccount.NotificationBoxType = NotificationBoxType.Danger;
                            nbSaveAccount.Visible = true;
                        }
                    }
                    else
                    {
                        nbSaveAccount.Title = "Invalid Gateway";
                        nbSaveAccount.Text = "Sorry, the financial gateway information for this type of transaction is not valid.";
                        nbSaveAccount.NotificationBoxType = NotificationBoxType.Danger;
                        nbSaveAccount.Visible = true;
                    }
                }
                else
                {
                    nbSaveAccount.Title = "Missing Account Name";
                    nbSaveAccount.Text = "Please enter a name to use for this account.";
                    nbSaveAccount.NotificationBoxType = NotificationBoxType.Danger;
                    nbSaveAccount.Visible = true;
                }
            }
        }



        #endregion

        #endregion

        #region Methods

        #region State Methods

        /// <summary>
        /// Sets the registration state
        /// </summary>
        private bool SetRegistrationState()
        {
            string registrationSlug = PageParameter( SLUG_PARAM_NAME );
            int? registrationInstanceId = PageParameter( REGISTRATION_INSTANCE_ID_PARAM_NAME ).AsIntegerOrNull();
            int? registrationId = PageParameter( REGISTRATION_ID_PARAM_NAME ).AsIntegerOrNull();
            int? groupId = PageParameter( GROUP_ID_PARAM_NAME ).AsIntegerOrNull();
            int? campusId = PageParameter( CAMPUS_ID_PARAM_NAME ).AsIntegerOrNull();
            int? eventOccurrenceId = PageParameter( EVENT_OCCURRENCE_ID_PARAM_NAME ).AsIntegerOrNull();

            // Not inside a "using" due to serialization needing context to still be active
            var rockContext = new RockContext();

            // An existing registration id was specified
            if ( registrationId.HasValue )
            {
                var registrationService = new RegistrationService( rockContext );
                var registration = registrationService
                    .Queryable( "Registrants.PersonAlias.Person,Registrants.GroupMember,RegistrationInstance.Account,RegistrationInstance.RegistrationTemplate.Fees,RegistrationInstance.RegistrationTemplate.Discounts,RegistrationInstance.RegistrationTemplate.Forms.Fields.Attribute,RegistrationInstance.RegistrationTemplate.FinancialGateway" )
                    .Where( r => r.Id == registrationId.Value )
                    .FirstOrDefault();

                if ( registration == null )
                {
                    ShowError( "Error", "Registration not found" );
                    return false;
                }

                if ( CurrentPersonId == null )
                {
                    ShowWarning( "Please log in", "You must be logged in to access this registration." );
                    return false;
                }

                // Only allow the person that was logged in when this registration was created. 
                // If the logged in person, registered on someone elses behalf (for example, husband logged in, but entered wife's name as the Registrar), 
                // also allow that person to access the regisratiuon
                if ( ( registration.PersonAlias != null && registration.PersonAlias.PersonId == CurrentPersonId.Value ) ||
                    ( registration.CreatedByPersonAlias != null && registration.CreatedByPersonAlias.PersonId == CurrentPersonId.Value ) )
                {
                    RegistrationInstanceState = registration.RegistrationInstance;
                    RegistrationState = new RegistrationInfo( registration, rockContext );
                    RegistrationState.PreviousPaymentTotal = registrationService.GetTotalPayments( registration.Id );
                }
                else
                {
                    ShowWarning( "Sorry", "You are not allowed to view or edit the selected registration since you are not the one who created the registration." );
                    return false;
                }

                numHowMany.Value = registration.Registrants.Count();

                // set group id
                if ( groupId.HasValue )
                {
                    GroupId = groupId;
                }
                else if ( !string.IsNullOrWhiteSpace( registrationSlug ) )
                {
                    var dateTime = RockDateTime.Now;
                    var linkage = new EventItemOccurrenceGroupMapService( rockContext )
                        .Queryable().AsNoTracking()
                        .Where( l =>
                            l.UrlSlug == registrationSlug &&
                            l.RegistrationInstance != null &&
                            l.RegistrationInstance.IsActive &&
                            l.RegistrationInstance.RegistrationTemplate != null &&
                            l.RegistrationInstance.RegistrationTemplate.IsActive &&
                            ( !l.RegistrationInstance.StartDateTime.HasValue || l.RegistrationInstance.StartDateTime <= dateTime ) &&
                            ( !l.RegistrationInstance.EndDateTime.HasValue || l.RegistrationInstance.EndDateTime > dateTime ) )
                        .FirstOrDefault();
                    if ( linkage != null )
                    {
                        GroupId = linkage.GroupId;
                    }
                }
            }

            // A registration slug was specified
            if ( RegistrationState == null && !string.IsNullOrWhiteSpace( registrationSlug ) )
            {
                var dateTime = RockDateTime.Now;
                var linkage = new EventItemOccurrenceGroupMapService( rockContext )
                    .Queryable( "RegistrationInstance.Account,RegistrationInstance.RegistrationTemplate.Fees,RegistrationInstance.RegistrationTemplate.Discounts,RegistrationInstance.RegistrationTemplate.Forms.Fields.Attribute,RegistrationInstance.RegistrationTemplate.FinancialGateway" )
                    .Where( l =>
                        l.UrlSlug == registrationSlug &&
                        l.RegistrationInstance != null &&
                        l.RegistrationInstance.IsActive &&
                        l.RegistrationInstance.RegistrationTemplate != null &&
                        l.RegistrationInstance.RegistrationTemplate.IsActive &&
                        ( !l.RegistrationInstance.StartDateTime.HasValue || l.RegistrationInstance.StartDateTime <= dateTime ) &&
                        ( !l.RegistrationInstance.EndDateTime.HasValue || l.RegistrationInstance.EndDateTime > dateTime ) )
                    .FirstOrDefault();

                if ( linkage != null )
                {
                    RegistrationInstanceState = linkage.RegistrationInstance;
                    GroupId = linkage.GroupId;
                    RegistrationState = new RegistrationInfo( CurrentPerson );
                }
            }

            // A group id and campus id were specified
            if ( RegistrationState == null && groupId.HasValue && campusId.HasValue )
            {
                var dateTime = RockDateTime.Now;
                var linkage = new EventItemOccurrenceGroupMapService( rockContext )
                    .Queryable( "RegistrationInstance.Account,RegistrationInstance.RegistrationTemplate.Fees,RegistrationInstance.RegistrationTemplate.Discounts,RegistrationInstance.RegistrationTemplate.Forms.Fields.Attribute,RegistrationInstance.RegistrationTemplate.FinancialGateway" )
                    .Where( l =>
                        l.GroupId == groupId &&
                        l.EventItemOccurrence != null &&
                        l.EventItemOccurrence.CampusId == campusId &&
                        l.RegistrationInstance != null &&
                        l.RegistrationInstance.IsActive &&
                        l.RegistrationInstance.RegistrationTemplate != null &&
                        l.RegistrationInstance.RegistrationTemplate.IsActive &&
                        ( !l.RegistrationInstance.StartDateTime.HasValue || l.RegistrationInstance.StartDateTime <= dateTime ) &&
                        ( !l.RegistrationInstance.EndDateTime.HasValue || l.RegistrationInstance.EndDateTime > dateTime ) )
                    .FirstOrDefault();

                CampusId = campusId;
                if ( linkage != null )
                {
                    RegistrationInstanceState = linkage.RegistrationInstance;
                    GroupId = linkage.GroupId;
                    RegistrationState = new RegistrationInfo( CurrentPerson );
                }
            }

            // A registration instance id was specified
            if ( RegistrationState == null && registrationInstanceId.HasValue )
            {
                var dateTime = RockDateTime.Now;
                RegistrationInstanceState = new RegistrationInstanceService( rockContext )
                    .Queryable( "Account,RegistrationTemplate.Fees,RegistrationTemplate.Discounts,RegistrationTemplate.Forms.Fields.Attribute,RegistrationTemplate.FinancialGateway" )
                    .Where( r =>
                        r.Id == registrationInstanceId.Value &&
                        r.IsActive &&
                        r.RegistrationTemplate != null &&
                        r.RegistrationTemplate.IsActive &&
                        ( !r.StartDateTime.HasValue || r.StartDateTime <= dateTime ) &&
                        ( !r.EndDateTime.HasValue || r.EndDateTime > dateTime ) )
                    .FirstOrDefault();

                if ( RegistrationInstanceState != null )
                {
                    RegistrationState = new RegistrationInfo( CurrentPerson );
                }
            }

            // If registration instance id and event occurrence were specified, but a group (linkage) hasn't been loaded, find the first group for the event occurrence
            if ( RegistrationInstanceState != null && eventOccurrenceId.HasValue && !groupId.HasValue )
            {
                var eventItemOccurrence = new EventItemOccurrenceService( rockContext )
                    .Queryable()
                    .Where( o => o.Id == eventOccurrenceId.Value )
                    .FirstOrDefault();
                if ( eventItemOccurrence != null )
                {
                    CampusId = eventItemOccurrence.CampusId;

                    var linkage = eventItemOccurrence.Linkages
                        .Where( l => l.RegistrationInstanceId == RegistrationInstanceState.Id )
                        .FirstOrDefault();

                    if ( linkage != null )
                    {
                        GroupId = linkage.GroupId;
                    }
                }
            }

            if ( RegistrationState != null &&
                RegistrationState.FamilyGuid == Guid.Empty &&
                RegistrationTemplate != null &&
                RegistrationTemplate.RegistrantsSameFamily != RegistrantsSameFamily.Ask )
            {
                RegistrationState.FamilyGuid = Guid.NewGuid();
            }

            if ( RegistrationState != null )
            {
                if ( !RegistrationState.RegistrationId.HasValue && RegistrationInstanceState != null && RegistrationInstanceState.MaxAttendees > 0 )
                {
                    var existingRegistrantIds = RegistrationState.Registrants.Select( r => r.Id ).ToList();
                    int otherRegistrants = RegistrationInstanceState.Registrations
                        .Where( r => !r.IsTemporary )
                        .Sum( r => r.Registrants.Where( t => !existingRegistrantIds.Contains( t.Id ) ).Count() );

                    RegistrationState.SlotsAvailable = RegistrationInstanceState.MaxAttendees - otherRegistrants;
                }

                if ( !RegistrationState.Registrants.Any() )
                {
                    SetRegistrantState( 1 );
                }
            }

            if ( RegistrationTemplate != null &&
                RegistrationTemplate.FinancialGateway != null )
            {
                var threeStepGateway = RegistrationTemplate.FinancialGateway.GetGatewayComponent() as ThreeStepGatewayComponent;
                Using3StepGateway = threeStepGateway != null;
                if ( Using3StepGateway )
                {
                    Step2IFrameUrl = ResolveRockUrl( threeStepGateway.Step2FormUrl );
                }
            }

            SignInline = false;
            if ( RegistrationTemplate != null &&
                RegistrationTemplate.RequiredSignatureDocumentTemplate != null &&
                RegistrationTemplate.RequiredSignatureDocumentTemplate.ProviderEntityType != null )
            {

                var provider = DigitalSignatureContainer.GetComponent( RegistrationTemplate.RequiredSignatureDocumentTemplate.ProviderEntityType.Name );
                if ( provider != null && provider.IsActive )
                {
                    SignInline = GetAttributeValue( "SignInline" ).AsBoolean() && RegistrationTemplate.SignatureDocumentAction == SignatureDocumentAction.Embed;
                    DigitalSignatureComponentTypeName = RegistrationTemplate.RequiredSignatureDocumentTemplate.ProviderEntityType.Name;
                    DigitalSignatureComponent = provider;
                }
            }

            // set the max number of steps in the progress bar
            int registrantPages = FormCount;
            if ( SignInline )
            {
                registrantPages += 2;
            }
            this.ProgressBarSteps = numHowMany.Value * registrantPages + 2;

            return true;
        }

        /// <summary>
        /// Adds (or removes) registrants to or from the registration. Only newly added registrants can
        /// can be removed. Any existing (saved) registrants cannot be removed from the registration
        /// </summary>
        /// <param name="registrantCount">The number of registrants that registration should have.</param>
        private void SetRegistrantState( int registrantCount )
        {
            if ( RegistrationState != null )
            {
                decimal cost = RegistrationTemplate.Cost;
                if ( ( RegistrationTemplate.SetCostOnInstance ?? false ) && RegistrationInstanceState != null )
                {
                    cost = RegistrationInstanceState.Cost ?? 0.0m;
                }

                // If this is the first registrant being added, default it to the current person
                if ( RegistrationState.RegistrantCount == 0 && registrantCount == 1 && CurrentPerson != null )
                {
                    var registrant = new RegistrantInfo( RegistrationInstanceState, CurrentPerson );
                    if ( RegistrationTemplate.ShowCurrentFamilyMembers )
                    {
                        // If currentfamily members can be selected, the firstname and lastname fields will be 
                        // disabled so values need to be set (in case those fields did not have the 'showCurrentValue' 
                        // option selected
                        foreach( var field in RegistrationTemplate.Forms
                            .SelectMany( f => f.Fields )
                            .Where( f => 
                                ( f.PersonFieldType == RegistrationPersonFieldType.FirstName ||
                                f.PersonFieldType == RegistrationPersonFieldType.LastName ) &&
                                f.FieldSource == RegistrationFieldSource.PersonField ) )
                        {
                            registrant.FieldValues.AddOrReplace( field.Id, 
                                new FieldValueObject( field, field.PersonFieldType == RegistrationPersonFieldType.FirstName ? CurrentPerson.NickName : CurrentPerson.LastName ) );
                        }
                    }
                    registrant.Cost = cost;
                    registrant.FamilyGuid = RegistrationState.FamilyGuid;
                    if ( RegistrationState.Registrants.Count >= RegistrationState.SlotsAvailable )
                    {
                        registrant.OnWaitList = true;
                    }

                    RegistrationState.Registrants.Add( registrant );
                }

                // While the number of registrants belonging to registration is less than the selected count, addd another registrant
                while ( RegistrationState.RegistrantCount < registrantCount )
                {
                    var registrant = new RegistrantInfo { Cost = cost };
                    if ( RegistrationTemplate.RegistrantsSameFamily == RegistrantsSameFamily.No )
                    {
                        registrant.FamilyGuid = Guid.NewGuid();
                    }
                    else if ( RegistrationTemplate.RegistrantsSameFamily == RegistrantsSameFamily.Yes )
                    {
                        registrant.FamilyGuid = RegistrationState.FamilyGuid;
                    }

                    if ( RegistrationState.Registrants.Count >= RegistrationState.SlotsAvailable )
                    {
                        registrant.OnWaitList = true;
                    }
                    RegistrationState.Registrants.Add( registrant );
                }

                // Get the number of registrants that needs to be removed. 
                int removeCount = RegistrationState.RegistrantCount - registrantCount;
                if ( removeCount > 0 )
                {
                    // If removing any, reverse the order of registrants, so that most recently added will be removed first
                    RegistrationState.Registrants.Reverse();

                    // Try to get the registrants to remove. Most recently added will be taken first
                    foreach ( var registrant in RegistrationState.Registrants.Take( removeCount ).ToList() )
                    {
                        RegistrationState.Registrants.Remove( registrant );
                    }

                    // Reset the order after removing any registrants
                    RegistrationState.Registrants.Reverse();
                }
            }
        }

        #endregion

        #region Save Methods

        private List<string> ValidateSummary()
        {
            var validationErrors = new List<string>();

            if ( (RegistrationState.DiscountCode ?? string.Empty) != tbDiscountCode.Text  )
            {
                validationErrors.Add( "A discount code has not been applied! Please click the 'Apply' button to apply (or clear) a discount code." );
            }

            decimal balanceDue = RegistrationState.DiscountedCost - RegistrationState.PreviousPaymentTotal;
            if ( RegistrationState.PaymentAmount > balanceDue )
            {
                validationErrors.Add( "Amount To Pay is greater than the amount due. Please check the amount you have selected to pay." );
            }

            if ( minimumPayment.HasValue && minimumPayment > 0.0M )
            {
                if ( RegistrationState.PaymentAmount < minimumPayment )
                {
                    validationErrors.Add( string.Format( "Amount To Pay Today must be at least {0:C2}", minimumPayment ) );
                }

                // If not using a saved account validate cc fields
                if ( !Using3StepGateway && ( rblSavedCC.Items.Count == 0 || ( rblSavedCC.SelectedValueAsInt() ?? 0 ) == 0 ) )
                {
                    if ( txtCardFirstName.Visible && string.IsNullOrWhiteSpace( txtCardFirstName.Text ) )
                    {
                        validationErrors.Add( "First Name on Card is required" );
                    }
                    if ( txtCardLastName.Visible && string.IsNullOrWhiteSpace( txtCardLastName.Text ) )
                    {
                        validationErrors.Add( "Last Name on Card is required" );
                    }
                    if ( txtCardName.Visible && string.IsNullOrWhiteSpace( txtCardName.Text ) )
                    {
                        validationErrors.Add( "Name on Card is required" );
                    }
                    var rgx = new System.Text.RegularExpressions.Regex( @"[^\d]" );
                    string ccNum = rgx.Replace( txtCreditCard.Text, "" );
                    if ( string.IsNullOrWhiteSpace( ccNum ) )
                    {
                        validationErrors.Add( "Credit Card # is required" );
                    }
                    if ( !mypExpiration.SelectedDate.HasValue )
                    {
                        validationErrors.Add( "Credit Card Expiration Date is required" );
                    }
                    if ( string.IsNullOrWhiteSpace( txtCVV.Text ) )
                    {
                        validationErrors.Add( "Credit Card Security Code is required" );
                    }
                    if ( acBillingAddress.Visible && (
                        string.IsNullOrWhiteSpace( acBillingAddress.Street1 ) ||
                        string.IsNullOrWhiteSpace( acBillingAddress.City ) ||
                        string.IsNullOrWhiteSpace( acBillingAddress.State ) ||
                        string.IsNullOrWhiteSpace( acBillingAddress.PostalCode ) ) )
                    {
                        validationErrors.Add( "Billing Address is required" );
                    }
                }

            }

            return validationErrors;
        }

        /// <summary>
        /// Saves the changes.
        /// </summary>
        /// <returns></returns>
        private int? SaveChanges()
        {
            if ( !string.IsNullOrWhiteSpace( TransactionCode ) )
            {
                ShowError( string.Empty, "You have already completed this " + RegistrationTerm.ToLower() );
                return null;
            }

            Registration registration = null;

            if ( RegistrationState != null && RegistrationState.Registrants.Any() && RegistrationTemplate != null )
            {
                var rockContext = new RockContext();

                var registrationService = new RegistrationService( rockContext );

                bool isNewRegistration = true;
                var previousRegistrantIds = new List<int>();
                if ( RegistrationState.RegistrationId.HasValue )
                {
                    var previousRegistration = registrationService.Get( RegistrationState.RegistrationId.Value );
                    if ( previousRegistration != null )
                    {
                        isNewRegistration = false;
                        previousRegistrantIds = previousRegistration.Registrants
                            .Where( r => r.PersonAlias != null )
                            .Select( r => r.PersonAlias.PersonId )
                            .ToList();
                    }
                }

                try
                {
                    bool hasPayment = ( RegistrationState.PaymentAmount ?? 0.0m ) > 0.0m;

                    // Save the registration
                    registration = SaveRegistration( rockContext, hasPayment );
                    if ( registration != null )
                    {
                        // If there is a payment being made, process the payment
                        if ( hasPayment )
                        {
                            string errorMessage = string.Empty;
                            if ( Using3StepGateway )
                            {
                                if ( !ProcessStep3( rockContext, registration, hfStep2ReturnQueryString.Value, out errorMessage ) )
                                {
                                    throw new Exception( errorMessage );
                                }
                            }
                            else
                            {
                                if ( !ProcessPayment( rockContext, registration, out errorMessage ) )
                                {
                                    throw new Exception( errorMessage );
                                }
                            }
                        }

                        // If there is a valid registration, and nothing went wrong processing the payment, add registrants to group and send the notifications
                        if ( registration != null && !registration.IsTemporary )
                        {
                            ProcessPostSave( isNewRegistration, registration, previousRegistrantIds, rockContext );
                        }
                    }

                }
                catch ( Exception ex )
                {
                    ExceptionLogService.LogException( ex, Context, this.RockPage.PageId, this.RockPage.Site.Id, CurrentPersonAlias );

                    string message = ex.Message;
                    while ( ex.InnerException != null )
                    {
                        ex = ex.InnerException;
                        message = ex.Message;
                    }

                    ShowError( "An Error Occurred Processing Your " + RegistrationTerm, ex.Message );

                    // Try to delete the registration if it was just created
                    try
                    {
                        if ( isNewRegistration && registration != null && registration.Id > 0 )
                        {
                            RegistrationState.RegistrationId = null;
                            using ( var newRockContext = new RockContext() )
                            {
                                HistoryService.DeleteChanges( newRockContext, typeof( Registration ), registration.Id );

                                var newRegistrationService = new RegistrationService( newRockContext );
                                var newRegistration = newRegistrationService.Get( registration.Id );
                                if ( newRegistration != null )
                                {
                                    newRegistrationService.Delete( newRegistration );
                                    newRockContext.SaveChanges();
                                }
                            }
                        }
                    }
                    catch { }

                    return (int?)null;
                }
            }

            return registration != null ? registration.Id : (int?)null;
        }

        private void ProcessPostSave( bool isNewRegistration, Registration registration, List<int> previousRegistrantIds, RockContext rockContext )
        {
            try
            {
                SavePersonNotes( rockContext, previousRegistrantIds, registration );
                AddRegistrantsToGroup( rockContext, registration );

                string appRoot = ResolveRockUrl( "~/" );
                string themeRoot = ResolveRockUrl( "~~/" );

                if ( isNewRegistration )
                {
                    var confirmation = new Rock.Transactions.SendRegistrationConfirmationTransaction();
                    confirmation.RegistrationId = registration.Id;
                    confirmation.AppRoot = appRoot;
                    confirmation.ThemeRoot = themeRoot;
                    Rock.Transactions.RockQueue.TransactionQueue.Enqueue( confirmation );

                    var notification = new Rock.Transactions.SendRegistrationNotificationTransaction();
                    notification.RegistrationId = registration.Id;
                    notification.AppRoot = appRoot;
                    notification.ThemeRoot = themeRoot;
                    Rock.Transactions.RockQueue.TransactionQueue.Enqueue( notification );
                }

                var registrationService = new RegistrationService( new RockContext() );
                var newRegistration = registrationService.Get( registration.Id );
                if ( newRegistration != null )
                {
                    if ( isNewRegistration )
                    {
                        if ( RegistrationTemplate.RequiredSignatureDocumentTemplateId.HasValue )
                        {
                            string email = newRegistration.ConfirmationEmail;
                            if ( string.IsNullOrWhiteSpace( email ) && newRegistration.PersonAlias != null && newRegistration.PersonAlias.Person != null )
                            {
                                email = newRegistration.PersonAlias.Person.Email;
                            }

                            Guid? adultRole = Rock.SystemGuid.GroupRole.GROUPROLE_FAMILY_MEMBER_ADULT.AsGuid();
                            var groupMemberService = new GroupMemberService( rockContext );

                            foreach ( var registrant in newRegistration.Registrants.Where( r => r.PersonAlias != null && r.PersonAlias.Person != null ) )
                            {
                                var assignedTo = registrant.PersonAlias.Person;

                                var registrantIsAdult = adultRole.HasValue && groupMemberService
                                    .Queryable().AsNoTracking()
                                    .Any( m =>
                                        m.PersonId == registrant.PersonAlias.PersonId &&
                                        m.GroupRole.Guid.Equals( adultRole.Value ) );
                                if ( !registrantIsAdult && newRegistration.PersonAlias != null && newRegistration.PersonAlias.Person != null )
                                {
                                    assignedTo = newRegistration.PersonAlias.Person;
                                }
                                else
                                {
                                    if ( !string.IsNullOrWhiteSpace( registrant.PersonAlias.Person.Email ) )
                                    {
                                        email = registrant.PersonAlias.Person.Email;
                                    }
                                }

                                if ( DigitalSignatureComponent != null )
                                {
                                    var sendDocumentTxn = new Rock.Transactions.SendDigitalSignatureRequestTransaction();
                                    sendDocumentTxn.SignatureDocumentTemplateId = RegistrationTemplate.RequiredSignatureDocumentTemplateId.Value;
                                    sendDocumentTxn.AppliesToPersonAliasId = registrant.PersonAlias.Id;
                                    sendDocumentTxn.AssignedToPersonAliasId = assignedTo.PrimaryAliasId ?? 0;
                                    sendDocumentTxn.DocumentName = string.Format( "{0}_{1}", RegistrationInstanceState.Name.RemoveSpecialCharacters(), registrant.PersonAlias.Person.FullName.RemoveSpecialCharacters() );
                                    sendDocumentTxn.Email = email;
                                    Rock.Transactions.RockQueue.TransactionQueue.Enqueue( sendDocumentTxn );
                                }
                            }
                        }

                        newRegistration.LaunchWorkflow( RegistrationTemplate.RegistrationWorkflowTypeId, newRegistration.ToString() );
                        newRegistration.LaunchWorkflow( RegistrationInstanceState.RegistrationWorkflowTypeId, newRegistration.ToString() );
                    }

                    RegistrationInstanceState = newRegistration.RegistrationInstance;
                    RegistrationState = new RegistrationInfo( newRegistration, rockContext );
                    RegistrationState.PreviousPaymentTotal = registrationService.GetTotalPayments( registration.Id );
                }
            }

            catch ( Exception postSaveEx )
            {
                ShowWarning( "The following occurred after processing your " + RegistrationTerm, postSaveEx.Message );
                ExceptionLogService.LogException( postSaveEx, Context, RockPage.PageId, RockPage.Layout.SiteId, CurrentPersonAlias );
            }
        }


        /// <summary>
        /// Saves the registration.
        /// </summary>
        /// <param name="rockContext">The rock context.</param>
        /// <param name="hasPayment">if set to <c>true</c> [has payment].</param>
        /// <returns></returns>
        private Registration SaveRegistration( RockContext rockContext, bool hasPayment )
        {
            var registrationService = new RegistrationService( rockContext );
            var registrantService = new RegistrationRegistrantService( rockContext );
            var registrantFeeService = new RegistrationRegistrantFeeService( rockContext );
            var personService = new PersonService( rockContext );
            var groupService = new GroupService( rockContext );
            var documentService = new SignatureDocumentService( rockContext );

            // variables to keep track of the family that new people should be added to
            int? singleFamilyId = null;
            var multipleFamilyGroupIds = new Dictionary<Guid, int>();

            var dvcConnectionStatus = DefinedValueCache.Read( GetAttributeValue( "ConnectionStatus" ).AsGuid() );
            var dvcRecordStatus = DefinedValueCache.Read( GetAttributeValue( "RecordStatus" ).AsGuid() );
            var familyGroupType = GroupTypeCache.Read( Rock.SystemGuid.GroupType.GROUPTYPE_FAMILY );
            var adultRoleId = familyGroupType.Roles
                .Where( r => r.Guid.Equals( Rock.SystemGuid.GroupRole.GROUPROLE_FAMILY_MEMBER_ADULT.AsGuid() ) )
                .Select( r => r.Id )
                .FirstOrDefault();
            var childRoleId = familyGroupType.Roles
                .Where( r => r.Guid.Equals( Rock.SystemGuid.GroupRole.GROUPROLE_FAMILY_MEMBER_CHILD.AsGuid() ) )
                .Select( r => r.Id )
                .FirstOrDefault();

            bool newRegistration = false;
            Registration registration = null;
            Person registrar = null;
            var registrationChanges = new List<string>();

            if ( RegistrationState.RegistrationId.HasValue )
            {
                registration = registrationService.Get( RegistrationState.RegistrationId.Value );
            }

            if ( registration == null )
            {
                newRegistration = true;
                registration = new Registration();
                registrationService.Add( registration );
                registrationChanges.Add( "Created Registration" );
            }
            else
            {
                if ( registration.PersonAlias != null && registration.PersonAlias.Person != null )
                {
                    registrar = registration.PersonAlias.Person;
                }
            }

            registration.RegistrationInstanceId = RegistrationInstanceState.Id;

            // If the Registration Instance linkage specified a group, load it now
            Group group = null;
            if ( GroupId.HasValue )
            {
                group = new GroupService( rockContext ).Get( GroupId.Value );
                if ( group != null && ( !registration.GroupId.HasValue || registration.GroupId.Value != group.Id ) )
                {
                    registration.GroupId = group.Id;
                    History.EvaluateChange( registrationChanges, "Group", string.Empty, group.Name );
                }
            }

            bool newRegistrar = newRegistration ||
                registration.FirstName == null || !registration.FirstName.Equals( RegistrationState.FirstName, StringComparison.OrdinalIgnoreCase ) ||
                registration.LastName == null || !registration.LastName.Equals( RegistrationState.LastName, StringComparison.OrdinalIgnoreCase );

            History.EvaluateChange( registrationChanges, "First Name", registration.FirstName, RegistrationState.FirstName );
            registration.FirstName = RegistrationState.FirstName;

            History.EvaluateChange( registrationChanges, "Last Name", registration.LastName, RegistrationState.LastName );
            registration.LastName = RegistrationState.LastName;

            History.EvaluateChange( registrationChanges, "Confirmation Email", registration.ConfirmationEmail, RegistrationState.ConfirmationEmail );
            registration.ConfirmationEmail = RegistrationState.ConfirmationEmail;

            History.EvaluateChange( registrationChanges, "Discount Code", registration.DiscountCode, RegistrationState.DiscountCode );
            registration.DiscountCode = RegistrationState.DiscountCode;

            History.EvaluateChange( registrationChanges, "Discount Percentage", registration.DiscountPercentage, RegistrationState.DiscountPercentage );
            registration.DiscountPercentage = RegistrationState.DiscountPercentage;

            History.EvaluateChange( registrationChanges, "Discount Amount", registration.DiscountAmount, RegistrationState.DiscountAmount );
            registration.DiscountAmount = RegistrationState.DiscountAmount;

            if ( newRegistrar )
            {
                // Businesses have no first name.  This resolves null reference issues downstream.
                if ( CurrentPerson != null && CurrentPerson.FirstName == null )
                {
                    CurrentPerson.FirstName = "";
                }

                if ( CurrentPerson != null && CurrentPerson.NickName == null )
                {
                    CurrentPerson.NickName = CurrentPerson.FirstName;
                }

                // If the 'your name' value equals the currently logged in person, use their person alias id
                if ( CurrentPerson != null &&
                ( CurrentPerson.NickName.Trim().Equals( registration.FirstName.Trim(), StringComparison.OrdinalIgnoreCase ) ||
                    CurrentPerson.FirstName.Trim().Equals( registration.FirstName.Trim(), StringComparison.OrdinalIgnoreCase ) ) &&
                CurrentPerson.LastName.Trim().Equals( registration.LastName.Trim(), StringComparison.OrdinalIgnoreCase ) )
                {
                    registrar = CurrentPerson;
                    registration.PersonAliasId = CurrentPerson.PrimaryAliasId;

                    // If email that logged in user used is different than their stored email address, update their stored value
                    if ( !string.IsNullOrWhiteSpace( registration.ConfirmationEmail ) &&
                        !registration.ConfirmationEmail.Trim().Equals( CurrentPerson.Email.Trim(), StringComparison.OrdinalIgnoreCase ) &&
                        ( !cbUpdateEmail.Visible || cbUpdateEmail.Checked ) )
                    {
                        var person = personService.Get( CurrentPerson.Id );
                        if ( person != null )
                        {
                            var personChanges = new List<string>();
                            History.EvaluateChange( personChanges, "Email", person.Email, registration.ConfirmationEmail );
                            person.Email = registration.ConfirmationEmail;

                            HistoryService.SaveChanges(
                                new RockContext(),
                                typeof( Person ),
                                Rock.SystemGuid.Category.HISTORY_PERSON_DEMOGRAPHIC_CHANGES.AsGuid(),
                                person.Id,
                                personChanges, true, CurrentPersonAliasId );
                        }
                    }
                }
                else
                {
                    // otherwise look for one and one-only match by name/email
                    var personMatches = personService.GetByMatch( registration.FirstName, registration.LastName, registration.ConfirmationEmail );
                    if ( personMatches.Count() == 1 )
                    {
                        registrar = personMatches.First();
                        registration.PersonAliasId = registrar.PrimaryAliasId;
                    }
                    else
                    {
                        registrar = null;
                        registration.PersonAlias = null;
                        registration.PersonAliasId = null;
                    }
                }
            }

            // Set the family guid for any other registrants that were selected to be in the same family
            if ( registrar != null )
            {
                var family = registrar.GetFamilies( rockContext ).FirstOrDefault();
                if ( family != null )
                {
                    multipleFamilyGroupIds.AddOrIgnore( RegistrationState.FamilyGuid, family.Id );
                    if ( !singleFamilyId.HasValue )
                    {
                        singleFamilyId = family.Id;
                    }
                }
            }

            // Make sure there's an actual person associated to registration
            if ( !registration.PersonAliasId.HasValue )
            {
                // If a match was not found, create a new person
                var person = new Person();
                person.FirstName = registration.FirstName;
                person.LastName = registration.LastName;
                person.IsEmailActive = true;
                person.Email = registration.ConfirmationEmail;
                person.EmailPreference = EmailPreference.EmailAllowed;
                person.RecordTypeValueId = DefinedValueCache.Read( Rock.SystemGuid.DefinedValue.PERSON_RECORD_TYPE_PERSON.AsGuid() ).Id;
                if ( dvcConnectionStatus != null )
                {
                    person.ConnectionStatusValueId = dvcConnectionStatus.Id;
                }
                if ( dvcRecordStatus != null )
                {
                    person.RecordStatusValueId = dvcRecordStatus.Id;
                }

                registrar = SavePerson( rockContext, person, RegistrationState.FamilyGuid, CampusId, null, adultRoleId, childRoleId, multipleFamilyGroupIds, ref singleFamilyId );
                registration.PersonAliasId = registrar != null ? registrar.PrimaryAliasId : (int?)null;

                History.EvaluateChange( registrationChanges, "Registrar", string.Empty, registrar.FullName );
            }
            else
            {
                if ( newRegistration )
                {
                    History.EvaluateChange( registrationChanges, "Registrar", string.Empty, registration.ToString() );
                }


            }

            // if this registration was marked as temporary (started from another page, then specified in the url), set IsTemporary to False now that we are done
            if ( registration.IsTemporary )
            {
                registration.IsTemporary = false;
            }

            // Save the registration ( so we can get an id )
            rockContext.SaveChanges();
            RegistrationState.RegistrationId = registration.Id;

            try
            {

                Task.Run( () =>
                    HistoryService.SaveChanges(
                        new RockContext(),
                        typeof( Registration ),
                        Rock.SystemGuid.Category.HISTORY_EVENT_REGISTRATION.AsGuid(),
                        registration.Id,
                        registrationChanges, true, CurrentPersonAliasId )
                );

                // Get each registrant
                foreach ( var registrantInfo in RegistrationState.Registrants.ToList() )
                {
                    var registrantChanges = new List<string>();
                    var personChanges = new List<string>();
                    var familyChanges = new List<string>();

                    RegistrationRegistrant registrant = null;
                    Person person = null;

                    string firstName = registrantInfo.GetFirstName( RegistrationTemplate );
                    string lastName = registrantInfo.GetLastName( RegistrationTemplate );
                    string email = registrantInfo.GetEmail( RegistrationTemplate );

                    if ( registrantInfo.Id > 0 )
                    {
                        registrant = registration.Registrants.FirstOrDefault( r => r.Id == registrantInfo.Id );
                        if ( registrant != null )
                        {
                            person = registrant.Person;
                            if ( person != null && (
                                ( registrant.Person.FirstName.Equals( firstName, StringComparison.OrdinalIgnoreCase ) || registrant.Person.NickName.Equals( firstName, StringComparison.OrdinalIgnoreCase ) ) &&
                                registrant.Person.LastName.Equals( lastName, StringComparison.OrdinalIgnoreCase ) ) )
                            {
                                //
                            }
                            else
                            {
                                person = null;
                                registrant.PersonAlias = null;
                                registrant.PersonAliasId = null;
                            }
                        }
                    }
                    else
                    {
                        if ( registrantInfo.PersonId.HasValue && RegistrationTemplate.ShowCurrentFamilyMembers )
                        {
                            person = personService.Get( registrantInfo.PersonId.Value );
                        }
                    }

                    if ( person == null )
                    {
                        // Try to find a matching person based on name and email address
                        var personMatches = personService.GetByMatch( firstName, lastName, email );
                        if ( personMatches.Count() == 1 )
                        {
                            person = personMatches.First();
                        }

                        // Try to find a matching person based on name within same family as registrar
                        if ( person == null && registrar != null && registrantInfo.FamilyGuid == RegistrationState.FamilyGuid )
                        {
                            var familyMembers = registrar.GetFamilyMembers( true, rockContext )
                                .Where( m =>
                                    ( m.Person.FirstName == firstName || m.Person.NickName == firstName ) &&
                                    m.Person.LastName == lastName )
                                .Select( m => m.Person )
                                .ToList();

                            if ( familyMembers.Count() == 1 )
                            {
                                person = familyMembers.First();
                                if ( !string.IsNullOrWhiteSpace( email ) )
                                {
                                    person.Email = email;
                                }
                            }

                            if ( familyMembers.Count() > 1 && !string.IsNullOrWhiteSpace( email ) )
                            {
                                familyMembers = familyMembers
                                    .Where( m =>
                                        m.Email != null &&
                                        m.Email.Equals( email, StringComparison.OrdinalIgnoreCase ) )
                                    .ToList();
                                if ( familyMembers.Count() == 1 )
                                {
                                    person = familyMembers.First();
                                }
                            }
                        }
                    }

                    if ( person == null )
                    {
                        // If a match was not found, create a new person
                        person = new Person();
                        person.FirstName = firstName;
                        person.LastName = lastName;
                        person.IsEmailActive = true;
                        person.Email = email;
                        person.EmailPreference = EmailPreference.EmailAllowed;
                        person.RecordTypeValueId = DefinedValueCache.Read( Rock.SystemGuid.DefinedValue.PERSON_RECORD_TYPE_PERSON.AsGuid() ).Id;
                        if ( dvcConnectionStatus != null )
                        {
                            person.ConnectionStatusValueId = dvcConnectionStatus.Id;
                        }

                        if ( dvcRecordStatus != null )
                        {
                            person.RecordStatusValueId = dvcRecordStatus.Id;
                        }
                    }

                    int? campusId = CampusId;
                    Location location = null;

                    // Set any of the template's person fields
                    foreach ( var field in RegistrationTemplate.Forms
                        .SelectMany( f => f.Fields
                            .Where( t => t.FieldSource == RegistrationFieldSource.PersonField ) ) )
                    {
                        // Find the registrant's value
                        var fieldValue = registrantInfo.FieldValues
                            .Where( f => f.Key == field.Id )
                            .Select( f => f.Value.FieldValue )
                            .FirstOrDefault();


                        if ( fieldValue != null )
                        {
                            switch ( field.PersonFieldType )
                            {
                                case RegistrationPersonFieldType.Campus:
                                    {
                                        if ( fieldValue != null )
                                        {
                                            campusId = fieldValue.ToString().AsIntegerOrNull();
                                        }
                                        break;
                                    }

                                case RegistrationPersonFieldType.Address:
                                    {
                                        location = fieldValue as Location;
                                        break;
                                    }

                                case RegistrationPersonFieldType.Birthdate:
                                    {
                                        var birthMonth = person.BirthMonth;
                                        var birthDay = person.BirthDay;
                                        var birthYear = person.BirthYear;

                                        person.SetBirthDate( fieldValue as DateTime? );

                                        History.EvaluateChange( personChanges, "Birth Month", birthMonth, person.BirthMonth );
                                        History.EvaluateChange( personChanges, "Birth Day", birthDay, person.BirthDay );
                                        History.EvaluateChange( personChanges, "Birth Year", birthYear, person.BirthYear );

                                        break;
                                    }

                                case RegistrationPersonFieldType.Grade:
                                    {
                                        var newGraduationYear = fieldValue.ToString().AsIntegerOrNull();
                                        History.EvaluateChange( personChanges, "Graduation Year", person.GraduationYear, newGraduationYear );
                                        person.GraduationYear = newGraduationYear;

                                        break;
                                    }

                                case RegistrationPersonFieldType.Gender:
                                    {
                                        var newGender = fieldValue.ToString().ConvertToEnumOrNull<Gender>() ?? Gender.Unknown;
                                        History.EvaluateChange( personChanges, "Gender", person.Gender, newGender );
                                        person.Gender = newGender;
                                        break;
                                    }

                                case RegistrationPersonFieldType.MaritalStatus:
                                    {
                                        if ( fieldValue != null )
                                        {
                                            int? newMaritalStatusId = fieldValue.ToString().AsIntegerOrNull();
                                            History.EvaluateChange( personChanges, "Marital Status", DefinedValueCache.GetName( person.MaritalStatusValueId ), DefinedValueCache.GetName( newMaritalStatusId ) );
                                            person.MaritalStatusValueId = newMaritalStatusId;
                                        }
                                        break;
                                    }

                                case RegistrationPersonFieldType.MobilePhone:
                                    {
                                        SavePhone( fieldValue, person, Rock.SystemGuid.DefinedValue.PERSON_PHONE_TYPE_MOBILE.AsGuid(), personChanges );
                                        break;
                                    }

                                case RegistrationPersonFieldType.HomePhone:
                                    {
                                        SavePhone( fieldValue, person, Rock.SystemGuid.DefinedValue.PERSON_PHONE_TYPE_HOME.AsGuid(), personChanges );
                                        break;
                                    }

                                case RegistrationPersonFieldType.WorkPhone:
                                    {
                                        SavePhone( fieldValue, person, Rock.SystemGuid.DefinedValue.PERSON_PHONE_TYPE_WORK.AsGuid(), personChanges );
                                        break;
                                    }
                            }
                        }
                    }

                    // Save the person ( and family if needed )
                    SavePerson( rockContext, person, registrantInfo.FamilyGuid, campusId, location, adultRoleId, childRoleId, multipleFamilyGroupIds, ref singleFamilyId );

                    // Load the person's attributes
                    person.LoadAttributes();

                    // Set any of the template's person fields
                    foreach ( var field in RegistrationTemplate.Forms
                        .SelectMany( f => f.Fields
                            .Where( t =>
                                t.FieldSource == RegistrationFieldSource.PersonAttribute &&
                                t.AttributeId.HasValue ) ) )
                    {
                        // Find the registrant's value
                        var fieldValue = registrantInfo.FieldValues
                            .Where( f => f.Key == field.Id )
                            .Select( f => f.Value.FieldValue )
                            .FirstOrDefault();

                        if ( fieldValue != null )
                        {
                            var attribute = AttributeCache.Read( field.AttributeId.Value );
                            if ( attribute != null )
                            {
                                string originalValue = person.GetAttributeValue( attribute.Key );
                                string newValue = fieldValue.ToString();
                                person.SetAttributeValue( attribute.Key, fieldValue.ToString() );

                                // DateTime values must be stored in ISO8601 format as http://www.rockrms.com/Rock/Developer/BookContent/16/16#datetimeformatting
                                if ( attribute.FieldType.Guid.Equals( Rock.SystemGuid.FieldType.DATE.AsGuid() ) ||
                                    attribute.FieldType.Guid.Equals( Rock.SystemGuid.FieldType.DATE_TIME.AsGuid() ) )
                                {
                                    DateTime aDateTime;
                                    if ( DateTime.TryParse( newValue, out aDateTime ) )
                                    {
                                        newValue = aDateTime.ToString( "o" );
                                    }
                                }

                                if ( ( originalValue ?? string.Empty ).Trim() != ( newValue ?? string.Empty ).Trim() )
                                {
                                    string formattedOriginalValue = string.Empty;
                                    if ( !string.IsNullOrWhiteSpace( originalValue ) )
                                    {
                                        formattedOriginalValue = attribute.FieldType.Field.FormatValue( null, originalValue, attribute.QualifierValues, false );
                                    }

                                    string formattedNewValue = string.Empty;
                                    if ( !string.IsNullOrWhiteSpace( newValue ) )
                                    {
                                        formattedNewValue = attribute.FieldType.Field.FormatValue( null, newValue, attribute.QualifierValues, false );
                                    }

                                    Helper.SaveAttributeValue( person, attribute, newValue, rockContext );
                                    History.EvaluateChange( personChanges, attribute.Name, formattedOriginalValue, formattedNewValue );

                                }
                            }
                        }
                    }

                    string registrantName = person.FullName + ": ";

                    personChanges.ForEach( c => registrantChanges.Add( c ) );

                    if ( registrant == null )
                    {
                        registrant = new RegistrationRegistrant();
                        registrant.Guid = registrantInfo.Guid;
                        registrantService.Add( registrant );
                        registrant.RegistrationId = registration.Id;
                    }

                    registrant.OnWaitList = registrantInfo.OnWaitList;
                    registrant.PersonAliasId = person.PrimaryAliasId;
                    registrant.Cost = registrantInfo.Cost;
                    registrant.DiscountApplies = registrantInfo.DiscountApplies;

                    // Remove fees
                    // Remove/delete any registrant fees that are no longer in UI with quantity 
                    foreach ( var dbFee in registrant.Fees.ToList() )
                    {
                        if ( !registrantInfo.FeeValues.Keys.Contains( dbFee.RegistrationTemplateFeeId ) ||
                            registrantInfo.FeeValues[dbFee.RegistrationTemplateFeeId] == null ||
                            !registrantInfo.FeeValues[dbFee.RegistrationTemplateFeeId]
                                .Any( f =>
                                    f.Option == dbFee.Option &&
                                    f.Quantity > 0 ) )
                        {
                            registrantChanges.Add( string.Format( "Removed '{0}' Fee (Quantity:{1:N0}, Cost:{2:C2}, Option:{3}",
                                dbFee.RegistrationTemplateFee.Name, dbFee.Quantity, dbFee.Cost, dbFee.Option ) );

                            registrant.Fees.Remove( dbFee );
                            registrantFeeService.Delete( dbFee );
                        }
                    }

                    // Add or Update fees
                    foreach ( var uiFee in registrantInfo.FeeValues.Where( f => f.Value != null ) )
                    {
                        foreach ( var uiFeeOption in uiFee.Value )
                        {
                            var dbFee = registrant.Fees
                                .Where( f =>
                                    f.RegistrationTemplateFeeId == uiFee.Key &&
                                    f.Option == uiFeeOption.Option )
                                .FirstOrDefault();

                            if ( dbFee == null )
                            {
                                dbFee = new RegistrationRegistrantFee();
                                dbFee.RegistrationTemplateFeeId = uiFee.Key;
                                dbFee.Option = uiFeeOption.Option;
                                registrant.Fees.Add( dbFee );
                            }

                            var templateFee = dbFee.RegistrationTemplateFee;
                            if ( templateFee == null )
                            {
                                templateFee = RegistrationTemplate.Fees.Where( f => f.Id == uiFee.Key ).FirstOrDefault();
                            }

                            string feeName = templateFee != null ? templateFee.Name : "Fee";
                            if ( !string.IsNullOrWhiteSpace( uiFeeOption.Option ) )
                            {
                                feeName = string.Format( "{0} ({1})", feeName, uiFeeOption.Option );
                            }

                            if ( dbFee.Id <= 0 )
                            {
                                registrantChanges.Add( feeName + " Fee Added" );
                            }

                            History.EvaluateChange( registrantChanges, feeName + " Quantity", dbFee.Quantity, uiFeeOption.Quantity );
                            dbFee.Quantity = uiFeeOption.Quantity;

                            History.EvaluateChange( registrantChanges, feeName + " Cost", dbFee.Cost, uiFeeOption.Cost );
                            dbFee.Cost = uiFeeOption.Cost;
                        }
                    }

                    rockContext.SaveChanges();
                    registrantInfo.Id = registrant.Id;

                    // Set any of the templat's registrant attributes
                    registrant.LoadAttributes();
                    foreach ( var field in RegistrationTemplate.Forms
                        .SelectMany( f => f.Fields
                            .Where( t =>
                                t.FieldSource == RegistrationFieldSource.RegistrationAttribute &&
                                t.AttributeId.HasValue ) ) )
                    {
                        // Find the registrant's value
                        var fieldValue = registrantInfo.FieldValues
                            .Where( f => f.Key == field.Id )
                            .Select( f => f.Value.FieldValue )
                            .FirstOrDefault();

                        if ( fieldValue != null )
                        {
                            var attribute = AttributeCache.Read( field.AttributeId.Value );
                            if ( attribute != null )
                            {
                                string originalValue = registrant.GetAttributeValue( attribute.Key );
                                string newValue = fieldValue.ToString();
                                registrant.SetAttributeValue( attribute.Key, fieldValue.ToString() );

                                // DateTime values must be stored in ISO8601 format as http://www.rockrms.com/Rock/Developer/BookContent/16/16#datetimeformatting
                                if ( attribute.FieldType.Guid.Equals( Rock.SystemGuid.FieldType.DATE.AsGuid() ) ||
                                    attribute.FieldType.Guid.Equals( Rock.SystemGuid.FieldType.DATE_TIME.AsGuid() ) )
                                {
                                    DateTime aDateTime;
                                    if ( DateTime.TryParse( fieldValue.ToString(), out aDateTime ) )
                                    {
                                        newValue = aDateTime.ToString( "o" );
                                    }
                                }

                                if ( ( originalValue ?? string.Empty ).Trim() != ( newValue ?? string.Empty ).Trim() )
                                {
                                    string formattedOriginalValue = string.Empty;
                                    if ( !string.IsNullOrWhiteSpace( originalValue ) )
                                    {
                                        formattedOriginalValue = attribute.FieldType.Field.FormatValue( null, originalValue, attribute.QualifierValues, false );
                                    }

                                    string formattedNewValue = string.Empty;
                                    if ( !string.IsNullOrWhiteSpace( newValue ) )
                                    {
                                        formattedNewValue = attribute.FieldType.Field.FormatValue( null, newValue, attribute.QualifierValues, false );
                                    }

                                    Helper.SaveAttributeValue( registrant, attribute, newValue, rockContext );
                                    History.EvaluateChange( registrantChanges, attribute.Name, formattedOriginalValue, formattedNewValue );
                                }
                            }
                        }
                    }

                    Task.Run( () =>
                        HistoryService.SaveChanges(
                            new RockContext(),
                            typeof( Registration ),
                            Rock.SystemGuid.Category.HISTORY_EVENT_REGISTRATION.AsGuid(),
                            registration.Id,
                            registrantChanges,
                            "Registrant: " + person.FullName,
                            null, null, true, CurrentPersonAliasId )
                    );

                    // Clear this registran't family guid so it's not updated again
                    registrantInfo.FamilyGuid = Guid.Empty;

                    // Save the signed document
                    try
                    {
                        if ( RegistrationTemplate.RequiredSignatureDocumentTemplateId.HasValue && !string.IsNullOrWhiteSpace( registrantInfo.SignatureDocumentKey ) )
                        {
                            var document = new SignatureDocument();
                            document.SignatureDocumentTemplateId = RegistrationTemplate.RequiredSignatureDocumentTemplateId.Value;
                            document.DocumentKey = registrantInfo.SignatureDocumentKey;
                            document.Name = string.Format( "{0}_{1}", RegistrationInstanceState.Name.RemoveSpecialCharacters(), person.FullName.RemoveSpecialCharacters() ); ;
                            document.AppliesToPersonAliasId = person.PrimaryAliasId;
                            document.AssignedToPersonAliasId = registrar.PrimaryAliasId;
                            document.SignedByPersonAliasId = registrar.PrimaryAliasId;
                            document.Status = SignatureDocumentStatus.Signed;
                            document.LastInviteDate = registrantInfo.SignatureDocumentLastSent;
                            document.LastStatusDate = registrantInfo.SignatureDocumentLastSent;
                            documentService.Add( document );
                            rockContext.SaveChanges();

                            var updateDocumentTxn = new Rock.Transactions.UpdateDigitalSignatureDocumentTransaction( document.Id );
                            Rock.Transactions.RockQueue.TransactionQueue.Enqueue( updateDocumentTxn );
                        }
                    }
                    catch( System.Exception ex )
                    {
                        ExceptionLogService.LogException( ex, Context, this.RockPage.PageId, this.RockPage.Site.Id, CurrentPersonAlias );
                    }
                }

                rockContext.SaveChanges();

            }

            catch ( Exception ex )
            {
                using ( var newRockContext = new RockContext() )
                {
                    if ( newRegistration )
                    {
                        var newRegistrationService = new RegistrationService( newRockContext );
                        var savedRegistration = new RegistrationService( newRockContext ).Get( registration.Id );
                        if ( savedRegistration != null )
                        {
                            HistoryService.DeleteChanges( newRockContext, typeof( Registration ), savedRegistration.Id );

                            newRegistrationService.Delete( savedRegistration );
                            newRockContext.SaveChanges();
                        }
                    }
                }

                throw ex;
            }

            return registration;

        }

        /// <summary>
        /// Saves the person.
        /// </summary>
        /// <param name="rockContext">The rock context.</param>
        /// <param name="person">The person.</param>
        /// <param name="familyGuid">The family unique identifier.</param>
        /// <param name="campusId">The campus identifier.</param>
        /// <param name="location">The location.</param>
        /// <param name="adultRoleId">The adult role identifier.</param>
        /// <param name="childRoleId">The child role identifier.</param>
        /// <param name="multipleFamilyGroupIds">The multiple family group ids.</param>
        /// <param name="singleFamilyId">The single family identifier.</param>
        /// <returns></returns>
        private Person SavePerson( RockContext rockContext, Person person, Guid familyGuid, int? campusId, Location location, int adultRoleId, int childRoleId,
            Dictionary<Guid, int> multipleFamilyGroupIds, ref int? singleFamilyId )
        {
            int? familyId = null;

            if ( person.Id > 0 )
            {
                rockContext.SaveChanges();

                // Set the family guid for any other registrants that were selected to be in the same family
                var family = person.GetFamilies( rockContext ).FirstOrDefault();
                if ( family != null )
                {
                    familyId = family.Id;
                    multipleFamilyGroupIds.AddOrIgnore( familyGuid, family.Id );
                    if ( !singleFamilyId.HasValue )
                    {
                        singleFamilyId = family.Id;
                    }
                }
            }
            else
            {
                // If we've created the family aready for this registrant, add them to it
                if (
                        ( RegistrationTemplate.RegistrantsSameFamily == RegistrantsSameFamily.Ask && multipleFamilyGroupIds.ContainsKey( familyGuid ) ) ||
                        ( RegistrationTemplate.RegistrantsSameFamily == RegistrantsSameFamily.Yes && singleFamilyId.HasValue )
                    )
                {

                    // Add person to existing family
                    var age = person.Age;
                    int familyRoleId = age.HasValue && age < 18 ? childRoleId : adultRoleId;

                    familyId = RegistrationTemplate.RegistrantsSameFamily == RegistrantsSameFamily.Ask ?
                        multipleFamilyGroupIds[familyGuid] :
                        singleFamilyId.Value;
                    PersonService.AddPersonToFamily( person, true, multipleFamilyGroupIds[familyGuid], familyRoleId, rockContext );

                }

                // otherwise create a new family
                else
                {
                    // Create Person/Family
                    var familyGroup = PersonService.SaveNewPerson( person, rockContext, campusId, false );
                    if ( familyGroup != null )
                    {
                        familyId = familyGroup.Id;

                        // Store the family id for next person 
                        multipleFamilyGroupIds.AddOrIgnore( familyGuid, familyGroup.Id );
                        if ( !singleFamilyId.HasValue )
                        {
                            singleFamilyId = familyGroup.Id;
                        }
                    }
                }
            }


            if ( familyId.HasValue && location != null )
            {
                var homeLocationType = DefinedValueCache.Read( Rock.SystemGuid.DefinedValue.GROUP_LOCATION_TYPE_HOME.AsGuid() );
                if ( homeLocationType != null )
                {
                    var familyGroup = new GroupService( rockContext ).Get( familyId.Value );
                    if ( familyGroup != null )
                    {
                        GroupService.AddNewGroupAddress(
                            rockContext,
                            familyGroup,
                            Rock.SystemGuid.DefinedValue.GROUP_LOCATION_TYPE_HOME,
                            location.Street1, location.Street2, location.City, location.State, location.PostalCode, location.Country, true );
                    }
                }
            }

            return new PersonService( rockContext ).Get( person.Id );
        }

        /// <summary>
        /// Saves the phone.
        /// </summary>
        /// <param name="fieldValue">The field value.</param>
        /// <param name="person">The person.</param>
        /// <param name="phoneTypeGuid">The phone type unique identifier.</param>
        /// <param name="changes">The changes.</param>
        private void SavePhone( object fieldValue, Person person, Guid phoneTypeGuid, List<string> changes )
        {
            var phoneNumber = fieldValue as PhoneNumber;
            if ( phoneNumber != null )
            {
                string cleanNumber = PhoneNumber.CleanNumber( phoneNumber.Number );
                if ( !string.IsNullOrWhiteSpace( cleanNumber ) )
                {
                    var numberType = DefinedValueCache.Read( phoneTypeGuid );
                    if ( numberType != null )
                    {
                        var phone = person.PhoneNumbers.FirstOrDefault( p => p.NumberTypeValueId == numberType.Id );
                        string oldPhoneNumber = string.Empty;
                        if ( phone == null )
                        {
                            phone = new PhoneNumber();
                            person.PhoneNumbers.Add( phone );
                            phone.NumberTypeValueId = numberType.Id;
                        }
                        else
                        {
                            oldPhoneNumber = phone.NumberFormattedWithCountryCode;
                        }
                        phone.CountryCode = PhoneNumber.CleanNumber( phoneNumber.CountryCode );
                        phone.Number = cleanNumber;

                        History.EvaluateChange(
                            changes,
                            string.Format( "{0} Phone", numberType.Value ),
                            oldPhoneNumber,
                            phoneNumber.NumberFormattedWithCountryCode );
                    }
                }
            }
        }

        /// <summary>
        /// Saves the person notes.
        /// </summary>
        /// <param name="rockContext">The rock context.</param>
        /// <param name="previousRegistrantIds">The previous registrants.</param>
        /// <param name="registration">The registration.</param>
        private void SavePersonNotes( RockContext rockContext, List<int> previousRegistrantIds, Registration registration )
        {
            // Setup Note settings
            NoteTypeCache noteType = null;
            if ( RegistrationTemplate != null && RegistrationTemplate.AddPersonNote )
            {
                noteType = NoteTypeCache.Read( Rock.SystemGuid.NoteType.PERSON_EVENT_REGISTRATION.AsGuid() );
                if ( noteType != null )
                {
                    var noteService = new NoteService( rockContext );
                    var personAliasService = new PersonAliasService( rockContext );

                    Person registrar = null;
                    if ( registration.PersonAliasId.HasValue )
                    {
                        registrar = personAliasService.GetPerson( registration.PersonAliasId.Value );
                    }

                    var registrantNames = new List<string>();

                    // Get each registrant
                    foreach ( var registrantPersonAliasId in registration.Registrants
                        .Where( r => r.PersonAliasId.HasValue )
                        .Select( r => r.PersonAliasId.Value )
                        .ToList() )
                    {
                        var registrant = personAliasService.GetPerson( registrantPersonAliasId );
                        if ( registrant != null && !previousRegistrantIds.Contains( registrant.Id ) )
                        {
                            var noteText = new StringBuilder();
                            noteText.AppendFormat( "Registered for {0}", RegistrationInstanceState.Name );

                            if ( registrar != null && registrar.Id != registrant.Id )
                            {
                                noteText.AppendFormat( " by {0}", registrar.FullName );
                                registrantNames.Add( registrant.FullName );
                            }

                            if ( registrar != null && ( RegistrationState.FirstName != registrar.NickName || RegistrationState.LastName != registrar.LastName ) )
                            {
                                noteText.AppendFormat( " by {0}", RegistrationState.FirstName + " " + RegistrationState.LastName );
                            }

                            if ( noteText.Length > 0 )
                            {
                                var note = new Note();
                                note.NoteTypeId = noteType.Id;
                                note.IsSystem = false;
                                note.IsAlert = false;
                                note.IsPrivateNote = false;
                                note.EntityId = registrant.Id;
                                note.Caption = string.Empty;
                                note.Text = noteText.ToString();
                                noteService.Add( note );
                            }

                            var changes = new List<string> { "Registered for" };
                            HistoryService.SaveChanges(
                                rockContext,
                                typeof( Person ),
                                Rock.SystemGuid.Category.HISTORY_PERSON_REGISTRATION.AsGuid(),
                                registrant.Id,
                                changes,
                                RegistrationInstanceState.Name,
                                typeof( Registration ),
                                registration.Id,
                                false,
                                registration.PersonAliasId );
                        }
                    }

                    if ( registrar != null && registrantNames.Any() )
                    {
                        string namesText = string.Empty;
                        if ( registrantNames.Count >= 2 )
                        {
                            int lessOne = registrantNames.Count - 1;
                            namesText = registrantNames.Take( lessOne ).ToList().AsDelimited( ", " ) +
                                " and " +
                                registrantNames.Skip( lessOne ).Take( 1 ).First() + " ";
                        }
                        else
                        {
                            namesText = registrantNames.First() + " ";
                        }

                        var note = new Note();
                        note.NoteTypeId = noteType.Id;
                        note.IsSystem = false;
                        note.IsAlert = false;
                        note.IsPrivateNote = false;
                        note.EntityId = registrar.Id;
                        note.Caption = string.Empty;
                        note.Text = string.Format( "Registered {0} for {1}", namesText, RegistrationInstanceState.Name );
                        noteService.Add( note );

                        var changes = new List<string> { string.Format( "Registered {0} for", namesText ) };

                        HistoryService.SaveChanges(
                            rockContext,
                            typeof( Person ),
                            Rock.SystemGuid.Category.HISTORY_PERSON_REGISTRATION.AsGuid(),
                            registrar.Id,
                            changes,
                            RegistrationInstanceState.Name,
                            typeof( Registration ),
                            registration.Id,
                            false,
                            registration.PersonAliasId );
                    }

                    rockContext.SaveChanges();
                }
            }

        }

        /// <summary>
        /// Adds the registrants to group.
        /// </summary>
        /// <param name="rockContext">The rock context.</param>
        /// <param name="registration">The registration.</param>
        private void AddRegistrantsToGroup( RockContext rockContext, Registration registration )
        {
            // If the registration instance linkage specified a group to add registrant to, add them if they're not already
            // part of that group
            if ( registration.GroupId.HasValue )
            {
                var groupService = new GroupService( rockContext );
                var personAliasService = new PersonAliasService( rockContext );
                var groupMemberService = new GroupMemberService( rockContext );

                var group = groupService.Get( registration.GroupId.Value );
                if ( group != null )
                {
                    foreach ( var registrant in registration.Registrants.Where( r => !r.OnWaitList && r.PersonAliasId.HasValue ).ToList() )
                    {
                        var personAlias = personAliasService.Get( registrant.PersonAliasId.Value );
                        GroupMember groupMember = group.Members.Where( m => m.PersonId == personAlias.PersonId ).FirstOrDefault();
                        if ( groupMember == null )
                        {
                            groupMember = new GroupMember();
                            groupMemberService.Add( groupMember );
                            groupMember.GroupId = group.Id;
                            groupMember.PersonId = personAlias.PersonId;

                            if ( RegistrationTemplate.GroupTypeId.HasValue &&
                                RegistrationTemplate.GroupTypeId == group.GroupTypeId &&
                                RegistrationTemplate.GroupMemberRoleId.HasValue )
                            {
                                groupMember.GroupRoleId = RegistrationTemplate.GroupMemberRoleId.Value;
                            }
                            else
                            {
                                if ( group.GroupType.DefaultGroupRoleId.HasValue )
                                {
                                    groupMember.GroupRoleId = group.GroupType.DefaultGroupRoleId.Value;
                                }
                                else
                                {
                                    groupMember.GroupRoleId = group.GroupType.Roles.Select( r => r.Id ).FirstOrDefault();
                                }
                            }
                        }

                        groupMember.GroupMemberStatus = RegistrationTemplate.GroupMemberStatus;

                        rockContext.SaveChanges();

                        registrant.GroupMemberId = groupMember != null ? groupMember.Id : (int?)null;
                        rockContext.SaveChanges();

                        // Set any of the template's group member attributes 
                        groupMember.LoadAttributes();

                        var registrantInfo = RegistrationState.Registrants.FirstOrDefault( r => r.Guid == registrant.Guid );
                        if ( registrantInfo != null )
                        {
                            foreach ( var field in RegistrationTemplate.Forms
                                .SelectMany( f => f.Fields
                                    .Where( t =>
                                        t.FieldSource == RegistrationFieldSource.GroupMemberAttribute &&
                                        t.AttributeId.HasValue ) ) )
                            {
                                // Find the registrant's value
                                var fieldValue = registrantInfo.FieldValues
                                    .Where( f => f.Key == field.Id )
                                    .Select( f => f.Value.FieldValue )
                                    .FirstOrDefault();

                                if ( fieldValue != null )
                                {
                                    var attribute = AttributeCache.Read( field.AttributeId.Value );
                                    if ( attribute != null )
                                    {
                                        string originalValue = groupMember.GetAttributeValue( attribute.Key );
                                        string newValue = fieldValue.ToString();
                                        groupMember.SetAttributeValue( attribute.Key, fieldValue.ToString() );

                                        if ( ( originalValue ?? string.Empty ).Trim() != ( newValue ?? string.Empty ).Trim() )
                                        {
                                            string formattedOriginalValue = string.Empty;
                                            if ( !string.IsNullOrWhiteSpace( originalValue ) )
                                            {
                                                formattedOriginalValue = attribute.FieldType.Field.FormatValue( null, originalValue, attribute.QualifierValues, false );
                                            }

                                            string formattedNewValue = string.Empty;
                                            if ( !string.IsNullOrWhiteSpace( newValue ) )
                                            {
                                                formattedNewValue = attribute.FieldType.Field.FormatValue( null, newValue, attribute.QualifierValues, false );
                                            }

                                            Helper.SaveAttributeValue( groupMember, attribute, newValue, rockContext );
                                        }
                                    }
                                }
                            }
                        }
                    }

                    if ( group.IsSecurityRole || group.GroupType.Guid.Equals( Rock.SystemGuid.GroupType.GROUPTYPE_SECURITY_ROLE.AsGuid() ) )
                    {
                        Rock.Security.Role.Flush( group.Id );
                    }

                }
            }
        }

        /// <summary>
        /// Processes the payment.
        /// </summary>
        /// <param name="rockContext">The rock context.</param>
        /// <param name="registration">The registration.</param>
        /// <param name="errorMessage">The error message.</param>
        /// <returns></returns>
        private bool ProcessPayment( RockContext rockContext, Registration registration, out string errorMessage )
        {
            GatewayComponent gateway = null;
            if ( RegistrationTemplate != null && RegistrationTemplate.FinancialGateway != null )
            {
                gateway = RegistrationTemplate.FinancialGateway.GetGatewayComponent();
            }

            if ( gateway == null )
            {
                errorMessage = "There was a problem creating the payment gateway information";
                return false;
            }

            if ( !RegistrationInstanceState.AccountId.HasValue || RegistrationInstanceState.Account == null )
            {
                errorMessage = "There was a problem with the account configuration for this " + RegistrationTerm.ToLower();
                return false;
            }

            PaymentInfo paymentInfo = null;
            if ( rblSavedCC.Items.Count > 0 && ( rblSavedCC.SelectedValueAsId() ?? 0 ) > 0 )
            {
                var savedAccount = new FinancialPersonSavedAccountService( rockContext ).Get( rblSavedCC.SelectedValueAsId().Value );
                if ( savedAccount != null )
                {
                    paymentInfo = savedAccount.GetReferencePayment();
                    paymentInfo.Amount = RegistrationState.PaymentAmount ?? 0.0m;
                }
                else
                {
                    errorMessage = "There was a problem retrieving the saved account";
                    return false;
                }
            }
            else
            {
                paymentInfo = GetCCPaymentInfo( gateway );
            }

            paymentInfo.Comment1 = string.Format( "{0} ({1})", RegistrationInstanceState.Name, RegistrationInstanceState.Account.GlCode );

            var transaction = gateway.Charge( RegistrationTemplate.FinancialGateway, paymentInfo, out errorMessage );

            return SaveTransaction( gateway, registration, transaction, paymentInfo, rockContext );
        }

        private bool SaveTransaction( GatewayComponent gateway, Registration registration, FinancialTransaction transaction, PaymentInfo paymentInfo, RockContext rockContext )
        {
            if ( transaction != null )
            {
                var txnChanges = new List<string>();
                txnChanges.Add( "Created Transaction" );

                History.EvaluateChange( txnChanges, "Transaction Code", string.Empty, transaction.TransactionCode );

                transaction.AuthorizedPersonAliasId = registration.PersonAliasId;

                transaction.TransactionDateTime = RockDateTime.Now;
                History.EvaluateChange( txnChanges, "Date/Time", null, transaction.TransactionDateTime );

                transaction.FinancialGatewayId = RegistrationTemplate.FinancialGatewayId;
                History.EvaluateChange( txnChanges, "Gateway", string.Empty, RegistrationTemplate.FinancialGateway.Name );

                var txnType = DefinedValueCache.Read( new Guid( Rock.SystemGuid.DefinedValue.TRANSACTION_TYPE_EVENT_REGISTRATION ) );
                transaction.TransactionTypeValueId = txnType.Id;
                History.EvaluateChange( txnChanges, "Type", string.Empty, txnType.Value );

                if ( transaction.FinancialPaymentDetail == null )
                {
                    transaction.FinancialPaymentDetail = new FinancialPaymentDetail();
                }

                DefinedValueCache currencyType = null;
                DefinedValueCache creditCardType = null;

                if ( paymentInfo != null )
                {
                    transaction.FinancialPaymentDetail.SetFromPaymentInfo( paymentInfo, gateway, rockContext, txnChanges );
                    currencyType = paymentInfo.CurrencyTypeValue;
                    creditCardType = paymentInfo.CreditCardTypeValue;
                }

                Guid sourceGuid = Guid.Empty;
                if ( Guid.TryParse( GetAttributeValue( "Source" ), out sourceGuid ) )
                {
                    var source = DefinedValueCache.Read( sourceGuid );
                    if ( source != null )
                    {
                        transaction.SourceTypeValueId = source.Id;
                        History.EvaluateChange( txnChanges, "Source", string.Empty, source.Value );
                    }
                }

                transaction.Summary = registration.GetSummary( RegistrationInstanceState );

                var transactionDetail = new FinancialTransactionDetail();
                transactionDetail.Amount = RegistrationState.PaymentAmount ?? 0.0m;
                transactionDetail.AccountId = RegistrationInstanceState.AccountId.Value;
                transactionDetail.EntityTypeId = EntityTypeCache.Read( typeof( Rock.Model.Registration ) ).Id;
                transactionDetail.EntityId = registration.Id;
                transaction.TransactionDetails.Add( transactionDetail );

                History.EvaluateChange( txnChanges, RegistrationInstanceState.Account.Name, 0.0M.FormatAsCurrency(), transactionDetail.Amount.FormatAsCurrency() );

                var batchChanges = new List<string>();

                rockContext.WrapTransaction( () =>
                {
                    var batchService = new FinancialBatchService( rockContext );

                    // determine batch prefix
                    string batchPrefix = string.Empty;
                    if ( !string.IsNullOrWhiteSpace( RegistrationTemplate.BatchNamePrefix ) )
                    {
                        batchPrefix = RegistrationTemplate.BatchNamePrefix;
                    }
                    else
                    {
                        batchPrefix = GetAttributeValue( "BatchNamePrefix" );
                    }

                    // Get the batch
                    var batch = batchService.Get(
                        batchPrefix,
                        currencyType,
                        creditCardType,
                        transaction.TransactionDateTime.Value,
                        RegistrationTemplate.FinancialGateway.GetBatchTimeOffset() );

                    if ( batch.Id == 0 )
                    {
                        batchChanges.Add( "Generated the batch" );
                        History.EvaluateChange( batchChanges, "Batch Name", string.Empty, batch.Name );
                        History.EvaluateChange( batchChanges, "Status", null, batch.Status );
                        History.EvaluateChange( batchChanges, "Start Date/Time", null, batch.BatchStartDateTime );
                        History.EvaluateChange( batchChanges, "End Date/Time", null, batch.BatchEndDateTime );
                    }

                    decimal newControlAmount = batch.ControlAmount + transaction.TotalAmount;
                    History.EvaluateChange( batchChanges, "Control Amount", batch.ControlAmount.FormatAsCurrency(), newControlAmount.FormatAsCurrency() );
                    batch.ControlAmount = newControlAmount;

                    transaction.BatchId = batch.Id;
                    batch.Transactions.Add( transaction );

                    rockContext.SaveChanges();
                } );

                if ( transaction.BatchId.HasValue )
                {
                    Task.Run( () =>
                        HistoryService.SaveChanges(
                            new RockContext(),
                            typeof( FinancialBatch ),
                            Rock.SystemGuid.Category.HISTORY_FINANCIAL_BATCH.AsGuid(),
                            transaction.BatchId.Value,
                            batchChanges, true, CurrentPersonAliasId )
                    );

                    Task.Run( () =>
                        HistoryService.SaveChanges(
                            new RockContext(),
                            typeof( FinancialBatch ),
                            Rock.SystemGuid.Category.HISTORY_FINANCIAL_TRANSACTION.AsGuid(),
                            transaction.BatchId.Value,
                            txnChanges,
                            CurrentPerson != null ? CurrentPerson.FullName : string.Empty,
                            typeof( FinancialTransaction ),
                            transaction.Id, true, CurrentPersonAliasId )
                    );
                }

                List<string> registrationChanges = new List<string>();
                registrationChanges.Add( string.Format( "Made {0} payment", transaction.TotalAmount.FormatAsCurrency() ) );
                Task.Run( () =>
                    HistoryService.SaveChanges(
                        new RockContext(),
                        typeof( Registration ),
                        Rock.SystemGuid.Category.HISTORY_EVENT_REGISTRATION.AsGuid(),
                        registration.Id,
                        registrationChanges, true, CurrentPersonAliasId )
                );

                TransactionCode = transaction.TransactionCode;

                return true;
            }
            else
            {
                return false;
            }

        }

        /// <summary>
        /// Processes the first step of a 3-step charge.
        /// </summary>
        /// <param name="registration">The registration.</param>
        /// <param name="errorMessage">The error message.</param>
        /// <returns></returns>
        private bool ProcessStep1( out string errorMessage )
        {
            ThreeStepGatewayComponent gateway = null;
            if ( RegistrationTemplate != null && RegistrationTemplate.FinancialGateway != null )
            {
                gateway = RegistrationTemplate.FinancialGateway.GetGatewayComponent() as ThreeStepGatewayComponent;
            }

            if ( gateway == null )
            {
                errorMessage = "There was a problem creating the payment gateway information";
                return false;
            }

            if ( !RegistrationInstanceState.AccountId.HasValue || RegistrationInstanceState.Account == null )
            {
                errorMessage = "There was a problem with the account configuration for this " + RegistrationTerm.ToLower();
                return false;
            }

            PaymentInfo paymentInfo = null;
            if ( rblSavedCC.Items.Count > 0 && ( rblSavedCC.SelectedValueAsId() ?? 0 ) > 0 )
            {
                var rockContext = new RockContext();
                var savedAccount = new FinancialPersonSavedAccountService( rockContext ).Get( rblSavedCC.SelectedValueAsId().Value );
                if ( savedAccount != null )
                {
                    paymentInfo = savedAccount.GetReferencePayment();
                    paymentInfo.Amount = RegistrationState.PaymentAmount ?? 0.0m;
                }
                else
                {
                    errorMessage = "There was a problem retrieving the saved account";
                    return false;
                }
            }
            else
            {
                paymentInfo = new PaymentInfo();
                paymentInfo.Amount = RegistrationState.PaymentAmount ?? 0.0m;
                paymentInfo.Email = RegistrationState.ConfirmationEmail;

                paymentInfo.FirstName = RegistrationState.FirstName;
                paymentInfo.LastName = RegistrationState.LastName;
            }

            paymentInfo.Description = string.Format( "{0} ({1})", RegistrationInstanceState.Name, RegistrationInstanceState.Account.GlCode );
            paymentInfo.IPAddress = GetClientIpAddress();
            paymentInfo.AdditionalParameters = gateway.GetStep1Parameters( ResolveRockUrlIncludeRoot( "~/GatewayStep2Return.aspx" ) );

            var result = gateway.ChargeStep1( RegistrationTemplate.FinancialGateway, paymentInfo, out errorMessage );
            if ( string.IsNullOrWhiteSpace( errorMessage ) && !string.IsNullOrWhiteSpace( result ) )
            {
                hfStep2Url.Value = result;
            }

            return string.IsNullOrWhiteSpace( errorMessage );
        }

        /// <summary>
        /// Processes the third step of a 3-step charge.
        /// </summary>
        /// <param name="rockContext">The rock context.</param>
        /// <param name="registration">The registration.</param>
        /// <param name="resultQueryString">The query string result from step 2.</param>
        /// <param name="errorMessage">The error message.</param>
        /// <returns></returns>
        private bool ProcessStep3( RockContext rockContext, Registration registration, string resultQueryString, out string errorMessage )
        {
            ThreeStepGatewayComponent gateway = null;
            if ( RegistrationTemplate != null && RegistrationTemplate.FinancialGateway != null )
            {
                gateway = RegistrationTemplate.FinancialGateway.GetGatewayComponent() as ThreeStepGatewayComponent;
            }

            if ( gateway == null )
            {
                errorMessage = "There was a problem creating the payment gateway information";
                return false;
            }

            if ( !RegistrationInstanceState.AccountId.HasValue || RegistrationInstanceState.Account == null )
            {
                errorMessage = "There was a problem with the account configuration for this " + RegistrationTerm.ToLower();
                return false;
            }

            var transaction = gateway.ChargeStep3( RegistrationTemplate.FinancialGateway, resultQueryString, out errorMessage );
            return SaveTransaction( gateway, registration, transaction, null, rockContext );
        }

        private CreditCardPaymentInfo GetCCPaymentInfo( GatewayComponent gateway )
        {
            var ccPaymentInfo = new CreditCardPaymentInfo( txtCreditCard.Text, txtCVV.Text, mypExpiration.SelectedDate.Value );

            ccPaymentInfo.NameOnCard = gateway != null && gateway.SplitNameOnCard ? txtCardFirstName.Text : txtCardName.Text;
            ccPaymentInfo.LastNameOnCard = txtCardLastName.Text;

            ccPaymentInfo.BillingStreet1 = acBillingAddress.Street1;
            ccPaymentInfo.BillingStreet2 = acBillingAddress.Street2;
            ccPaymentInfo.BillingCity = acBillingAddress.City;
            ccPaymentInfo.BillingState = acBillingAddress.State;
            ccPaymentInfo.BillingPostalCode = acBillingAddress.PostalCode;
            ccPaymentInfo.BillingCountry = acBillingAddress.Country;

            ccPaymentInfo.Amount = RegistrationState.PaymentAmount ?? 0.0m;
            ccPaymentInfo.Email = RegistrationState.ConfirmationEmail;

            ccPaymentInfo.FirstName = RegistrationState.FirstName;
            ccPaymentInfo.LastName = RegistrationState.LastName;

            return ccPaymentInfo;
        }

        #endregion

        #region Display Methods

        /// <summary>
        /// Shows the how many panel
        /// </summary>
        private void ShowHowMany()
        {
            lRegistrantTerm.Text = RegistrantTerm.Pluralize().ToLower();

            // If this is an existing registration, go directly to the summary
            if ( !Page.IsPostBack && RegistrationState != null && RegistrationState.RegistrationId.HasValue && !PageParameter( START_AT_BEGINNING ).AsBoolean() )
            {
                // check if template does not allow updating the saved registration, if so hide the back button on the summary screen
                if ( !RegistrationTemplate.AllowExternalRegistrationUpdates )
                {
                    lbSummaryPrev.Visible = false;
                }
                ShowSummary();
            }
            else
            {
                int max = MaxRegistrants;
                if ( !RegistrationTemplate.WaitListEnabled && RegistrationState.SlotsAvailable.HasValue && RegistrationState.SlotsAvailable.Value < max )
                {
                    max = RegistrationState.SlotsAvailable.Value;
                }

                if ( max > MinRegistrants )
                {
                    // If registration allows multiple registrants show the 'How Many' panel
                    numHowMany.Maximum =  max;
                    numHowMany.Minimum = MinRegistrants;
                    numHowMany.Value = RegistrationState != null ? RegistrationState.RegistrantCount : 1;

                    ShowWaitingListNotice();

                    SetPanel( 0 );
                }
                else
                {
                    // ... else skip to the registrant panel
                    CurrentRegistrantIndex = 0;
                    CurrentFormIndex = 0;

                    SetRegistrantState( MinRegistrants );

                    ShowRegistrant( true, false );
                }
            }
        }

        private void ShowWaitingListNotice()
        {
            if ( RegistrationTemplate.WaitListEnabled )
            {
                nbWaitingList.Title = string.Format( "{0} Full", RegistrationTerm );

                if ( !RegistrationState.SlotsAvailable.HasValue || RegistrationState.SlotsAvailable.Value <= 0 )
                {
                    nbWaitingList.Text = string.Format( "<p>This {0} has reached it's capacity. Complete the registration below to be added to the waitlist.</p>", RegistrationTerm );
                    nbWaitingList.Visible = true;
                }
                else
                {
                    if ( numHowMany.Value > RegistrationState.SlotsAvailable )
                    {
                        int slots = RegistrationState.SlotsAvailable.Value;
                        int wait = numHowMany.Value - slots;
                        nbWaitingList.Text = string.Format( "<p>This {0} only has capacity for {1} more {2}. The first {3}{2} you add will be registered for {4}. The remaining {5}{6} will be added to the waitlist.",
                            RegistrationTerm.ToLower(), slots, RegistrantTerm.PluralizeIf( slots > 1 ).ToLower(), ( slots > 1 ? slots.ToString() + " " : "" ),
                            RegistrationInstanceState.Name, ( wait > 1 ? wait.ToString() + " " : "" ), RegistrantTerm.PluralizeIf( wait > 1 ).ToLower() );
                        nbWaitingList.Visible = true;
                    }
                }
            }
        }

        /// <summary>
        /// Method to handle situation where a form may not have any fields to display for someone on the waiting list
        /// </summary>
        /// <param name="forward">if set to <c>true</c> [forward].</param>
        /// <param name="increment">if set to <c>true</c> [increment].</param>
        private void ShowRegistrant( bool forward, bool increment )
        {
            if ( forward )
            {
                do
                {
                    if ( increment )
                    {
                        CurrentFormIndex++;
                        if ( ( CurrentFormIndex >= FormCount && !SignInline ) || CurrentFormIndex >= FormCount + 1 )
                        {
                            CurrentRegistrantIndex++;
                            CurrentFormIndex = 0;
                        }
                    }
                    else
                    {
                        increment = true;
                    }
                } while ( CurrentRegistrantIndex < RegistrationState.RegistrantCount && !FormHasWaitFields() );

                if ( CurrentRegistrantIndex >= RegistrationState.RegistrantCount )
                {
                    ShowSummary();
                }
                else
                {
                    ShowRegistrant();
                }
            }
            else
            {
                do
                {
                    if ( increment )
                    {
                        CurrentFormIndex--;
                        if ( CurrentFormIndex < 0 )
                        {
                            CurrentRegistrantIndex--;
                            CurrentFormIndex = FormCount - 1;
                        }
                    }
                    else
                    {
                        increment = true;
                    }
                } while ( CurrentRegistrantIndex >= 0 && !FormHasWaitFields() );

                if ( CurrentRegistrantIndex < 0 )
                {
                    ShowHowMany();
                }
                else
                {
                    ShowRegistrant();
                }
            }
        }

        private bool FormHasWaitFields()
        {
            if ( RegistrationTemplate != null && RegistrationState != null && RegistrationState.Registrants.Count > CurrentRegistrantIndex )
            {
                var registrant = RegistrationState.Registrants[CurrentRegistrantIndex];
                if ( registrant.OnWaitList )
                {
                    var form = RegistrationTemplate.Forms.OrderBy( f => f.Order ).ToList()[CurrentFormIndex];
                    return form.Fields.Any( f => !f.IsInternal && f.ShowOnWaitlist );
                }
            }

            return true;
        }

        /// <summary>
        /// Shows the registrant panel
        /// </summary>
        private void ShowRegistrant()
        {
            if ( RegistrationState != null && RegistrationState.RegistrantCount > 0 )
            {
                int max = MaxRegistrants;
                if ( !RegistrationTemplate.WaitListEnabled && RegistrationState.SlotsAvailable.HasValue && RegistrationState.SlotsAvailable.Value < max )
                {
                    max = RegistrationState.SlotsAvailable.Value;
                }

                if ( CurrentRegistrantIndex == 0 && CurrentFormIndex == 0 && ( 
                        PageParameter( START_AT_BEGINNING ).AsBoolean() || 
                        RegistrationState.RegistrationId.HasValue ||
                        max <= MinRegistrants ) )
                {
                    lbRegistrantPrev.Visible = false;
                }
                else
                {
                    lbRegistrantPrev.Visible = true;
                }

                var registrant = RegistrationState.Registrants[CurrentRegistrantIndex];
                if ( registrant != null )
                {
                    string title = RegistrationState.RegistrantCount <= 1 ? RegistrantTerm :
                        ( CurrentRegistrantIndex + 1 ).ToOrdinalWords().Humanize( LetterCasing.Title ) + " " + RegistrantTerm;
                    if ( CurrentFormIndex > 0 )
                    {
                        title += " (cont)";
                    }
                    lRegistrantTitle.Text = title;

                    nbType.Visible = RegistrationState.RegistrantCount > RegistrationState.SlotsAvailable;
                    nbType.Text = registrant.OnWaitList ? string.Format("This {0} will be on the waiting list", RegistrantTerm.ToLower() ) : string.Format("This {0} will be fully registered.", RegistrantTerm.ToLower() ) ;
                    nbType.NotificationBoxType = registrant.OnWaitList ? NotificationBoxType.Warning : NotificationBoxType.Success;

                    decimal currentStep = ( FormCount * CurrentRegistrantIndex ) + CurrentFormIndex + 1;
                    PercentComplete = ( currentStep / ProgressBarSteps ) * 100.0m;
                    pnlRegistrantProgressBar.Visible = GetAttributeValue( "DisplayProgressBar" ).AsBoolean();

                    if ( SignInline && CurrentFormIndex >= FormCount )
                    {
                        string registrantName = RegistrantTerm;
                        if ( RegistrationState != null && RegistrationState.RegistrantCount > CurrentRegistrantIndex )
                        {
                            registrantName = registrant.GetFirstName( RegistrationTemplate );
                        }

                        nbDigitalSignature.Heading = "Signature Required";
                        nbDigitalSignature.Text = string.Format(
                            "This {0} requires that you sign a {1} for each registrant, please follow the prompts below to digitally sign this document for {2}.",
                            RegistrationTemplate.RegistrationTerm, RegistrationTemplate.RequiredSignatureDocumentTemplate.Name, registrantName );

                        var errors = new List<string>();
                        string inviteLink = DigitalSignatureComponent.GetInviteLink( RegistrationTemplate.RequiredSignatureDocumentTemplate.ProviderTemplateKey, out errors );
                        if ( !string.IsNullOrWhiteSpace( inviteLink ) )
                        {
                            string returnUrl = GlobalAttributesCache.Read().GetValue( "PublicApplicationRoot" ).EnsureTrailingForwardslash() +
                                ResolveRockUrl( "~/Blocks/Event/DocumentReturn.html" );
                            hfRequiredDocumentLinkUrl.Value = string.Format( "{0}?redirect_uri={1}", inviteLink, returnUrl );
                        }
                        else
                        {
                            ShowError( "Digital Signature Error", string.Format( "An Error Occurred Trying to Get Document Link... <ul><li>{0}</li></ul>", errors.AsDelimited( "</li><li>" ) ) );
                            return;
                        }

                        pnlRegistrantFields.Visible = false;
                        pnlDigitalSignature.Visible = true;
                        lbRegistrantNext.Visible = false;
                    }
                    else
                    {
                        pnlRegistrantFields.Visible = true;
                        pnlDigitalSignature.Visible = false;
                        lbRegistrantNext.Visible = true;

                        ddlFamilyMembers.Items.Clear();

                        if ( CurrentFormIndex == 0 && RegistrationState != null && RegistrationState.RegistrantCount > CurrentRegistrantIndex )
                        {
                            if ( registrant.Id <= 0 &&
                            	CurrentFormIndex == 0 &&
                            	RegistrationTemplate.RegistrantsSameFamily == RegistrantsSameFamily.Yes &&
                            	RegistrationTemplate.ShowCurrentFamilyMembers &&
                            	CurrentPerson != null )
                            {
                                var familyMembers = CurrentPerson.GetFamilyMembers( true )
                                    .Select( m => m.Person )
                                    .ToList();

                                for ( int i = 0; i < CurrentRegistrantIndex; i++ )
                                {
                                    int? personId = RegistrationState.Registrants[i].PersonId;
                                    if ( personId.HasValue )
                                    {
                                        foreach ( var familyMember in familyMembers.Where( p => p.Id == personId.Value ).ToList() )
                                        {
                                            familyMembers.Remove( familyMember );
                                        }
                                    }
                                }

                                if ( familyMembers.Any() )
                                {
                                    ddlFamilyMembers.Visible = true;
                                    ddlFamilyMembers.Items.Add( new ListItem() );

                                    foreach ( var familyMember in familyMembers )
                                    {
                                        ListItem listItem = new ListItem( familyMember.FullName, familyMember.Id.ToString() );
                                        listItem.Selected = familyMember.Id == registrant.PersonId;
                                        ddlFamilyMembers.Items.Add( listItem );
                                    }
                                }
                            }
                        }

                        pnlFamilyMembers.Visible = ddlFamilyMembers.Items.Count > 0;
                    }

                    SetPanel( 1 );
                }
            }
        }

        /// <summary>
        /// Shows the summary panel
        /// </summary>
        private void ShowSummary()
        {
            decimal currentStep = ( FormCount * RegistrationState.RegistrantCount ) + 1;
            PercentComplete = ( currentStep / ProgressBarSteps ) * 100.0m;
            pnlSummaryAndPaymentProgressBar.Visible = GetAttributeValue( "DisplayProgressBar" ).AsBoolean();

            SetPanel( 2 );
        }

        /// <summary>
        /// Shows the payment panel.
        /// </summary>
        private void ShowPayment()
        {
            decimal currentStep = ( FormCount * RegistrationState.RegistrantCount ) + 2;
            PercentComplete = ( currentStep / ProgressBarSteps ) * 100.0m;
            pnlSummaryAndPaymentProgressBar.Visible = GetAttributeValue( "DisplayProgressBar" ).AsBoolean();

            SetPanel( 3 );

            if ( ( rblSavedCC.Items.Count == 0 || ( rblSavedCC.SelectedValueAsInt() ?? 0 ) == 0 ) &&
                RegistrationTemplate != null &&
                RegistrationTemplate.FinancialGateway != null )
            {
                var component = RegistrationTemplate.FinancialGateway.GetGatewayComponent();
                if ( component != null )
                {
                    pnlPaymentInfo.Visible = true;
                    rblSavedCC.Visible = false;
                    divNewCard.Visible = true;
                    divNewCard.Style[HtmlTextWriterStyle.Display] = "block";

                    txtCardFirstName.Visible = component.PromptForNameOnCard( RegistrationTemplate.FinancialGateway ) && component.SplitNameOnCard;
                    txtCardLastName.Visible = component.PromptForNameOnCard( RegistrationTemplate.FinancialGateway ) && component.SplitNameOnCard;
                    txtCardName.Visible = component.PromptForNameOnCard( RegistrationTemplate.FinancialGateway ) && !component.SplitNameOnCard;

                    mypExpiration.MinimumYear = RockDateTime.Now.Year;
                    mypExpiration.MaximumYear = mypExpiration.MinimumYear + 15;

                    acBillingAddress.Visible = component.PromptForBillingAddress( RegistrationTemplate.FinancialGateway );
                }
                else
                {
                    pnlPaymentInfo.Visible = false;
                }
            }
            else
            {
                pnlPaymentInfo.Visible = false;
            }

        }

        /// <summary>
        /// Shows the success panel
        /// </summary>
        private void ShowSuccess( int registrationId )
        {
            decimal currentStep = ( FormCount * RegistrationState.RegistrantCount ) + ( Using3StepGateway ? 3 : 2 );
            PercentComplete = ( currentStep / ProgressBarSteps ) * 100.0m;
            pnlSuccessProgressBar.Visible = GetAttributeValue( "DisplayProgressBar" ).AsBoolean();

            lSuccessTitle.Text = "Congratulations";
            lSuccess.Text = "You have successfully completed this registration.";

            try
            {
                var rockContext = new RockContext();
                var registration = new RegistrationService( rockContext )
                    .Queryable( "RegistrationInstance.RegistrationTemplate" )
                    .FirstOrDefault( r => r.Id == registrationId );

                if ( registration != null &&
                    registration.RegistrationInstance != null &&
                    registration.RegistrationInstance.RegistrationTemplate != null )
                {
                    var template = registration.RegistrationInstance.RegistrationTemplate;

                    var mergeFields = new Dictionary<string, object>();
                    mergeFields.Add( "CurrentPerson", CurrentPerson );
                    mergeFields.Add( "RegistrationInstance", registration.RegistrationInstance );
                    mergeFields.Add( "Registration", registration );

                    if ( template != null && !string.IsNullOrWhiteSpace( template.SuccessTitle ) )
                    {
                        lSuccessTitle.Text = template.SuccessTitle.ResolveMergeFields( mergeFields );
                    }
                    else
                    {
                        lSuccessTitle.Text = "Congratulations";
                    }

                    if ( template != null && !string.IsNullOrWhiteSpace( template.SuccessText ) )
                    {
                        lSuccess.Text = template.SuccessText.ResolveMergeFields( mergeFields );
                    }
                    else
                    {
                        lSuccess.Text = "You have successfully completed this " + RegistrationTerm.ToLower();
                    }

                }

                if ( nbAmountPaid.Visible = true &&
                    nbAmountPaid.Text.AsDecimalOrNull().HasValue &&
                    nbAmountPaid.Text.AsDecimalOrNull().Value > 0.0M &&
                    ( rblSavedCC.Items.Count == 0 || ( rblSavedCC.SelectedValueAsId() ?? 0 ) == 0 ) )
                {
                    cbSaveAccount.Visible = true;
                    pnlSaveAccount.Visible = true;
                    txtSaveAccount.Visible = true;

                    // If current person does not have a login, have them create a username and password
                    phCreateLogin.Visible = !new UserLoginService( rockContext ).GetByPersonId( CurrentPersonId ).Any();
                }
                else
                {
                    pnlSaveAccount.Visible = false;
                }
            }
            catch ( Exception ex )
            {
                ExceptionLogService.LogException( ex, Context, this.RockPage.PageId, this.RockPage.Site.Id, CurrentPersonAlias );
            }

            SetPanel( 4 );
        }

        /// <summary>
        /// Creates the dynamic controls, and shows correct panel
        /// </summary>
        /// <param name="currentPanel">The current panel.</param>
        private void SetPanel( int currentPanel )
        {
            CurrentPanel = currentPanel;

            CreateDynamicControls( true );

            pnlHowMany.Visible = CurrentPanel <= 0;
            pnlRegistrant.Visible = CurrentPanel == 1;

            pnlSummaryAndPayment.Visible = CurrentPanel == 2 || CurrentPanel == 3;

            pnlRegistrarInfo.Visible = CurrentPanel == 2;
            pnlRegistrantsReview.Visible = CurrentPanel == 2;
            if ( currentPanel != 2 )
            {
                pnlCostAndFees.Visible = false;
            }

            lbSummaryPrev.Visible = CurrentPanel == 2;
            lbSummaryNext.Visible = CurrentPanel == 2;

            lbPaymentPrev.Visible = CurrentPanel == 3;
            aStep2Submit.Visible = currentPanel == 3;

            pnlSuccess.Visible = CurrentPanel == 4;

            lSummaryAndPaymentTitle.Text = ( currentPanel == 2 && RegistrationTemplate != null ) ? "Review " + RegistrationTemplate.RegistrationTerm : "Payment Method";
            lPaymentInfoTitle.Text = currentPanel == 2 ? "<h4>Payment Method</h4>" : "";
        }

        /// <summary>
        /// Shows a warning message.
        /// </summary>
        /// <param name="heading">The heading.</param>
        /// <param name="text">The text.</param>
        private void ShowWarning( string heading, string text )
        {
            nbMain.Heading = heading;
            nbMain.Text = string.Format( "<p>{0}</p>", text );
            nbMain.NotificationBoxType = NotificationBoxType.Warning;
            nbMain.Visible = true;
        }

        /// <summary>
        /// Shows an error message.
        /// </summary>
        /// <param name="heading">The heading.</param>
        /// <param name="text">The text.</param>
        private void ShowError( string heading, string text )
        {
            nbMain.Heading = heading;
            nbMain.Text = string.Format( "<p>{0}</p>", text );
            nbMain.NotificationBoxType = NotificationBoxType.Danger;
            nbMain.Visible = true;
        }

        /// <summary>
        /// Registers the client script.
        /// </summary>
        private void RegisterClientScript()
        {
            RockPage.AddScriptLink( ResolveUrl( "~/Scripts/jquery.creditCardTypeDetector.js" ) );

            string script = string.Format( @"
    // Adjust the label of 'is in the same family' based on value of first name entered
    $('input.js-first-name').change( function() {{
        var name = $(this).val();
        if ( name == null || name == '') {{
            name = 'Individual';
        }}
        var $lbl = $('div.js-registration-same-family').find('label.control-label')
        $lbl.text( name + ' is in the same {22} as');
    }} );
    $('input.js-your-first-name').change( function() {{
        var name = $(this).val();
        if ( name == null || name == '') {{
            name = 'You are';
        }} else {{
            name += ' is';
        }}
        var $lbl = $('div.js-registration-same-family').find('label.control-label')
        $lbl.text( name + ' in the same {22} as');
    }} );

    $('#{0}').on('change', function() {{

        var totalCost = Number($('#{1}').val());
        var minDue = Number($('#{2}').val());
        var previouslyPaid = Number($('#{3}').val());
        var balanceDue = totalCost - previouslyPaid;

        // Format and validate the amount entered
        var amountPaid = minDue;
        var amountValue = $(this).val();
        if ( amountValue != null && amountValue != '' && !isNaN( amountValue ) ) {{
            amountPaid = Number( amountValue );
            if ( amountPaid < minDue ) {{
                amountPaid = minDue;
            }}
            if ( amountPaid > balanceDue ) {{
                amountPaid = balanceDue
            }}
        }}
        $(this).val(amountPaid.toFixed(2));

        var amountRemaining = totalCost - ( previouslyPaid + amountPaid );
        $('#{4}').text( '{6}' + amountRemaining.toFixed(2) );
        
    }});

    // Detect credit card type
    $('.credit-card').creditCardTypeDetector({{ 'credit_card_logos': '.card-logos' }});

    // Toggle credit card display if saved card option is available
    $('div.radio-content').prev('div.radio-list').find('input:radio').unbind('click').on('click', function () {{
        $content = $(this).parents('div.radio-list:first').next('.radio-content');
        var radioDisplay = $content.css('display');
        if ($(this).val() == 0 && radioDisplay == 'none') {{
            $content.slideToggle();
        }}
        else if ($(this).val() != 0 && radioDisplay != 'none') {{
            $content.slideToggle();
        }}
    }});

    // Hide or show a div based on selection of checkbox
    $('input:checkbox.toggle-input').unbind('click').on('click', function () {{
        $(this).parents('.checkbox').next('.toggle-content').slideToggle();
    }});

    if ( $('#{5}').val() == 'true' ) {{
        setTimeout('window.scrollTo(0,0)',0);
        $('#{5}').val('')
    }}

    $('#aStep2Submit').on('click', function(e) {{
        e.preventDefault();
        if (typeof (Page_ClientValidate) == 'function') {{
            if (Page_IsValid && Page_ClientValidate('{10}') ) {{
                $(this).prop('disabled', true);
                $('#updateProgress').show();
                var src = $('#{7}').val();
                var $form = $('#iframeStep2').contents().find('#Step2Form');

                $form.find('.js-cc-first-name').val( $('#{16}').val() );
                $form.find('.js-cc-last-name').val( $('#{17}').val() );
                $form.find('.js-cc-full-name').val( $('#{18}').val() );

                $form.find('.js-cc-number').val( $('#{11}').val() );
                var mm = $('#{12}_monthDropDownList').val();
                var yy = $('#{12}_yearDropDownList_').val();
                mm = mm.length == 1 ? '0' + mm : mm;
                yy = yy.length == 4 ? yy.substring(2,4) : yy;
                $form.find('.js-cc-expiration').val( mm + yy );
                $form.find('.js-cc-cvv').val( $('#{13}').val() );

                $form.find('.js-billing-address1').val( $('#{15}_tbStreet1').val() );
                $form.find('.js-billing-city').val( $('#{15}_tbCity').val() );

                if ( $('#{15}_ddlState').length ) {{
                    $form.find('.js-billing-state').val( $('#{15}_ddlState').val() );
                }} else {{
                    $form.find('.js-billing-state').val( $('#{15}_tbState').val() );
                }}            
                $form.find('.js-billing-postal').val( $('#{15}_tbPostalCode').val() );
                $form.find('.js-billing-country').val( $('#{15}_ddlCountry').val() );

                $form.attr('action', src );
                $form.submit();
            }}
        }}
    }});

    // Evaluates the current url whenever the iframe is loaded and if it includes a qrystring parameter
    // The qry parameter value is saved to a hidden field and a post back is performed
    $('#iframeStep2').on('load', function(e) {{
        var location = this.contentWindow.location;
        var qryString = this.contentWindow.location.search;
        if ( qryString && qryString != '' && qryString.startsWith('?token-id') ) {{ 
            $('#{8}').val(qryString);
            {9};
        }} else {{
            if ( $('#{14}').val() == 'true' ) {{
                $('#updateProgress').show();
                var src = $('#{7}').val();
                var $form = $('#iframeStep2').contents().find('#Step2Form');
                $form.attr('action', src );
                $form.submit();
            }}
        }}
    }});

    // Evaluates the current url whenever the iframe is loaded and if it includes a qrystring parameter
    // The qry parameter value is saved to a hidden field and a post back is performed
    $('#iframeRequiredDocument').on('load', function(e) {{
        var location = this.contentWindow.location;
        try {{
            var qryString = this.contentWindow.location.search;
            if ( qryString && qryString != '' && qryString.startsWith('?document_id') ) {{ 
                $('#{19}').val(qryString);
                {20};
            }}
        }}
        catch (e) {{
            console.log(e.message);
        }}
    }});

    if ($('#{21}').val() != '' ) {{
        $('#iframeRequiredDocument').attr('src', $('#{21}').val() );
    }}

", nbAmountPaid.ClientID                 // {0}
            ,hfTotalCost.ClientID                   // {1}
            ,hfMinimumDue.ClientID                  // {2}
            ,hfPreviouslyPaid.ClientID              // {3}
            ,lRemainingDue.ClientID                 // {4}
            ,hfTriggerScroll.ClientID               // {5}
            ,GlobalAttributesCache.Value( "CurrencySymbol" ) // {6}
            ,hfStep2Url.ClientID                    // {7}
            ,hfStep2ReturnQueryString.ClientID      // {8}
            ,this.Page.ClientScript.GetPostBackEventReference( lbStep2Return, "" ) // {9}
            ,this.BlockValidationGroup              // {10}
            ,txtCreditCard.ClientID                 // {11}
            ,mypExpiration.ClientID                 // {12}
            ,txtCVV.ClientID                        // {13}
            ,hfStep2AutoSubmit.ClientID             // {14}
            ,acBillingAddress.ClientID              // {15}
            ,txtCardFirstName.ClientID              // {16}
            ,txtCardLastName.ClientID               // {17}
            , txtCardName.ClientID                  // {18}
            ,hfRequiredDocumentQueryString.ClientID // {19}
            ,this.Page.ClientScript.GetPostBackEventReference( lbRequiredDocumentNext, "" ) // {20}
            ,hfRequiredDocumentLinkUrl.ClientID     // {21}
            ,GetAttributeValue( "FamilyTerm" )      // {22}
);

            ScriptManager.RegisterStartupScript( Page, Page.GetType(), "registrationEntry", script, true );

            if ( Using3StepGateway )
            {
                string submitScript = string.Format( @"
    $('#{0}').val('');
    $('#{1}_monthDropDownList').val('');
    $('#{1}_yearDropDownList_').val('');
    $('#{2}').val('');
",
                txtCreditCard.ClientID,     // {0}
                mypExpiration.ClientID,     // {1}
                txtCVV.ClientID             // {2}
                );

                ScriptManager.RegisterOnSubmitStatement( Page, Page.GetType(), "clearCCFields", submitScript );
            }
        }

        #endregion

        #region Dynamic Control Methods

        /// <summary>
        /// Creates the dynamic controls fore each panel
        /// </summary>
        /// <param name="setValues">if set to <c>true</c> [set values].</param>
        private void CreateDynamicControls( bool setValues )
        {
            switch ( CurrentPanel )
            {
                case 1:
                    if ( CurrentFormIndex <= FormCount )
                    {
                        CreateRegistrantControls( setValues );
                    }
                    break;
                case 2:
                    CreateSummaryControls( setValues );
                    break;
            }
        }

        /// <summary>
        /// Parses the dynamic controls.
        /// </summary>
        private void ParseDynamicControls()
        {
            switch ( CurrentPanel )
            {
                case 1:
                    if ( CurrentFormIndex < FormCount )
                    {
                        ParseRegistrantControls();
                    }
                    break;
                case 2:
                    ParseSummaryControls();
                    break;
            }
        }

        #region Registrant Controls

        /// <summary>
        /// Creates the registrant controls.
        /// </summary>
        /// <param name="setValues">if set to <c>true</c> [set values].</param>
        private void CreateRegistrantControls( bool setValues )
        {
            lRegistrantFeeCaption.Text = FeeTerm.Pluralize();

            phRegistrantControls.Controls.Clear();
            phFees.Controls.Clear();

            if ( FormCount > CurrentFormIndex )
            {
                // Get the current and previous registrant ( previous is used when a field has the 'IsSharedValue' property )
                // so that current registrant can use the previous registrants value
                RegistrantInfo registrant = null;
                RegistrantInfo previousRegistrant = null;

                if ( RegistrationState != null && RegistrationState.RegistrantCount > CurrentRegistrantIndex )
                {
                    registrant = RegistrationState.Registrants[CurrentRegistrantIndex];

                    // If this is not the first person, then check to see if option for asking about family should be displayed
                    if ( CurrentFormIndex == 0 && CurrentRegistrantIndex > 0 &&
                        RegistrationTemplate.RegistrantsSameFamily == RegistrantsSameFamily.Ask )
                    {
                        var familyOptions = RegistrationState.GetFamilyOptions( RegistrationTemplate, CurrentRegistrantIndex );
                        if ( familyOptions.Any() )
                        {
                            familyOptions.Add( familyOptions.ContainsKey( registrant.FamilyGuid ) ?
                                Guid.NewGuid() :
                                registrant.FamilyGuid.Equals( Guid.Empty ) ? Guid.NewGuid() : registrant.FamilyGuid,
                                "None of the above" );
                            rblFamilyOptions.DataSource = familyOptions;
                            rblFamilyOptions.DataBind();
                            pnlFamilyOptions.Visible = true;
                        }
                        else
                        {
                            pnlFamilyOptions.Visible = false;
                        }
                    }
                    else
                    {
                        pnlFamilyOptions.Visible = false;
                    }

                    if ( setValues )
                    {
                        if ( CurrentRegistrantIndex > 0 )
                        {
                            previousRegistrant = RegistrationState.Registrants[CurrentRegistrantIndex - 1];
                        }

                        rblFamilyOptions.SetValue( registrant.FamilyGuid.ToString() );
                    }
                }

                var familyMemberSelected = registrant.Id <= 0 && registrant.PersonId.HasValue && RegistrationTemplate.ShowCurrentFamilyMembers;

                var form = RegistrationTemplate.Forms.OrderBy( f => f.Order ).ToList()[CurrentFormIndex];
                foreach ( var field in form.Fields
                    .Where( f =>
                        !f.IsInternal &&
                        ( !registrant.OnWaitList || f.ShowOnWaitlist ) )
                    .OrderBy( f => f.Order ) )
                {
                    object value = null;
                    if ( registrant != null && registrant.FieldValues.ContainsKey( field.Id ) )
                    {
                        value = registrant.FieldValues[field.Id].FieldValue;
                    }

                    if ( value == null && field.IsSharedValue && previousRegistrant != null && previousRegistrant.FieldValues.ContainsKey( field.Id ) )
                    {
                        value = previousRegistrant.FieldValues[field.Id].FieldValue;
                    }

                    if ( !string.IsNullOrWhiteSpace( field.PreText ) )
                    {
                        phRegistrantControls.Controls.Add( new LiteralControl( field.PreText ) );
                    }

                    if ( field.FieldSource == RegistrationFieldSource.PersonField )
                    {
                        CreatePersonField( field, setValues, value, familyMemberSelected );
                    }
                    else
                    {
                        CreateAttributeField( field, setValues, value );
                    }

                    if ( !string.IsNullOrWhiteSpace( field.PostText ) )
                    {
                        phRegistrantControls.Controls.Add( new LiteralControl( field.PostText ) );
                    }

                }

                // If the current form, is the last one, add any fee controls
                if ( FormCount - 1 == CurrentFormIndex && !registrant.OnWaitList )
                {
                    foreach ( var fee in RegistrationTemplate.Fees )
                    {
                        var feeValues = new List<FeeInfo>();
                        if ( registrant != null && registrant.FeeValues.ContainsKey( fee.Id ) )
                        {
                            feeValues = registrant.FeeValues[fee.Id];
                        }
                        CreateFeeField( fee, setValues, feeValues );
                    }
                }
            }

            divFees.Visible = phFees.Controls.Count > 0;
        }

        /// <summary>
        /// Creates the person field.
        /// </summary>
        /// <param name="field">The field.</param>
        /// <param name="setValue">if set to <c>true</c> [set value].</param>
        /// <param name="fieldValue">The field value.</param>
        private void CreatePersonField( RegistrationTemplateFormField field, bool setValue, object fieldValue, bool familyMemberSelected )
        {

            switch ( field.PersonFieldType )
            {
                case RegistrationPersonFieldType.FirstName:
                    {
                        var tbFirstName = new RockTextBox();
                        tbFirstName.ID = "tbFirstName";
                        tbFirstName.Label = "First Name";
                        tbFirstName.Required = field.IsRequired;
                        tbFirstName.ValidationGroup = BlockValidationGroup;
                        tbFirstName.AddCssClass( "js-first-name" );
                        tbFirstName.Enabled = !familyMemberSelected;
                        phRegistrantControls.Controls.Add( tbFirstName );

                        if ( setValue && fieldValue != null )
                        {
                            tbFirstName.Text = fieldValue.ToString();
                        }

                        break;
                    }

                case RegistrationPersonFieldType.LastName:
                    {
                        var tbLastName = new RockTextBox();
                        tbLastName.ID = "tbLastName";
                        tbLastName.Label = "Last Name";
                        tbLastName.Required = field.IsRequired;
                        tbLastName.ValidationGroup = BlockValidationGroup;
                        tbLastName.Enabled = !familyMemberSelected;
                        phRegistrantControls.Controls.Add( tbLastName );

                        if ( setValue && fieldValue != null )
                        {
                            tbLastName.Text = fieldValue.ToString();
                        }

                        break;
                    }

                case RegistrationPersonFieldType.Campus:
                    {
                        var cpHomeCampus = new CampusPicker();
                        cpHomeCampus.ID = "cpHomeCampus";
                        cpHomeCampus.Label = "Campus";
                        cpHomeCampus.Required = field.IsRequired;
                        cpHomeCampus.ValidationGroup = BlockValidationGroup;
                        cpHomeCampus.Campuses = CampusCache.All( false );

                        phRegistrantControls.Controls.Add( cpHomeCampus );

                        if ( setValue && fieldValue != null )
                        {
                            cpHomeCampus.SelectedCampusId = fieldValue.ToString().AsIntegerOrNull();
                        }
                        break;
                    }

                case RegistrationPersonFieldType.Address:
                    {
                        var acAddress = new AddressControl();
                        acAddress.ID = "acAddress";
                        acAddress.Label = "Address";
                        acAddress.UseStateAbbreviation = true;
                        acAddress.UseCountryAbbreviation = false;
                        acAddress.Required = field.IsRequired;
                        acAddress.ValidationGroup = BlockValidationGroup;

                        phRegistrantControls.Controls.Add( acAddress );

                        if ( setValue && fieldValue != null )
                        {
                            var value = fieldValue as Location;
                            acAddress.SetValues( value );
                        }

                        break;
                    }

                case RegistrationPersonFieldType.Email:
                    {
                        var tbEmail = new EmailBox();
                        tbEmail.ID = "tbEmail";
                        tbEmail.Label = "Email";
                        tbEmail.Required = field.IsRequired;
                        tbEmail.ValidationGroup = BlockValidationGroup;
                        phRegistrantControls.Controls.Add( tbEmail );

                        if ( setValue && fieldValue != null )
                        {
                            tbEmail.Text = fieldValue.ToString();
                        }

                        break;
                    }

                case RegistrationPersonFieldType.Birthdate:
                    {
                        var bpBirthday = new BirthdayPicker();
                        bpBirthday.ID = "bpBirthday";
                        bpBirthday.Label = "Birthday";
                        bpBirthday.Required = field.IsRequired;
                        bpBirthday.ValidationGroup = BlockValidationGroup;
                        phRegistrantControls.Controls.Add( bpBirthday );

                        if ( setValue && fieldValue != null )
                        {
                            var value = fieldValue as DateTime?;
                            bpBirthday.SelectedDate = value;
                        }

                        break;
                    }

                case RegistrationPersonFieldType.Grade:
                    {
                        var gpGrade = new GradePicker();
                        gpGrade.ID = "gpGrade";
                        gpGrade.Label = "Grade";
                        gpGrade.Required = field.IsRequired;
                        gpGrade.ValidationGroup = BlockValidationGroup;
                        gpGrade.UseAbbreviation = true;
                        gpGrade.UseGradeOffsetAsValue = true;
                        gpGrade.CssClass = "input-width-md";
                        phRegistrantControls.Controls.Add( gpGrade );

                        if ( setValue && fieldValue != null )
                        {
                            var value = fieldValue.ToString().AsIntegerOrNull();
                            gpGrade.SetValue( Person.GradeOffsetFromGraduationYear( value ) );
                        }

                        break;
                    }

                case RegistrationPersonFieldType.Gender:
                    {
                        var ddlGender = new RockDropDownList();
                        ddlGender.ID = "ddlGender";
                        ddlGender.Label = "Gender";
                        ddlGender.Required = field.IsRequired;
                        ddlGender.ValidationGroup = BlockValidationGroup;
                        ddlGender.BindToEnum<Gender>( false );

                        // change the 'Unknow' value to be blank instead
                        ddlGender.Items.FindByValue( "0" ).Text = string.Empty;

                        phRegistrantControls.Controls.Add( ddlGender );

                        if ( setValue && fieldValue != null )
                        {
                            var value = fieldValue.ToString().ConvertToEnumOrNull<Gender>() ?? Gender.Unknown;
                            ddlGender.SetValue( value.ConvertToInt() );
                        }

                        break;
                    }

                case RegistrationPersonFieldType.MaritalStatus:
                    {
                        var ddlMaritalStatus = new RockDropDownList();
                        ddlMaritalStatus.ID = "ddlMaritalStatus";
                        ddlMaritalStatus.Label = "Marital Status";
                        ddlMaritalStatus.Required = field.IsRequired;
                        ddlMaritalStatus.ValidationGroup = BlockValidationGroup;
                        ddlMaritalStatus.BindToDefinedType( DefinedTypeCache.Read( Rock.SystemGuid.DefinedType.PERSON_MARITAL_STATUS.AsGuid() ), true );
                        phRegistrantControls.Controls.Add( ddlMaritalStatus );

                        if ( setValue && fieldValue != null )
                        {
                            var value = fieldValue.ToString().AsInteger();
                            ddlMaritalStatus.SetValue( value );
                        }

                        break;
                    }

                case RegistrationPersonFieldType.MobilePhone:
                    {
                        var dv = DefinedValueCache.Read( Rock.SystemGuid.DefinedValue.PERSON_PHONE_TYPE_MOBILE );
                        if ( dv != null )
                        {
                            var ppMobile = new PhoneNumberBox();
                            ppMobile.ID = "ppMobile";
                            ppMobile.Label = dv.Value;
                            ppMobile.Required = field.IsRequired;
                            ppMobile.ValidationGroup = BlockValidationGroup;
                            ppMobile.CountryCode = PhoneNumber.DefaultCountryCode();

                            phRegistrantControls.Controls.Add( ppMobile );

                            if ( setValue && fieldValue != null )
                            {
                                var value = fieldValue as PhoneNumber;
                                if ( value != null )
                                {
                                    ppMobile.CountryCode = value.CountryCode;
                                    ppMobile.Number = value.ToString();
                                }
                            }
                        }

                        break;
                    }
                case RegistrationPersonFieldType.HomePhone:
                    {
                        var dv = DefinedValueCache.Read( Rock.SystemGuid.DefinedValue.PERSON_PHONE_TYPE_HOME );
                        if ( dv != null )
                        {
                            var ppHome = new PhoneNumberBox();
                            ppHome.ID = "ppHome";
                            ppHome.Label = dv.Value;
                            ppHome.Required = field.IsRequired;
                            ppHome.ValidationGroup = BlockValidationGroup;
                            ppHome.CountryCode = PhoneNumber.DefaultCountryCode();

                            phRegistrantControls.Controls.Add( ppHome );

                            if ( setValue && fieldValue != null )
                            {
                                var value = fieldValue as PhoneNumber;
                                if ( value != null )
                                {
                                    ppHome.CountryCode = value.CountryCode;
                                    ppHome.Number = value.ToString();
                                }
                            }
                        }

                        break;
                    }

                case RegistrationPersonFieldType.WorkPhone:
                    {
                        var dv = DefinedValueCache.Read( Rock.SystemGuid.DefinedValue.PERSON_PHONE_TYPE_WORK );
                        if ( dv != null )
                        {
                            var ppWork = new PhoneNumberBox();
                            ppWork.ID = "ppWork";
                            ppWork.Label = dv.Value;
                            ppWork.Required = field.IsRequired;
                            ppWork.ValidationGroup = BlockValidationGroup;
                            ppWork.CountryCode = PhoneNumber.DefaultCountryCode();

                            phRegistrantControls.Controls.Add( ppWork );

                            if ( setValue && fieldValue != null )
                            {
                                var value = fieldValue as PhoneNumber;
                                if ( value != null )
                                {
                                    ppWork.CountryCode = value.CountryCode;
                                    ppWork.Number = value.ToString();
                                }
                            }
                        }

                        break;
                    }
            }
        }

        /// <summary>
        /// Creates the attribute field.
        /// </summary>
        /// <param name="field">The field.</param>
        /// <param name="setValue">if set to <c>true</c> [set value].</param>
        /// <param name="fieldValue">The field value.</param>
        private void CreateAttributeField( RegistrationTemplateFormField field, bool setValue, object fieldValue )
        {
            if ( field.AttributeId.HasValue )
            {
                var attribute = AttributeCache.Read( field.AttributeId.Value );

                string value = string.Empty;
                if ( setValue && fieldValue != null )
                {
                    value = fieldValue.ToString();
                }

                attribute.AddControl( phRegistrantControls.Controls, value, BlockValidationGroup, setValue, true, field.IsRequired, null, string.Empty );
            }
        }

        /// <summary>
        /// Creates the fee field.
        /// </summary>
        /// <param name="fee">The fee.</param>
        /// <param name="setValues">if set to <c>true</c> [set values].</param>
        /// <param name="feeValues">The fee values.</param>
        private void CreateFeeField( RegistrationTemplateFee fee, bool setValues, List<FeeInfo> feeValues )
        {
            if ( fee.FeeType == RegistrationFeeType.Single )
            {
                string label = fee.Name;
                var cost = fee.CostValue.AsDecimalOrNull();
                if ( cost.HasValue && cost.Value != 0.0M )
                {
                    label = string.Format( "{0} ({1})", fee.Name, cost.Value.FormatAsCurrency() );
                }

                if ( fee.AllowMultiple )
                {
                    // Single Option, Multi Quantity
                    var numUpDown = new NumberUpDown();
                    numUpDown.ID = "fee_" + fee.Id.ToString();
                    numUpDown.Label = label;
                    numUpDown.Minimum = 0;
                    phFees.Controls.Add( numUpDown );

                    if ( setValues && feeValues != null && feeValues.Any() )
                    {
                        numUpDown.Value = feeValues.First().Quantity;
                    }
                }
                else
                {
                    // Single Option, Single Quantity
                    var cb = new RockCheckBox();
                    cb.ID = "fee_" + fee.Id.ToString();
                    cb.Label = label;
                    cb.SelectedIconCssClass = "fa fa-check-square-o fa-lg";
                    cb.UnSelectedIconCssClass = "fa fa-square-o fa-lg";
                    phFees.Controls.Add( cb );

                    if ( setValues && feeValues != null && feeValues.Any() )
                    {
                        cb.Checked = feeValues.First().Quantity > 0;
                    }
                }
            }
            else
            {
                // Parse the options to get name and cost for each
                var options = new Dictionary<string, string>();
                string[] nameValues = fee.CostValue.Split( new char[] { '|' }, StringSplitOptions.RemoveEmptyEntries );
                foreach ( string nameValue in nameValues )
                {
                    string[] nameAndValue = nameValue.Split( new char[] { '^' }, StringSplitOptions.RemoveEmptyEntries );
                    if ( nameAndValue.Length == 1 )
                    {
                        options.AddOrIgnore( nameAndValue[0], nameAndValue[0] );
                    }
                    if ( nameAndValue.Length == 2 )
                    {
                        options.AddOrIgnore( nameAndValue[0], string.Format( "{0} ({1})", nameAndValue[0], nameAndValue[1].AsDecimal().FormatAsCurrency() ) );
                    }
                }

                if ( fee.AllowMultiple )
                {
                    HtmlGenericControl feeAllowMultiple = new HtmlGenericControl( "div" );
                    phFees.Controls.Add( feeAllowMultiple );

                    feeAllowMultiple.AddCssClass( "feetype-allowmultiples" );

                    Label titleLabel = new Label();
                    feeAllowMultiple.Controls.Add( titleLabel );
                    titleLabel.CssClass = "control-label";
                    titleLabel.Text = fee.Name;

                    foreach ( var optionKeyVal in options )
                    {
                        var numUpDown = new NumberUpDown();
                        numUpDown.ID = string.Format( "fee_{0}_{1}", fee.Id, optionKeyVal.Key );
                        numUpDown.Label = string.Format( "{0}", optionKeyVal.Value );
                        numUpDown.Minimum = 0;
                        numUpDown.CssClass = "fee-allowmultiple";
                        feeAllowMultiple.Controls.Add( numUpDown );

                        if ( setValues && feeValues != null && feeValues.Any() )
                        {
                            numUpDown.Value = feeValues
                                .Where( f => f.Option == optionKeyVal.Key )
                                .Select( f => f.Quantity )
                                .FirstOrDefault();
                        }
                    }
                }
                else
                {
                    // Multi Option, Single Quantity
                    var ddl = new RockDropDownList();
                    ddl.ID = "fee_" + fee.Id.ToString();
                    ddl.AddCssClass( "input-width-md" );
                    ddl.Label = fee.Name;
                    ddl.DataValueField = "Key";
                    ddl.DataTextField = "Value";
                    ddl.DataSource = options;
                    ddl.DataBind();
                    ddl.Items.Insert( 0, "" );
                    phFees.Controls.Add( ddl );

                    if ( setValues && feeValues != null && feeValues.Any() )
                    {
                        ddl.SetValue( feeValues
                            .Where( f => f.Quantity > 0 )
                            .Select( f => f.Option )
                            .FirstOrDefault() );
                    }
                }
            }
        }

        /// <summary>
        /// Parses the registrant controls.
        /// </summary>
        private void ParseRegistrantControls()
        {
            if ( RegistrationState != null && RegistrationState.Registrants.Count > CurrentRegistrantIndex )
            {
                var registrant = RegistrationState.Registrants[CurrentRegistrantIndex];

                if ( rblFamilyOptions.Visible )
                {
                    registrant.FamilyGuid = rblFamilyOptions.SelectedValue.AsGuid();
                }

                if ( registrant.FamilyGuid.Equals( Guid.Empty ) )
                {
                    registrant.FamilyGuid = Guid.NewGuid();
                }

                var form = RegistrationTemplate.Forms.OrderBy( f => f.Order ).ToList()[CurrentFormIndex];
                foreach ( var field in form.Fields
                    .Where( f => 
                        !f.IsInternal &&
                        ( !registrant.OnWaitList || f.ShowOnWaitlist ) )
                    .OrderBy( f => f.Order ) )
                {
                    object value = null;

                    if ( field.FieldSource == RegistrationFieldSource.PersonField )
                    {
                        value = ParsePersonField( field );
                    }
                    else
                    {
                        value = ParseAttributeField( field );
                    }

                    if ( value != null )
                    {
                        registrant.FieldValues.AddOrReplace( field.Id, new FieldValueObject( field, value ) );
                    }
                    else
                    {
                        registrant.FieldValues.Remove( field.Id );
                    }
                }

                if ( FormCount - 1 == CurrentFormIndex )
                {
                    foreach ( var fee in RegistrationTemplate.Fees )
                    {
                        List<FeeInfo> feeValues = ParseFee( fee );
                        if ( fee != null )
                        {
                            registrant.FeeValues.AddOrReplace( fee.Id, feeValues );
                        }
                        else
                        {
                            registrant.FeeValues.Remove( fee.Id );
                        }
                    }
                }

            }
        }

        /// <summary>
        /// Parses the person field.
        /// </summary>
        /// <param name="field">The field.</param>
        /// <returns></returns>
        private object ParsePersonField( RegistrationTemplateFormField field )
        {
            switch ( field.PersonFieldType )
            {
                case RegistrationPersonFieldType.FirstName:
                    {
                        var tbFirstName = phRegistrantControls.FindControl( "tbFirstName" ) as RockTextBox;
                        string value = tbFirstName != null ? tbFirstName.Text : null;
                        return string.IsNullOrWhiteSpace( value ) ? null : value;
                    }

                case RegistrationPersonFieldType.LastName:
                    {
                        var tbLastName = phRegistrantControls.FindControl( "tbLastName" ) as RockTextBox;
                        string value = tbLastName != null ? tbLastName.Text : null;
                        return string.IsNullOrWhiteSpace( value ) ? null : value;
                    }

                case RegistrationPersonFieldType.Campus:
                    {
                        var cpHomeCampus = phRegistrantControls.FindControl( "cpHomeCampus" ) as CampusPicker;
                        return cpHomeCampus != null ? cpHomeCampus.SelectedCampusId : null;
                    }

                case RegistrationPersonFieldType.Address:
                    {
                        var location = new Location();
                        var acAddress = phRegistrantControls.FindControl( "acAddress" ) as AddressControl;
                        if ( acAddress != null )
                        {
                            acAddress.GetValues( location );
                            return location;
                        }
                        break;
                    }

                case RegistrationPersonFieldType.Email:
                    {
                        var tbEmail = phRegistrantControls.FindControl( "tbEmail" ) as EmailBox;
                        string value = tbEmail != null ? tbEmail.Text : null;
                        return string.IsNullOrWhiteSpace( value ) ? null : value;
                    }

                case RegistrationPersonFieldType.Birthdate:
                    {
                        var bpBirthday = phRegistrantControls.FindControl( "bpBirthday" ) as BirthdayPicker;
                        return bpBirthday != null ? bpBirthday.SelectedDate : null;
                    }

                case RegistrationPersonFieldType.Grade:
                    {
                        var gpGrade = phRegistrantControls.FindControl( "gpGrade" ) as GradePicker;
                        return gpGrade != null ? Person.GraduationYearFromGradeOffset( gpGrade.SelectedValueAsInt() ) : null;
                    }

                case RegistrationPersonFieldType.Gender:
                    {
                        var ddlGender = phRegistrantControls.FindControl( "ddlGender" ) as RockDropDownList;
                        return ddlGender != null ? ddlGender.SelectedValueAsInt() : null;
                    }

                case RegistrationPersonFieldType.MaritalStatus:
                    {
                        var ddlMaritalStatus = phRegistrantControls.FindControl( "ddlMaritalStatus" ) as RockDropDownList;
                        return ddlMaritalStatus != null ? ddlMaritalStatus.SelectedValueAsInt() : null;
                    }

                case RegistrationPersonFieldType.MobilePhone:
                    {
                        var phoneNumber = new PhoneNumber();
                        var ppMobile = phRegistrantControls.FindControl( "ppMobile" ) as PhoneNumberBox;
                        if ( ppMobile != null )
                        {
                            phoneNumber.CountryCode = PhoneNumber.CleanNumber( ppMobile.CountryCode );
                            phoneNumber.Number = PhoneNumber.CleanNumber( ppMobile.Number );
                            return phoneNumber;
                        }
                        break;
                    }

                case RegistrationPersonFieldType.HomePhone:
                    {
                        var phoneNumber = new PhoneNumber();
                        var ppHome = phRegistrantControls.FindControl( "ppHome" ) as PhoneNumberBox;
                        if ( ppHome != null )
                        {
                            phoneNumber.CountryCode = PhoneNumber.CleanNumber( ppHome.CountryCode );
                            phoneNumber.Number = PhoneNumber.CleanNumber( ppHome.Number );
                            return phoneNumber;
                        }
                        break;
                    }

                case RegistrationPersonFieldType.WorkPhone:
                    {
                        var phoneNumber = new PhoneNumber();
                        var ppWork = phRegistrantControls.FindControl( "ppWork" ) as PhoneNumberBox;
                        if ( ppWork != null )
                        {
                            phoneNumber.CountryCode = PhoneNumber.CleanNumber( ppWork.CountryCode );
                            phoneNumber.Number = PhoneNumber.CleanNumber( ppWork.Number );
                            return phoneNumber;
                        }
                        break;
                    }
            }

            return null;

        }

        /// <summary>
        /// Parses the attribute field.
        /// </summary>
        /// <param name="field">The field.</param>
        /// <returns></returns>
        private object ParseAttributeField( RegistrationTemplateFormField field )
        {
            if ( field.AttributeId.HasValue )
            {
                var attribute = AttributeCache.Read( field.AttributeId.Value );
                string fieldId = "attribute_field_" + attribute.Id.ToString();

                Control control = phRegistrantControls.FindControl( fieldId );
                if ( control != null )
                {
                    return attribute.FieldType.Field.GetEditValue( control, attribute.QualifierValues );
                }
            }

            return null;
        }

        /// <summary>
        /// Parses the fee.
        /// </summary>
        /// <param name="fee">The fee.</param>
        /// <returns></returns>
        private List<FeeInfo> ParseFee( RegistrationTemplateFee fee )
        {
            string fieldId = string.Format( "fee_{0}", fee.Id );

            if ( fee.FeeType == RegistrationFeeType.Single )
            {
                if ( fee.AllowMultiple )
                {
                    // Single Option, Multi Quantity
                    var numUpDown = phFees.FindControl( fieldId ) as NumberUpDown;
                    if ( numUpDown != null && numUpDown.Value > 0 )
                    {
                        return new List<FeeInfo> { new FeeInfo( string.Empty, numUpDown.Value, fee.CostValue.AsDecimal() ) };
                    }
                }
                else
                {
                    // Single Option, Single Quantity
                    var cb = phFees.FindControl( fieldId ) as RockCheckBox;
                    if ( cb != null && cb.Checked )
                    {
                        return new List<FeeInfo> { new FeeInfo( string.Empty, 1, fee.CostValue.AsDecimal() ) };
                    }
                }
            }
            else
            {
                // Parse the options to get name and cost for each
                var options = new Dictionary<string, string>();
                var optionCosts = new Dictionary<string, decimal>();

                string[] nameValues = fee.CostValue.Split( new char[] { '|' }, StringSplitOptions.RemoveEmptyEntries );
                foreach ( string nameValue in nameValues )
                {
                    string[] nameAndValue = nameValue.Split( new char[] { '^' }, StringSplitOptions.RemoveEmptyEntries );
                    if ( nameAndValue.Length == 1 )
                    {
                        options.AddOrIgnore( nameAndValue[0], nameAndValue[0] );
                        optionCosts.AddOrIgnore( nameAndValue[0], 0.0m );
                    }
                    if ( nameAndValue.Length == 2 )
                    {
                        options.AddOrIgnore( nameAndValue[0], string.Format( "{0} ({1})", nameAndValue[0], nameAndValue[1].AsDecimal().FormatAsCurrency() ) );
                        optionCosts.AddOrIgnore( nameAndValue[0], nameAndValue[1].AsDecimal() );
                    }
                }

                if ( fee.AllowMultiple )
                {
                    // Multi Option, Multi Quantity
                    var result = new List<FeeInfo>();

                    foreach ( var optionKeyVal in options )
                    {
                        string optionFieldId = string.Format( "{0}_{1}", fieldId, optionKeyVal.Key );
                        var numUpDown = phFees.FindControl( optionFieldId ) as NumberUpDown;
                        if ( numUpDown != null && numUpDown.Value > 0 )
                        {
                            result.Add( new FeeInfo( optionKeyVal.Key, numUpDown.Value, optionCosts[optionKeyVal.Key] ) );
                        }
                    }

                    if ( result.Any() )
                    {
                        return result;
                    }
                }
                else
                {
                    // Multi Option, Single Quantity
                    var ddl = phFees.FindControl( fieldId ) as RockDropDownList;
                    if ( ddl != null && ddl.SelectedValue != "" )
                    {
                        return new List<FeeInfo> { new FeeInfo( ddl.SelectedValue, 1, optionCosts[ddl.SelectedValue] ) };
                    }
                }
            }

            return null;
        }

        /// <summary>
        /// Sets the registrant fields.
        /// </summary>
        /// <param name="personId">The person identifier.</param>
        private void SetRegistrantFields( int? personId )
        {
            if ( RegistrationState != null && RegistrationState.Registrants.Count > CurrentRegistrantIndex )
            {
                using ( var rockContext = new RockContext() )
                {
                    var registrant = RegistrationState.Registrants[CurrentRegistrantIndex];
                    if ( registrant != null )
                    {
                        Person person = null;
                        Group family = null;

                        if ( personId.HasValue )
                        {
                            person = new PersonService( rockContext ).Get( personId.Value );
                        }

                        if ( person != null )
                        {
                            registrant.PersonId = person.Id;
                            registrant.PersonName = person.FullName;
                            family = person.GetFamilies( rockContext ).FirstOrDefault();
                        }
                        else
                        {
                            registrant.PersonId = null;
                            registrant.PersonName = string.Empty;
                        }

                        foreach ( var field in RegistrationTemplate.Forms
                            .SelectMany( f => f.Fields ) )
                        {
                            object dbValue = null;

                            if ( field.ShowCurrentValue ||
                                ( ( field.PersonFieldType == RegistrationPersonFieldType.FirstName || 
                                field.PersonFieldType == RegistrationPersonFieldType.LastName ) &&
                                field.FieldSource == RegistrationFieldSource.PersonField ) )
                            {
                                dbValue = registrant.GetRegistrantValue( null, person, family, field, rockContext );
                            }

                            if ( dbValue != null )
                            {
                                registrant.FieldValues.AddOrReplace( field.Id, new FieldValueObject( field, dbValue ) );
                            }
                            else
                            {
                                registrant.FieldValues.Remove( field.Id );
                            }
                        }
                    }

                }
            }

            CreateRegistrantControls( true );
        }

        #endregion

        #region Summary/Payment Controls

        private void CreateSummaryControls( bool setValues )
        {
            lRegistrationTerm.Text = RegistrationTerm;
            lDiscountCodeLabel.Text = DiscountCodeTerm;

            if ( RegistrationTemplate.RegistrantsSameFamily == RegistrantsSameFamily.Ask )
            {
                var familyOptions = RegistrationState.GetFamilyOptions( RegistrationTemplate, RegistrationState.RegistrantCount );
                if ( familyOptions.Any() )
                {
                    Guid? selectedGuid = rblRegistrarFamilyOptions.SelectedValueAsGuid();

                    familyOptions.Add( familyOptions.ContainsKey( RegistrationState.FamilyGuid ) ?
                        Guid.NewGuid() :
                        RegistrationState.FamilyGuid.Equals( Guid.Empty ) ? Guid.NewGuid() : RegistrationState.FamilyGuid,
                        "None" );
                    rblRegistrarFamilyOptions.DataSource = familyOptions;
                    rblRegistrarFamilyOptions.DataBind();

                    if ( selectedGuid.HasValue )
                    {
                        rblRegistrarFamilyOptions.SetValue( selectedGuid );
                    }

                    pnlRegistrarFamilyOptions.Visible = true;
                }
                else
                {
                    pnlRegistrarFamilyOptions.Visible = false;
                }
            }
            else
            {
                pnlRegistrarFamilyOptions.Visible = false;
            }

            if ( setValues && RegistrationState != null && RegistrationInstanceState != null )
            {

                lbSummaryNext.Text = "Finish";

                // Check to see if this is an existing registration or information has already been entered
                if ( RegistrationState.RegistrationId.HasValue ||
                    !string.IsNullOrWhiteSpace( RegistrationState.FirstName ) ||
                    !string.IsNullOrWhiteSpace( RegistrationState.LastName ) ||
                    !string.IsNullOrWhiteSpace( RegistrationState.ConfirmationEmail ) )
                {
                    // If so, use it
                    tbYourFirstName.Text = RegistrationState.FirstName;
                    tbYourLastName.Text = RegistrationState.LastName;
                    tbConfirmationEmail.Text = RegistrationState.ConfirmationEmail;
                }
                else
                {
                    if ( CurrentPerson != null )
                    {
                        tbYourFirstName.Text = CurrentPerson.NickName;
                        tbYourLastName.Text = CurrentPerson.LastName;
                        tbConfirmationEmail.Text = CurrentPerson.Email;
                    }
                    else
                    {
                        tbYourFirstName.Text = string.Empty;
                        tbYourLastName.Text = string.Empty;
                        tbConfirmationEmail.Text = string.Empty;
                    }
                }

                rblRegistrarFamilyOptions.Label = string.IsNullOrWhiteSpace( tbYourFirstName.Text ) ?
                    "You are in the same " + GetAttributeValue( "FamilyTerm" ) + " as" :
                    tbYourFirstName.Text + " is in the same " + GetAttributeValue( "FamilyTerm" ) + " as";

                cbUpdateEmail.Visible = CurrentPerson != null && !string.IsNullOrWhiteSpace( CurrentPerson.Email ) && !( GetAttributeValue( "ForceEmailUpdate" ).AsBoolean() );
				if ( CurrentPerson != null && GetAttributeValue( "ForceEmailUpdate" ).AsBoolean() )
                {
					lUpdateEmailWarning.Visible = true;
				}

                //rblRegistrarFamilyOptions.SetValue( RegistrationState.FamilyGuid.ToString() );

                // Build Discount info if template has discounts and this is a new registration
                if ( RegistrationTemplate != null 
                    && RegistrationTemplate.Discounts.Any()
                    && !RegistrationState.RegistrationId.HasValue )
                {
                    divDiscountCode.Visible = true; 

                    string discountCode = RegistrationState.DiscountCode;
                    if ( !string.IsNullOrWhiteSpace( discountCode ) )
                    {
                        var discount = RegistrationTemplate.Discounts
                            .Where( d => d.Code.Equals( discountCode, StringComparison.OrdinalIgnoreCase ) )
                            .FirstOrDefault();

                        if ( discount == null )
                        {
                            nbDiscountCode.Text = string.Format( "'{1}' is not a valid {1}.", discountCode, DiscountCodeTerm );
                            nbDiscountCode.Visible = true;
                        }
                    }
                }
                else
                {
                    tbDiscountCode.Text = RegistrationState.DiscountCode;
                }

                decimal? minimumInitialPayment = RegistrationTemplate.MinimumInitialPayment;
                if ( RegistrationTemplate.SetCostOnInstance ?? false )
                {
                    minimumInitialPayment = RegistrationInstanceState.MinimumInitialPayment;
                }

                // Get the cost/fee summary
                var costs = new List<RegistrationCostSummaryInfo>();
                foreach ( var registrant in RegistrationState.Registrants )
                {
                    if ( registrant.Cost > 0 )
                    {
                        var costSummary = new RegistrationCostSummaryInfo();
                        costSummary.Type = RegistrationCostSummaryType.Cost;
                        costSummary.Description = string.Format( "{0} {1}",
                            registrant.GetFirstName( RegistrationTemplate ),
                            registrant.GetLastName( RegistrationTemplate ) );

                        if ( registrant.OnWaitList )
                        {
                            costSummary.Description += " (Waiting List)";
                            costSummary.Cost = 0.0M;
                            costSummary.DiscountedCost = 0.0M;
                            costSummary.MinPayment = 0.0M;
                        }
                        else
                        {
                            costSummary.Cost = registrant.Cost;
                            if ( RegistrationState.DiscountPercentage > 0.0m && registrant.DiscountApplies )
                            {
                                costSummary.DiscountedCost = costSummary.Cost - ( costSummary.Cost * RegistrationState.DiscountPercentage );
                            }
                            else
                            {
                                costSummary.DiscountedCost = costSummary.Cost;
                            }
                            // If registration allows a minimum payment calculate that amount, otherwise use the discounted amount as minimum
                            costSummary.MinPayment = minimumInitialPayment.HasValue ? minimumInitialPayment.Value : costSummary.DiscountedCost;
                        }

                        costs.Add( costSummary );
                    }

                    foreach ( var fee in registrant.FeeValues )
                    {
                        var templateFee = RegistrationTemplate.Fees.Where( f => f.Id == fee.Key ).FirstOrDefault();
                        if ( fee.Value != null )
                        {
                            foreach ( var feeInfo in fee.Value )
                            {
                                decimal cost = feeInfo.PreviousCost > 0.0m ? feeInfo.PreviousCost : feeInfo.Cost;
                                string desc = string.Format( "{0}{1} ({2:N0} @ {3})",
                                    templateFee != null ? templateFee.Name : "(Previous Cost)",
                                    string.IsNullOrWhiteSpace( feeInfo.Option ) ? "" : "-" + feeInfo.Option,
                                    feeInfo.Quantity,
                                    cost.FormatAsCurrency() );

                                var costSummary = new RegistrationCostSummaryInfo();
                                costSummary.Type = RegistrationCostSummaryType.Fee;
                                costSummary.Description = desc;
                                costSummary.Cost = feeInfo.Quantity * cost;

                                if ( RegistrationState.DiscountPercentage > 0.0m && templateFee != null && templateFee.DiscountApplies && registrant.DiscountApplies )
                                {
                                    costSummary.DiscountedCost = costSummary.Cost - ( costSummary.Cost * RegistrationState.DiscountPercentage );
                                }
                                else
                                {
                                    costSummary.DiscountedCost = costSummary.Cost;
                                }

                                // If template allows a minimum payment, then fees are not included, otherwise it is included
                                costSummary.MinPayment = minimumInitialPayment.HasValue ? 0 : costSummary.DiscountedCost;

                                costs.Add( costSummary );
                            }
                        }
                    }
                }

                minimumPayment = 0.0M;

                // If there were any costs
                if ( costs.Where( c => c.Cost > 0.0M ).Any() )
                {
                    pnlRegistrantsReview.Visible = false;
                    pnlCostAndFees.Visible = true;

                    // Get the total min payment for all costs and fees
                    minimumPayment = costs.Sum( c => c.MinPayment );

                    // Add row for amount discount
                    if ( RegistrationState.DiscountAmount > 0.0m )
                    {
                        decimal totalDiscount = 0.0m - ( RegistrationState.Registrants.Where( r => r.DiscountApplies ).Count() * RegistrationState.DiscountAmount );
                        costs.Add( new RegistrationCostSummaryInfo
                        {
                            Type = RegistrationCostSummaryType.Discount,
                            Description = "Discount",
                            Cost = totalDiscount,
                            DiscountedCost = totalDiscount
                        } );
                    }

                    // Get the totals
                    RegistrationState.TotalCost = costs.Sum( c => c.Cost );
                    RegistrationState.DiscountedCost = costs.Sum( c => c.DiscountedCost );

                    // If minimum payment is greater than total discounted cost ( which is possible with discounts ), adjust the minimum payment
                    minimumPayment = minimumPayment.Value > RegistrationState.DiscountedCost ? RegistrationState.DiscountedCost : minimumPayment;

                    // Add row for totals
                    costs.Add( new RegistrationCostSummaryInfo
                    {
                        Type = RegistrationCostSummaryType.Total,
                        Description = "Total",
                        Cost = costs.Sum( c => c.Cost ),
                        DiscountedCost = RegistrationState.DiscountedCost,
                    } );

                    rptFeeSummary.DataSource = costs;
                    rptFeeSummary.DataBind();

                    // Set the total cost
                    hfTotalCost.Value = RegistrationState.DiscountedCost.ToString();
                    lTotalCost.Text = RegistrationState.DiscountedCost.FormatAsCurrency();

                    // Check for previous payments
                    lPreviouslyPaid.Visible = RegistrationState.PreviousPaymentTotal != 0.0m;
                    hfPreviouslyPaid.Value = RegistrationState.PreviousPaymentTotal.ToString();
                    lPreviouslyPaid.Text = RegistrationState.PreviousPaymentTotal.FormatAsCurrency();
                    minimumPayment = minimumPayment.Value - RegistrationState.PreviousPaymentTotal;

                    // if min payment is less than 0, set it to 0
                    minimumPayment = minimumPayment.Value < 0 ? 0 : minimumPayment.Value;

                    // Calculate balance due, and if a partial payment is still allowed
                    decimal balanceDue = RegistrationState.DiscountedCost - RegistrationState.PreviousPaymentTotal;
                    bool allowPartialPayment = balanceDue > 0 && minimumPayment.Value < balanceDue;

                    // If partial payment is allowed, show the minimum payment due
                    lMinimumDue.Visible = allowPartialPayment;
                    hfMinimumDue.Value = minimumPayment.Value.ToString();
                    lMinimumDue.Text = minimumPayment.Value.FormatAsCurrency();

                    // Make sure payment amount is within minumum due and balance due. If not, set to balance due
                    if ( !RegistrationState.PaymentAmount.HasValue ||
                        RegistrationState.PaymentAmount.Value < minimumPayment.Value ||
                        RegistrationState.PaymentAmount.Value > balanceDue )
                    {
                        RegistrationState.PaymentAmount = balanceDue;
                    }

                    nbAmountPaid.Visible = allowPartialPayment;
                    nbAmountPaid.Text = ( RegistrationState.PaymentAmount ?? 0.0m ).ToString( "N2" );

                    // If a previous payment was made, or partial payment is allowed, show the amount remaining after selected payment amount
                    lRemainingDue.Visible = allowPartialPayment;
                    lRemainingDue.Text = ( RegistrationState.DiscountedCost - ( RegistrationState.PreviousPaymentTotal + ( RegistrationState.PaymentAmount ?? 0.0m ) ) ).FormatAsCurrency();

                    lAmountDue.Visible = !allowPartialPayment;
                    lAmountDue.Text = ( RegistrationState.PaymentAmount ?? 0.0m ).FormatAsCurrency();

                    // Set payment options based on gateway settings
                    if ( balanceDue > 0 && RegistrationTemplate.FinancialGateway != null )
                    {
                        if ( RegistrationTemplate.FinancialGateway.Attributes == null )
                        {
                            RegistrationTemplate.FinancialGateway.LoadAttributes();
                        }

                        var component = RegistrationTemplate.FinancialGateway.GetGatewayComponent();
                        if ( component != null )
                        {
                            BindSavedAccounts( component );

                            if ( rblSavedCC.Items.Count > 0 )
                            {
                                pnlPaymentInfo.Visible = true;

                                rblSavedCC.Items[0].Selected = true;
                                rblSavedCC.Visible = true;
                            }
                            else
                            {
                                pnlPaymentInfo.Visible = !Using3StepGateway;
                                rblSavedCC.Visible = false;
                            }

                            divNewCard.Style[HtmlTextWriterStyle.Display] = ( rblSavedCC.Items.Count == 0 || rblSavedCC.Items[rblSavedCC.Items.Count - 1].Selected ) ? "block" : "none";

                            if ( Using3StepGateway )
                            {
                                divNewCard.Visible = false;
                                lbSummaryNext.Text = "Next";
                            }
                            else
                            {
                                divNewCard.Visible = true;
                                lbSummaryNext.Text = "Finish";

                                txtCardFirstName.Visible = component.PromptForNameOnCard( RegistrationTemplate.FinancialGateway ) && component.SplitNameOnCard;
                                txtCardLastName.Visible = component.PromptForNameOnCard( RegistrationTemplate.FinancialGateway ) && component.SplitNameOnCard;
                                txtCardName.Visible = component.PromptForNameOnCard( RegistrationTemplate.FinancialGateway ) && !component.SplitNameOnCard;

                                mypExpiration.MinimumYear = RockDateTime.Now.Year;
                                mypExpiration.MaximumYear = mypExpiration.MinimumYear + 15;

                                acBillingAddress.Visible = component.PromptForBillingAddress( RegistrationTemplate.FinancialGateway );
                            }
                        }
                    }
                    else
                    {
                        pnlPaymentInfo.Visible = false;
                    }
                }
                else
                {

                    var registrants = RegistrationState.Registrants.Where( r => !r.OnWaitList );
                    if ( registrants.Any() )
                    {
                        pnlRegistrantsReview.Visible = true;
                        lRegistrantsReview.Text = string.Format( "<p>The following {0} will be registered for {1}:",
                            RegistrationTemplate.RegistrantTerm.PluralizeIf( registrants.Count() > 1 ).ToLower(), RegistrationInstanceState.Name );
                        rptrRegistrantsReview.DataSource = registrants
                            .Select( r => new
                            {
                                RegistrantName = r.GetFirstName( RegistrationTemplate ) + " " + r.GetLastName( RegistrationTemplate )
                            } );
                        rptrRegistrantsReview.DataBind();
                    }
                    else
                    {
                        pnlRegistrantsReview.Visible = false;
                    }

                    var waitingList = RegistrationState.Registrants.Where( r => r.OnWaitList );
                    if ( waitingList.Any() )
                    {
                        pnlWaitingListReview.Visible = true;
                        lWaitingListReview.Text = string.Format( "<p>The following {0} will be added to the waiting list for {1}:",
                            RegistrationTemplate.RegistrantTerm.PluralizeIf( waitingList.Count() > 1 ).ToLower(), RegistrationInstanceState.Name );

                        rptrWaitingListReview.DataSource = waitingList
                            .Select( r => new
                            {
                                RegistrantName = r.GetFirstName( RegistrationTemplate ) + " " + r.GetLastName( RegistrationTemplate )
                            } );
                        rptrWaitingListReview.DataBind();
                    }
                    else
                    {
                        pnlWaitingListReview.Visible = false;
                    }

                    RegistrationState.TotalCost = 0.0m;
                    RegistrationState.DiscountedCost = 0.0m;
                    pnlCostAndFees.Visible = false;
                    pnlPaymentInfo.Visible = false;
                }
            }
        }

        private void BindSavedAccounts( GatewayComponent component )
        {
            var currentValue = rblSavedCC.SelectedValue;

            rblSavedCC.Items.Clear();

            if ( CurrentPerson != null )
            {
                // Get the saved accounts for the currently logged in user
                var savedAccounts = new FinancialPersonSavedAccountService( new RockContext() )
                    .GetByPersonId( CurrentPerson.Id );

                // Verify component is valid and that it supports using saved accounts for one-time, credit card transactions
                var ccCurrencyType = DefinedValueCache.Read( new Guid( Rock.SystemGuid.DefinedValue.CURRENCY_TYPE_CREDIT_CARD ) );
                if ( component != null &&
                    component.SupportsSavedAccount( false ) &&
                    component.SupportsSavedAccount( ccCurrencyType ) )
                {
                    rblSavedCC.DataSource = savedAccounts
                        .Where( a =>
                            a.FinancialGatewayId == RegistrationTemplate.FinancialGateway.Id &&
                            a.FinancialPaymentDetail != null &&
                            a.FinancialPaymentDetail.CurrencyTypeValueId == ccCurrencyType.Id )
                        .OrderBy( a => a.Name )
                        .Select( a => new
                        {
                            Id = a.Id,
                            Name = "Use " + a.Name + " (" + a.FinancialPaymentDetail.AccountNumberMasked + ")"
                        } ).ToList();
                    rblSavedCC.DataBind();
                    if ( rblSavedCC.Items.Count > 0 )
                    {
                        rblSavedCC.Items.Add( new ListItem( "Use a different card", "0" ) );
                        rblSavedCC.SetValue( currentValue );
                    }
                }
            }
        }

        private void ParseSummaryControls()
        {
            if ( RegistrationState != null )
            {
                RegistrationState.FirstName = tbYourFirstName.Text;
                RegistrationState.LastName = tbYourLastName.Text;
                RegistrationState.ConfirmationEmail = tbConfirmationEmail.Text;

                if ( rblRegistrarFamilyOptions.Visible )
                {
                    RegistrationState.FamilyGuid = rblRegistrarFamilyOptions.SelectedValue.AsGuid();
                }

                if ( RegistrationState.FamilyGuid.Equals( Guid.Empty ) )
                {
                    RegistrationState.FamilyGuid = Guid.NewGuid();
                }

                RegistrationState.PaymentAmount = nbAmountPaid.Text.AsDecimal();
            }
        }

        #endregion

        #endregion

        #endregion



    }
}<|MERGE_RESOLUTION|>--- conflicted
+++ resolved
@@ -407,31 +407,13 @@
                     // Get the a registration if it has not already been loaded ( breadcrumbs may have loaded it )
                     if ( RegistrationState != null || SetRegistrationState() )
                     {
-<<<<<<< HEAD
+                    if ( RegistrationTemplate != null )
+                    {
                         if ( !RegistrationTemplate.WaitListEnabled && RegistrationState.SlotsAvailable.HasValue && RegistrationState.SlotsAvailable.Value <= 0 )
                         {
                             ShowWarning(
                                 string.Format( "{0} Full", RegistrationTerm ),
                                 string.Format( "<p>There are not any more {0} available for {1}.</p>", RegistrationTerm.ToLower().Pluralize(), RegistrationInstanceState.Name ) );
-=======
-                        if ( RegistrationTemplate != null )
-                        {
-                            bool instanceFull = false;
-                            if ( !RegistrationState.RegistrationId.HasValue && RegistrationInstanceState.MaxAttendees > 0 )
-                            {
-                                int registrants = RegistrationInstanceState.Registrations
-                                    .Where( r => !r.IsTemporary )
-                                    .Sum( r => r.Registrants.Count() );
-
-                                instanceFull = registrants >= RegistrationInstanceState.MaxAttendees;
-                            }
->>>>>>> 0435a749
-
-                            if ( instanceFull )
-                            {
-                                ShowWarning(
-                                    string.Format( "{0} Full", RegistrationTerm ),
-                                    string.Format( "There are not any more {0} available for {1}.", RegistrationTerm.ToLower().Pluralize(), RegistrationInstanceState.Name ) );
 
                             }
                             else
