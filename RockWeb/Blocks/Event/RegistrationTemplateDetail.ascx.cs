--- conflicted
+++ resolved
@@ -1,8289 +1,4134 @@
-<<<<<<< HEAD
-﻿// <copyright>
-// Copyright by the Spark Development Network
-//
-// Licensed under the Rock Community License (the "License");
-// you may not use this file except in compliance with the License.
-// You may obtain a copy of the License at
-//
-// http://www.rockrms.com/license
-//
-// Unless required by applicable law or agreed to in writing, software
-// distributed under the License is distributed on an "AS IS" BASIS,
-// WITHOUT WARRANTIES OR CONDITIONS OF ANY KIND, either express or implied.
-// See the License for the specific language governing permissions and
-// limitations under the License.
-// </copyright>
-
-using System;
-using System.Collections.Generic;
-using System.ComponentModel;
-using System.Data.Entity;
-using System.Data.Entity.Validation;
-using System.Linq;
-using System.Text;
-using System.Web.UI;
-using System.Web.UI.WebControls;
-using Newtonsoft.Json;
-using Rock;
-using Rock.Attribute;
-using Rock.Constants;
-using Rock.Data;
-using Rock.Model;
-using Rock.Security;
-using Rock.Web;
-using Rock.Web.Cache;
-using Rock.Web.UI;
-using Rock.Web.UI.Controls;
-using Attribute = Rock.Model.Attribute;
-
-namespace RockWeb.Blocks.Event
-{
-    [DisplayName( "Registration Template Detail" )]
-    [Category( "Event" )]
-    [Description( "Displays the details of the given registration template." )]
-
-    [LinkedPage(
-        "Registration Template Placement Page",
-        Key = AttributeKey.RegistrationTemplatePlacementPage,
-        DefaultValue = Rock.SystemGuid.Page.REGISTRATION_TEMPLATE_PLACEMENT + "," + Rock.SystemGuid.PageRoute.REGISTRATION_TEMPLATE_PLACEMENT,
-        Order = 0
-        )]
-
-    [CodeEditorField( "Default Confirmation Email", "The default Confirmation Email Template value to use for a new template", CodeEditorMode.Lava, CodeEditorTheme.Rock, 300, false, @"{{ 'Global' | Attribute:'EmailHeader' }}
-<h1>{{ RegistrationInstance.RegistrationTemplate.RegistrationTerm }} Confirmation: {{ RegistrationInstance.Name }}</h1>
-
-{% assign registrants = Registration.Registrants | Where:'OnWaitList', false %}
-{% assign registrantCount = registrants | Size %}
-{% if registrantCount > 0 %}
-	<p>
-		The following {{ RegistrationInstance.RegistrationTemplate.RegistrantTerm | PluralizeForQuantity:registrantCount | Downcase }}
-		{% if registrantCount > 1 %}have{% else %}has{% endif %} been registered for {{ RegistrationInstance.Name }}:
-	</p>
-
-	<ul>
-	{% for registrant in registrants %}
-		<li>
-
-			<strong>{{ registrant.PersonAlias.Person.FullName }}</strong>
-
-			{% if registrant.Cost > 0 %}
-				- {{ registrant.Cost | FormatAsCurrency }}
-			{% endif %}
-
-			{% assign feeCount = registrant.Fees | Size %}
-			{% if feeCount > 0 %}
-				<br/>{{ RegistrationInstance.RegistrationTemplate.FeeTerm | PluralizeForQuantity:registrantCount }}:
-				<ul>
-				{% for fee in registrant.Fees %}
-					<li>
-						{{ fee.RegistrationTemplateFee.Name }} {{ fee.Option }}
-						{% if fee.Quantity > 1 %} ({{ fee.Quantity }} @ {{ fee.Cost | FormatAsCurrency }}){% endif %}: {{ fee.TotalCost | FormatAsCurrency }}
-					</li>
-				{% endfor %}
-				</ul>
-			{% endif %}
-
-		</li>
-	{% endfor %}
-	</ul>
-{% endif %}
-
-{% assign waitlist = Registration.Registrants | Where:'OnWaitList', true %}
-{% assign waitListCount = waitlist | Size %}
-{% if waitListCount > 0 %}
-    <p>
-        The following {{ RegistrationInstance.RegistrationTemplate.RegistrantTerm | PluralizeForQuantity:registrantCount | Downcase }}
-		{% if waitListCount > 1 %}have{% else %}has{% endif %} been added to the wait list for {{ RegistrationInstance.Name }}:
-   </p>
-
-    <ul>
-    {% for registrant in waitlist %}
-        <li>
-            <strong>{{ registrant.PersonAlias.Person.FullName }}</strong>
-        </li>
-    {% endfor %}
-    </ul>
-{% endif %}
-
-{% if Registration.TotalCost > 0 %}
-<p>
-    Total Cost: {{ Registration.TotalCost | FormatAsCurrency }}<br/>
-    {% if Registration.DiscountedCost != Registration.TotalCost %}
-        Discounted Cost: {{ Registration.DiscountedCost | FormatAsCurrency }}<br/>
-    {% endif %}
-    {% for payment in Registration.Payments %}
-        Paid {{ payment.Amount | FormatAsCurrency }} on {{ payment.Transaction.TransactionDateTime| Date:'M/d/yyyy' }}
-        <small>(Acct #: {{ payment.Transaction.FinancialPaymentDetail.AccountNumberMasked }}, Ref #: {{ payment.Transaction.TransactionCode }})</small><br/>
-    {% endfor %}
-
-    {% assign paymentCount = Registration.Payments | Size %}
-
-    {% if paymentCount > 1 %}
-        Total Paid: {{ Registration.TotalPaid | FormatAsCurrency }}<br/>
-    {% endif %}
-
-    Balance Due: {{ Registration.BalanceDue | FormatAsCurrency }}
-</p>
-{% endif %}
-
-<p>
-    {{ RegistrationInstance.AdditionalConfirmationDetails }}
-</p>
-
-<p>
-    If you have any questions please contact {{ RegistrationInstance.ContactPersonAlias.Person.FullName }} at {{ RegistrationInstance.ContactEmail }}.
-</p>
-
-{{ 'Global' | Attribute:'EmailFooter' }}", "", 1 )]
-    [CodeEditorField( "Default Reminder Email", "The default Reminder Email Template value to use for a new template", CodeEditorMode.Lava, CodeEditorTheme.Rock, 300, false, @"{{ 'Global' | Attribute:'EmailHeader' }}
-{% capture externalSite %}{{ 'Global' | Attribute:'PublicApplicationRoot' }}{% endcapture %}
-{% assign registrantCount = Registration.Registrants | Size %}
-
-<h1>{{ RegistrationInstance.RegistrationTemplate.RegistrationTerm }} Reminder</h1>
-
-<p>
-    {{ RegistrationInstance.AdditionalReminderDetails }}
-</p>
-
-{% assign registrants = Registration.Registrants | Where:'OnWaitList', false %}
-{% assign registrantCount = registrants | Size %}
-{% if registrantCount > 0 %}
-	<p>
-		The following {{ RegistrationInstance.RegistrationTemplate.RegistrantTerm | PluralizeForQuantity:registrantCount | Downcase }}
-		{% if registrantCount > 1 %}have{% else %}has{% endif %} been registered for {{ RegistrationInstance.Name }}:
-	</p>
-
-	<ul>
-	{% for registrant in registrants %}
-		<li>{{ registrant.PersonAlias.Person.FullName }}</li>
-	{% endfor %}
-	</ul>
-{% endif %}
-
-{% assign waitlist = Registration.Registrants | Where:'OnWaitList', true %}
-{% assign waitListCount = waitlist | Size %}
-{% if waitListCount > 0 %}
-    <p>
-        The following {{ RegistrationInstance.RegistrationTemplate.RegistrantTerm | PluralizeForQuantity:registrantCount | Downcase }}
-		{% if waitListCount > 1 %}are{% else %}is{% endif %} still on the waiting list:
-   </p>
-
-    <ul>
-    {% for registrant in waitlist %}
-        <li>
-            <strong>{{ registrant.PersonAlias.Person.FullName }}</strong>
-        </li>
-    {% endfor %}
-    </ul>
-{% endif %}
-
-{% if Registration.BalanceDue > 0 %}
-<p>
-    This {{ RegistrationInstance.RegistrationTemplate.RegistrationTerm | Downcase  }} has a remaining balance
-    of {{ Registration.BalanceDue | FormatAsCurrency }}.
-    You can complete the payment for this {{ RegistrationInstance.RegistrationTemplate.RegistrationTerm | Downcase }}
-    using our <a href='{{ externalSite }}Registration?RegistrationId={{ Registration.Id }}&rckipid={{ Registration.PersonAlias.Person | PersonTokenCreate }}'>
-    online registration page</a>.
-</p>
-{% endif %}
-
-<p>
-    If you have any questions please contact {{ RegistrationInstance.ContactPersonAlias.Person.FullName }} at {{ RegistrationInstance.ContactEmail }}.
-</p>
-
-{{ 'Global' | Attribute:'EmailFooter' }}", "", 2 )]
-    [CodeEditorField( "Default Success Text", "The success text default to use for a new template", CodeEditorMode.Lava, CodeEditorTheme.Rock, 300, false, @"
-{% assign registrants = Registration.Registrants | Where:'OnWaitList', false %}
-{% assign registrantCount = registrants | Size %}
-{% if registrantCount > 0 %}
-    <p>
-        You have successfully registered the following
-        {{ RegistrationInstance.RegistrationTemplate.RegistrantTerm | PluralizeForQuantity:registrantCount | Downcase }}
-        for {{ RegistrationInstance.Name }}:
-    </p>
-
-    <ul>
-    {% for registrant in registrants %}
-        <li>
-
-            <strong>{{ registrant.PersonAlias.Person.FullName }}</strong>
-
-            {% if registrant.Cost > 0 %}
-                - {{ registrant.Cost | FormatAsCurrency }}
-            {% endif %}
-
-            {% assign feeCount = registrant.Fees | Size %}
-            {% if feeCount > 0 %}
-                <br/>{{ RegistrationInstance.RegistrationTemplate.FeeTerm | PluralizeForQuantity:registrantCount }}:
-                <ul class='list-unstyled'>
-                {% for fee in registrant.Fees %}
-                    <li>
-                        {{ fee.RegistrationTemplateFee.Name }} {{ fee.Option }}
-                        {% if fee.Quantity > 1 %} ({{ fee.Quantity }} @ {{ fee.Cost | FormatAsCurrency }}){% endif %}: {{ fee.TotalCost | FormatAsCurrency }}
-                    </li>
-                {% endfor %}
-                </ul>
-            {% endif %}
-
-        </li>
-    {% endfor %}
-    </ul>
-{% endif %}
-
-{% assign waitlist = Registration.Registrants | Where:'OnWaitList', true %}
-{% assign waitListCount = waitlist | Size %}
-{% if waitListCount > 0 %}
-    <p>
-        You have successfully added the following
-        {{ RegistrationInstance.RegistrationTemplate.RegistrantTerm | PluralizeForQuantity:registrantCount | Downcase }}
-        to the waiting list for {{ RegistrationInstance.Name }}:
-    </p>
-
-    <ul>
-    {% for registrant in waitlist %}
-        <li>
-            <strong>{{ registrant.PersonAlias.Person.FullName }}</strong>
-        </li>
-    {% endfor %}
-    </ul>
-{% endif %}
-
-{% if Registration.TotalCost > 0 %}
-<p>
-    Total Cost: {{ Registration.TotalCost | FormatAsCurrency }}<br/>
-    {% if Registration.DiscountedCost != Registration.TotalCost %}
-        Discounted Cost: {{ Registration.DiscountedCost | FormatAsCurrency }}<br/>
-    {% endif %}
-    {% for payment in Registration.Payments %}
-        Paid {{ payment.Amount | FormatAsCurrency }} on {{ payment.Transaction.TransactionDateTime| Date:'M/d/yyyy' }}
-        <small>(Acct #: {{ payment.Transaction.FinancialPaymentDetail.AccountNumberMasked }}, Ref #: {{ payment.Transaction.TransactionCode }})</small><br/>
-    {% endfor %}
-    {% assign paymentCount = Registration.Payments | Size %}
-    {% if paymentCount > 1 %}
-        Total Paid: {{ Registration.TotalPaid | FormatAsCurrency }}<br/>
-    {% endif %}
-    Balance Due: {{ Registration.BalanceDue | FormatAsCurrency }}
-</p>
-{% endif %}
-
-<p>
-    A confirmation email has been sent to {{ Registration.ConfirmationEmail }}. If you have any questions
-    please contact {{ RegistrationInstance.ContactPersonAlias.Person.FullName }} at {{ RegistrationInstance.ContactEmail }}.
-</p>", "", 3 )]
-    [CodeEditorField( "Default Payment Reminder Email", "The default Payment Reminder Email Template value to use for a new template", CodeEditorMode.Lava, CodeEditorTheme.Rock, 300, false, @"{{ 'Global' | Attribute:'EmailHeader' }}
-{% capture externalSite %}{{ 'Global' | Attribute:'PublicApplicationRoot' }}{% endcapture %}
-
-<h1>{{ RegistrationInstance.RegistrationTemplate.RegistrationTerm }} Payment Reminder</h1>
-
-<p>
-    This {{ RegistrationInstance.RegistrationTemplate.RegistrationTerm | Downcase  }} for {{ RegistrationInstance.Name }} has a remaining balance
-    of {{ Registration.BalanceDue | FormatAsCurrency }}. The
-    {{ RegistrationInstance.RegistrationTemplate.RegistrantTerm | Downcase | Pluralize  }} for this
-    {{ RegistrationInstance.RegistrationTemplate.RegistrationTerm }} are below.
-</p>
-
-{% assign registrants = Registration.Registrants | Where:'OnWaitList', false %}
-{% assign registrantCount = registrants | Size %}
-{% if registrantCount > 0 %}
-	<ul>
-	{% for registrant in registrants %}
-		<li>{{ registrant.PersonAlias.Person.FullName }}</li>
-	{% endfor %}
-	</ul>
-{% endif %}
-
-{% assign waitlist = Registration.Registrants | Where:'OnWaitList', true %}
-{% assign waitListCount = waitlist | Size %}
-{% if waitListCount > 0 %}
-    <p>
-        The following {{ RegistrationInstance.RegistrationTemplate.RegistrantTerm | PluralizeForQuantity:registrantCount | Downcase }}
-		{% if waitListCount > 1 %}are{% else %}is{% endif %} still on the wait list:
-   </p>
-
-    <ul>
-    {% for registrant in waitlist %}
-        <li>
-            <strong>{{ registrant.PersonAlias.Person.FullName }}</strong>
-        </li>
-    {% endfor %}
-    </ul>
-{% endif %}
-
-<p>
-    You can complete the payment for this {{ RegistrationInstance.RegistrationTemplate.RegistrationTerm | Downcase }}
-    using our <a href='{{ externalSite }}Registration?RegistrationId={{ Registration.Id }}&rckipid={{ Registration.PersonAlias.Person | PersonTokenCreate }}'>
-    online registration page</a>.
-</p>
-
-<p>
-    If you have any questions please contact {{ RegistrationInstance.ContactPersonAlias.Person.FullName }} at {{ RegistrationInstance.ContactEmail }}.
-</p>
-
-{{ 'Global' | Attribute:'EmailFooter' }}", "", 4 )]
-    [CodeEditorField( "Default Wait List Transition Email", "The default Wait List Transition Email Template value to use for a new template", CodeEditorMode.Lava, CodeEditorTheme.Rock, 300, false, @"{{ 'Global' | Attribute:'EmailHeader' }}
-{% capture externalSite %}{{ 'Global' | Attribute:'PublicApplicationRoot' }}{% endcapture %}
-
-<h1>{{ RegistrationInstance.Name }} Wait List Update</h1>
-
-<p>
-    {{ Registration.FirstName }}, the following individuals have been moved from the {{ RegistrationInstance.Name }} wait list to a full
-    {{ RegistrationInstance.RegistrationTemplate.RegistrantTerm | Downcase }}.
-</p>
-
-<ul>
-    {% for registrant in TransitionedRegistrants %}
-        <li>{{ registrant.PersonAlias.Person.FullName }}</li>
-    {% endfor %}
-</ul>
-
-{% if AdditionalFieldsNeeded %}
-    <p>
-        <strong>Addition information is needed in order to process this registration. Please visit the
-        <a href='{{ externalSite }}Registration?RegistrationId={{ Registration.Id }}&rckipid={{ Registration.PersonAlias.Person | PersonTokenCreate }}&StartAtBeginning=True'>
-        online registration page</a> to complete the registration.</strong>
-    </p>
-{% endif %}
-
-{% if Registration.BalanceDue > 0 %}
-    <p>
-        A balance of {{ Registration.BalanceDue | FormatAsCurrency }} remains on this registration. You can complete the payment for this {{ RegistrationInstance.RegistrationTemplate.RegistrationTerm | Downcase }}
-        using our <a href='{{ externalSite }}Registration?RegistrationId={{ Registration.Id }}&rckipid={{ Registration.PersonAlias.Person | PersonTokenCreate }}'>
-        online registration page</a>.
-    </p>
-{% endif %}
-
-<p>
-    If you have any questions please contact {{ RegistrationInstance.ContactPersonAlias.Person.FullName }} at {{ RegistrationInstance.ContactEmail }}.
-</p>
-
-{{ 'Global' | Attribute:'EmailFooter' }}", "", 5 )]
-    public partial class RegistrationTemplateDetail : RockBlock
-    {
-        #region Attribute Keys
-
-        private static class AttributeKey
-        {
-            public const string RegistrationTemplatePlacementPage = "RegistrationTemplatePlacementPage";
-            public const string DefaultConfirmationEmail = "DefaultConfirmationEmail";
-            public const string DefaultReminderEmail = "DefaultReminderEmail";
-            public const string DefaultSuccessText = "DefaultSuccessText";
-            public const string DefaultPaymentReminderEmail = "DefaultPaymentReminderEmail";
-            public const string DefaultWaitListTransitionEmail = "DefaultWaitListTransitionEmail";
-        }
-
-        #endregion
-
-        #region PageParameter Keys
-
-        private static class PageParameterKey
-        {
-            public const string ParentCategoryId = "ParentCategoryId";
-            public const string RegistrationTemplateId = "RegistrationTemplateId";
-        }
-
-        #endregion
-
-        #region ViewState Keys
-
-        private static class ViewStateKey
-        {
-            public const string FormStateJSON = "FormStateJSON";
-            public const string FormFieldsStateJSON = "FormFieldsStateJSON";
-            public const string RegistrationAttributesStateJSON = "RegistrationAttributesStateJSON";
-            public const string ExpandedForms = "ExpandedFormsJSON";
-            public const string DiscountStateJSON = "DiscountStateJSON";
-            public const string RegistrationTemplatePlacementStateJSON = "RegistrationTemplatePlacementStateJSON";
-            public const string RegistrationTemplatePlacementGuidGroupIdsStateJSON = "RegistrationTemplatePlacementGuidGroupIdsStateJSON";
-            public const string FeeStateJSON = "FeeStateJSON";
-            public const string FeeItemsEditStateJSON = "FeeItemsEditStateJSON";
-            public const string SignatureDocumentTemplateStateJSON = "SignatureDocumentTemplateState";
-        }
-
-        #endregion ViewState Keys
-
-        #region Properties
-
-        private List<RegistrationTemplateForm> FormState { get; set; }
-
-        private Dictionary<Guid, List<RegistrationTemplateFormField>> FormFieldsState { get; set; }
-
-        private List<Guid> ExpandedForms = new List<Guid>();
-
-        private List<RegistrationTemplateDiscount> DiscountState { get; set; }
-
-        private List<RegistrationTemplatePlacement> RegistrationTemplatePlacementState { get; set; }
-
-        /// <summary>
-        /// The list of Placement GroupIds for each RegistrationTemplatePlacement
-        /// </summary>
-        /// <value>
-        /// The state of the registration template placement group.
-        /// </value>
-        private Dictionary<Guid, List<int>> RegistrationTemplatePlacementGuidGroupIdsState { get; set; }
-
-        private List<RegistrationTemplateFee> FeeState { get; set; }
-
-        private List<Attribute> RegistrationAttributesState { get; set; }
-
-        /// <summary>
-        /// The State of the RegistrationTemplateFeeItems in the Fees Dialog while it is being edited
-        /// </summary>
-        private List<RegistrationTemplateFeeItem> FeeItemsEditState { get; set; }
-
-        /// <summary>
-        /// Gets or sets the state of the signature document template.
-        /// </summary>
-        /// <value>
-        /// The state of the signature document template.
-        /// </value>
-        private List<SignatureDocumentTemplate> SignatureDocumentTemplateState { get; set; }
-
-        private int? GridFieldsDeleteIndex { get; set; }
-
-        #endregion
-
-        #region Base Control Methods
-
-        /// <summary>
-        /// Restores the view-state information from a previous user control request that was saved by the <see cref="M:System.Web.UI.UserControl.SaveViewState" /> method.
-        /// </summary>
-        /// <param name="savedState">An <see cref="T:System.Object" /> that represents the user control state to be restored.</param>
-        protected override void LoadViewState( object savedState )
-        {
-            base.LoadViewState( savedState );
-
-            string json = ViewState[ViewStateKey.FormStateJSON] as string;
-            if ( string.IsNullOrWhiteSpace( json ) )
-            {
-                FormState = new List<RegistrationTemplateForm>();
-            }
-            else
-            {
-                FormState = JsonConvert.DeserializeObject<List<RegistrationTemplateForm>>( json );
-            }
-
-            json = ViewState[ViewStateKey.FormFieldsStateJSON] as string;
-            if ( string.IsNullOrWhiteSpace( json ) )
-            {
-                FormFieldsState = new Dictionary<Guid, List<RegistrationTemplateFormField>>();
-            }
-            else
-            {
-                FormFieldsState = JsonConvert.DeserializeObject<Dictionary<Guid, List<RegistrationTemplateFormField>>>( json );
-            }
-
-            json = ViewState[ViewStateKey.RegistrationAttributesStateJSON] as string;
-            if ( string.IsNullOrWhiteSpace( json ) )
-            {
-                RegistrationAttributesState = new List<Attribute>();
-            }
-            else
-            {
-                RegistrationAttributesState = JsonConvert.DeserializeObject<List<Attribute>>( json );
-            }
-
-            ExpandedForms = ViewState[ViewStateKey.ExpandedForms] as List<Guid>;
-            if ( ExpandedForms == null )
-            {
-                ExpandedForms = new List<Guid>();
-            }
-
-            json = ViewState[ViewStateKey.DiscountStateJSON] as string;
-            if ( string.IsNullOrWhiteSpace( json ) )
-            {
-                DiscountState = new List<RegistrationTemplateDiscount>();
-            }
-            else
-            {
-                DiscountState = JsonConvert.DeserializeObject<List<RegistrationTemplateDiscount>>( json );
-            }
-
-            json = ViewState[ViewStateKey.RegistrationTemplatePlacementStateJSON] as string;
-            if ( string.IsNullOrWhiteSpace( json ) )
-            {
-                RegistrationTemplatePlacementState = new List<RegistrationTemplatePlacement>();
-            }
-            else
-            {
-                RegistrationTemplatePlacementState = JsonConvert.DeserializeObject<List<RegistrationTemplatePlacement>>( json );
-            }
-
-            json = ViewState[ViewStateKey.RegistrationTemplatePlacementGuidGroupIdsStateJSON] as string;
-            if ( string.IsNullOrWhiteSpace( json ) )
-            {
-                RegistrationTemplatePlacementGuidGroupIdsState = new Dictionary<Guid, List<int>>();
-            }
-            else
-            {
-                RegistrationTemplatePlacementGuidGroupIdsState = JsonConvert.DeserializeObject<Dictionary<Guid, List<int>>>( json );
-            }
-
-            json = ViewState[ViewStateKey.FeeStateJSON] as string;
-            if ( string.IsNullOrWhiteSpace( json ) )
-            {
-                FeeState = new List<RegistrationTemplateFee>();
-            }
-            else
-            {
-                FeeState = JsonConvert.DeserializeObject<List<RegistrationTemplateFee>>( json );
-            }
-
-            json = ViewState[ViewStateKey.FeeItemsEditStateJSON] as string;
-            if ( string.IsNullOrWhiteSpace( json ) )
-            {
-                FeeItemsEditState = new List<RegistrationTemplateFeeItem>();
-            }
-            else
-            {
-                FeeItemsEditState = JsonConvert.DeserializeObject<List<RegistrationTemplateFeeItem>>( json );
-            }
-
-            json = ViewState[ViewStateKey.SignatureDocumentTemplateStateJSON] as string;
-            if ( string.IsNullOrWhiteSpace( json ) )
-            {
-                SignatureDocumentTemplateState = new List<SignatureDocumentTemplate>();
-            }
-            else
-            {
-                SignatureDocumentTemplateState = JsonConvert.DeserializeObject<List<SignatureDocumentTemplate>>( json );
-            }
-
-            BuildControls( false );
-        }
-
-        /// <summary>
-        /// Raises the <see cref="E:System.Web.UI.Control.Init" /> event.
-        /// </summary>
-        /// <param name="e">An <see cref="T:System.EventArgs" /> object that contains the event data.</param>
-        protected override void OnInit( EventArgs e )
-        {
-            base.OnInit( e );
-
-            gRegistrationAttributes.DataKeyNames = new string[] { "Guid" };
-            gRegistrationAttributes.Actions.ShowAdd = true;
-            gRegistrationAttributes.Actions.AddClick += gRegistrationAttributes_AddClick;
-            gRegistrationAttributes.EmptyDataText = Server.HtmlEncode( None.Text );
-            gRegistrationAttributes.GridRebind += gRegistrationAttributes_GridRebind;
-            gRegistrationAttributes.GridReorder += gRegistrationAttributes_GridReorder;
-
-            SecurityField registrationAttributeSecurityField = gRegistrationAttributes.Columns.OfType<SecurityField>().FirstOrDefault();
-            registrationAttributeSecurityField.EntityTypeId = EntityTypeCache.GetId<Attribute>() ?? 0;
-
-            // assign discounts grid actions
-            gDiscounts.DataKeyNames = new string[] { "Guid" };
-            gDiscounts.Actions.ShowAdd = true;
-            gDiscounts.Actions.AddClick += gDiscounts_AddClick;
-            gDiscounts.GridRebind += gDiscounts_GridRebind;
-            gDiscounts.GridReorder += gDiscounts_GridReorder;
-
-            // assign fees grid actions
-            gFees.DataKeyNames = new string[] { "Guid" };
-            gFees.Actions.ShowAdd = true;
-            gFees.Actions.AddClick += gFees_AddClick;
-            gFees.GridRebind += gFees_GridRebind;
-            gFees.GridReorder += gFees_GridReorder;
-
-            gPlacementConfigurations.DataKeyNames = new string[] { "Guid" };
-            gPlacementConfigurations.Actions.ShowAdd = true;
-            gPlacementConfigurations.Actions.AddClick += gPlacementConfigurations_AddClick;
-            gPlacementConfigurations.GridRebind += gPlacementConfigurations_GridRebind;
-            gPlacementConfigurations.GridReorder += gPlacementConfigurations_GridReorder;
-
-            gPlacementConfigurationSharedGroups.DataKeyNames = new string[] { "Id" };
-            gPlacementConfigurationSharedGroups.Actions.ShowAdd = true;
-            gPlacementConfigurationSharedGroups.Actions.AddClick += gPlacementConfigurationSharedGroups_AddClick;
-
-            btnSecurity.EntityTypeId = EntityTypeCache.Get( typeof( Rock.Model.RegistrationTemplate ) ).Id;
-
-            ddlRegistrarOption.Help = @"How should the registrar's information be collected?
-
-<strong>Prompt For Registrar</strong>
-Registrar information will be collected at the end.
-
-<strong>Pre-fill First Registrant</strong>
-The first registrant's information will be used to complete the registrar information form but can be changed if needed.
-
-<strong>Use First Registrant</strong>
-The first registrant's information will be used to complete the registrar information form and the form will not be displayed.  (If the first registrant's name and email is not provided the registrar information form will still display.)
-
-<strong>Use Logged In Person</strong>
-The logged-in person's information will be used to complete the registrar information form and the form will not be displayed.  (If the logged in person's email is not known, a prompt for email will be shown.)
-";
-
-            string deleteScript = @"
-    $('a.js-delete-template').click(function( e ){
-        e.preventDefault();
-        Rock.dialogs.confirm('Are you sure you want to delete this registration template? All of the instances, and the registrations and registrants from each instance will also be deleted!', function (result) {
-            if (result) {
-                if ( $('input.js-has-registrations').val() == 'True' ) {
-                    Rock.dialogs.confirm('This template has existing instances with existing registrations. Are you sure that you want to delete the template?<br/><small>(Payments will not be deleted, but they will no longer be associated with a registration.)</small>', function (result) {
-                        if (result) {
-                            window.location = e.target.href ? e.target.href : e.target.parentElement.href;
-                        }
-                    });
-                } else {
-                    window.location = e.target.href ? e.target.href : e.target.parentElement.href;
-                }
-            }
-        });
-    });
-";
-            ScriptManager.RegisterStartupScript( btnDelete, btnDelete.GetType(), "deleteInstanceScript", deleteScript, true );
-        }
-
-        /// <summary>
-        /// Raises the <see cref="E:System.Web.UI.Control.Load" /> event.
-        /// </summary>
-        /// <param name="e">The <see cref="T:System.EventArgs" /> object that contains the event data.</param>
-        protected override void OnLoad( EventArgs e )
-        {
-            base.OnLoad( e );
-
-            if ( !Page.IsPostBack )
-            {
-                ShowDetail();
-            }
-            else
-            {
-                nbValidationError.Visible = false;
-
-                ShowDialog();
-
-                string postbackArgs = Request.Params["__EVENTARGUMENT"];
-                if ( !string.IsNullOrWhiteSpace( postbackArgs ) )
-                {
-                    string[] nameValue = postbackArgs.Split( new char[] { ':' } );
-                    if ( nameValue.Count() == 2 )
-                    {
-                        string[] values = nameValue[1].Split( new char[] { ';' } );
-                        if ( values.Count() == 2 )
-                        {
-                            Guid guid = values[0].AsGuid();
-                            int newIndex = values[1].AsInteger();
-
-                            switch ( nameValue[0] )
-                            {
-                                case "re-order-form":
-                                    {
-                                        SortForms( guid, newIndex + 1 );
-                                        break;
-                                    }
-                            }
-                        }
-                    }
-                }
-            }
-        }
-
-        /// <summary>
-        /// Gets the bread crumbs.
-        /// </summary>
-        /// <param name="pageReference">The page reference.</param>
-        /// <returns></returns>
-        public override List<BreadCrumb> GetBreadCrumbs( PageReference pageReference )
-        {
-            var breadCrumbs = new List<BreadCrumb>();
-
-            int? registrationTemplateId = PageParameter( pageReference, PageParameterKey.RegistrationTemplateId ).AsIntegerOrNull();
-            if ( registrationTemplateId.HasValue )
-            {
-                RegistrationTemplate registrationTemplate = GetRegistrationTemplate( registrationTemplateId.Value );
-                if ( registrationTemplate != null )
-                {
-                    breadCrumbs.Add( new BreadCrumb( registrationTemplate.ToString(), pageReference ) );
-                    return breadCrumbs;
-                }
-            }
-
-            breadCrumbs.Add( new BreadCrumb( this.PageCache.PageTitle, pageReference ) );
-            return breadCrumbs;
-        }
-
-        /// <summary>
-        /// Saves any user control view-state changes that have occurred since the last page postback.
-        /// </summary>
-        /// <returns>
-        /// Returns the user control's current view state. If there is no view state associated with the control, it returns null.
-        /// </returns>
-        protected override object SaveViewState()
-        {
-            var jsonSetting = new JsonSerializerSettings
-            {
-                ReferenceLoopHandling = ReferenceLoopHandling.Ignore,
-                ContractResolver = new Rock.Utility.IgnoreUrlEncodedKeyContractResolver()
-            };
-
-            ViewState[ViewStateKey.FormStateJSON] = JsonConvert.SerializeObject( FormState, Formatting.None, jsonSetting );
-            ViewState[ViewStateKey.FormFieldsStateJSON] = JsonConvert.SerializeObject( FormFieldsState, Formatting.None, jsonSetting );
-            ViewState[ViewStateKey.RegistrationAttributesStateJSON] = JsonConvert.SerializeObject( RegistrationAttributesState, Formatting.None, jsonSetting );
-            ViewState[ViewStateKey.ExpandedForms] = ExpandedForms;
-            ViewState[ViewStateKey.DiscountStateJSON] = JsonConvert.SerializeObject( DiscountState, Formatting.None, jsonSetting );
-
-            ViewState[ViewStateKey.RegistrationTemplatePlacementStateJSON] = JsonConvert.SerializeObject( RegistrationTemplatePlacementState, Formatting.None, jsonSetting );
-            ViewState[ViewStateKey.RegistrationTemplatePlacementGuidGroupIdsStateJSON] = JsonConvert.SerializeObject( RegistrationTemplatePlacementGuidGroupIdsState, Formatting.None, jsonSetting );
-            ViewState[ViewStateKey.FeeStateJSON] = JsonConvert.SerializeObject( FeeState, Formatting.None, jsonSetting );
-            ViewState[ViewStateKey.FeeItemsEditStateJSON] = JsonConvert.SerializeObject( FeeItemsEditState, Formatting.None, jsonSetting );
-            ViewState[ViewStateKey.SignatureDocumentTemplateStateJSON] = JsonConvert.SerializeObject( SignatureDocumentTemplateState, Formatting.None, jsonSetting );
-
-            return base.SaveViewState();
-        }
-
-        /// <summary>
-        /// Raises the <see cref="E:System.Web.UI.Control.PreRender" /> event.
-        /// </summary>
-        /// <param name="e">An <see cref="T:System.EventArgs" /> object that contains the event data.</param>
-        protected override void OnPreRender( EventArgs e )
-        {
-            if ( pnlEditDetails.Visible )
-            {
-                var sameFamily = rblRegistrantsInSameFamily.SelectedValueAsEnum<RegistrantsSameFamily>();
-                divCurrentFamilyMembers.Attributes["style"] = sameFamily == RegistrantsSameFamily.No ? "display:none" : "display:block";
-            }
-
-            base.OnPreRender( e );
-        }
-
-        #endregion
-
-        #region Events
-
-        #region Form Events
-
-        /// <summary>
-        /// Handles the Click event of the btnEdit control.
-        /// </summary>
-        /// <param name="sender">The source of the event.</param>
-        /// <param name="e">The <see cref="EventArgs" /> instance containing the event data.</param>
-        protected void btnEdit_Click( object sender, EventArgs e )
-        {
-            var rockContext = new RockContext();
-            var registrationTemplate = new RegistrationTemplateService( rockContext ).Get( hfRegistrationTemplateId.Value.AsInteger() );
-
-            if ( registrationTemplate != null && ( UserCanEdit || registrationTemplate.IsAuthorized( Authorization.ADMINISTRATE, this.CurrentPerson ) ) )
-            {
-                LoadStateDetails( registrationTemplate, rockContext );
-                ShowEditDetails( registrationTemplate, rockContext );
-            }
-        }
-
-        /// <summary>
-        /// Handles the Click event of the btnDelete control.
-        /// </summary>
-        /// <param name="sender">The source of the event.</param>
-        /// <param name="e">The <see cref="EventArgs" /> instance containing the event data.</param>
-        protected void btnDelete_Click( object sender, EventArgs e )
-        {
-            var rockContext = new RockContext();
-
-            var service = new RegistrationTemplateService( rockContext );
-            var registrationTemplate = service.Get( hfRegistrationTemplateId.Value.AsInteger() );
-
-            if ( registrationTemplate != null )
-            {
-                if ( !UserCanEdit && !registrationTemplate.IsAuthorized( Authorization.ADMINISTRATE, this.CurrentPerson ) )
-                {
-                    mdDeleteWarning.Show( "You are not authorized to delete this registration template.", ModalAlertType.Information );
-                    return;
-                }
-
-                rockContext.WrapTransaction( () =>
-                {
-                    new RegistrationService( rockContext ).DeleteRange( registrationTemplate.Instances.SelectMany( i => i.Registrations ) );
-                    new RegistrationInstanceService( rockContext ).DeleteRange( registrationTemplate.Instances );
-                    service.Delete( registrationTemplate );
-                    rockContext.SaveChanges();
-                } );
-            }
-
-            // reload page
-            var qryParams = new Dictionary<string, string>();
-            NavigateToPage( RockPage.Guid, qryParams );
-        }
-
-        /// <summary>
-        /// Handles the Click event of the btnPlacements control.
-        /// </summary>
-        /// <param name="sender">The source of the event.</param>
-        /// <param name="e">The <see cref="EventArgs"/> instance containing the event data.</param>
-        protected void btnPlacements_Click( object sender, EventArgs e )
-        {
-            var queryParams = new Dictionary<string, string>();
-
-            if ( hfRegistrationTemplateId.Value.AsIntegerOrNull().HasValue )
-            {
-                queryParams.Add( PageParameterKey.RegistrationTemplateId, hfRegistrationTemplateId.Value );
-            }
-
-            NavigateToLinkedPage( AttributeKey.RegistrationTemplatePlacementPage, queryParams );
-        }
-
-        /// <summary>
-        /// Handles the Click event of the btnCopy control.
-        /// </summary>
-        /// <param name="sender">The source of the event.</param>
-        /// <param name="e">The <see cref="EventArgs"/> instance containing the event data.</param>
-        protected void btnCopy_Click( object sender, EventArgs e )
-        {
-            var rockContext = new RockContext();
-            var registrationTemplate = new RegistrationTemplateService( rockContext ).Get( hfRegistrationTemplateId.Value.AsInteger() );
-
-            if ( registrationTemplate != null )
-            {
-                // Load the state objects for the source registration template
-                LoadStateDetails( registrationTemplate, rockContext );
-
-                // clone the registration template
-                var newRegistrationTemplate = registrationTemplate.CloneWithoutIdentity();
-                newRegistrationTemplate.Name = registrationTemplate.Name + " - Copy";
-
-                // Create temporary state objects for the new registration template
-                var newFormState = new List<RegistrationTemplateForm>();
-                var newFormFieldsState = new Dictionary<Guid, List<RegistrationTemplateFormField>>();
-                var newDiscountState = new List<RegistrationTemplateDiscount>();
-                var newFeeState = new List<RegistrationTemplateFee>();
-                var newAttributeState = new List<Attribute>();
-                var newRegistrationTemplatePlacementState = new List<RegistrationTemplatePlacement>();
-
-                foreach ( var form in FormState )
-                {
-                    var newForm = form.Clone( false );
-                    newForm.RegistrationTemplateId = 0;
-                    newForm.Id = 0;
-                    newForm.Guid = Guid.NewGuid();
-                    newFormState.Add( newForm );
-
-                    if ( FormFieldsState.ContainsKey( form.Guid ) )
-                    {
-                        newFormFieldsState.Add( newForm.Guid, new List<RegistrationTemplateFormField>() );
-                        var mapKeys = new Dictionary<Guid, Guid>();
-                        foreach ( var formField in FormFieldsState[form.Guid] )
-                        {
-                            var newFormField = formField.Clone( false );
-                            newFormField.RegistrationTemplateFormId = 0;
-                            newFormField.Id = 0;
-                            newFormField.Guid = Guid.NewGuid();
-                            newFormFieldsState[newForm.Guid].Add( newFormField );
-                            mapKeys.Add( formField.Guid, newFormField.Guid );
-
-                            if ( formField.FieldSource != RegistrationFieldSource.PersonField )
-                            {
-                                newFormField.Attribute = formField.Attribute;
-                            }
-
-                            if ( formField.FieldSource == RegistrationFieldSource.RegistrantAttribute && formField.Attribute != null )
-                            {
-                                var newAttribute = formField.Attribute.Clone( false );
-                                newAttribute.Id = 0;
-                                newAttribute.Guid = Guid.NewGuid();
-                                newAttribute.IsSystem = false;
-
-                                newFormField.AttributeId = null;
-                                newFormField.Attribute = newAttribute;
-
-                                foreach ( var qualifier in formField.Attribute.AttributeQualifiers )
-                                {
-                                    var newQualifier = qualifier.Clone( false );
-                                    newQualifier.Id = 0;
-                                    newQualifier.Guid = Guid.NewGuid();
-                                    newQualifier.IsSystem = false;
-                                    newAttribute.AttributeQualifiers.Add( qualifier );
-                                }
-                            }
-                        }
-
-                        var newFormFieldsWithRules = newFormFieldsState[newForm.Guid]
-                                                        .Where( a => a.FieldVisibilityRules.RuleList
-                                                                        .Any( b => b.ComparedToFormFieldGuid.HasValue ) );
-                        foreach ( var newFormField in newFormFieldsWithRules )
-                        {
-                            foreach ( var rule in newFormField.FieldVisibilityRules.RuleList.Where( a => a.ComparedToFormFieldGuid.HasValue ) )
-                            {
-                                rule.ComparedToFormFieldGuid = mapKeys.GetValueOrNull( rule.ComparedToFormFieldGuid.Value );
-                            }
-                        }
-                    }
-                }
-
-                foreach ( var discount in DiscountState )
-                {
-                    var newDiscount = discount.Clone( false );
-                    newDiscount.RegistrationTemplateId = 0;
-                    newDiscount.Id = 0;
-                    newDiscount.Guid = Guid.NewGuid();
-                    newDiscountState.Add( newDiscount );
-                }
-
-                foreach ( var fee in FeeState )
-                {
-                    var newFee = fee.Clone( false );
-                    newFee.RegistrationTemplateId = 0;
-                    newFee.Id = 0;
-                    newFee.Guid = Guid.NewGuid();
-                    newFeeState.Add( newFee );
-                    foreach ( var item in fee.FeeItems )
-                    {
-                        var feeItem = item.Clone( false );
-                        feeItem.Id = 0;
-                        feeItem.Guid = Guid.NewGuid();
-                        newFee.FeeItems.Add( feeItem );
-                    }
-                }
-
-                foreach ( var attribute in RegistrationAttributesState )
-                {
-                    var newAttribute = attribute.Clone( false );
-                    newAttribute.EntityTypeQualifierValue = null;
-                    newAttribute.Id = 0;
-                    newAttribute.Guid = Guid.NewGuid();
-                    newAttributeState.Add( newAttribute );
-                }
-
-                foreach ( var registrationTemplatePlacement in RegistrationTemplatePlacementState )
-                {
-                    var newRegistrationTemplatePlacement = registrationTemplatePlacement.Clone( false );
-                    newRegistrationTemplatePlacement.Id = 0;
-                    newRegistrationTemplatePlacement.Guid = Guid.NewGuid();
-                    newRegistrationTemplatePlacementState.Add( newRegistrationTemplatePlacement );
-
-                    // Find the existing Guid in the list of group ids and update it.
-                    if (RegistrationTemplatePlacementGuidGroupIdsState.ContainsKey(registrationTemplatePlacement.Guid))
-                    {
-                        // Remove the old Guid and then replace it with the new Guid in the GuidGroupIds State.
-                        var intList = new List<int>();
-                        if (RegistrationTemplatePlacementGuidGroupIdsState.TryGetValue( registrationTemplatePlacement.Guid, out intList ))
-                        {
-                            RegistrationTemplatePlacementGuidGroupIdsState.AddOrReplace( newRegistrationTemplatePlacement.Guid, intList );
-                            RegistrationTemplatePlacementGuidGroupIdsState.Remove( registrationTemplatePlacement.Guid );
-                        }
-                    }
-                }
-
-                FormState = newFormState;
-                FormFieldsState = newFormFieldsState;
-                DiscountState = newDiscountState;
-                FeeState = newFeeState;
-                RegistrationAttributesState = newAttributeState;
-                RegistrationTemplatePlacementState = newRegistrationTemplatePlacementState;
-
-                hfRegistrationTemplateId.Value = newRegistrationTemplate.Id.ToString();
-                ShowEditDetails( newRegistrationTemplate, rockContext );
-            }
-        }
-
-        /// <summary>
-        /// Handles the Click event of the btnSave control.
-        /// </summary>
-        /// <param name="sender">The source of the event.</param>
-        /// <param name="e">The <see cref="EventArgs" /> instance containing the event data.</param>
-        protected void btnSave_Click( object sender, EventArgs e )
-        {
-            ParseControls( true );
-
-            var rockContext = new RockContext();
-            var registrationTemplateService = new RegistrationTemplateService( rockContext );
-
-            RegistrationTemplate registrationTemplate = null;
-            SignatureDocumentTemplate documentTemplate = GetSelectedTemplate();
-
-            int? registrationTemplateId = hfRegistrationTemplateId.Value.AsIntegerOrNull();
-            if ( registrationTemplateId.HasValue )
-            {
-                registrationTemplate = registrationTemplateService.Get( registrationTemplateId.Value );
-            }
-
-            bool newTemplate = false;
-            if ( registrationTemplate == null )
-            {
-                newTemplate = true;
-                registrationTemplate = new RegistrationTemplate();
-            }
-
-            RegistrationNotify notify = RegistrationNotify.None;
-            foreach ( ListItem li in cblNotify.Items )
-            {
-                if ( li.Selected )
-                {
-                    notify = notify | ( RegistrationNotify ) li.Value.AsInteger();
-                }
-            }
-
-            registrationTemplate.IsActive = cbIsActive.Checked;
-            registrationTemplate.Name = tbName.Text;
-            registrationTemplate.Description = tbDescription.Text;
-            registrationTemplate.CategoryId = cpCategory.SelectedValueAsInt();
-            registrationTemplate.GroupTypeId = gtpGroupType.SelectedGroupTypeId;
-            registrationTemplate.GroupMemberRoleId = rpGroupTypeRole.GroupRoleId;
-            registrationTemplate.GroupMemberStatus = ddlGroupMemberStatus.SelectedValueAsEnum<GroupMemberStatus>();
-            registrationTemplate.RequiredSignatureDocumentTemplateId = ddlSignatureDocumentTemplate.SelectedValueAsInt();
-            // Rock’s signature system is only in-line enabled so if a new (non-legacy) template is selected
-            // RegistrationTemplate.SignatureDocumentAction should be embed, if not then defer to the user's choice.
-            registrationTemplate.SignatureDocumentAction = documentTemplate?.IsLegacy == false || cbDisplayInLine.Checked ? SignatureDocumentAction.Embed : SignatureDocumentAction.Email;
-            registrationTemplate.WaitListEnabled = cbWaitListEnabled.Checked;
-            registrationTemplate.RegistrarOption = ddlRegistrarOption.SelectedValueAsEnum<RegistrarOption>();
-
-            registrationTemplate.RegistrationWorkflowTypeId = wtpRegistrationWorkflow.SelectedValueAsInt();
-            registrationTemplate.RegistrantWorkflowTypeId = wtpRegistrantWorkflow.SelectedValueAsInt();
-            registrationTemplate.Notify = notify;
-            registrationTemplate.AddPersonNote = cbAddPersonNote.Checked;
-            registrationTemplate.LoginRequired = cbLoginRequired.Checked;
-            registrationTemplate.AllowExternalRegistrationUpdates = cbAllowExternalUpdates.Checked;
-            registrationTemplate.AllowMultipleRegistrants = cbMultipleRegistrants.Checked;
-            registrationTemplate.MaxRegistrants = cbMultipleRegistrants.Checked ? nbMaxRegistrants.Text.AsIntegerOrNull() : null;
-            registrationTemplate.RegistrantsSameFamily = rblRegistrantsInSameFamily.SelectedValueAsEnum<RegistrantsSameFamily>();
-            registrationTemplate.ShowCurrentFamilyMembers = cbShowCurrentFamilyMembers.Checked;
-            registrationTemplate.SetCostOnInstance = !tglSetCostOnTemplate.Checked;
-            registrationTemplate.Cost = cbCost.Value ?? 0.0M;
-            registrationTemplate.MinimumInitialPayment = cbMinimumInitialPayment.Value;
-            registrationTemplate.DefaultPayment = cbDefaultPaymentAmount.Value;
-            registrationTemplate.FinancialGatewayId = fgpFinancialGateway.SelectedValueAsInt();
-
-            if ( IsRedirectionGateway() )
-            {
-                registrationTemplate.BatchNamePrefix = null;
-            }
-            else
-            {
-                registrationTemplate.BatchNamePrefix = txtBatchNamePrefix.Text;
-            }
-
-            ShowHideBatchPrefixTextbox();
-
-            registrationTemplate.ConfirmationFromName = tbConfirmationFromName.Text;
-            registrationTemplate.ConfirmationFromEmail = tbConfirmationFromEmail.Text;
-            registrationTemplate.ConfirmationSubject = tbConfirmationSubject.Text;
-            registrationTemplate.ConfirmationEmailTemplate = ceConfirmationEmailTemplate.Text;
-
-            registrationTemplate.ReminderFromName = tbReminderFromName.Text;
-            registrationTemplate.ReminderFromEmail = tbReminderFromEmail.Text;
-            registrationTemplate.ReminderSubject = tbReminderSubject.Text;
-            registrationTemplate.ReminderEmailTemplate = ceReminderEmailTemplate.Text;
-
-            registrationTemplate.PaymentReminderFromName = tbPaymentReminderFromName.Text;
-            registrationTemplate.PaymentReminderFromEmail = tbPaymentReminderFromEmail.Text;
-            registrationTemplate.PaymentReminderSubject = tbPaymentReminderSubject.Text;
-            registrationTemplate.PaymentReminderEmailTemplate = cePaymentReminderEmailTemplate.Text;
-            registrationTemplate.PaymentReminderTimeSpan = nbPaymentReminderTimeSpan.Text.AsInteger();
-
-            registrationTemplate.WaitListTransitionFromName = tbWaitListTransitionFromName.Text;
-            registrationTemplate.WaitListTransitionFromEmail = tbWaitListTransitionFromEmail.Text;
-            registrationTemplate.WaitListTransitionSubject = tbWaitListTransitionSubject.Text;
-            registrationTemplate.WaitListTransitionEmailTemplate = ceWaitListTransitionEmailTemplate.Text;
-
-            registrationTemplate.RegistrationTerm = string.IsNullOrWhiteSpace( tbRegistrationTerm.Text ) ? "Registration" : tbRegistrationTerm.Text;
-            registrationTemplate.RegistrantTerm = string.IsNullOrWhiteSpace( tbRegistrantTerm.Text ) ? "Person" : tbRegistrantTerm.Text;
-            registrationTemplate.FeeTerm = string.IsNullOrWhiteSpace( tbFeeTerm.Text ) ? "Additional Options" : tbFeeTerm.Text;
-            registrationTemplate.DiscountCodeTerm = string.IsNullOrWhiteSpace( tbDiscountCodeTerm.Text ) ? "Discount Code" : tbDiscountCodeTerm.Text;
-            registrationTemplate.RegistrationAttributeTitleStart = string.IsNullOrWhiteSpace( tbRegistrationAttributeTitleStart.Text ) ? "Registration Information" : tbRegistrationAttributeTitleStart.Text;
-            registrationTemplate.RegistrationAttributeTitleEnd = string.IsNullOrWhiteSpace( tbRegistrationAttributeTitleEnd.Text ) ? "Registration Information" : tbRegistrationAttributeTitleEnd.Text;
-            registrationTemplate.SuccessTitle = tbSuccessTitle.Text;
-            registrationTemplate.SuccessText = ceSuccessText.Text;
-            registrationTemplate.RegistrationInstructions = heInstructions.Text;
-            if ( !Page.IsValid || !registrationTemplate.IsValid )
-            {
-                return;
-            }
-
-            foreach ( var form in FormState )
-            {
-                if ( !form.IsValid )
-                {
-                    return;
-                }
-
-                if ( FormFieldsState.ContainsKey( form.Guid ) )
-                {
-                    foreach ( var formField in FormFieldsState[form.Guid] )
-                    {
-                        if ( !formField.IsValid )
-                        {
-                            return;
-                        }
-                    }
-                }
-            }
-
-            // Get the valid group member attributes
-            var group = new Group();
-            group.GroupTypeId = gtpGroupType.SelectedGroupTypeId ?? 0;
-            var groupMember = new GroupMember();
-            groupMember.Group = group;
-            groupMember.LoadAttributes();
-            var validGroupMemberAttributeIds = groupMember.Attributes.Select( a => a.Value.Id ).ToList();
-
-            // Remove any group member attributes that are not valid based on selected group type
-            foreach ( var fieldList in FormFieldsState.Select( s => s.Value ) )
-            {
-                foreach ( var formField in fieldList
-                    .Where( a =>
-                        a.FieldSource == RegistrationFieldSource.GroupMemberAttribute &&
-                        a.AttributeId.HasValue &&
-                        !validGroupMemberAttributeIds.Contains( a.AttributeId.Value ) )
-                    .ToList() )
-                {
-                    fieldList.Remove( formField );
-                }
-            }
-
-            // Perform Validation
-            var validationErrors = new List<string>();
-            if ( ( ( registrationTemplate.SetCostOnInstance ?? false ) || registrationTemplate.Cost > 0 || FeeState.Any() ) && !registrationTemplate.FinancialGatewayId.HasValue )
-            {
-                validationErrors.Add( "A Financial Gateway is required when the registration has a cost or additional fees or is configured to allow instances to set a cost." );
-            }
-
-            if ( validationErrors.Any() )
-            {
-                nbValidationError.Visible = true;
-                nbValidationError.Text = "<ul class='list-unstyled'><li>" + validationErrors.AsDelimited( "</li><li>" ) + "</li></ul>";
-            }
-            else
-            {
-                // Save the entity field changes to registration template
-                try
-                {
-                    if ( registrationTemplate.Id.Equals( 0 ) )
-                    {
-                        registrationTemplateService.Add( registrationTemplate );
-                    }
-
-                    rockContext.SaveChanges();
-
-                    var attributeService = new AttributeService( rockContext );
-                    var registrationTemplateFormService = new RegistrationTemplateFormService( rockContext );
-                    var registrationTemplateFormFieldService = new RegistrationTemplateFormFieldService( rockContext );
-                    var registrationTemplateDiscountService = new RegistrationTemplateDiscountService( rockContext );
-                    var registrationTemplateFeeService = new RegistrationTemplateFeeService( rockContext );
-                    var registrationTemplateFeeItemService = new RegistrationTemplateFeeItemService( rockContext );
-                    var registrationRegistrantFeeService = new RegistrationRegistrantFeeService( rockContext );
-                    var registrationTemplatePlacementService = new RegistrationTemplatePlacementService( rockContext );
-
-                    var groupService = new GroupService( rockContext );
-
-                    // delete forms that aren't assigned in the UI anymore
-                    var formUiGuids = FormState.Select( f => f.Guid ).ToList();
-                    foreach ( var form in registrationTemplateFormService
-                        .Queryable()
-                        .Where( f =>
-                            f.RegistrationTemplateId == registrationTemplate.Id &&
-                            !formUiGuids.Contains( f.Guid ) ) )
-                    {
-                        foreach ( var formField in form.Fields.ToList() )
-                        {
-                            form.Fields.Remove( formField );
-                            registrationTemplateFormFieldService.Delete( formField );
-                        }
-
-                        registrationTemplateFormService.Delete( form );
-                    }
-
-                    // delete fields that aren't assigned in the UI anymore
-                    var fieldUiGuids = FormFieldsState.SelectMany( a => a.Value ).Select( f => f.Guid ).ToList();
-                    foreach ( var formField in registrationTemplateFormFieldService
-                        .Queryable()
-                        .Where( a =>
-                            formUiGuids.Contains( a.RegistrationTemplateForm.Guid ) &&
-                            !fieldUiGuids.Contains( a.Guid ) ) )
-                    {
-                        registrationTemplateFormFieldService.Delete( formField );
-                    }
-
-                    // delete discounts that aren't assigned in the UI anymore
-                    var discountUiGuids = DiscountState.Select( u => u.Guid ).ToList();
-                    foreach ( var discount in registrationTemplateDiscountService
-                        .Queryable()
-                        .Where( d =>
-                            d.RegistrationTemplateId == registrationTemplate.Id &&
-                            !discountUiGuids.Contains( d.Guid ) ) )
-                    {
-                        registrationTemplateDiscountService.Delete( discount );
-                    }
-
-                    // delete fees that aren't assigned in the UI anymore
-                    var feeUiGuids = FeeState.Select( u => u.Guid ).ToList();
-                    var deletedfees = registrationTemplateFeeService
-                        .Queryable()
-                        .Where( d =>
-                            d.RegistrationTemplateId == registrationTemplate.Id &&
-                            !feeUiGuids.Contains( d.Guid ) )
-                        .ToList();
-
-                    var deletedFeeIds = deletedfees.Select( f => f.Id ).ToList();
-                    foreach ( var registrantFee in registrationRegistrantFeeService
-                        .Queryable()
-                        .Where( f => deletedFeeIds.Contains( f.RegistrationTemplateFeeId ) )
-                        .ToList() )
-                    {
-                        registrationRegistrantFeeService.Delete( registrantFee );
-                    }
-
-                    foreach ( var fee in deletedfees )
-                    {
-                        registrationTemplateFeeService.Delete( fee );
-                    }
-
-                    // delete placements that aren't assigned in the UI anymore
-                    var registrationTemplatePlacementGuids = RegistrationTemplatePlacementState.Select( u => u.Guid ).ToList();
-                    var deletedRegistrationTemplatePlacements = registrationTemplatePlacementService
-                        .Queryable()
-                        .Where( d =>
-                            d.RegistrationTemplateId == registrationTemplate.Id &&
-                            !registrationTemplatePlacementGuids.Contains( d.Guid ) )
-                        .ToList();
-
-                    foreach ( var deletedRegistrationTemplatePlacement in deletedRegistrationTemplatePlacements )
-                    {
-                        registrationTemplatePlacementService.Delete( deletedRegistrationTemplatePlacement );
-                    }
-
-                    int? registrationRegistrantEntityTypeId = EntityTypeCache.Get( typeof( Rock.Model.RegistrationRegistrant ) ).Id;
-                    var registrationRegistrantAttributeQualifierColumn = "RegistrationTemplateId";
-                    var registrationRegistrantAttributeQualifierValue = registrationTemplate.Id.ToString();
-                    var registrantAttributesUI = FormFieldsState
-                        .SelectMany( s =>
-                            s.Value.Where( a =>
-                                a.FieldSource == RegistrationFieldSource.RegistrantAttribute &&
-                                a.Attribute != null ) )
-                        .Select( f => f.Attribute )
-                        .ToList();
-                    var selectedAttributeGuids = registrantAttributesUI.Select( a => a.Guid );
-
-                    // Delete the registrant attributes that were removed from the UI
-                    var registrantAttributesDB = attributeService.GetByEntityTypeQualifier( registrationRegistrantEntityTypeId, registrationRegistrantAttributeQualifierColumn, registrationRegistrantAttributeQualifierValue, true );
-                    foreach ( var attr in registrantAttributesDB.Where( a => !selectedAttributeGuids.Contains( a.Guid ) ).ToList() )
-                    {
-                        var canDeleteAttribute = true;
-                        foreach ( var form in registrationTemplate.Forms )
-                        {
-                            // make sure other RegistrationTemplates aren't using this AttributeId (which could happen due to an old bug)
-                            var formFieldsFromOtherRegistrationTemplatesUsingAttribute = registrationTemplateFormFieldService.Queryable().Where( a => a.AttributeId.Value == attr.Id && a.RegistrationTemplateForm.RegistrationTemplateId != registrationTemplate.Id ).Any();
-                            if ( formFieldsFromOtherRegistrationTemplatesUsingAttribute )
-                            {
-                                canDeleteAttribute = false;
-                            }
-                        }
-
-                        if ( canDeleteAttribute )
-                        {
-                            attributeService.Delete( attr );
-                        }
-                    }
-
-                    rockContext.SaveChanges();
-
-                    // Save all of the registrant attributes still in the UI
-                    foreach ( var attr in registrantAttributesUI )
-                    {
-                        Helper.SaveAttributeEdits( attr, registrationRegistrantEntityTypeId, registrationRegistrantAttributeQualifierColumn, registrationRegistrantAttributeQualifierValue, rockContext );
-                    }
-
-                    // add/updated forms/fields
-                    foreach ( var formUI in FormState )
-                    {
-                        var form = registrationTemplate.Forms.FirstOrDefault( f => f.Guid.Equals( formUI.Guid ) );
-                        if ( form == null )
-                        {
-                            form = new RegistrationTemplateForm();
-                            form.Guid = formUI.Guid;
-                            registrationTemplate.Forms.Add( form );
-                        }
-
-                        form.Name = formUI.Name;
-                        form.Order = formUI.Order;
-
-                        if ( FormFieldsState.ContainsKey( form.Guid ) )
-                        {
-                            foreach ( var formFieldUI in FormFieldsState[form.Guid] )
-                            {
-                                var formField = form.Fields.FirstOrDefault( a => a.Guid.Equals( formFieldUI.Guid ) );
-                                if ( formField == null )
-                                {
-                                    formField = new RegistrationTemplateFormField();
-                                    formField.Guid = formFieldUI.Guid;
-                                    form.Fields.Add( formField );
-                                }
-
-                                formField.AttributeId = formFieldUI.AttributeId;
-                                if ( !formField.AttributeId.HasValue &&
-                                    formFieldUI.FieldSource == RegistrationFieldSource.RegistrantAttribute &&
-                                    formFieldUI.Attribute != null )
-                                {
-                                    var attr = AttributeCache.Get( formFieldUI.Attribute.Guid, rockContext );
-                                    if ( attr != null )
-                                    {
-                                        formField.AttributeId = attr.Id;
-                                    }
-                                }
-
-                                formField.FieldSource = formFieldUI.FieldSource;
-                                formField.PersonFieldType = formFieldUI.PersonFieldType;
-                                formField.IsInternal = formFieldUI.IsInternal;
-                                formField.IsSharedValue = formFieldUI.IsSharedValue;
-                                formField.ShowCurrentValue = formFieldUI.ShowCurrentValue;
-                                formField.PreText = formFieldUI.PreText;
-                                formField.PostText = formFieldUI.PostText;
-                                formField.IsGridField = formFieldUI.IsGridField;
-                                formField.IsRequired = formFieldUI.IsRequired;
-                                formField.Order = formFieldUI.Order;
-                                formField.ShowOnWaitlist = formFieldUI.ShowOnWaitlist;
-                                formField.FieldVisibilityRules = formFieldUI.FieldVisibilityRules;
-                            }
-                        }
-                    }
-
-                    // add/updated discounts
-                    foreach ( var discountUI in DiscountState )
-                    {
-                        var discount = registrationTemplate.Discounts.FirstOrDefault( a => a.Guid.Equals( discountUI.Guid ) );
-                        if ( discount == null )
-                        {
-                            discount = new RegistrationTemplateDiscount();
-                            discount.Guid = discountUI.Guid;
-                            registrationTemplate.Discounts.Add( discount );
-                        }
-
-                        discount.Code = discountUI.Code;
-                        discount.DiscountPercentage = discountUI.DiscountPercentage;
-                        discount.DiscountAmount = discountUI.DiscountAmount;
-                        discount.Order = discountUI.Order;
-                        discount.MaxUsage = discountUI.MaxUsage;
-                        discount.MaxRegistrants = discountUI.MaxRegistrants;
-                        discount.MinRegistrants = discountUI.MinRegistrants;
-                        discount.StartDate = discountUI.StartDate;
-                        discount.EndDate = discountUI.EndDate;
-                        discount.AutoApplyDiscount = discountUI.AutoApplyDiscount;
-                    }
-
-                    // add/updated fees
-                    foreach ( var feeUI in FeeState )
-                    {
-                        var fee = registrationTemplate.Fees.FirstOrDefault( a => a.Guid.Equals( feeUI.Guid ) );
-                        if ( fee == null )
-                        {
-                            fee = new RegistrationTemplateFee();
-                            fee.Guid = feeUI.Guid;
-                            registrationTemplate.Fees.Add( fee );
-                        }
-
-                        fee.Name = feeUI.Name;
-                        fee.FeeType = feeUI.FeeType;
-
-                        // delete any feeItems no longer defined
-                        foreach ( var deletedFeeItem in fee.FeeItems.ToList().Where( a => !feeUI.FeeItems.Any( x => x.Guid == a.Guid ) ) )
-                        {
-                            registrationTemplateFeeItemService.Delete( deletedFeeItem );
-                        }
-
-                        // add any new feeItems
-                        foreach ( var newFeeItem in feeUI.FeeItems.ToList().Where( a => !fee.FeeItems.Any( x => x.Guid == a.Guid ) ) )
-                        {
-                            newFeeItem.RegistrationTemplateFee = fee;
-                            newFeeItem.RegistrationTemplateFeeId = fee.Id;
-                            registrationTemplateFeeItemService.Add( newFeeItem );
-                        }
-
-                        // update feeItems to match
-                        foreach ( var feeItem in fee.FeeItems )
-                        {
-                            var feeItemUI = feeUI.FeeItems.FirstOrDefault( x => x.Guid == feeItem.Guid );
-                            if ( feeItemUI != null )
-                            {
-                                feeItem.Order = feeItemUI.Order;
-                                feeItem.Name = feeItemUI.Name;
-                                feeItem.Cost = feeItemUI.Cost;
-                                feeItem.MaximumUsageCount = feeItemUI.MaximumUsageCount;
-                            }
-                        }
-
-                        fee.DiscountApplies = feeUI.DiscountApplies;
-                        fee.AllowMultiple = feeUI.AllowMultiple;
-                        fee.Order = feeUI.Order;
-                        fee.IsActive = feeUI.IsActive;
-                        fee.IsRequired = feeUI.IsRequired;
-                        fee.HideWhenNoneRemaining = feeUI.HideWhenNoneRemaining;
-                    }
-
-                    // Add/Update Registration Placements
-                    foreach ( var registrationTemplatePlacementUI in RegistrationTemplatePlacementState )
-                    {
-                        var registrationTemplatePlacement = registrationTemplate.Placements.FirstOrDefault( a => a.Guid.Equals( registrationTemplatePlacementUI.Guid ) );
-                        if ( registrationTemplatePlacement == null )
-                        {
-                            registrationTemplatePlacement = new RegistrationTemplatePlacement();
-                            registrationTemplatePlacement.Guid = registrationTemplatePlacementUI.Guid;
-                            registrationTemplate.Placements.Add( registrationTemplatePlacement );
-                        }
-
-                        registrationTemplatePlacement.Name = registrationTemplatePlacementUI.Name;
-                        registrationTemplatePlacement.GroupTypeId = registrationTemplatePlacementUI.GroupTypeId;
-                        registrationTemplatePlacement.IconCssClass = registrationTemplatePlacementUI.IconCssClass;
-                        registrationTemplatePlacement.Order = registrationTemplatePlacementUI.Order;
-                        registrationTemplatePlacement.AllowMultiplePlacements = registrationTemplatePlacementUI.AllowMultiplePlacements;
-
-                        var sharedPlacementGroupIds = RegistrationTemplatePlacementGuidGroupIdsState.GetValueOrNull( registrationTemplatePlacement.Guid ) ?? new List<int>();
-                        var sharedPlacementGroups = groupService.GetByIds( sharedPlacementGroupIds ).ToList();
-                        if ( registrationTemplatePlacement.Id == 0 )
-                        {
-                            rockContext.SaveChanges();
-                        }
-
-                        registrationTemplatePlacementService.SetRegistrationTemplatePlacementPlacementGroups( registrationTemplatePlacement, sharedPlacementGroups );
-                    }
-
-                    registrationTemplate.ModifiedByPersonAliasId = CurrentPersonAliasId;
-                    registrationTemplate.ModifiedDateTime = RockDateTime.Now;
-
-                    rockContext.SaveChanges();
-
-                    SaveAttributes( new Registration().TypeId, "RegistrationTemplateId", registrationTemplate.Id.ToString(), RegistrationAttributesState, rockContext );
-
-                    // If this is a new template, give the current user and the Registration Administrators role administrative
-                    // rights to this template, and staff, and staff like roles edit rights
-                    if ( newTemplate )
-                    {
-                        registrationTemplate.AllowPerson( Authorization.ADMINISTRATE, CurrentPerson, rockContext );
-
-                        var registrationAdmins = groupService.Get( Rock.SystemGuid.Group.GROUP_EVENT_REGISTRATION_ADMINISTRATORS.AsGuid() );
-                        registrationTemplate.AllowSecurityRole( Authorization.ADMINISTRATE, registrationAdmins, rockContext );
-
-                        var staffLikeUsers = groupService.Get( Rock.SystemGuid.Group.GROUP_STAFF_LIKE_MEMBERS.AsGuid() );
-                        registrationTemplate.AllowSecurityRole( Authorization.EDIT, staffLikeUsers, rockContext );
-
-                        var staffUsers = groupService.Get( Rock.SystemGuid.Group.GROUP_STAFF_MEMBERS.AsGuid() );
-                        registrationTemplate.AllowSecurityRole( Authorization.EDIT, staffUsers, rockContext );
-                    }
-
-                    var qryParams = new Dictionary<string, string>();
-                    qryParams["RegistrationTemplateId"] = registrationTemplate.Id.ToString();
-                    NavigateToPage( RockPage.Guid, qryParams );
-                }
-                // Catch and display any validation errors from the data layer.
-                catch ( Exception ex ) when ( ex.InnerException is DbEntityValidationException )
-                {
-                    var vex = ( DbEntityValidationException )ex.InnerException;
-                    foreach ( var entityValidationError in vex.EntityValidationErrors )
-                    {
-                        foreach ( var ve in entityValidationError.ValidationErrors )
-                        {
-                            var entityType = EntityTypeCache.Get( entityValidationError.Entry.Entity.GetType(), createIfNotFound:false );
-                            validationErrors.Add( $"{entityType.FriendlyName }: {ve.ErrorMessage}" );
-                        }
-                    }
-                    nbValidationError.Visible = true;
-                    nbValidationError.Text = "<ul class='list-unstyled'><li>" + validationErrors.AsDelimited( "</li><li>" ) + "</li></ul>";
-                }
-            }
-        }
-
-        /// <summary>
-        /// Saves the attributes.
-        /// </summary>
-        /// <param name="entityTypeId">The entity type identifier.</param>
-        /// <param name="qualifierColumn">The qualifier column.</param>
-        /// <param name="qualifierValue">The qualifier value.</param>
-        /// <param name="viewStateAttributes">The view state attributes.</param>
-        /// <param name="rockContext">The rock context.</param>
-        private void SaveAttributes( int entityTypeId, string qualifierColumn, string qualifierValue, List<Attribute> viewStateAttributes, RockContext rockContext )
-        {
-            // Get the existing attributes for this entity type and qualifier value
-            var attributeService = new AttributeService( rockContext );
-            var attributes = attributeService.GetByEntityTypeQualifier( entityTypeId, qualifierColumn, qualifierValue, true );
-
-            // Delete any of those attributes that were removed in the UI
-            var selectedAttributeGuids = viewStateAttributes.Select( a => a.Guid );
-            var attributesToDelete = attributes.Where( a => !selectedAttributeGuids.Contains( a.Guid ) ).ToList();
-            foreach ( var attr in attributesToDelete )
-            {
-                attributeService.Delete( attr );
-                rockContext.SaveChanges();
-            }
-
-            // Update the Attributes that were assigned in the UI
-            foreach ( var attributeState in viewStateAttributes )
-            {
-                Helper.SaveAttributeEdits( attributeState, entityTypeId, qualifierColumn, qualifierValue, rockContext );
-            }
-        }
-
-        /// <summary>
-        /// Handles the Click event of the btnCancel control.
-        /// </summary>
-        /// <param name="sender">The source of the event.</param>
-        /// <param name="e">The <see cref="EventArgs" /> instance containing the event data.</param>
-        protected void btnCancel_Click( object sender, EventArgs e )
-        {
-            if ( hfRegistrationTemplateId.Value.Equals( "0" ) )
-            {
-                int? parentCategoryId = PageParameter( PageParameterKey.ParentCategoryId ).AsIntegerOrNull();
-                if ( parentCategoryId.HasValue )
-                {
-                    // Canceling on Add, and we know the parentCategoryId, so we are probably in tree-view mode, so navigate to the current page.
-                    var qryParams = new Dictionary<string, string>();
-                    qryParams["CategoryId"] = parentCategoryId.ToString();
-                    NavigateToPage( RockPage.Guid, qryParams );
-                }
-                else
-                {
-                    // Canceling on Add.  Return to Grid.
-                    NavigateToParentPage();
-                }
-            }
-            else
-            {
-                // Canceling on Edit.  Return to Details.
-                RegistrationTemplateService service = new RegistrationTemplateService( new RockContext() );
-                RegistrationTemplate item = service.Get( int.Parse( hfRegistrationTemplateId.Value ) );
-                ShowReadonlyDetails( item );
-            }
-        }
-
-        #endregion
-
-        #region Details Events
-
-        /// <summary>
-        /// Handles the CheckedChanged event of the cbMultipleRegistrants control.
-        /// </summary>
-        /// <param name="sender">The source of the event.</param>
-        /// <param name="e">The <see cref="EventArgs"/> instance containing the event data.</param>
-        protected void cbMultipleRegistrants_CheckedChanged( object sender, EventArgs e )
-        {
-            ParseControls();
-
-            nbMaxRegistrants.Visible = cbMultipleRegistrants.Checked;
-
-            BuildControls();
-        }
-
-        /// <summary>
-        /// Handles the CheckedChanged event of the tglSetCost control.
-        /// </summary>
-        /// <param name="sender">The source of the event.</param>
-        /// <param name="e">The <see cref="EventArgs"/> instance containing the event data.</param>
-        protected void tglSetCost_CheckedChanged( object sender, EventArgs e )
-        {
-            SetCostVisibility();
-        }
-
-        #endregion
-
-        #region Form Control Events
-
-        /// <summary>
-        /// Handles the Click event of the lbAddForm control.
-        /// </summary>
-        /// <param name="sender">The source of the event.</param>
-        /// <param name="e">The <see cref="EventArgs"/> instance containing the event data.</param>
-        protected void lbAddForm_Click( object sender, EventArgs e )
-        {
-            ParseControls();
-
-            var form = new RegistrationTemplateForm();
-            form.Guid = Guid.NewGuid();
-            form.Order = FormState.Any() ? FormState.Max( a => a.Order ) + 1 : 0;
-            FormState.Add( form );
-
-            FormFieldsState.Add( form.Guid, new List<RegistrationTemplateFormField>() );
-
-            ExpandedForms.Add( form.Guid );
-
-            BuildControls( true, form.Guid );
-        }
-
-        /// <summary>
-        /// Handles the DeleteFormClick event of the registrationTemplateFormEditor control.
-        /// </summary>
-        /// <param name="sender">The source of the event.</param>
-        /// <param name="e">The <see cref="EventArgs"/> instance containing the event data.</param>
-        protected void tfeForm_DeleteFormClick( object sender, EventArgs e )
-        {
-            ParseControls();
-
-            var templateFormEditor = sender as RegistrationTemplateFormEditor;
-            if ( templateFormEditor != null )
-            {
-                var form = FormState.Where( a => a.Guid == templateFormEditor.FormGuid ).FirstOrDefault();
-                if ( form != null )
-                {
-                    if ( ExpandedForms.Contains( form.Guid ) )
-                    {
-                        ExpandedForms.Remove( form.Guid );
-                    }
-
-                    if ( FormFieldsState.ContainsKey( form.Guid ) )
-                    {
-                        FormFieldsState.Remove( form.Guid );
-                    }
-
-                    FormState.Remove( form );
-                }
-            }
-
-            BuildControls( true );
-        }
-
-        /// <summary>
-        /// Handles the add field click on the registrationTemplateFormEditor.
-        /// </summary>
-        /// <param name="sender">The sender.</param>
-        /// <param name="e">The e.</param>
-        protected void tfeForm_AddFieldClick( object sender, TemplateFormFieldEventArg e )
-        {
-            ParseControls();
-
-            ShowRegistrantFormFieldEdit( e.FormGuid, Guid.NewGuid() );
-
-            BuildControls( true );
-        }
-
-        /// <summary>
-        /// Handles the filter field click on the registrationTemplateFormEditor.
-        /// </summary>
-        /// <param name="sender">The sender.</param>
-        /// <param name="e">The e.</param>
-        private void tfeForm_FilterFieldClick( object sender, TemplateFormFieldEventArg e )
-        {
-            ParseControls();
-
-            ShowFormFieldFilter( e.FormGuid, e.FormFieldGuid );
-
-            BuildControls( true );
-        }
-
-        /// <summary>
-        /// Handles the edit field click on the registrationTemplateFormEditor.
-        /// </summary>
-        /// <param name="sender">The sender.</param>
-        /// <param name="e">The e.</param>
-        protected void tfeForm_EditFieldClick( object sender, TemplateFormFieldEventArg e )
-        {
-            ParseControls();
-
-            ShowRegistrantFormFieldEdit( e.FormGuid, e.FormFieldGuid );
-
-            BuildControls( true );
-        }
-
-        /// <summary>
-        /// Handles the reorder field click on the registrationTemplateFormEditor.
-        /// </summary>
-        /// <param name="sender">The sender.</param>
-        /// <param name="e">The e.</param>
-        protected void tfeForm_ReorderFieldClick( object sender, TemplateFormFieldEventArg e )
-        {
-            ParseControls();
-
-            if ( FormFieldsState.ContainsKey( e.FormGuid ) )
-            {
-                SortFields( FormFieldsState[e.FormGuid], e.OldIndex, e.NewIndex );
-                ReOrderFields( FormFieldsState[e.FormGuid] );
-            }
-
-            BuildControls( true, e.FormGuid );
-        }
-
-        /// <summary>
-        /// Handles the delete field click on the registrationTemplateFormEditor.
-        /// </summary>
-        /// <param name="sender">The sender.</param>
-        /// <param name="e">The e.</param>
-        protected void tfeForm_DeleteFieldClick( object sender, TemplateFormFieldEventArg e )
-        {
-            ParseControls();
-
-            if ( FormFieldsState.ContainsKey( e.FormGuid ) )
-            {
-                /*
-                  SK - 11 Oct 2020
-                  On Field Delete, we need to also remove all the existing references of current field in filter rule list.
-                */
-                var newFormFieldsWithRules = FormFieldsState[e.FormGuid]
-                    .Where( a => a.FieldVisibilityRules.RuleList.Any()
-                     && a.FieldVisibilityRules.RuleList.Any( b =>
-                         b.ComparedToFormFieldGuid.HasValue
-                         && b.ComparedToFormFieldGuid == e.FormFieldGuid ) );
-
-                foreach ( var newFormField in newFormFieldsWithRules )
-                {
-                    newFormField.FieldVisibilityRules.RuleList
-                        .RemoveAll( a => a.ComparedToFormFieldGuid.HasValue
-                        && a.ComparedToFormFieldGuid.Value == e.FormFieldGuid );
-                }
-
-                FormFieldsState[e.FormGuid].RemoveEntity( e.FormFieldGuid );
-            }
-
-            BuildControls( true, e.FormGuid );
-        }
-
-        /// <summary>
-        /// Handles the rebind field click on the registrationTemplateFormEditor.
-        /// </summary>
-        /// <param name="sender">The sender.</param>
-        /// <param name="e">The e.</param>
-        protected void tfeForm_RebindFieldClick( object sender, TemplateFormFieldEventArg e )
-        {
-            ParseControls();
-
-            BuildControls( true, e.FormGuid );
-        }
-
-        #endregion
-
-        #region Field Dialog Events
-
-        /// <summary>
-        /// Handles the SelectedIndexChanged event of the ddlFieldSource control.
-        /// </summary>
-        /// <param name="sender">The source of the event.</param>
-        /// <param name="e">The <see cref="EventArgs"/> instance containing the event data.</param>
-        protected void ddlFieldSource_SelectedIndexChanged( object sender, EventArgs e )
-        {
-            SetFieldDisplay();
-        }
-
-        /// <summary>
-        /// Handles the SelectedIndexChanged event of the gtpGroupType control.
-        /// </summary>
-        /// <param name="sender">The source of the event.</param>
-        /// <param name="e">The <see cref="EventArgs"/> instance containing the event data.</param>
-        protected void gtpGroupType_SelectedIndexChanged( object sender, EventArgs e )
-        {
-            rpGroupTypeRole.GroupTypeId = gtpGroupType.SelectedGroupTypeId ?? 0;
-        }
-
-        /// <summary>
-        /// Handles the SaveClick event of the dlgRegistrantFormField control.
-        /// </summary>
-        /// <param name="sender">The source of the event.</param>
-        /// <param name="e">The <see cref="EventArgs"/> instance containing the event data.</param>
-        protected void dlgRegistrantFormField_SaveClick( object sender, EventArgs e )
-        {
-            var isSaved = FieldSave();
-            if ( !isSaved )
-            {
-                return;
-            }
-
-            HideDialog();
-            BuildControls( true );
-        }
-
-        /// <summary>
-        /// Saves the form field
-        /// </summary>
-        private bool FieldSave()
-        {
-            var formGuid = hfFormGuid.Value.AsGuid();
-
-            if ( FormFieldsState.ContainsKey( formGuid ) )
-            {
-                var attributeForm = CreateFormField( formGuid );
-
-                int? attributeId = null;
-
-                switch ( attributeForm.FieldSource )
-                {
-                    case RegistrationFieldSource.PersonField:
-                        {
-                            attributeForm.ShowCurrentValue = cbUsePersonCurrentValue.Checked;
-                            attributeForm.IsGridField = cbShowOnGrid.Checked;
-                            attributeForm.IsRequired = cbRequireInInitialEntry.Checked;
-                            break;
-                        }
-
-                    case RegistrationFieldSource.PersonAttribute:
-                        {
-                            attributeId = ddlPersonAttributes.SelectedValueAsInt();
-                            attributeForm.ShowCurrentValue = cbUsePersonCurrentValue.Checked;
-                            attributeForm.IsGridField = cbShowOnGrid.Checked;
-                            attributeForm.IsRequired = cbRequireInInitialEntry.Checked;
-                            break;
-                        }
-
-                    case RegistrationFieldSource.GroupMemberAttribute:
-                        {
-                            attributeId = ddlGroupTypeAttributes.SelectedValueAsInt();
-                            attributeForm.ShowCurrentValue = false;
-                            attributeForm.IsGridField = cbShowOnGrid.Checked;
-                            attributeForm.IsRequired = cbRequireInInitialEntry.Checked;
-                            break;
-                        }
-
-                    case RegistrationFieldSource.RegistrantAttribute:
-                        {
-                            Page.Validate( edtRegistrantAttribute.ValidationGroup );
-                            if ( !Page.IsValid )
-                            {
-                                return false;
-                            }
-
-                            Rock.Model.Attribute attribute = new Rock.Model.Attribute();
-                            edtRegistrantAttribute.GetAttributeProperties( attribute );
-                            attributeForm.Attribute = attribute;
-                            attributeForm.Id = attribute.Id;
-                            attributeForm.ShowCurrentValue = false;
-                            attributeForm.IsGridField = attribute.IsGridColumn;
-                            attributeForm.IsRequired = attribute.IsRequired;
-                            break;
-                        }
-                }
-
-                attributeForm.ShowOnWaitlist = cbShowOnWaitList.Checked;
-
-                if ( attributeId.HasValue )
-                {
-                    using ( var rockContext = new RockContext() )
-                    {
-                        var attribute = new AttributeService( rockContext ).Get( attributeId.Value );
-                        if ( attribute != null )
-                        {
-                            attributeForm.Attribute = attribute.Clone( false );
-                            attributeForm.Attribute.FieldType = attribute.FieldType.Clone( false );
-                            attributeForm.Attribute.AttributeQualifiers = new List<AttributeQualifier>();
-
-                            foreach ( var qualifier in attribute.AttributeQualifiers )
-                            {
-                                attributeForm.Attribute.AttributeQualifiers.Add( qualifier.Clone( false ) );
-                            }
-
-                            attributeForm.AttributeId = attribute.Id;
-                        }
-                    }
-                }
-            }
-
-            return true;
-        }
-
-        /// <summary>
-        /// Creates the form field.
-        /// </summary>
-        /// <param name="formGuid">The form unique identifier.</param>
-        /// <returns></returns>
-        private RegistrationTemplateFormField CreateFormField( Guid formGuid )
-        {
-            var attributeGuid = hfAttributeGuid.Value.AsGuid();
-
-            var attributeFormField = FormFieldsState[formGuid].FirstOrDefault( a => a.Guid.Equals( attributeGuid ) );
-            if ( attributeFormField == null )
-            {
-                attributeFormField = new RegistrationTemplateFormField();
-                attributeFormField.Order = FormFieldsState[formGuid].Any() ? FormFieldsState[formGuid].Max( a => a.Order ) + 1 : 0;
-                attributeFormField.Guid = attributeGuid;
-                FormFieldsState[formGuid].Add( attributeFormField );
-            }
-
-            attributeFormField.PreText = ceFormFieldPreHtml.Text;
-            attributeFormField.PostText = ceFormFieldPostHtml.Text;
-            attributeFormField.FieldSource = ddlFieldSource.SelectedValueAsEnum<RegistrationFieldSource>();
-            if ( ddlPersonField.Visible )
-            {
-                attributeFormField.PersonFieldType = ddlPersonField.SelectedValueAsEnum<RegistrationPersonFieldType>();
-            }
-
-            attributeFormField.IsInternal = cbInternalField.Checked;
-            attributeFormField.IsSharedValue = cbCommonValue.Checked;
-
-            return attributeFormField;
-        }
-
-        #endregion
-
-        #region Discount Events
-
-        /// <summary>
-        /// Handles the AddClick event of the gDiscounts control.
-        /// </summary>
-        /// <param name="sender">The source of the event.</param>
-        /// <param name="e">The <see cref="EventArgs"/> instance containing the event data.</param>
-        protected void gDiscounts_AddClick( object sender, EventArgs e )
-        {
-            ParseControls();
-
-            ShowDiscountEdit( Guid.NewGuid() );
-
-            BuildControls();
-        }
-
-        /// <summary>
-        /// Handles the Edit event of the gDiscounts control.
-        /// </summary>
-        /// <param name="sender">The source of the event.</param>
-        /// <param name="e">The <see cref="RowEventArgs"/> instance containing the event data.</param>
-        protected void gDiscounts_Edit( object sender, RowEventArgs e )
-        {
-            ParseControls();
-
-            ShowDiscountEdit( e.RowKeyValue.ToString().AsGuid() );
-
-            BuildControls();
-        }
-
-        /// <summary>
-        /// Handles the GridReorder event of the gDiscounts control.
-        /// </summary>
-        /// <param name="sender">The source of the event.</param>
-        /// <param name="e">The <see cref="GridReorderEventArgs"/> instance containing the event data.</param>
-        protected void gDiscounts_GridReorder( object sender, GridReorderEventArgs e )
-        {
-            ParseControls();
-
-            var movedItem = DiscountState.Where( a => a.Order == e.OldIndex ).FirstOrDefault();
-            if ( movedItem != null )
-            {
-                if ( e.NewIndex < e.OldIndex )
-                {
-                    // Moved up
-                    foreach ( var otherItem in DiscountState.Where( a => a.Order < e.OldIndex && a.Order >= e.NewIndex ) )
-                    {
-                        otherItem.Order = otherItem.Order + 1;
-                    }
-                }
-                else
-                {
-                    // Moved Down
-                    foreach ( var otherItem in DiscountState.Where( a => a.Order > e.OldIndex && a.Order <= e.NewIndex ) )
-                    {
-                        otherItem.Order = otherItem.Order - 1;
-                    }
-                }
-
-                movedItem.Order = e.NewIndex;
-            }
-
-            int order = 0;
-            DiscountState.OrderBy( d => d.Order ).ToList().ForEach( d => d.Order = order++ );
-
-            BuildControls();
-        }
-
-        /// <summary>
-        /// Handles the Delete event of the gDiscounts control.
-        /// </summary>
-        /// <param name="sender">The source of the event.</param>
-        /// <param name="e">The <see cref="RowEventArgs"/> instance containing the event data.</param>
-        protected void gDiscounts_Delete( object sender, RowEventArgs e )
-        {
-            ParseControls();
-
-            var discountGuid = e.RowKeyValue.ToString().AsGuid();
-            var discount = DiscountState.FirstOrDefault( f => f.Guid.Equals( e.RowKeyValue.ToString().AsGuid() ) );
-            if ( discount != null )
-            {
-                DiscountState.Remove( discount );
-
-                int order = 0;
-                DiscountState.OrderBy( f => f.Order ).ToList().ForEach( f => f.Order = order++ );
-            }
-
-            BuildControls();
-        }
-
-        /// <summary>
-        /// Handles the GridRebind event of the gDiscounts control.
-        /// </summary>
-        /// <param name="sender">The source of the event.</param>
-        /// <param name="e">The <see cref="EventArgs"/> instance containing the event data.</param>
-        protected void gDiscounts_GridRebind( object sender, EventArgs e )
-        {
-            BindDiscountsGrid();
-        }
-
-        /// <summary>
-        /// Handles the SaveClick event of the dlgDiscount control.
-        /// </summary>
-        /// <param name="sender">The source of the event.</param>
-        /// <param name="e">The <see cref="EventArgs"/> instance containing the event data.</param>
-        protected void dlgDiscount_SaveClick( object sender, EventArgs e )
-        {
-            if ( IsDiscountCodeAlreadyUsed() )
-            {
-                nbDuplicateDiscountCode.Text = @"The discount code <b>""" + tbDiscountCode.Text + @"</b>"" is already in use.";
-                nbDuplicateDiscountCode.Visible = true;
-                return;
-            }
-
-            nbDuplicateDiscountCode.Visible = false;
-
-            RegistrationTemplateDiscount discount = null;
-            var discountGuid = hfDiscountGuid.Value.AsGuidOrNull();
-            if ( discountGuid.HasValue )
-            {
-                discount = DiscountState.Where( f => f.Guid.Equals( discountGuid.Value ) ).FirstOrDefault();
-            }
-
-            if ( discount == null )
-            {
-                discount = new RegistrationTemplateDiscount();
-                discount.Guid = Guid.NewGuid();
-                discount.Order = DiscountState.Any() ? DiscountState.Max( d => d.Order ) + 1 : 0;
-                DiscountState.Add( discount );
-            }
-
-            discount.Code = tbDiscountCode.Text;
-            if ( rblDiscountType.SelectedValue == "Amount" )
-            {
-                discount.DiscountPercentage = 0.0m;
-                discount.DiscountAmount = cbDiscountAmount.Value ?? 0.0m;
-            }
-            else
-            {
-                discount.DiscountPercentage = nbDiscountPercentage.Text.AsDecimal() * 0.01m;
-                discount.DiscountAmount = 0.0m;
-            }
-
-            discount.MaxUsage = nbDiscountMaxUsage.Text.AsIntegerOrNull();
-            discount.MaxRegistrants = nbDiscountMaxRegistrants.Text.AsIntegerOrNull();
-            discount.MinRegistrants = nbDiscountMinRegistrants.Text.AsIntegerOrNull();
-            discount.StartDate = drpDiscountDateRange.LowerValue;
-            discount.EndDate = drpDiscountDateRange.UpperValue;
-            discount.AutoApplyDiscount = cbcAutoApplyDiscount.Checked;
-
-            HideDialog();
-
-            hfDiscountGuid.Value = string.Empty;
-
-            BuildControls();
-        }
-
-        private bool IsDiscountCodeAlreadyUsed()
-        {
-            var discountGuid = hfDiscountGuid.Value.AsGuidOrNull();
-            var discountCode = tbDiscountCode.Text;
-
-            // If we have a guid then we are editing an existing code, so only count as a duplicate if the GUID doesn't match.
-            if ( discountGuid != null && DiscountState.Where( d => d.Code.Equals( discountCode, StringComparison.OrdinalIgnoreCase ) && d.Guid != discountGuid ).Any() )
-            {
-                return true;
-            }
-
-            // If case we do not have a guid then look for any matches.
-            if ( discountGuid == null && DiscountState.Where( d => d.Code.Equals( discountCode, StringComparison.OrdinalIgnoreCase ) ).Any() )
-            {
-                return true;
-            }
-
-            return false;
-        }
-
-        /// <summary>
-        /// Handles the SelectedIndexChanged event of the rblDiscountType control.
-        /// </summary>
-        /// <param name="sender">The source of the event.</param>
-        /// <param name="e">The <see cref="EventArgs"/> instance containing the event data.</param>
-        protected void rblDiscountType_SelectedIndexChanged( object sender, EventArgs e )
-        {
-            if ( rblDiscountType.SelectedValue == "Amount" )
-            {
-                nbDiscountPercentage.Visible = false;
-                cbDiscountAmount.Visible = true;
-            }
-            else
-            {
-                nbDiscountPercentage.Visible = true;
-                cbDiscountAmount.Visible = false;
-            }
-        }
-
-        #endregion
-
-        #region Fee Events
-
-        /// <summary>
-        /// Handles the AddClick event of the gFees control.
-        /// </summary>
-        /// <param name="sender">The source of the event.</param>
-        /// <param name="e">The <see cref="EventArgs"/> instance containing the event data.</param>
-        protected void gFees_AddClick( object sender, EventArgs e )
-        {
-            ParseControls();
-
-            ShowFeeEdit( Guid.NewGuid() );
-
-            BuildControls();
-        }
-
-        /// <summary>
-        /// Handles the Edit event of the gFees control.
-        /// </summary>
-        /// <param name="sender">The source of the event.</param>
-        /// <param name="e">The <see cref="RowEventArgs"/> instance containing the event data.</param>
-        protected void gFees_Edit( object sender, RowEventArgs e )
-        {
-            ParseControls();
-
-            ShowFeeEdit( e.RowKeyValue.ToString().AsGuid() );
-        }
-
-        /// <summary>
-        /// Handles the GridReorder event of the gFees control.
-        /// </summary>
-        /// <param name="sender">The source of the event.</param>
-        /// <param name="e">The <see cref="GridReorderEventArgs"/> instance containing the event data.</param>
-        protected void gFees_GridReorder( object sender, GridReorderEventArgs e )
-        {
-            ParseControls();
-
-            var movedItem = FeeState.Where( a => a.Order == e.OldIndex ).FirstOrDefault();
-            if ( movedItem != null )
-            {
-                if ( e.NewIndex < e.OldIndex )
-                {
-                    // Moved up
-                    foreach ( var otherItem in FeeState.Where( a => a.Order < e.OldIndex && a.Order >= e.NewIndex ) )
-                    {
-                        otherItem.Order = otherItem.Order + 1;
-                    }
-                }
-                else
-                {
-                    // Moved Down
-                    foreach ( var otherItem in FeeState.Where( a => a.Order > e.OldIndex && a.Order <= e.NewIndex ) )
-                    {
-                        otherItem.Order = otherItem.Order - 1;
-                    }
-                }
-
-                movedItem.Order = e.NewIndex;
-            }
-
-            int order = 0;
-            FeeState.OrderBy( f => f.Order ).ToList().ForEach( f => f.Order = order++ );
-
-            BuildControls();
-        }
-
-        /// <summary>
-        /// Handles the Delete event of the gFees control.
-        /// </summary>
-        /// <param name="sender">The source of the event.</param>
-        /// <param name="e">The <see cref="RowEventArgs"/> instance containing the event data.</param>
-        protected void gFees_Delete( object sender, RowEventArgs e )
-        {
-            ParseControls();
-
-            var feeGuid = e.RowKeyValue.ToString().AsGuid();
-            var fee = FeeState.FirstOrDefault( f => f.Guid.Equals( e.RowKeyValue.ToString().AsGuid() ) );
-            if ( fee != null )
-            {
-                FeeState.Remove( fee );
-
-                int order = 0;
-                FeeState.OrderBy( f => f.Order ).ToList().ForEach( f => f.Order = order++ );
-            }
-
-            BuildControls();
-        }
-
-        /// <summary>
-        /// Handles the GridRebind event of the gFees control.
-        /// </summary>
-        /// <param name="sender">The source of the event.</param>
-        /// <param name="e">The <see cref="EventArgs"/> instance containing the event data.</param>
-        protected void gFees_GridRebind( object sender, EventArgs e )
-        {
-            BindFeesGrid();
-        }
-
-        /// <summary>
-        /// Handles the SaveClick event of the dlgFee control.
-        /// </summary>
-        /// <param name="sender">The source of the event.</param>
-        /// <param name="e">The <see cref="EventArgs"/> instance containing the event data.</param>
-        protected void dlgFee_SaveClick( object sender, EventArgs e )
-        {
-            RegistrationTemplateFee fee = null;
-            var feeGuid = hfFeeGuid.Value.AsGuidOrNull();
-            if ( feeGuid.HasValue )
-            {
-                fee = FeeState.Where( f => f.Guid.Equals( feeGuid.Value ) ).FirstOrDefault();
-            }
-
-            if ( fee == null )
-            {
-                fee = new RegistrationTemplateFee();
-                fee.Guid = Guid.NewGuid();
-                fee.Order = FeeState.Any() ? FeeState.Max( d => d.Order ) + 1 : 0;
-                FeeState.Add( fee );
-            }
-
-            fee.Name = tbFeeName.Text;
-            fee.FeeType = rblFeeType.SelectedValueAsEnum<RegistrationFeeType>();
-            fee.AllowMultiple = cbAllowMultiple.Checked;
-            fee.DiscountApplies = cbDiscountApplies.Checked;
-            fee.IsActive = cbFeeIsActive.Checked;
-            fee.IsRequired = cbFeeIsRequired.Checked;
-            fee.HideWhenNoneRemaining = cbHideWhenNoneRemaining.Checked;
-
-            // set the FeeItems to what they are in the UI
-            fee.FeeItems = new List<RegistrationTemplateFeeItem>();
-
-            if ( fee.FeeType == RegistrationFeeType.Single )
-            {
-                RegistrationTemplateFeeItem registrationTemplateFeeItem = new RegistrationTemplateFeeItem();
-                registrationTemplateFeeItem.Guid = hfFeeItemSingleGuid.Value.AsGuid();
-                registrationTemplateFeeItem.Name = fee.Name;
-                registrationTemplateFeeItem.Cost = cbFeeItemSingleCost.Value ?? 0.00M;
-                registrationTemplateFeeItem.MaximumUsageCount = nbFeeItemSingleMaximumUsageCount.Text.AsIntegerOrNull();
-                fee.FeeItems.Add( registrationTemplateFeeItem );
-            }
-            else
-            {
-                fee.FeeItems = GetFeeItemsFromUI();
-
-                if ( !ValidateFeeItemUIValues() )
-                {
-                    return;
-                }
-            }
-
-            hfFeeGuid.Value = string.Empty;
-            HideDialog();
-            BuildControls();
-        }
-
-        /// <summary>
-        /// Validates the fee item UI values.
-        /// </summary>
-        /// <returns></returns>
-        private bool ValidateFeeItemUIValues()
-        {
-            var result = true;
-            foreach ( var item in rptFeeItemsMultiple.Items.OfType<RepeaterItem>() )
-            {
-                RegistrationTemplateFeeItem registrationTemplateFeeItem = new RegistrationTemplateFeeItem();
-                var nbFeeItemWarning = item.FindControl( "nbFeeItemWarning" ) as NotificationBox;
-                var tbFeeItemName = item.FindControl( "tbFeeItemName" ) as RockTextBox;
-                var cbFeeItemCost = item.FindControl( "cbFeeItemCost" ) as CurrencyBox;
-                var nbMaximumUsageCount = item.FindControl( "nbMaximumUsageCount" ) as NumberBox;
-                var pnlFeeItemNameContainer = item.FindControl( "pnlFeeItemNameContainer" ) as Panel;
-                if ( tbFeeItemName.Text.IsNullOrWhiteSpace() )
-                {
-                    result = false;
-                    pnlFeeItemNameContainer.AddCssClass( "has-error" );
-                    nbFeeItemWarning.Text = "Option is required.";
-                    nbFeeItemWarning.NotificationBoxType = NotificationBoxType.Danger;
-                    nbFeeItemWarning.Visible = true;
-                }
-                else
-                {
-                    pnlFeeItemNameContainer.RemoveCssClass( "has-error" );
-                }
-            }
-
-            return result;
-        }
-
-        /// <summary>
-        /// Gets the fee item UI values.
-        /// </summary>
-        /// <returns></returns>
-        private List<RegistrationTemplateFeeItem> GetFeeItemsFromUI()
-        {
-            var feeItemOrder = 0;
-            var feeItems = new List<RegistrationTemplateFeeItem>();
-            foreach ( var item in rptFeeItemsMultiple.Items.OfType<RepeaterItem>() )
-            {
-                RegistrationTemplateFeeItem registrationTemplateFeeItem = new RegistrationTemplateFeeItem();
-                var hfFeeItemGuid = item.FindControl( "hfFeeItemGuid" ) as HiddenField;
-                var hfFeeItemId = item.FindControl( "hfFeeItemId" ) as HiddenField;
-                var tbFeeItemName = item.FindControl( "tbFeeItemName" ) as RockTextBox;
-                var cbFeeItemCost = item.FindControl( "cbFeeItemCost" ) as CurrencyBox;
-                var nbMaximumUsageCount = item.FindControl( "nbMaximumUsageCount" ) as NumberBox;
-
-                registrationTemplateFeeItem.Guid = hfFeeItemGuid.Value.AsGuid();
-                registrationTemplateFeeItem.Id = hfFeeItemId.Value.AsInteger();
-                registrationTemplateFeeItem.Order = feeItemOrder++;
-                registrationTemplateFeeItem.Name = tbFeeItemName.Text;
-                registrationTemplateFeeItem.Cost = cbFeeItemCost.Value ?? 0.00M;
-                registrationTemplateFeeItem.MaximumUsageCount = nbMaximumUsageCount.Text.AsIntegerOrNull();
-                feeItems.Add( registrationTemplateFeeItem );
-            }
-
-            return feeItems;
-        }
-
-        /// <summary>
-        /// Handles the SelectedIndexChanged event of the rblFeeType control.
-        /// </summary>
-        /// <param name="sender">The source of the event.</param>
-        /// <param name="e">The <see cref="EventArgs"/> instance containing the event data.</param>
-        protected void rblFeeType_SelectedIndexChanged( object sender, EventArgs e )
-        {
-            var feeItems = FeeItemsEditState;
-            BindFeeItemsControls( feeItems, rblFeeType.SelectedValueAsEnum<RegistrationFeeType>() );
-        }
-
-        /// <summary>
-        /// Handles the SelectedIndexChanged event of the ddlSignatureDocumentTemplate control.
-        /// </summary>
-        /// <param name="sender">The source of the event.</param>
-        /// <param name="e">The <see cref="EventArgs"/> instance containing the event data.</param>
-        protected void ddlSignatureDocumentTemplate_SelectedIndexChanged( object sender, EventArgs e )
-        {
-            var selectedTemplate = GetSelectedTemplate();
-            var isNonLegacySelected = selectedTemplate != null && selectedTemplate.IsLegacy != true;
-
-            cbDisplayInLine.Visible = !isNonLegacySelected;
-            cbAllowExternalUpdates.Enabled = !isNonLegacySelected;
-            cbAllowExternalUpdates.Help = GetAllowExternalUpdatesHelpText( !isNonLegacySelected );
-
-            if ( isNonLegacySelected )
-            {
-                cbAllowExternalUpdates.Checked = false;
-            }
-        }
-
-        #endregion
-
-        #endregion
-
-        #region Show Details
-
-        /// <summary>
-        /// Gets the registration template.
-        /// </summary>
-        /// <param name="registrationTemplateId">The registration template identifier.</param>
-        /// <param name="rockContext">The rock context.</param>
-        /// <returns></returns>
-        private RegistrationTemplate GetRegistrationTemplate( int registrationTemplateId, RockContext rockContext = null )
-        {
-            string key = string.Format( "RegistrationTemplate:{0}", registrationTemplateId );
-            RegistrationTemplate registrationTemplate = RockPage.GetSharedItem( key ) as RegistrationTemplate;
-            if ( registrationTemplate == null )
-            {
-                rockContext = rockContext ?? new RockContext();
-                registrationTemplate = new RegistrationTemplateService( rockContext )
-                    .Queryable( "GroupType.Roles" )
-                    .AsNoTracking()
-                    .FirstOrDefault( i => i.Id == registrationTemplateId );
-                RockPage.SaveSharedItem( key, registrationTemplate );
-            }
-
-            return registrationTemplate;
-        }
-
-        /// <summary>
-        /// Shows the detail.
-        /// </summary>
-        private void ShowDetail()
-        {
-            int? registrationTemplateId = PageParameter( PageParameterKey.RegistrationTemplateId ).AsIntegerOrNull();
-            int? parentCategoryId = PageParameter( PageParameterKey.ParentCategoryId ).AsIntegerOrNull();
-
-            if ( !registrationTemplateId.HasValue )
-            {
-                pnlDetails.Visible = false;
-                return;
-            }
-
-            var rockContext = new RockContext();
-
-            RegistrationTemplate registrationTemplate = null;
-            if ( registrationTemplateId.HasValue )
-            {
-                registrationTemplate = GetRegistrationTemplate( registrationTemplateId.Value, rockContext );
-            }
-
-            if ( registrationTemplate == null )
-            {
-                registrationTemplate = new RegistrationTemplate();
-                registrationTemplate.Id = 0;
-                registrationTemplate.IsActive = true;
-                registrationTemplate.CategoryId = parentCategoryId;
-                registrationTemplate.ConfirmationFromName = "{{ RegistrationInstance.ContactPersonAlias.Person.FullName }}";
-                registrationTemplate.ConfirmationFromEmail = "{{ RegistrationInstance.ContactEmail }}";
-                registrationTemplate.ConfirmationSubject = "{{ RegistrationInstance.Name }} Confirmation";
-                registrationTemplate.ConfirmationEmailTemplate = GetAttributeValue( AttributeKey.DefaultConfirmationEmail );
-                registrationTemplate.ReminderFromName = "{{ RegistrationInstance.ContactPersonAlias.Person.FullName }}";
-                registrationTemplate.ReminderFromEmail = "{{ RegistrationInstance.ContactEmail }}";
-                registrationTemplate.ReminderSubject = "{{ RegistrationInstance.Name }} Reminder";
-                registrationTemplate.ReminderEmailTemplate = GetAttributeValue( AttributeKey.DefaultReminderEmail );
-                registrationTemplate.Notify = RegistrationNotify.None;
-                registrationTemplate.SuccessTitle = "Congratulations {{ Registration.FirstName }}";
-                registrationTemplate.SuccessText = GetAttributeValue( AttributeKey.DefaultSuccessText );
-                registrationTemplate.PaymentReminderEmailTemplate = GetAttributeValue( AttributeKey.DefaultPaymentReminderEmail );
-                registrationTemplate.PaymentReminderFromEmail = "{{ RegistrationInstance.ContactEmail }}";
-                registrationTemplate.PaymentReminderFromName = "{{ RegistrationInstance.ContactPersonAlias.Person.FullName }}";
-                registrationTemplate.PaymentReminderSubject = "{{ RegistrationInstance.Name }} Payment Reminder";
-                registrationTemplate.WaitListTransitionEmailTemplate = GetAttributeValue( AttributeKey.DefaultWaitListTransitionEmail );
-                registrationTemplate.WaitListTransitionFromEmail = "{{ RegistrationInstance.ContactEmail }}";
-                registrationTemplate.WaitListTransitionFromName = "{{ RegistrationInstance.ContactPersonAlias.Person.FullName }}";
-                registrationTemplate.WaitListTransitionSubject = "{{ RegistrationInstance.Name }} Wait List Update";
-                registrationTemplate.AllowMultipleRegistrants = true;
-                registrationTemplate.MaxRegistrants = 10;
-                registrationTemplate.GroupMemberStatus = GroupMemberStatus.Active;
-            }
-
-            pnlDetails.Visible = true;
-            hfRegistrationTemplateId.Value = registrationTemplate.Id.ToString();
-
-            // render UI based on Authorized
-            bool readOnly = false;
-
-            nbEditModeMessage.Text = string.Empty;
-
-            // User must have 'Edit' rights to block, or 'Administrate' rights to template
-            if ( !UserCanEdit && !registrationTemplate.IsAuthorized( Authorization.ADMINISTRATE, CurrentPerson ) )
-            {
-                readOnly = true;
-                nbEditModeMessage.Heading = "Information";
-                nbEditModeMessage.Text = EditModeMessage.ReadOnlyEditActionNotAllowed( RegistrationTemplate.FriendlyTypeName );
-            }
-
-            // Only show the placements button if a linked page is defined AND this template has any placement records
-            bool showPlacementsButton = !string.IsNullOrWhiteSpace( GetAttributeValue( AttributeKey.RegistrationTemplatePlacementPage ) ) &&
-                registrationTemplate.Id > 0 &&
-                new RegistrationTemplatePlacementService( rockContext ).GetRegistrationTemplatePlacementCountByRegistrationTemplate( registrationTemplate.Id ) > 0;
-
-            btnPlacements.ToolTip = registrationTemplate.Name + " Placement";
-            btnPlacements.Visible = showPlacementsButton;
-
-            if ( readOnly )
-            {
-                btnEdit.Visible = false;
-                btnDelete.Visible = false;
-                btnCopy.Visible = false;
-                btnSecurity.Visible = false;
-                ShowReadonlyDetails( registrationTemplate );
-            }
-            else
-            {
-                btnEdit.Visible = true;
-                btnDelete.Visible = true;
-
-                btnCopy.ToolTip = "Copy " + registrationTemplate.Name;
-                btnCopy.Visible = true;
-
-                btnSecurity.Title = "Secure " + registrationTemplate.Name;
-                btnSecurity.EntityId = registrationTemplate.Id;
-
-                if ( registrationTemplate.Id > 0 )
-                {
-                    SetHasRegistrations( registrationTemplate.Id, rockContext );
-                    ShowReadonlyDetails( registrationTemplate );
-                }
-                else
-                {
-                    LoadStateDetails( registrationTemplate, rockContext );
-                    ShowEditDetails( registrationTemplate, rockContext );
-                }
-            }
-        }
-
-        /// <summary>
-        /// Loads the state details.
-        /// </summary>
-        /// <param name="registrationTemplate">The registration template.</param>
-        /// <param name="rockContext">The rock context.</param>
-        private void LoadStateDetails( RegistrationTemplate registrationTemplate, RockContext rockContext )
-        {
-            if ( registrationTemplate != null )
-            {
-                // If no forms, add at one
-                if ( !registrationTemplate.Forms.Any() )
-                {
-                    var form = new RegistrationTemplateForm();
-                    form.Guid = Guid.NewGuid();
-                    form.Order = 0;
-                    form.Name = "Default Form";
-                    registrationTemplate.Forms.Add( form );
-                }
-
-                var defaultForm = registrationTemplate.Forms.First();
-
-                // Add first name field if it doesn't exist
-                if ( !defaultForm.Fields
-                    .Any( f =>
-                        f.FieldSource == RegistrationFieldSource.PersonField &&
-                        f.PersonFieldType == RegistrationPersonFieldType.FirstName ) )
-                {
-                    var formField = new RegistrationTemplateFormField();
-                    formField.FieldSource = RegistrationFieldSource.PersonField;
-                    formField.PersonFieldType = RegistrationPersonFieldType.FirstName;
-                    formField.IsGridField = true;
-                    formField.IsRequired = true;
-                    formField.ShowOnWaitlist = true;
-                    formField.PreText = @"<div class='row'><div class='col-md-6'>";
-                    formField.PostText = "    </div>";
-                    formField.Order = defaultForm.Fields.Any() ? defaultForm.Fields.Max( f => f.Order ) + 1 : 0;
-                    defaultForm.Fields.Add( formField );
-                }
-
-                // Add last name field if it doesn't exist
-                if ( !defaultForm.Fields
-                    .Any( f =>
-                        f.FieldSource == RegistrationFieldSource.PersonField &&
-                        f.PersonFieldType == RegistrationPersonFieldType.LastName ) )
-                {
-                    var formField = new RegistrationTemplateFormField();
-                    formField.FieldSource = RegistrationFieldSource.PersonField;
-                    formField.PersonFieldType = RegistrationPersonFieldType.LastName;
-                    formField.IsGridField = true;
-                    formField.IsRequired = true;
-                    formField.ShowOnWaitlist = true;
-                    formField.PreText = "    <div class='col-md-6'>";
-                    formField.PostText = @"    </div></div>";
-                    formField.Order = defaultForm.Fields.Any() ? defaultForm.Fields.Max( f => f.Order ) + 1 : 0;
-                    defaultForm.Fields.Add( formField );
-                }
-
-                FormState = new List<RegistrationTemplateForm>();
-                FormFieldsState = new Dictionary<Guid, List<RegistrationTemplateFormField>>();
-                foreach ( var form in registrationTemplate.Forms.OrderBy( f => f.Order ) )
-                {
-                    FormState.Add( form.Clone( false ) );
-                    FormFieldsState.Add( form.Guid, form.Fields.ToList() );
-                }
-
-                DiscountState = registrationTemplate.Discounts.OrderBy( a => a.Order ).ToList();
-                FeeState = registrationTemplate.Fees.OrderBy( a => a.Order ).ToList();
-                var attributeService = new AttributeService( rockContext );
-                RegistrationAttributesState = attributeService.GetByEntityTypeId( new Registration().TypeId, true ).AsQueryable()
-                    .Where( a =>
-                        a.EntityTypeQualifierColumn.Equals( "RegistrationTemplateId", StringComparison.OrdinalIgnoreCase ) &&
-                        a.EntityTypeQualifierValue.Equals( registrationTemplate.Id.ToString() ) )
-                    .OrderBy( a => a.Order )
-                    .ThenBy( a => a.Name )
-                    .ToList();
-
-                var registrationTemplatePlacementService = new RegistrationTemplatePlacementService( rockContext );
-
-                RegistrationTemplatePlacementState = registrationTemplate.Placements.ToList();
-                RegistrationTemplatePlacementGuidGroupIdsState = registrationTemplate.Placements.ToDictionary( k => k.Guid, v => registrationTemplatePlacementService.GetRegistrationTemplatePlacementPlacementGroups( v ).Select( a => a.Id ).ToList() );
-            }
-            else
-            {
-                FormState = new List<RegistrationTemplateForm>();
-                FormFieldsState = new Dictionary<Guid, List<RegistrationTemplateFormField>>();
-                DiscountState = new List<RegistrationTemplateDiscount>();
-                FeeState = new List<RegistrationTemplateFee>();
-                RegistrationAttributesState = new List<Attribute>();
-                RegistrationTemplatePlacementState = new List<RegistrationTemplatePlacement>();
-            }
-        }
-
-        /// <summary>
-        /// Sets the has registrations.
-        /// </summary>
-        /// <param name="registrationTemplateId">The registration template identifier.</param>
-        /// <param name="rockContext">The rock context.</param>
-        private void SetHasRegistrations( int registrationTemplateId, RockContext rockContext )
-        {
-            hfHasRegistrations.Value = new RegistrationInstanceService( rockContext )
-                .Queryable().AsNoTracking()
-                .Any( i =>
-
-                    i.RegistrationTemplateId == registrationTemplateId &&
-                    i.Registrations.Any( r => !r.IsTemporary ) ).ToString();
-        }
-
-        /// <summary>
-        /// Shows the edit details.
-        /// </summary>
-        /// <param name="registrationTemplate">The registration template.</param>
-        /// <param name="rockContext">The rock context.</param>
-        private void ShowEditDetails( RegistrationTemplate registrationTemplate, RockContext rockContext )
-        {
-            var signatureDocTemplate = registrationTemplate.RequiredSignatureDocumentTemplate;
-            var isNonLegacySignatureSelected = signatureDocTemplate != null && signatureDocTemplate.IsLegacy != true;
-
-            if ( registrationTemplate.Id == 0 )
-            {
-                lReadOnlyTitle.Text = ActionTitle.Add( RegistrationTemplate.FriendlyTypeName ).FormatAsHtmlTitle();
-                hlInactive.Visible = false;
-                hlType.Visible = false;
-            }
-            else
-            {
-                pwDetails.Expanded = false;
-            }
-
-            pdAuditDetails.Visible = false;
-            SetEditMode( true );
-
-            LoadDropDowns( rockContext );
-
-            cbIsActive.Checked = registrationTemplate.IsActive;
-            tbName.Text = registrationTemplate.Name;
-            tbDescription.Text = registrationTemplate.Description;
-            cpCategory.SetValue( registrationTemplate.CategoryId );
-
-            gtpGroupType.SelectedGroupTypeId = registrationTemplate.GroupTypeId;
-            rpGroupTypeRole.GroupTypeId = registrationTemplate.GroupTypeId ?? 0;
-            rpGroupTypeRole.GroupRoleId = registrationTemplate.GroupMemberRoleId;
-            ddlGroupMemberStatus.SetValue( registrationTemplate.GroupMemberStatus.ConvertToInt() );
-            ddlSignatureDocumentTemplate.SetValue( registrationTemplate.RequiredSignatureDocumentTemplateId );
-            cbDisplayInLine.Checked = registrationTemplate.SignatureDocumentAction == SignatureDocumentAction.Embed;
-            cbDisplayInLine.Visible = !isNonLegacySignatureSelected;
-            wtpRegistrationWorkflow.SetValue( registrationTemplate.RegistrationWorkflowTypeId );
-            wtpRegistrantWorkflow.SetValue( registrationTemplate.RegistrantWorkflowTypeId );
-            ddlRegistrarOption.SetValue( registrationTemplate.RegistrarOption.ConvertToInt() );
-
-            foreach ( ListItem li in cblNotify.Items )
-            {
-                RegistrationNotify notify = ( RegistrationNotify ) li.Value.AsInteger();
-                li.Selected = ( registrationTemplate.Notify & notify ) == notify;
-            }
-
-            cbWaitListEnabled.Checked = registrationTemplate.WaitListEnabled;
-            cbAddPersonNote.Checked = registrationTemplate.AddPersonNote;
-            cbLoginRequired.Checked = registrationTemplate.LoginRequired;
-            cbAllowExternalUpdates.Checked = registrationTemplate.AllowExternalRegistrationUpdates;
-            cbAllowExternalUpdates.Enabled = !isNonLegacySignatureSelected;
-            cbAllowExternalUpdates.Help = GetAllowExternalUpdatesHelpText( !isNonLegacySignatureSelected );
-            cbMultipleRegistrants.Checked = registrationTemplate.AllowMultipleRegistrants;
-            nbMaxRegistrants.Visible = registrationTemplate.AllowMultipleRegistrants;
-            nbMaxRegistrants.Text = registrationTemplate.MaxRegistrants.ToString();
-            rblRegistrantsInSameFamily.SetValue( registrationTemplate.RegistrantsSameFamily.ConvertToInt() );
-            cbShowCurrentFamilyMembers.Checked = registrationTemplate.ShowCurrentFamilyMembers;
-            tglSetCostOnTemplate.Checked = !registrationTemplate.SetCostOnInstance.HasValue || !registrationTemplate.SetCostOnInstance.Value;
-            cbCost.Value = registrationTemplate.Cost;
-            cbMinimumInitialPayment.Value = registrationTemplate.MinimumInitialPayment;
-            cbDefaultPaymentAmount.Value = registrationTemplate.DefaultPayment;
-            fgpFinancialGateway.SetValue( registrationTemplate.FinancialGatewayId );
-
-            if ( IsRedirectionGateway() )
-            {
-                txtBatchNamePrefix.Text = string.Empty;
-            }
-            else
-            {
-                txtBatchNamePrefix.Text = registrationTemplate.BatchNamePrefix;
-            }
-
-            SetCostVisibility();
-            ShowHideBatchPrefixTextbox();
-
-            tbConfirmationFromName.Text = registrationTemplate.ConfirmationFromName;
-            tbConfirmationFromEmail.Text = registrationTemplate.ConfirmationFromEmail;
-            tbConfirmationSubject.Text = registrationTemplate.ConfirmationSubject;
-            ceConfirmationEmailTemplate.Text = registrationTemplate.ConfirmationEmailTemplate;
-
-            tbReminderFromName.Text = registrationTemplate.ReminderFromName;
-            tbReminderFromEmail.Text = registrationTemplate.ReminderFromEmail;
-            tbReminderSubject.Text = registrationTemplate.ReminderSubject;
-            ceReminderEmailTemplate.Text = registrationTemplate.ReminderEmailTemplate;
-
-            tbPaymentReminderFromName.Text = registrationTemplate.PaymentReminderFromName;
-            tbPaymentReminderFromEmail.Text = registrationTemplate.PaymentReminderFromEmail;
-            tbPaymentReminderSubject.Text = registrationTemplate.PaymentReminderSubject;
-            cePaymentReminderEmailTemplate.Text = registrationTemplate.PaymentReminderEmailTemplate;
-            nbPaymentReminderTimeSpan.Text = registrationTemplate.PaymentReminderTimeSpan.ToString();
-
-            tbWaitListTransitionFromName.Text = registrationTemplate.WaitListTransitionFromName;
-            tbWaitListTransitionFromEmail.Text = registrationTemplate.WaitListTransitionFromEmail;
-            tbWaitListTransitionSubject.Text = registrationTemplate.WaitListTransitionSubject;
-            ceWaitListTransitionEmailTemplate.Text = registrationTemplate.WaitListTransitionEmailTemplate;
-
-            tbRegistrationTerm.Text = registrationTemplate.RegistrationTerm;
-            tbRegistrantTerm.Text = registrationTemplate.RegistrantTerm;
-            tbFeeTerm.Text = registrationTemplate.FeeTerm;
-            tbDiscountCodeTerm.Text = registrationTemplate.DiscountCodeTerm;
-
-            tbRegistrationAttributeTitleStart.Text = registrationTemplate.RegistrationAttributeTitleStart;
-            tbRegistrationAttributeTitleEnd.Text = registrationTemplate.RegistrationAttributeTitleEnd;
-
-            tbSuccessTitle.Text = registrationTemplate.SuccessTitle;
-            ceSuccessText.Text = registrationTemplate.SuccessText;
-            heInstructions.Text = registrationTemplate.RegistrationInstructions;
-            var defaultForm = FormState.FirstOrDefault();
-            BuildControls( true, defaultForm.Guid );
-            BindRegistrationAttributesGrid();
-        }
-
-        /// <summary>
-        /// Gets the help text for the AllowExternalUpdates field based on whether or not it is enabled
-        /// because if it's disabled, we'd like to explain to the user why.
-        /// </summary>
-        private string GetAllowExternalUpdatesHelpText(bool isEnabled)
-        {
-            if (isEnabled)
-            {
-                return "Allow saved registrations to be updated online. If false, the individual will be able to make additional payments but will not be allowed to change any of the registrant information and attributes.";
-            }
-
-            return "Updating details of a registration are not allowed when a signature document is used because it could otherwise invalidate the previously signed document.";
-        }
-
-        /// <summary>
-        /// Sets the cost visibility.
-        /// </summary>
-        private void SetCostVisibility()
-        {
-            bool setCostOnTemplate = tglSetCostOnTemplate.Checked;
-            cbCost.Visible = setCostOnTemplate;
-            cbMinimumInitialPayment.Visible = setCostOnTemplate;
-            cbDefaultPaymentAmount.Visible = setCostOnTemplate;
-        }
-
-        /// <summary>
-        /// Shows the read-only details.
-        /// </summary>
-        /// <param name="registrationTemplate">The registration template.</param>
-        private void ShowReadonlyDetails( RegistrationTemplate registrationTemplate )
-        {
-            SetEditMode( false );
-
-            hfRegistrationTemplateId.SetValue( registrationTemplate.Id );
-            FormState = null;
-            ExpandedForms = null;
-            DiscountState = null;
-            FeeState = null;
-
-            pdAuditDetails.Visible = true;
-            pdAuditDetails.SetEntity( registrationTemplate, ResolveRockUrl( "~" ) );
-
-            lReadOnlyTitle.Text = registrationTemplate.Name.FormatAsHtmlTitle();
-            hlInactive.Visible = registrationTemplate.IsActive == false;
-            hlType.Visible = registrationTemplate.Category != null;
-            hlType.Text = registrationTemplate.Category != null ? registrationTemplate.Category.Name : string.Empty;
-            lGroupType.Text = registrationTemplate.GroupType != null ? registrationTemplate.GroupType.Name : string.Empty;
-            lDescription.Text = registrationTemplate.Description;
-            lRequiredSignedDocument.Text = registrationTemplate.RequiredSignatureDocumentTemplate != null ? registrationTemplate.RequiredSignatureDocumentTemplate.Name : string.Empty;
-            lRequiredSignedDocument.Visible = !string.IsNullOrWhiteSpace( lRequiredSignedDocument.Text );
-            lWorkflowType.Text = registrationTemplate.RegistrationWorkflowType != null ? registrationTemplate.RegistrationWorkflowType.Name : string.Empty;
-            lWorkflowType.Visible = !string.IsNullOrWhiteSpace( lWorkflowType.Text );
-            rcwRegistrantFormsSummary.Label = string.Format( "<strong>Registrant Forms</strong> ({0}) <i class='fa fa-caret-down'></i>", registrationTemplate.Forms.Count() );
-            lRegistrantFormsSummary.Text = string.Empty;
-
-            if ( registrationTemplate.Forms.Any() )
-            {
-                StringBuilder formsSummaryTextBuilder = new StringBuilder();
-                foreach ( var form in registrationTemplate.Forms.OrderBy( a => a.Order ) )
-                {
-                    string formTextFormat = @"<br/><strong>{0}</strong>{1}";
-                    StringBuilder formFieldTextBuilder = new StringBuilder();
-
-                    foreach ( var formField in form.Fields.OrderBy( a => a.Order ) )
-                    {
-                        string formFieldName = ( formField.Attribute != null ) ? formField.Attribute.Name : formField.PersonFieldType.ConvertToString();
-                        string fieldTypeName = ( formField.Attribute != null ) ? FieldTypeCache.GetName( formField.Attribute.FieldTypeId ) : string.Empty;
-                        formFieldTextBuilder.AppendFormat(
-                            @"<div class='row'>
-                                <div class='col-sm-1'></div>
-                                <div class='col-sm-4'>{0}</div>
-                                <div class='col-sm-3'>{1}</div>
-                                <div class='col-sm-4'>{2}</div>
-                            </div>",
-                            formFieldName,
-                            fieldTypeName,
-                            formField.FieldSource.ConvertToString() );
-                    }
-
-                    formsSummaryTextBuilder.AppendFormat( formTextFormat, form.Name, formFieldTextBuilder.ToString() );
-                }
-
-                lRegistrantFormsSummary.Text = formsSummaryTextBuilder.ToString();
-            }
-            else
-            {
-                lRegistrantFormsSummary.Text = "<div>" + None.TextHtml + "</div>";
-            }
-
-            var registrationAttributeNameList = new AttributeService( new RockContext() ).GetByEntityTypeId( new Registration().TypeId, true ).AsQueryable()
-                .Where( a =>
-                    a.EntityTypeQualifierColumn.Equals( "RegistrationTemplateId", StringComparison.OrdinalIgnoreCase ) &&
-                    a.EntityTypeQualifierValue.Equals( registrationTemplate.Id.ToString() ) )
-                .OrderBy( a => a.Order )
-                .ThenBy( a => a.Name )
-                .ToAttributeCacheList();
-
-            rcwRegistrationAttributesSummary.Visible = registrationAttributeNameList.Any();
-            rcwRegistrationAttributesSummary.Label = string.Format( "<strong>Registration Attributes</strong> ({0}) <i class='fa fa-caret-down'></i>", registrationTemplate.Forms.Count() );
-
-            StringBuilder registrationAttributeTextBuilder = new StringBuilder();
-            foreach ( var registrationAttribute in registrationAttributeNameList )
-            {
-                registrationAttributeTextBuilder.AppendFormat(
-                        @"<div class='row'>
-                                <div class='col-sm-1'></div>
-                                <div class='col-sm-4'>{0}</div>
-                                <div class='col-sm-7'>{1}</div>
-                            </div>",
-                        registrationAttribute.Name,
-                        registrationAttribute.FieldType.Name );
-            }
-
-            lRegistrationAttributesSummary.Text = registrationAttributeTextBuilder.ToString();
-
-            if ( registrationTemplate.SetCostOnInstance ?? false )
-            {
-                lCost.Text = "Set on Instance";
-                lMinimumInitialPayment.Text = "Set on Instance";
-                lDefaultPaymentAmount.Text = "Set on Instance";
-            }
-            else
-            {
-                lCost.Text = registrationTemplate.Cost.FormatAsCurrency();
-                lMinimumInitialPayment.Visible = registrationTemplate.MinimumInitialPayment.HasValue;
-                lMinimumInitialPayment.Text = registrationTemplate.MinimumInitialPayment.HasValue ?
-                    registrationTemplate.MinimumInitialPayment.Value.FormatAsCurrency() : string.Empty;
-                lDefaultPaymentAmount.Visible = registrationTemplate.DefaultPayment.HasValue;
-                lDefaultPaymentAmount.Text = registrationTemplate.DefaultPayment.HasValue ?
-                    registrationTemplate.DefaultPayment.Value.FormatAsCurrency() : string.Empty;
-            }
-
-            rFees.DataSource = registrationTemplate.Fees.OrderBy( f => f.Order ).ToList();
-            rFees.DataBind();
-        }
-
-        /// <summary>
-        /// Adds the "is-inactive" CSS class if the item is not active.
-        /// </summary>
-        /// <param name="isActive">The is active.</param>
-        /// <returns></returns>
-        protected string FormatInactiveRow( string isActive )
-        {
-            try
-            {
-                if ( bool.Parse( isActive ) == false )
-                {
-                    return "class=\"row\"";
-                }
-                else
-                {
-                    return "class=\"row is-inactive\"";
-                }
-            }
-            catch ( Exception )
-            {
-                // If there is a problem with this then just show the row as active.
-                return "class=\"row\"";
-            }
-        }
-
-        /// <summary>
-        /// Sets the edit mode.
-        /// </summary>
-        /// <param name="editable">if set to <c>true</c> [editable].</param>
-        private void SetEditMode( bool editable )
-        {
-            pnlEditDetails.Visible = editable;
-            fieldsetViewDetails.Visible = !editable;
-
-            this.HideSecondaryBlocks( editable );
-        }
-
-        /// <summary>
-        /// Loads the drop downs.
-        /// </summary>
-        private void LoadDropDowns( RockContext rockContext )
-        {
-            /*
-                 11/16/2021 - SK
-
-                 Normally, we order by Order, but in this particular situation it was decided
-                 it would be better to order these by Name in the dropdown list.
-    
-                 Reason: To improve usability. 
-            */
-            var groupTypeList = new GroupTypeService( rockContext )
-                .Queryable().AsNoTracking()
-                .Where( t => t.ShowInNavigation )
-                .OrderBy( t => t.Name )
-                .ToList();
-
-            gtpGroupType.GroupTypes = groupTypeList;
-            gtpPlacementConfigurationGroupTypeEdit.GroupTypes = groupTypeList;
-
-            ddlGroupMemberStatus.BindToEnum<GroupMemberStatus>();
-            rblRegistrantsInSameFamily.BindToEnum<RegistrantsSameFamily>();
-
-            ddlFieldSource.BindToEnum<RegistrationFieldSource>();
-
-            ddlPersonField.BindToEnum<RegistrationPersonFieldType>( sortAlpha: true );
-            ddlPersonField.Items.Remove( ddlPersonField.Items.FindByValue( "0" ) );
-            ddlPersonField.Items.Remove( ddlPersonField.Items.FindByValue( "1" ) );
-
-            rblFeeType.BindToEnum<RegistrationFeeType>();
-
-            ddlSignatureDocumentTemplate.Items.Clear();
-            ddlSignatureDocumentTemplate.Items.Add( new ListItem() );
-            SignatureDocumentTemplateState = new SignatureDocumentTemplateService( rockContext ).Queryable().AsNoTracking().OrderBy( t => t.Name ).ToList();
-
-            foreach ( var documentType in SignatureDocumentTemplateState )
-            {
-                ddlSignatureDocumentTemplate.Items.Add( new ListItem( documentType.Name, documentType.Id.ToString() ) );
-            }
-        }
-
-        /// <summary>
-        /// Gets the selected template.
-        /// </summary>
-        /// <returns></returns>
-        private SignatureDocumentTemplate GetSelectedTemplate()
-        {
-            var selectedId = ddlSignatureDocumentTemplate.SelectedValueAsInt() ?? 0;
-            return SignatureDocumentTemplateState.Find( m => m.Id == selectedId );
-        }
-
-        #endregion
-
-        #region Parse/Build Controls
-
-        /// <summary>
-        /// Parses the controls.
-        /// </summary>
-        /// <param name="expandInvalid">if set to <c>true</c> [expand invalid].</param>
-        private void ParseControls( bool expandInvalid = false )
-        {
-            ExpandedForms = new List<Guid>();
-            FormState = new List<RegistrationTemplateForm>();
-
-            int order = 0;
-            foreach ( var formEditor in phForms.ControlsOfTypeRecursive<RegistrationTemplateFormEditor>() )
-            {
-                var form = formEditor.GetForm( expandInvalid );
-                form.Order = order++;
-
-                FormState.Add( form );
-                if ( formEditor.Expanded )
-                {
-                    ExpandedForms.Add( form.Guid );
-                }
-            }
-        }
-
-        /// <summary>
-        /// Builds the controls.
-        /// </summary>
-        /// <param name="setValues">if set to <c>true</c> [set values].</param>
-        /// <param name="activeFormGuid">The active form unique identifier.</param>
-        private void BuildControls( bool setValues = false, Guid? activeFormGuid = null )
-        {
-            phForms.Controls.Clear();
-
-            if ( FormState != null )
-            {
-                var orderedForms = FormState.OrderBy( f => f.Order ).ToList();
-                var defaultFormGuid = orderedForms.First().Guid;
-                Panel pnlDefaultForm = new Panel() { CssClass = "js-default-form" };
-                Panel pnlOptionalForms = new Panel() { CssClass = "js-optional-form-list" };
-                phForms.Controls.Add( pnlDefaultForm );
-                phForms.Controls.Add( pnlOptionalForms );
-                foreach ( var form in orderedForms )
-                {
-                    Panel formParent;
-                    if ( form.Guid == defaultFormGuid )
-                    {
-                        formParent = pnlDefaultForm;
-                    }
-                    else
-                    {
-                        formParent = pnlOptionalForms;
-                    }
-
-                    BuildFormControl( formParent, setValues, form, activeFormGuid, defaultFormGuid, false );
-                }
-            }
-
-            BindDiscountsGrid();
-            BindFeesGrid();
-            BindPlacementConfigurationsGrid();
-        }
-
-        /// <summary>
-        /// Builds the form control.
-        /// </summary>
-        /// <param name="parentControl">The parent control.</param>
-        /// <param name="setValues">if set to <c>true</c> [set values].</param>
-        /// <param name="form">The form.</param>
-        /// <param name="activeFormGuid">The active form unique identifier.</param>
-        /// <param name="defaultFormGuid">The default form unique identifier.</param>
-        /// <param name="showInvalid">if set to <c>true</c> [show invalid].</param>
-        private void BuildFormControl( Control parentControl, bool setValues, RegistrationTemplateForm form, Guid? activeFormGuid, Guid defaultFormGuid, bool showInvalid )
-        {
-            var registrationTemplateFormEditor = new RegistrationTemplateFormEditor();
-            registrationTemplateFormEditor.ID = form.Guid.ToString( "N" );
-            parentControl.Controls.Add( registrationTemplateFormEditor );
-
-            // if this is the default form, don't let it get deleted. Also, there is some special logic to disable deleting FirstName,LastName fields on default form.
-            bool isDefaultForm = form.Guid == defaultFormGuid;
-            registrationTemplateFormEditor.IsDeleteEnabled = !isDefaultForm;
-            registrationTemplateFormEditor.IsDefaultForm = isDefaultForm;
-
-            registrationTemplateFormEditor.ValidationGroup = btnSave.ValidationGroup;
-            registrationTemplateFormEditor.DeleteFieldClick += tfeForm_DeleteFieldClick;
-            registrationTemplateFormEditor.ReorderFieldClick += tfeForm_ReorderFieldClick;
-            registrationTemplateFormEditor.FilterFieldClick += tfeForm_FilterFieldClick;
-            registrationTemplateFormEditor.EditFieldClick += tfeForm_EditFieldClick;
-            registrationTemplateFormEditor.RebindFieldClick += tfeForm_RebindFieldClick;
-            registrationTemplateFormEditor.DeleteFormClick += tfeForm_DeleteFormClick;
-            registrationTemplateFormEditor.AddFieldClick += tfeForm_AddFieldClick;
-
-            registrationTemplateFormEditor.SetForm( form );
-
-            registrationTemplateFormEditor.BindFieldsGrid( FormFieldsState[form.Guid] );
-
-            if ( setValues )
-            {
-                registrationTemplateFormEditor.Expanded = ExpandedForms.Contains( form.Guid );
-
-                if ( !registrationTemplateFormEditor.Expanded && showInvalid && !form.IsValid )
-                {
-                    registrationTemplateFormEditor.Expanded = true;
-                }
-
-                if ( !registrationTemplateFormEditor.Expanded )
-                {
-                    registrationTemplateFormEditor.Expanded = activeFormGuid.HasValue && activeFormGuid.Equals( form.Guid );
-                }
-            }
-        }
-
-        #endregion
-
-        #region Registrant Forms/FieldFilter Methods
-
-        /// <summary>
-        /// Shows the form field filter.
-        /// </summary>
-        /// <param name="formGuid">The form unique identifier.</param>
-        /// <param name="formFieldGuid">The form field unique identifier.</param>
-        private void ShowFormFieldFilter( Guid formGuid, Guid formFieldGuid )
-        {
-            if ( FormFieldsState.ContainsKey( formGuid ) )
-            {
-                ShowDialog( dlgFieldFilter );
-
-                hfFormGuidFilter.Value = formGuid.ToString();
-                hfFormFieldGuidFilter.Value = formFieldGuid.ToString();
-                var formField = FormFieldsState[formGuid].FirstOrDefault( a => a.Guid == formFieldGuid );
-                var otherFormFields = FormFieldsState[formGuid].Where( a => a != formField ).ToList();
-
-                fvreFieldVisibilityRulesEditor.ValidationGroup = dlgFieldFilter.ValidationGroup;
-                fvreFieldVisibilityRulesEditor.FieldName = formField.ToString();
-
-                fvreFieldVisibilityRulesEditor.ComparableFields = otherFormFields.ToDictionary(
-                    rtff => rtff.Guid,
-                    rtff => new FieldVisibilityRuleField
-                    {
-                        Guid = rtff.Guid,
-                        Attribute = rtff.Attribute,
-                        PersonFieldType = rtff.PersonFieldType,
-                        FieldSource = rtff.FieldSource
-                    } );
-                fvreFieldVisibilityRulesEditor.SetFieldVisibilityRules( formField.FieldVisibilityRules );
-            }
-
-            BuildControls( true );
-        }
-
-        /// <summary>
-        /// Handles the SaveClick event of the dlgFieldFilter control.
-        /// </summary>
-        /// <param name="sender">The source of the event.</param>
-        /// <param name="e">The <see cref="EventArgs"/> instance containing the event data.</param>
-        protected void dlgFieldFilter_SaveClick( object sender, EventArgs e )
-        {
-            Guid formGuid = hfFormGuidFilter.Value.AsGuid();
-            Guid formFieldGuid = hfFormFieldGuidFilter.Value.AsGuid();
-            var formField = FormFieldsState[formGuid].FirstOrDefault( a => a.Guid == formFieldGuid );
-            formField.FieldVisibilityRules = fvreFieldVisibilityRulesEditor.GetFieldVisibilityRules();
-
-            HideDialog();
-
-            BuildControls( true );
-        }
-
-        #endregion
-
-        #region Registrant Forms Form/Field Methods
-
-        /// <summary>
-        /// Shows the registrant form field edit.
-        /// </summary>
-        /// <param name="formGuid">The form unique identifier.</param>
-        /// <param name="formFieldGuid">The form field unique identifier.</param>
-        private void ShowRegistrantFormFieldEdit( Guid formGuid, Guid formFieldGuid )
-        {
-            if ( FormFieldsState.ContainsKey( formGuid ) )
-            {
-                ShowDialog( dlgRegistrantFormField );
-
-                var fieldList = FormFieldsState[formGuid];
-
-                RegistrationTemplateFormField formField = fieldList.FirstOrDefault( a => a.Guid.Equals( formFieldGuid ) );
-                if ( formField == null )
-                {
-                    lFieldSource.Visible = false;
-                    ddlFieldSource.Visible = true;
-                    formField = new RegistrationTemplateFormField();
-                    formField.Guid = formFieldGuid;
-                    formField.FieldSource = RegistrationFieldSource.PersonAttribute;
-                }
-                else
-                {
-                    lFieldSource.Text = formField.FieldSource.ConvertToString();
-                    lFieldSource.Visible = true;
-                    ddlFieldSource.Visible = false;
-                }
-
-                ceFormFieldPreHtml.Text = formField.PreText;
-                ceFormFieldPostHtml.Text = formField.PostText;
-                ddlFieldSource.SetValue( formField.FieldSource.ConvertToInt() );
-                ddlPersonField.SetValue( formField.PersonFieldType.ConvertToInt() );
-                lPersonField.Text = formField.PersonFieldType.ConvertToString();
-
-                ddlPersonAttributes.Items.Clear();
-                var person = new Person();
-                person.LoadAttributes();
-                foreach ( var attr in person.Attributes
-                    .OrderBy( a => a.Value.Name )
-                    .Select( a => a.Value ) )
-                {
-                    if ( attr.IsAuthorized( Authorization.VIEW, CurrentPerson ) )
-                    {
-                        var listItem = new ListItem( attr.Name, attr.Id.ToString() );
-                        listItem.Attributes.Add( "title", string.Format( "{0} - {1}", attr.Id.ToString(), attr.Key ) );
-                        ddlPersonAttributes.Items.Add( listItem );
-                    }
-                }
-
-                ddlGroupTypeAttributes.Items.Clear();
-                var group = new Group();
-                group.GroupTypeId = gtpGroupType.SelectedGroupTypeId ?? 0;
-                var groupMember = new GroupMember();
-                groupMember.Group = group;
-                groupMember.LoadAttributes();
-                foreach ( var attr in groupMember.Attributes
-                    .OrderBy( a => a.Value.Name )
-                    .Select( a => a.Value ) )
-                {
-                    if ( attr.IsAuthorized( Authorization.VIEW, CurrentPerson ) )
-                    {
-                        ddlGroupTypeAttributes.Items.Add( new ListItem( attr.Name, attr.Id.ToString() ) );
-                    }
-                }
-
-                var attribute = new Attribute();
-                attribute.FieldTypeId = FieldTypeCache.Get( Rock.SystemGuid.FieldType.TEXT ).Id;
-
-                if ( formField.FieldSource == RegistrationFieldSource.PersonAttribute )
-                {
-                    ddlPersonAttributes.SetValue( formField.AttributeId );
-                }
-                else if ( formField.FieldSource == RegistrationFieldSource.GroupMemberAttribute )
-                {
-                    ddlGroupTypeAttributes.SetValue( formField.AttributeId );
-                }
-                else if ( formField.FieldSource == RegistrationFieldSource.RegistrantAttribute )
-                {
-                    if ( formField.Attribute != null )
-                    {
-                        attribute = formField.Attribute;
-                    }
-                }
-
-                edtRegistrantAttribute.SetAttributeProperties( attribute, typeof( RegistrationTemplate ) );
-
-                cbInternalField.Checked = formField.IsInternal;
-                cbShowOnWaitList.Checked = formField.FieldSource != RegistrationFieldSource.GroupMemberAttribute && formField.ShowOnWaitlist;
-                cbShowOnGrid.Checked = formField.IsGridField;
-                cbRequireInInitialEntry.Checked = formField.IsRequired;
-                cbUsePersonCurrentValue.Checked = formField.ShowCurrentValue;
-                cbCommonValue.Checked = formField.IsSharedValue;
-
-                hfFormGuid.Value = formGuid.ToString();
-                hfAttributeGuid.Value = formFieldGuid.ToString();
-
-                lPersonField.Visible = formField.FieldSource == RegistrationFieldSource.PersonField && (
-                    formField.PersonFieldType == RegistrationPersonFieldType.FirstName ||
-                    formField.PersonFieldType == RegistrationPersonFieldType.LastName );
-
-                SetFieldDisplay();
-            }
-
-            BuildControls( true );
-        }
-
-        /// <summary>
-        /// Sets the field display.
-        /// </summary>
-        private void SetFieldDisplay()
-        {
-            bool protectedField = lPersonField.Visible;
-
-            ddlFieldSource.Enabled = !protectedField;
-
-            cbInternalField.Enabled = !protectedField;
-            cbCommonValue.Enabled = !protectedField;
-            cbUsePersonCurrentValue.Enabled = true;
-
-            cbRequireInInitialEntry.Enabled = !protectedField;
-            cbShowOnGrid.Enabled = !protectedField;
-
-            var fieldSource = ddlFieldSource.SelectedValueAsEnum<RegistrationFieldSource>();
-
-            ddlPersonField.Visible = !protectedField && fieldSource == RegistrationFieldSource.PersonField;
-
-            ddlPersonAttributes.Visible = fieldSource == RegistrationFieldSource.PersonAttribute;
-
-            ddlGroupTypeAttributes.Visible = fieldSource == RegistrationFieldSource.GroupMemberAttribute;
-
-            cbInternalField.Visible = true;
-            cbCommonValue.Visible = true;
-            cbUsePersonCurrentValue.Visible =
-                fieldSource == RegistrationFieldSource.PersonAttribute ||
-                fieldSource == RegistrationFieldSource.PersonField;
-
-            // If this is a RegistrantAttribute, the ShowOnGrid is determined by the Attribute's ShowOnGrid, so we don't need to show the top ShowOnGrid option
-            // Also, if this is a GroupMemberAttribute, we'll hide the ShowOnGrid and they'll have to go the GroupMemberList block to see those
-            cbShowOnGrid.Visible = ( fieldSource != RegistrationFieldSource.RegistrantAttribute ) && ( fieldSource != RegistrationFieldSource.GroupMemberAttribute );
-            cbRequireInInitialEntry.Visible = fieldSource != RegistrationFieldSource.RegistrantAttribute;
-
-            edtRegistrantAttribute.Visible = fieldSource == RegistrationFieldSource.RegistrantAttribute;
-
-            cbShowOnWaitList.Visible = cbWaitListEnabled.Visible && cbWaitListEnabled.Checked;
-            cbShowOnWaitList.Enabled = fieldSource != RegistrationFieldSource.GroupMemberAttribute;
-        }
-
-        /// <summary>
-        /// Sorts the forms.
-        /// </summary>
-        /// <param name="guid">The unique identifier.</param>
-        /// <param name="newIndex">The new index.</param>
-        private void SortForms( Guid guid, int newIndex )
-        {
-            ParseControls();
-
-            Guid? activeFormGuid = null;
-
-            var form = FormState.FirstOrDefault( a => a.Guid.Equals( guid ) );
-            if ( form != null )
-            {
-                activeFormGuid = form.Guid;
-
-                FormState.Remove( form );
-                if ( newIndex >= FormState.Count() )
-                {
-                    FormState.Add( form );
-                }
-                else
-                {
-                    FormState.Insert( newIndex, form );
-                }
-            }
-
-            int order = 0;
-            foreach ( var item in FormState )
-            {
-                item.Order = order++;
-            }
-
-            BuildControls( true );
-        }
-
-        /// <summary>
-        /// Sorts the fields.
-        /// </summary>
-        /// <param name="fieldList">The field list.</param>
-        /// <param name="oldIndex">The old index.</param>
-        /// <param name="newIndex">The new index.</param>
-        private void SortFields( List<RegistrationTemplateFormField> fieldList, int oldIndex, int newIndex )
-        {
-            var movedItem = fieldList.Where( a => a.Order == oldIndex ).FirstOrDefault();
-            if ( movedItem != null )
-            {
-                if ( newIndex < oldIndex )
-                {
-                    // Moved up
-                    foreach ( var otherItem in fieldList.Where( a => a.Order < oldIndex && a.Order >= newIndex ) )
-                    {
-                        otherItem.Order = otherItem.Order + 1;
-                    }
-                }
-                else
-                {
-                    // Moved Down
-                    foreach ( var otherItem in fieldList.Where( a => a.Order > oldIndex && a.Order <= newIndex ) )
-                    {
-                        otherItem.Order = otherItem.Order - 1;
-                    }
-                }
-
-                movedItem.Order = newIndex;
-            }
-        }
-
-        /// <summary>
-        /// Reorder fields.
-        /// </summary>
-        /// <param name="fieldList">The field list.</param>
-        private void ReOrderFields( List<RegistrationTemplateFormField> fieldList )
-        {
-            fieldList = fieldList.OrderBy( a => a.Order ).ToList();
-            int order = 0;
-            fieldList.ForEach( a => a.Order = order++ );
-        }
-
-        #endregion
-
-        #region Registration Attributes
-
-        /// <summary>
-        /// Binds the registration attributes grid.
-        /// </summary>
-        private void BindRegistrationAttributesGrid()
-        {
-            gRegistrationAttributes.AddCssClass( "attribute-grid" );
-
-            // ensure Registration Attributes have order set
-            int order = 0;
-            RegistrationAttributesState.OrderBy( a => a.Order ).ToList().ForEach( a => a.Order = order++ );
-
-            gRegistrationAttributes.DataSource = RegistrationAttributesState.OrderBy( a => a.Order ).ThenBy( a => a.Name ).ToList();
-            gRegistrationAttributes.DataBind();
-        }
-
-        /// <summary>
-        /// Handles the DataBound event of the gRegistrationAttributesCategory control.
-        /// </summary>
-        /// <param name="sender">The source of the event.</param>
-        /// <param name="e">The <see cref="RowEventArgs"/> instance containing the event data.</param>
-        protected void gRegistrationAttributesCategory_DataBound( object sender, RowEventArgs e )
-        {
-            var attribute = AttributeCache.Get( e.Row.DataItem as Rock.Model.Attribute );
-            var lCategory = sender as Literal;
-            lCategory.Text = attribute.Categories.Select( a => a.Name ).ToList().AsDelimited( "," );
-        }
-
-        /// <summary>
-        /// Handles the AddClick event of the gRegistrationAttributes control.
-        /// </summary>
-        /// <param name="sender">The source of the event.</param>
-        /// <param name="e">The <see cref="EventArgs"/> instance containing the event data.</param>
-        private void gRegistrationAttributes_AddClick( object sender, EventArgs e )
-        {
-            gRegistrationAttributes_ShowEdit( Guid.Empty );
-        }
-
-        /// <summary>
-        /// Handles the Edit event of the gRegistrationAttributes control.
-        /// </summary>
-        /// <param name="sender">The source of the event.</param>
-        /// <param name="e">The <see cref="RowEventArgs"/> instance containing the event data.</param>
-        protected void gRegistrationAttributes_Edit( object sender, RowEventArgs e )
-        {
-            gRegistrationAttributes_ShowEdit( ( Guid ) e.RowKeyValue );
-        }
-
-        /// <summary>
-        /// gs the registration attributes show edit.
-        /// </summary>
-        /// <param name="attributeGuid">The attribute unique identifier.</param>
-        protected void gRegistrationAttributes_ShowEdit( Guid attributeGuid )
-        {
-            Attribute attribute;
-            if ( attributeGuid.Equals( Guid.Empty ) )
-            {
-                attribute = new Attribute();
-                attribute.FieldTypeId = FieldTypeCache.Get( Rock.SystemGuid.FieldType.TEXT ).Id;
-                if ( hfRegistrationTemplateId.Value.AsInteger() > 0 )
-                {
-                    attribute.EntityTypeQualifierColumn = "RegistrationTemplateId";
-                    attribute.EntityTypeQualifierValue = hfRegistrationTemplateId.Value;
-                }
-
-                edtRegistrationAttributes.ActionTitle = ActionTitle.Add( "attribute for " + tbName.Text + " registrations" );
-            }
-            else
-            {
-                attribute = RegistrationAttributesState.First( a => a.Guid.Equals( attributeGuid ) );
-                edtRegistrationAttributes.ActionTitle = ActionTitle.Edit( "attribute for " + tbName.Text + " registrations" );
-            }
-
-            var reservedKeyNames = new List<string>();
-            RegistrationAttributesState.Where( a => !a.Guid.Equals( attributeGuid ) ).Select( a => a.Key ).ToList().ForEach( a => reservedKeyNames.Add( a ) );
-            edtRegistrationAttributes.ReservedKeyNames = reservedKeyNames.ToList();
-
-            edtRegistrationAttributes.SetAttributeProperties( attribute, typeof( Registration ) );
-
-            ShowDialog( dlgRegistrationAttribute );
-        }
-
-        /// <summary>
-        /// Handles the SaveClick event of the dlgRegistrationAttribute control.
-        /// </summary>
-        /// <param name="sender">The source of the event.</param>
-        /// <param name="e">The <see cref="EventArgs"/> instance containing the event data.</param>
-        protected void dlgRegistrationAttribute_SaveClick( object sender, EventArgs e )
-        {
-            Page.Validate( edtRegistrationAttributes.ValidationGroup );
-            if ( !Page.IsValid )
-            {
-                return;
-            }
-
-            Rock.Model.Attribute attribute = new Rock.Model.Attribute();
-            edtRegistrationAttributes.GetAttributeProperties( attribute );
-
-            if ( !attribute.IsValid )
-            {
-                return;
-            }
-
-            if ( RegistrationAttributesState.Any( a => a.Guid.Equals( attribute.Guid ) ) )
-            {
-                attribute.Order = RegistrationAttributesState.Where( a => a.Guid.Equals( attribute.Guid ) ).FirstOrDefault().Order;
-                RegistrationAttributesState.RemoveEntity( attribute.Guid );
-            }
-            else
-            {
-                attribute.Order = RegistrationAttributesState.Any() ? RegistrationAttributesState.Max( a => a.Order ) + 1 : 0;
-            }
-
-            RegistrationAttributesState.Add( attribute );
-
-            BindRegistrationAttributesGrid();
-            HideDialog();
-        }
-
-        /// <summary>
-        /// Handles the GridReorder event of the gRegistrationAttributes control.
-        /// </summary>
-        /// <param name="sender">The source of the event.</param>
-        /// <param name="e">The <see cref="GridReorderEventArgs"/> instance containing the event data.</param>
-        private void gRegistrationAttributes_GridReorder( object sender, GridReorderEventArgs e )
-        {
-            ReorderAttributeList( RegistrationAttributesState, e.OldIndex, e.NewIndex );
-            BindRegistrationAttributesGrid();
-        }
-
-        /// <summary>
-        /// Handles the GridRebind event of the gRegistrationAttributes control.
-        /// </summary>
-        /// <param name="sender">The source of the event.</param>
-        /// <param name="e">The <see cref="GridRebindEventArgs"/> instance containing the event data.</param>
-        private void gRegistrationAttributes_GridRebind( object sender, GridRebindEventArgs e )
-        {
-            BindRegistrationAttributesGrid();
-        }
-
-        /// <summary>
-        /// Handles the Delete event of the gRegistrationAttributes control.
-        /// </summary>
-        /// <param name="sender">The source of the event.</param>
-        /// <param name="e">The <see cref="RowEventArgs"/> instance containing the event data.</param>
-        protected void gRegistrationAttributes_Delete( object sender, RowEventArgs e )
-        {
-            Guid attributeGuid = ( Guid ) e.RowKeyValue;
-            RegistrationAttributesState.RemoveEntity( attributeGuid );
-
-            BindRegistrationAttributesGrid();
-        }
-
-        /// <summary>
-        /// Reorders the attribute list.
-        /// </summary>
-        /// <param name="itemList">The item list.</param>
-        /// <param name="oldIndex">The old index.</param>
-        /// <param name="newIndex">The new index.</param>
-        private void ReorderAttributeList( List<Attribute> itemList, int oldIndex, int newIndex )
-        {
-            var movedItem = itemList.Where( a => a.Order == oldIndex ).FirstOrDefault();
-            if ( movedItem != null )
-            {
-                if ( newIndex < oldIndex )
-                {
-                    // Moved up
-                    foreach ( var otherItem in itemList.Where( a => a.Order < oldIndex && a.Order >= newIndex ) )
-                    {
-                        otherItem.Order = otherItem.Order + 1;
-                    }
-                }
-                else
-                {
-                    // Moved Down
-                    foreach ( var otherItem in itemList.Where( a => a.Order > oldIndex && a.Order <= newIndex ) )
-                    {
-                        otherItem.Order = otherItem.Order - 1;
-                    }
-                }
-
-                movedItem.Order = newIndex;
-            }
-        }
-
-        #endregion Registration Attributes
-
-        #region Discount Methods
-
-        /// <summary>
-        /// Binds the discounts grid.
-        /// </summary>
-        private void BindDiscountsGrid()
-        {
-            if ( DiscountState != null )
-            {
-                gDiscounts.DataSource = DiscountState.OrderBy( d => d.Order )
-                    .Select( d => new
-                    {
-                        d.Guid,
-                        d.Id,
-                        d.Code,
-                        Discount = d.DiscountAmount > 0 ?
-                            d.DiscountAmount.FormatAsCurrency() :
-                            d.DiscountPercentage.ToString( "P2" ),
-                        Limits = d.DiscountLimitsString
-                    } ).ToList();
-                gDiscounts.DataBind();
-            }
-        }
-
-        /// <summary>
-        /// Shows the discount edit.
-        /// </summary>
-        /// <param name="discountGuid">The discount unique identifier.</param>
-        private void ShowDiscountEdit( Guid discountGuid )
-        {
-            var discount = DiscountState.FirstOrDefault( d => d.Guid.Equals( discountGuid ) );
-            if ( discount == null )
-            {
-                discount = new RegistrationTemplateDiscount();
-            }
-
-            hfDiscountGuid.Value = discount.Guid.ToString();
-            tbDiscountCode.Text = discount.Code;
-            nbDiscountPercentage.Text = ( discount.DiscountPercentage * 100.0m ).ToString( "N0" );
-            cbDiscountAmount.Value = discount.DiscountAmount;
-
-            if ( discount.DiscountAmount > 0 )
-            {
-                rblDiscountType.SetValue( "Amount" );
-                nbDiscountPercentage.Visible = false;
-                cbDiscountAmount.Visible = true;
-            }
-            else
-            {
-                rblDiscountType.SetValue( "Percentage" );
-                nbDiscountPercentage.Visible = true;
-                cbDiscountAmount.Visible = false;
-            }
-
-            nbDiscountMaxUsage.Text = discount.MaxUsage.HasValue ? discount.MaxUsage.ToString() : string.Empty;
-            nbDiscountMaxRegistrants.Text = discount.MaxRegistrants.HasValue ? discount.MaxRegistrants.ToString() : string.Empty;
-            nbDiscountMinRegistrants.Text = discount.MinRegistrants.HasValue ? discount.MinRegistrants.ToString() : string.Empty;
-            drpDiscountDateRange.LowerValue = discount.StartDate;
-            drpDiscountDateRange.UpperValue = discount.EndDate;
-            cbcAutoApplyDiscount.Checked = discount.AutoApplyDiscount;
-
-            nbDuplicateDiscountCode.Text = string.Empty;
-            nbDuplicateDiscountCode.Visible = false;
-            ShowDialog( dlgDiscount );
-        }
-
-        #endregion Discount Methods
-
-        #region Fee Methods
-
-        /// <summary>
-        /// Binds the fees grid.
-        /// </summary>
-        private void BindFeesGrid()
-        {
-            if ( FeeState != null )
-            {
-                gFees.DataSource = FeeState.OrderBy( f => f.Order )
-                    .Select( f => new
-                    {
-                        f.Id,
-                        f.Guid,
-                        f.Name,
-                        f.FeeType,
-                        Cost = FormatFeeItems( f.FeeItems ),
-                        f.AllowMultiple,
-                        f.DiscountApplies,
-                        f.IsActive,
-                        f.IsRequired
-                    } )
-                    .ToList();
-                gFees.DataBind();
-            }
-        }
-
-        /// <summary>
-        /// Shows the fee edit.
-        /// </summary>
-        /// <param name="feeGuid">The fee unique identifier.</param>
-        private void ShowFeeEdit( Guid feeGuid )
-        {
-            var fee = FeeState.FirstOrDefault( d => d.Guid.Equals( feeGuid ) );
-            if ( fee == null )
-            {
-                fee = new RegistrationTemplateFee();
-            }
-
-            // make a copy of FeeItems to FeeItemsEditState
-            FeeItemsEditState = fee.FeeItems.ToList();
-
-            hfFeeGuid.Value = fee.Guid.ToString();
-            tbFeeName.Text = fee.Name;
-
-            rblFeeType.SetValue( fee.FeeType.ConvertToInt() );
-            if ( !fee.FeeItems.Any() )
-            {
-                fee.FeeItems.Add( new RegistrationTemplateFeeItem() );
-            }
-
-            BindFeeItemsControls( FeeItemsEditState, fee.FeeType );
-
-            cbAllowMultiple.Checked = fee.AllowMultiple;
-            cbDiscountApplies.Checked = fee.DiscountApplies;
-            cbFeeIsActive.Checked = fee.IsActive;
-            cbFeeIsRequired.Checked = fee.IsRequired;
-            cbHideWhenNoneRemaining.Checked = fee.HideWhenNoneRemaining;
-
-            ShowDialog( dlgFee );
-        }
-
-        /// <summary>
-        /// Bind the fee items controls.
-        /// </summary>
-        /// <param name="feeItems">The fee items.</param>
-        /// <param name="registrationFeeType">Type of the registration fee.</param>
-        private void BindFeeItemsControls( List<RegistrationTemplateFeeItem> feeItems, RegistrationFeeType registrationFeeType )
-        {
-            rcwFeeItemsSingle.Visible = registrationFeeType == RegistrationFeeType.Single;
-            rcwFeeItemsMultiple.Visible = registrationFeeType == RegistrationFeeType.Multiple;
-            nbFeeItemsConfigurationWarning.Visible = false;
-
-            if ( registrationFeeType == RegistrationFeeType.Single )
-            {
-                RegistrationTemplateFeeItem singleFeeItem;
-
-                // If switching to Single fee type and there are more than 1 fees currently configured, we'll have to figure which one to use for the Single fee type
-                // and it is possible that more than one of the fee items have already been used for a registrant. So we have to figure that out...
-                singleFeeItem = feeItems.FirstOrDefault();
-                if ( feeItems.Count > 1 )
-                {
-                    bool canUseSingleFeeType = true;
-                    var rockContext = new RockContext();
-                    var registrationTemplateFeeItemService = new RegistrationTemplateFeeItemService( rockContext );
-                    var registrationRegistrantFeeService = new RegistrationRegistrantFeeService( rockContext );
-                    var configuredFeeItemIds = feeItems.Select( a => a.Id ).ToList();
-                    var usedFeeQuery = registrationRegistrantFeeService.Queryable()
-                        .Where( a => a.RegistrationTemplateFeeItemId.HasValue && configuredFeeItemIds.Contains( a.RegistrationTemplateFeeItemId.Value ) );
-                    var usedFeeItemList = registrationTemplateFeeItemService.Queryable().Where( a => usedFeeQuery.Any( x => x.RegistrationTemplateFeeItemId == a.Id ) ).ToList();
-
-                    if ( usedFeeItemList.Count() > 1 )
-                    {
-                        canUseSingleFeeType = false;
-                    }
-                    else if ( usedFeeItemList.Count == 1 )
-                    {
-                        // only one FeeItem has been used, so have that bee the single fee item
-                        singleFeeItem = usedFeeItemList.First();
-                    }
-
-                    if ( canUseSingleFeeType == false )
-                    {
-                        nbFeeItemsConfigurationWarning.Text = "Unable to use single fee type. More than one of these fees have already been used.";
-                        nbFeeItemsConfigurationWarning.Visible = true;
-                        rblFeeType.SetValue( RegistrationFeeType.Multiple.ConvertToInt() );
-                        return;
-                    }
-                }
-
-                if ( singleFeeItem == null )
-                {
-                    singleFeeItem = new RegistrationTemplateFeeItem();
-                }
-
-                hfFeeItemSingleGuid.Value = singleFeeItem.Guid.ToString();
-                cbFeeItemSingleCost.Value = singleFeeItem.Cost;
-                nbFeeItemSingleMaximumUsageCount.Text = singleFeeItem.MaximumUsageCount.ToString();
-            }
-            else
-            {
-                rptFeeItemsMultiple.DataSource = feeItems.ToList();
-                rptFeeItemsMultiple.DataBind();
-            }
-        }
-
-        /// <summary>
-        /// Handles the ItemDataBound event of the rptFeeItems control.
-        /// </summary>
-        /// <param name="sender">The source of the event.</param>
-        /// <param name="e">The <see cref="RepeaterItemEventArgs"/> instance containing the event data.</param>
-        protected void rptFeeItemsMultiple_ItemDataBound( object sender, RepeaterItemEventArgs e )
-        {
-            RegistrationTemplateFeeItem registrationTemplateFeeItem = e.Item.DataItem as RegistrationTemplateFeeItem;
-            if ( registrationTemplateFeeItem != null )
-            {
-                var hfFeeItemId = e.Item.FindControl( "hfFeeItemId" ) as HiddenField;
-                var hfFeeItemGuid = e.Item.FindControl( "hfFeeItemGuid" ) as HiddenField;
-                var tbFeeItemName = e.Item.FindControl( "tbFeeItemName" ) as RockTextBox;
-                var cbFeeItemCost = e.Item.FindControl( "cbFeeItemCost" ) as CurrencyBox;
-                var nbMaximumUsageCount = e.Item.FindControl( "nbMaximumUsageCount" ) as NumberBox;
-
-                hfFeeItemId.Value = registrationTemplateFeeItem.Id.ToString();
-                hfFeeItemGuid.Value = registrationTemplateFeeItem.Guid.ToString();
-                tbFeeItemName.Text = registrationTemplateFeeItem.Name;
-
-                // if the Cost is 0 (vs 0.00M), set the text to blank since they haven't entered a value
-                cbFeeItemCost.Value = registrationTemplateFeeItem.Cost;
-                nbMaximumUsageCount.Text = registrationTemplateFeeItem.MaximumUsageCount.ToString();
-            }
-        }
-
-        /// <summary>
-        /// Handles the Click event of the btnDeleteFeeItem control.
-        /// </summary>
-        /// <param name="sender">The source of the event.</param>
-        /// <param name="e">The <see cref="EventArgs"/> instance containing the event data.</param>
-        protected void btnDeleteFeeItem_Click( object sender, EventArgs e )
-        {
-            var feeItems = GetFeeItemsFromUI();
-
-            var hfFeeItemGuid = ( sender as Control ).NamingContainer.FindControl( "hfFeeItemGuid" ) as HiddenField;
-            var feeItemGuid = hfFeeItemGuid.Value.AsGuid();
-            var feeItem = feeItems.FirstOrDefault( a => a.Guid == feeItemGuid );
-            if ( feeItem != null )
-            {
-                string errorMessage;
-                if ( !new RegistrationTemplateFeeItemService( new RockContext() ).CanDelete( feeItem, out errorMessage ) )
-                {
-                    nbFeeItemsConfigurationWarning.Text = errorMessage;
-                    nbFeeItemsConfigurationWarning.Visible = true;
-                    return;
-                }
-                else
-                {
-                    feeItems.Remove( feeItem );
-                }
-            }
-
-            BindFeeItemsControls( feeItems, rblFeeType.SelectedValueAsEnum<RegistrationFeeType>() );
-        }
-
-        /// <summary>
-        /// Handles the Click event of the btnAddFeeItem control.
-        /// </summary>
-        /// <param name="sender">The source of the event.</param>
-        /// <param name="e">The <see cref="EventArgs"/> instance containing the event data.</param>
-        protected void btnAddFeeItem_Click( object sender, EventArgs e )
-        {
-            var feeItems = GetFeeItemsFromUI();
-            feeItems.Add( new RegistrationTemplateFeeItem() );
-            BindFeeItemsControls( feeItems, rblFeeType.SelectedValueAsEnum<RegistrationFeeType>() );
-        }
-
-        /// <summary>
-        /// Formats the fee items.
-        /// </summary>
-        /// <param name="feeItems">The fee items.</param>
-        /// <returns></returns>
-        protected string FormatFeeItems( ICollection<RegistrationTemplateFeeItem> feeItems )
-        {
-            List<string> feeItemsHtml = new List<string>();
-            foreach ( var feeItem in feeItems )
-            {
-                string feeItemHtml = string.Format( "{0}-{1}", feeItem.Name, feeItem.Cost.FormatAsCurrency() );
-                if ( feeItem.MaximumUsageCount.HasValue )
-                {
-                    feeItemHtml += " ( max: " + feeItem.MaximumUsageCount.Value.ToString() + " )";
-                }
-
-                feeItemsHtml.Add( feeItemHtml );
-            }
-
-            return feeItemsHtml.AsDelimited( ", " );
-        }
-
-        #endregion Fee Methods
-
-        #region Dialog Methods
-
-        /// <summary>
-        /// Shows the dialog.
-        /// </summary>
-        /// <param name="dialog">The dialog.</param>
-        /// <param name="setValues">if set to <c>true</c> [set values].</param>
-        private void ShowDialog( ModalDialog dialog, bool setValues = false )
-        {
-            hfActiveDialogID.Value = dialog.ID;
-            ShowDialog( setValues );
-        }
-
-        /// <summary>
-        /// Shows the active dialog.
-        /// </summary>
-        /// <param name="setValues">if set to <c>true</c> [set values].</param>
-        private void ShowDialog( bool setValues = false )
-        {
-            var activeDialog = this.ControlsOfTypeRecursive<ModalDialog>().FirstOrDefault( a => a.ID == hfActiveDialogID.Value );
-            if ( activeDialog != null )
-            {
-                activeDialog.Show();
-            }
-        }
-
-        /// <summary>
-        /// Hides the active dialog.
-        /// </summary>
-        private void HideDialog()
-        {
-            var activeDialog = this.ControlsOfTypeRecursive<ModalDialog>().FirstOrDefault( a => a.ID == hfActiveDialogID.Value );
-            if ( activeDialog != null )
-            {
-                activeDialog.Hide();
-            }
-
-            hfActiveDialogID.Value = string.Empty;
-        }
-
-        #endregion Dialog Methods
-
-        #region Placement Configuration Related
-
-        /// <summary>
-        /// Binds the placement configurations grid.
-        /// </summary>
-        private void BindPlacementConfigurationsGrid()
-        {
-            if ( RegistrationTemplatePlacementState != null )
-            {
-                gPlacementConfigurations.DataSource = RegistrationTemplatePlacementState.OrderBy( a => a.Order ).ThenBy( a => a.Name ).ToList();
-                gPlacementConfigurations.DataBind();
-            }
-        }
-
-        /// <summary>
-        /// Handles the RowDataBound event of the gPlacementConfigurations control.
-        /// </summary>
-        /// <param name="sender">The source of the event.</param>
-        /// <param name="e">The <see cref="GridViewRowEventArgs"/> instance containing the event data.</param>
-        protected void gPlacementConfigurations_RowDataBound( object sender, GridViewRowEventArgs e )
-        {
-            RegistrationTemplatePlacement registrationTemplatePlacement = e.Row.DataItem as RegistrationTemplatePlacement;
-            if ( registrationTemplatePlacement == null )
-            {
-                return;
-            }
-
-            Literal lPlacementName = e.Row.FindControl( "lPlacementName" ) as Literal;
-            lPlacementName.Text = registrationTemplatePlacement.Name;
-
-            Literal lGroupTypeName = e.Row.FindControl( "lGroupTypeName" ) as Literal;
-            lGroupTypeName.Text = GroupTypeCache.Get( registrationTemplatePlacement.GroupTypeId ).Name;
-            Literal lSharedGroupNames = e.Row.FindControl( "lSharedGroupNames" ) as Literal;
-            var sharedGroupIds = RegistrationTemplatePlacementGuidGroupIdsState.GetValueOrNull( registrationTemplatePlacement.Guid );
-            var sharedGroupNameList = new GroupService( new RockContext() ).GetByIds( sharedGroupIds ).Select( a => a.Name ).ToList();
-
-            lSharedGroupNames.Text = sharedGroupNameList.AsDelimited( ", ", " and " );
-        }
-
-        /// <summary>
-        /// Handles the GridRebind event of the gPlacementConfigurations control.
-        /// </summary>
-        /// <param name="sender">The source of the event.</param>
-        /// <param name="e">The <see cref="GridRebindEventArgs"/> instance containing the event data.</param>
-        private void gPlacementConfigurations_GridRebind( object sender, GridRebindEventArgs e )
-        {
-            BindPlacementConfigurationsGrid();
-        }
-
-        /// <summary>
-        /// Handles the GridReorder event of the gPlacementConfigurations control.
-        /// </summary>
-        /// <param name="sender">The source of the event.</param>
-        /// <param name="e">The <see cref="GridReorderEventArgs"/> instance containing the event data.</param>
-        private void gPlacementConfigurations_GridReorder( object sender, GridReorderEventArgs e )
-        {
-            ParseControls();
-
-            var movedItem = RegistrationTemplatePlacementState.Where( a => a.Order == e.OldIndex ).FirstOrDefault();
-            if ( movedItem != null )
-            {
-                if ( e.NewIndex < e.OldIndex )
-                {
-                    // Moved up
-                    foreach ( var otherItem in RegistrationTemplatePlacementState.Where( a => a.Order < e.OldIndex && a.Order >= e.NewIndex ) )
-                    {
-                        otherItem.Order = otherItem.Order + 1;
-                    }
-                }
-                else
-                {
-                    // Moved Down
-                    foreach ( var otherItem in RegistrationTemplatePlacementState.Where( a => a.Order > e.OldIndex && a.Order <= e.NewIndex ) )
-                    {
-                        otherItem.Order = otherItem.Order - 1;
-                    }
-                }
-
-                movedItem.Order = e.NewIndex;
-            }
-
-            // make sure Order is cleaned up with no gaps, etc
-            int order = 0;
-            RegistrationTemplatePlacementState.OrderBy( d => d.Order ).ToList().ForEach( d => d.Order = order++ );
-
-            BuildControls();
-        }
-
-        /// <summary>
-        /// Handles the AddClick event of the gPlacementConfigurations control.
-        /// </summary>
-        /// <param name="sender">The source of the event.</param>
-        /// <param name="e">The <see cref="EventArgs"/> instance containing the event data.</param>
-        private void gPlacementConfigurations_AddClick( object sender, EventArgs e )
-        {
-            gPlacementConfigurationsAddEdit( Guid.NewGuid(), true );
-        }
-
-        /// <summary>
-        /// gs the placement configurations add edit.
-        /// </summary>
-        /// <param name="registrationPlacementConfigurationGuid">The registration placement configuration unique identifier.</param>
-        /// <param name="addingNewPlacementConfiguration">if set to <c>true</c> [adding new placement configuration].</param>
-        private void gPlacementConfigurationsAddEdit( Guid registrationPlacementConfigurationGuid, bool addingNewPlacementConfiguration )
-        {
-            hfRegistrationPlacementConfigurationGuid.Value = registrationPlacementConfigurationGuid.ToString();
-
-            var registrationTemplatePlacement = RegistrationTemplatePlacementState.FirstOrDefault( a => a.Guid == registrationPlacementConfigurationGuid );
-            if ( registrationTemplatePlacement == null )
-            {
-                registrationTemplatePlacement = new RegistrationTemplatePlacement();
-                registrationTemplatePlacement.Guid = registrationPlacementConfigurationGuid;
-            }
-
-            tbPlacementConfigurationName.Text = registrationTemplatePlacement.Name;
-            gtpPlacementConfigurationGroupTypeEdit.SelectedGroupTypeId = registrationTemplatePlacement.GroupTypeId;
-
-            var groupType = GroupTypeCache.Get( registrationTemplatePlacement.GroupTypeId );
-            if ( groupType != null )
-            {
-                lPlacementConfigurationGroupTypeReadOnly.Text = groupType.Name;
-            }
-
-            gtpPlacementConfigurationGroupTypeEdit.Visible = addingNewPlacementConfiguration;
-            lPlacementConfigurationGroupTypeReadOnly.Visible = !addingNewPlacementConfiguration;
-
-            cbPlacementConfigurationAllowMultiple.Checked = registrationTemplatePlacement.AllowMultiplePlacements;
-            tbPlacementConfigurationIconCssClass.Text = registrationTemplatePlacement.IconCssClass;
-
-            List<int> sharedGroupIds = RegistrationTemplatePlacementGuidGroupIdsState.GetValueOrNull( registrationPlacementConfigurationGuid ) ?? new List<int>();
-            hfPlacementConfigurationSharedGroupIdList.Value = sharedGroupIds.AsDelimited( "," );
-
-            gPlacementConfigurationSharedGroups.DataSource = new GroupService( new RockContext() ).GetByIds( sharedGroupIds ).OrderBy( a => a.Order ).ThenBy( a => a.Name ).ToList();
-            gPlacementConfigurationSharedGroups.DataBind();
-
-            dlgPlacementConfiguration.Show();
-        }
-
-        /// <summary>
-        /// Handles the EditClick event of the gPlacementConfigurations control.
-        /// </summary>
-        /// <param name="sender">The source of the event.</param>
-        /// <param name="e">The <see cref="RowEventArgs"/> instance containing the event data.</param>
-        protected void gPlacementConfigurations_EditClick( object sender, RowEventArgs e )
-        {
-            gPlacementConfigurationsAddEdit( ( Guid ) e.RowKeyValue, false );
-        }
-
-        /// <summary>
-        /// Handles the DeleteClick event of the gPlacementConfigurations control.
-        /// </summary>
-        /// <param name="sender">The source of the event.</param>
-        /// <param name="e">The <see cref="RowEventArgs"/> instance containing the event data.</param>
-        protected void gPlacementConfigurations_DeleteClick( object sender, RowEventArgs e )
-        {
-            var registrationTemplatePlacement = RegistrationTemplatePlacementState.FirstOrDefault( a => a.Guid == ( Guid ) e.RowKeyValue );
-            if ( registrationTemplatePlacement != null )
-            {
-                RegistrationTemplatePlacementState.Remove( registrationTemplatePlacement );
-
-                BindPlacementConfigurationsGrid();
-            }
-        }
-
-        /// <summary>
-        /// Handles the SaveClick event of the dlgPlacementConfiguration control.
-        /// </summary>
-        /// <param name="sender">The source of the event.</param>
-        /// <param name="e">The <see cref="EventArgs"/> instance containing the event data.</param>
-        protected void dlgPlacementConfiguration_SaveClick( object sender, EventArgs e )
-        {
-            var registrationTemplatePlacementGuid = hfRegistrationPlacementConfigurationGuid.Value.AsGuid();
-            var registrationTemplatePlacement = this.RegistrationTemplatePlacementState.Where( a => a.Guid == registrationTemplatePlacementGuid ).FirstOrDefault();
-            if ( registrationTemplatePlacement == null )
-            {
-                registrationTemplatePlacement = new RegistrationTemplatePlacement();
-                registrationTemplatePlacement.Guid = registrationTemplatePlacementGuid;
-                registrationTemplatePlacement.Order = RegistrationTemplatePlacementState.Any() ? RegistrationTemplatePlacementState.Max( d => d.Order ) + 1 : 0;
-                this.RegistrationTemplatePlacementState.Add( registrationTemplatePlacement );
-            }
-
-            registrationTemplatePlacement.Name = tbPlacementConfigurationName.Text;
-            registrationTemplatePlacement.GroupTypeId = gtpPlacementConfigurationGroupTypeEdit.SelectedGroupTypeId.Value;
-            registrationTemplatePlacement.IconCssClass = tbPlacementConfigurationIconCssClass.Text;
-            registrationTemplatePlacement.AllowMultiplePlacements = cbPlacementConfigurationAllowMultiple.Checked;
-            RegistrationTemplatePlacementGuidGroupIdsState.AddOrReplace( registrationTemplatePlacement.Guid, hfPlacementConfigurationSharedGroupIdList.Value.SplitDelimitedValues().AsIntegerList() );
-            dlgPlacementConfiguration.Hide();
-
-            BindPlacementConfigurationsGrid();
-        }
-
-        /// <summary>
-        /// Handles the AddClick event of the gPlacementConfigurationSharedGroups control.
-        /// </summary>
-        /// <param name="sender">The source of the event.</param>
-        /// <param name="e">The <see cref="EventArgs"/> instance containing the event data.</param>
-        private void gPlacementConfigurationSharedGroups_AddClick( object sender, EventArgs e )
-        {
-            pnlPlacementConfigurationAddSharedGroup.Visible = true;
-        }
-
-        /// <summary>
-        /// Handles the DeleteClick event of the gPlacementConfigurationSharedGroups control.
-        /// </summary>
-        /// <param name="sender">The source of the event.</param>
-        /// <param name="e">The <see cref="RowEventArgs"/> instance containing the event data.</param>
-        protected void gPlacementConfigurationSharedGroups_DeleteClick( object sender, RowEventArgs e )
-        {
-            var sharedGroupIds = hfPlacementConfigurationSharedGroupIdList.Value.SplitDelimitedValues().AsIntegerList();
-            var selectedGroupId = e.RowKeyId;
-            if ( sharedGroupIds.Contains( selectedGroupId ) )
-            {
-                sharedGroupIds.Remove( selectedGroupId );
-                hfPlacementConfigurationSharedGroupIdList.Value = sharedGroupIds.AsDelimited( "," );
-            }
-
-            BindPlacementConfigurationSharedGroups( sharedGroupIds );
-        }
-
-        /// <summary>
-        /// Handles the Click event of the btnPlacementConfigurationAddSharedGroup control.
-        /// </summary>
-        /// <param name="sender">The source of the event.</param>
-        /// <param name="e">The <see cref="EventArgs"/> instance containing the event data.</param>
-        protected void btnPlacementConfigurationAddSharedGroup_Click( object sender, EventArgs e )
-        {
-            nbAddPlacementGroupWarning.Visible = false;
-            var sharedGroupIds = hfPlacementConfigurationSharedGroupIdList.Value.SplitDelimitedValues().AsIntegerList();
-            var selectedGroupId = gpPlacementConfigurationAddSharedGroup.GroupId;
-            if ( selectedGroupId.HasValue )
-            {
-                GroupTypeCache groupType = null;
-                if ( gtpPlacementConfigurationGroupTypeEdit.SelectedGroupTypeId.HasValue )
-                {
-                    groupType = GroupTypeCache.Get( gtpPlacementConfigurationGroupTypeEdit.SelectedGroupTypeId.Value );
-                }
-
-                if ( groupType == null )
-                {
-                    nbAddPlacementGroupWarning.Text = "Please select a group type before adding a group";
-                    nbAddPlacementGroupWarning.Visible = true;
-                    return;
-                }
-
-                var placementGroup = new GroupService( new RockContext() ).Get( selectedGroupId.Value );
-
-                if ( groupType.Id != placementGroup.GroupTypeId )
-                {
-                    nbAddPlacementGroupWarning.Visible = true;
-                    nbAddPlacementGroupWarning.Text = "Group must have group type of " + groupType.Name + ".";
-                    return;
-                }
-
-                if ( !sharedGroupIds.Contains( selectedGroupId.Value ) )
-                {
-                    sharedGroupIds.Add( selectedGroupId.Value );
-                    hfPlacementConfigurationSharedGroupIdList.Value = sharedGroupIds.AsDelimited( "," );
-                }
-            }
-
-            pnlPlacementConfigurationAddSharedGroup.Visible = false;
-
-            BindPlacementConfigurationSharedGroups( sharedGroupIds );
-        }
-
-        /// <summary>
-        /// Handles the Click event of the btnPlacementConfigurationAddSharedGroupCancel control.
-        /// </summary>
-        /// <param name="sender">The source of the event.</param>
-        /// <param name="e">The <see cref="EventArgs"/> instance containing the event data.</param>
-        protected void btnPlacementConfigurationAddSharedGroupCancel_Click( object sender, EventArgs e )
-        {
-            pnlPlacementConfigurationAddSharedGroup.Visible = false;
-        }
-
-        /// <summary>
-        /// Binds the placement configuration shared groups.
-        /// </summary>
-        /// <param name="sharedGroupIds">The shared group ids.</param>
-        private void BindPlacementConfigurationSharedGroups( List<int> sharedGroupIds )
-        {
-            gPlacementConfigurationSharedGroups.DataSource = new GroupService( new RockContext() ).GetByIds( sharedGroupIds ).OrderBy( a => a.Order ).ThenBy( a => a.Name ).ToList();
-            gPlacementConfigurationSharedGroups.DataBind();
-        }
-
-        #endregion
-
-        protected void fgpFinancialGateway_SelectedIndexChanged( object sender, EventArgs e )
-        {
-            ShowHideBatchPrefixTextbox();
-        }
-
-        private void ShowHideBatchPrefixTextbox()
-        {
-            txtBatchNamePrefix.Visible = !IsRedirectionGateway();
-        }
-
-        private bool IsRedirectionGateway()
-        {
-            var gatewayId = fgpFinancialGateway.SelectedValueAsInt();
-
-            // validate gateway
-            if ( gatewayId.HasValue )
-            {
-                using ( var rockContext = new RockContext() )
-                {
-                    return new FinancialGatewayService( rockContext ).IsRedirectionGateway( gatewayId );
-                }
-            }
-
-            return false;
-        }
-    }
-}
-=======
-﻿// <copyright>
-// Copyright by the Spark Development Network
-//
-// Licensed under the Rock Community License (the "License");
-// you may not use this file except in compliance with the License.
-// You may obtain a copy of the License at
-//
-// http://www.rockrms.com/license
-//
-// Unless required by applicable law or agreed to in writing, software
-// distributed under the License is distributed on an "AS IS" BASIS,
-// WITHOUT WARRANTIES OR CONDITIONS OF ANY KIND, either express or implied.
-// See the License for the specific language governing permissions and
-// limitations under the License.
-// </copyright>
-
-using System;
-using System.Collections.Generic;
-using System.ComponentModel;
-using System.Data.Entity;
-using System.Data.Entity.Validation;
-using System.Linq;
-using System.Text;
-using System.Web.UI;
-using System.Web.UI.WebControls;
-using Newtonsoft.Json;
-using Rock;
-using Rock.Attribute;
-using Rock.Constants;
-using Rock.Data;
-using Rock.Model;
-using Rock.Security;
-using Rock.Web;
-using Rock.Web.Cache;
-using Rock.Web.UI;
-using Rock.Web.UI.Controls;
-using Attribute = Rock.Model.Attribute;
-
-namespace RockWeb.Blocks.Event
-{
-    [DisplayName( "Registration Template Detail" )]
-    [Category( "Event" )]
-    [Description( "Displays the details of the given registration template." )]
-
-    [LinkedPage(
-        "Registration Template Placement Page",
-        Key = AttributeKey.RegistrationTemplatePlacementPage,
-        DefaultValue = Rock.SystemGuid.Page.REGISTRATION_TEMPLATE_PLACEMENT + "," + Rock.SystemGuid.PageRoute.REGISTRATION_TEMPLATE_PLACEMENT,
-        Order = 0
-        )]
-
-    [CodeEditorField( "Default Confirmation Email", "The default Confirmation Email Template value to use for a new template", CodeEditorMode.Lava, CodeEditorTheme.Rock, 300, false, @"{{ 'Global' | Attribute:'EmailHeader' }}
-<h1>{{ RegistrationInstance.RegistrationTemplate.RegistrationTerm }} Confirmation: {{ RegistrationInstance.Name }}</h1>
-
-{% assign registrants = Registration.Registrants | Where:'OnWaitList', false %}
-{% assign registrantCount = registrants | Size %}
-{% if registrantCount > 0 %}
-	<p>
-		The following {{ RegistrationInstance.RegistrationTemplate.RegistrantTerm | PluralizeForQuantity:registrantCount | Downcase }}
-		{% if registrantCount > 1 %}have{% else %}has{% endif %} been registered for {{ RegistrationInstance.Name }}:
-	</p>
-
-	<ul>
-	{% for registrant in registrants %}
-		<li>
-
-			<strong>{{ registrant.PersonAlias.Person.FullName }}</strong>
-
-			{% if registrant.Cost > 0 %}
-				- {{ registrant.Cost | FormatAsCurrency }}
-			{% endif %}
-
-			{% assign feeCount = registrant.Fees | Size %}
-			{% if feeCount > 0 %}
-				<br/>{{ RegistrationInstance.RegistrationTemplate.FeeTerm | PluralizeForQuantity:registrantCount }}:
-				<ul>
-				{% for fee in registrant.Fees %}
-					<li>
-						{{ fee.RegistrationTemplateFee.Name }} {{ fee.Option }}
-						{% if fee.Quantity > 1 %} ({{ fee.Quantity }} @ {{ fee.Cost | FormatAsCurrency }}){% endif %}: {{ fee.TotalCost | FormatAsCurrency }}
-					</li>
-				{% endfor %}
-				</ul>
-			{% endif %}
-
-		</li>
-	{% endfor %}
-	</ul>
-{% endif %}
-
-{% assign waitlist = Registration.Registrants | Where:'OnWaitList', true %}
-{% assign waitListCount = waitlist | Size %}
-{% if waitListCount > 0 %}
-    <p>
-        The following {{ RegistrationInstance.RegistrationTemplate.RegistrantTerm | PluralizeForQuantity:registrantCount | Downcase }}
-		{% if waitListCount > 1 %}have{% else %}has{% endif %} been added to the wait list for {{ RegistrationInstance.Name }}:
-   </p>
-
-    <ul>
-    {% for registrant in waitlist %}
-        <li>
-            <strong>{{ registrant.PersonAlias.Person.FullName }}</strong>
-        </li>
-    {% endfor %}
-    </ul>
-{% endif %}
-
-{% if Registration.TotalCost > 0 %}
-<p>
-    Total Cost: {{ Registration.TotalCost | FormatAsCurrency }}<br/>
-    {% if Registration.DiscountedCost != Registration.TotalCost %}
-        Discounted Cost: {{ Registration.DiscountedCost | FormatAsCurrency }}<br/>
-    {% endif %}
-    {% for payment in Registration.Payments %}
-        Paid {{ payment.Amount | FormatAsCurrency }} on {{ payment.Transaction.TransactionDateTime| Date:'M/d/yyyy' }}
-        <small>(Acct #: {{ payment.Transaction.FinancialPaymentDetail.AccountNumberMasked }}, Ref #: {{ payment.Transaction.TransactionCode }})</small><br/>
-    {% endfor %}
-
-    {% assign paymentCount = Registration.Payments | Size %}
-
-    {% if paymentCount > 1 %}
-        Total Paid: {{ Registration.TotalPaid | FormatAsCurrency }}<br/>
-    {% endif %}
-
-    Balance Due: {{ Registration.BalanceDue | FormatAsCurrency }}
-</p>
-{% endif %}
-
-<p>
-    {{ RegistrationInstance.AdditionalConfirmationDetails }}
-</p>
-
-<p>
-    If you have any questions please contact {{ RegistrationInstance.ContactPersonAlias.Person.FullName }} at {{ RegistrationInstance.ContactEmail }}.
-</p>
-
-{{ 'Global' | Attribute:'EmailFooter' }}", "", 1 )]
-    [CodeEditorField( "Default Reminder Email", "The default Reminder Email Template value to use for a new template", CodeEditorMode.Lava, CodeEditorTheme.Rock, 300, false, @"{{ 'Global' | Attribute:'EmailHeader' }}
-{% capture externalSite %}{{ 'Global' | Attribute:'PublicApplicationRoot' }}{% endcapture %}
-{% assign registrantCount = Registration.Registrants | Size %}
-
-<h1>{{ RegistrationInstance.RegistrationTemplate.RegistrationTerm }} Reminder</h1>
-
-<p>
-    {{ RegistrationInstance.AdditionalReminderDetails }}
-</p>
-
-{% assign registrants = Registration.Registrants | Where:'OnWaitList', false %}
-{% assign registrantCount = registrants | Size %}
-{% if registrantCount > 0 %}
-	<p>
-		The following {{ RegistrationInstance.RegistrationTemplate.RegistrantTerm | PluralizeForQuantity:registrantCount | Downcase }}
-		{% if registrantCount > 1 %}have{% else %}has{% endif %} been registered for {{ RegistrationInstance.Name }}:
-	</p>
-
-	<ul>
-	{% for registrant in registrants %}
-		<li>{{ registrant.PersonAlias.Person.FullName }}</li>
-	{% endfor %}
-	</ul>
-{% endif %}
-
-{% assign waitlist = Registration.Registrants | Where:'OnWaitList', true %}
-{% assign waitListCount = waitlist | Size %}
-{% if waitListCount > 0 %}
-    <p>
-        The following {{ RegistrationInstance.RegistrationTemplate.RegistrantTerm | PluralizeForQuantity:registrantCount | Downcase }}
-		{% if waitListCount > 1 %}are{% else %}is{% endif %} still on the waiting list:
-   </p>
-
-    <ul>
-    {% for registrant in waitlist %}
-        <li>
-            <strong>{{ registrant.PersonAlias.Person.FullName }}</strong>
-        </li>
-    {% endfor %}
-    </ul>
-{% endif %}
-
-{% if Registration.BalanceDue > 0 %}
-<p>
-    This {{ RegistrationInstance.RegistrationTemplate.RegistrationTerm | Downcase  }} has a remaining balance
-    of {{ Registration.BalanceDue | FormatAsCurrency }}.
-    You can complete the payment for this {{ RegistrationInstance.RegistrationTemplate.RegistrationTerm | Downcase }}
-    using our <a href='{{ externalSite }}Registration?RegistrationId={{ Registration.Id }}&rckipid={{ Registration.PersonAlias.Person | PersonTokenCreate }}'>
-    online registration page</a>.
-</p>
-{% endif %}
-
-<p>
-    If you have any questions please contact {{ RegistrationInstance.ContactPersonAlias.Person.FullName }} at {{ RegistrationInstance.ContactEmail }}.
-</p>
-
-{{ 'Global' | Attribute:'EmailFooter' }}", "", 2 )]
-    [CodeEditorField( "Default Success Text", "The success text default to use for a new template", CodeEditorMode.Lava, CodeEditorTheme.Rock, 300, false, @"
-{% assign registrants = Registration.Registrants | Where:'OnWaitList', false %}
-{% assign registrantCount = registrants | Size %}
-{% if registrantCount > 0 %}
-    <p>
-        You have successfully registered the following
-        {{ RegistrationInstance.RegistrationTemplate.RegistrantTerm | PluralizeForQuantity:registrantCount | Downcase }}
-        for {{ RegistrationInstance.Name }}:
-    </p>
-
-    <ul>
-    {% for registrant in registrants %}
-        <li>
-
-            <strong>{{ registrant.PersonAlias.Person.FullName }}</strong>
-
-            {% if registrant.Cost > 0 %}
-                - {{ registrant.Cost | FormatAsCurrency }}
-            {% endif %}
-
-            {% assign feeCount = registrant.Fees | Size %}
-            {% if feeCount > 0 %}
-                <br/>{{ RegistrationInstance.RegistrationTemplate.FeeTerm | PluralizeForQuantity:registrantCount }}:
-                <ul class='list-unstyled'>
-                {% for fee in registrant.Fees %}
-                    <li>
-                        {{ fee.RegistrationTemplateFee.Name }} {{ fee.Option }}
-                        {% if fee.Quantity > 1 %} ({{ fee.Quantity }} @ {{ fee.Cost | FormatAsCurrency }}){% endif %}: {{ fee.TotalCost | FormatAsCurrency }}
-                    </li>
-                {% endfor %}
-                </ul>
-            {% endif %}
-
-        </li>
-    {% endfor %}
-    </ul>
-{% endif %}
-
-{% assign waitlist = Registration.Registrants | Where:'OnWaitList', true %}
-{% assign waitListCount = waitlist | Size %}
-{% if waitListCount > 0 %}
-    <p>
-        You have successfully added the following
-        {{ RegistrationInstance.RegistrationTemplate.RegistrantTerm | PluralizeForQuantity:registrantCount | Downcase }}
-        to the waiting list for {{ RegistrationInstance.Name }}:
-    </p>
-
-    <ul>
-    {% for registrant in waitlist %}
-        <li>
-            <strong>{{ registrant.PersonAlias.Person.FullName }}</strong>
-        </li>
-    {% endfor %}
-    </ul>
-{% endif %}
-
-{% if Registration.TotalCost > 0 %}
-<p>
-    Total Cost: {{ Registration.TotalCost | FormatAsCurrency }}<br/>
-    {% if Registration.DiscountedCost != Registration.TotalCost %}
-        Discounted Cost: {{ Registration.DiscountedCost | FormatAsCurrency }}<br/>
-    {% endif %}
-    {% for payment in Registration.Payments %}
-        Paid {{ payment.Amount | FormatAsCurrency }} on {{ payment.Transaction.TransactionDateTime| Date:'M/d/yyyy' }}
-        <small>(Acct #: {{ payment.Transaction.FinancialPaymentDetail.AccountNumberMasked }}, Ref #: {{ payment.Transaction.TransactionCode }})</small><br/>
-    {% endfor %}
-    {% assign paymentCount = Registration.Payments | Size %}
-    {% if paymentCount > 1 %}
-        Total Paid: {{ Registration.TotalPaid | FormatAsCurrency }}<br/>
-    {% endif %}
-    Balance Due: {{ Registration.BalanceDue | FormatAsCurrency }}
-</p>
-{% endif %}
-
-<p>
-    A confirmation email has been sent to {{ Registration.ConfirmationEmail }}. If you have any questions
-    please contact {{ RegistrationInstance.ContactPersonAlias.Person.FullName }} at {{ RegistrationInstance.ContactEmail }}.
-</p>", "", 3 )]
-    [CodeEditorField( "Default Payment Reminder Email", "The default Payment Reminder Email Template value to use for a new template", CodeEditorMode.Lava, CodeEditorTheme.Rock, 300, false, @"{{ 'Global' | Attribute:'EmailHeader' }}
-{% capture externalSite %}{{ 'Global' | Attribute:'PublicApplicationRoot' }}{% endcapture %}
-
-<h1>{{ RegistrationInstance.RegistrationTemplate.RegistrationTerm }} Payment Reminder</h1>
-
-<p>
-    This {{ RegistrationInstance.RegistrationTemplate.RegistrationTerm | Downcase  }} for {{ RegistrationInstance.Name }} has a remaining balance
-    of {{ Registration.BalanceDue | FormatAsCurrency }}. The
-    {{ RegistrationInstance.RegistrationTemplate.RegistrantTerm | Downcase | Pluralize  }} for this
-    {{ RegistrationInstance.RegistrationTemplate.RegistrationTerm }} are below.
-</p>
-
-{% assign registrants = Registration.Registrants | Where:'OnWaitList', false %}
-{% assign registrantCount = registrants | Size %}
-{% if registrantCount > 0 %}
-	<ul>
-	{% for registrant in registrants %}
-		<li>{{ registrant.PersonAlias.Person.FullName }}</li>
-	{% endfor %}
-	</ul>
-{% endif %}
-
-{% assign waitlist = Registration.Registrants | Where:'OnWaitList', true %}
-{% assign waitListCount = waitlist | Size %}
-{% if waitListCount > 0 %}
-    <p>
-        The following {{ RegistrationInstance.RegistrationTemplate.RegistrantTerm | PluralizeForQuantity:registrantCount | Downcase }}
-		{% if waitListCount > 1 %}are{% else %}is{% endif %} still on the wait list:
-   </p>
-
-    <ul>
-    {% for registrant in waitlist %}
-        <li>
-            <strong>{{ registrant.PersonAlias.Person.FullName }}</strong>
-        </li>
-    {% endfor %}
-    </ul>
-{% endif %}
-
-<p>
-    You can complete the payment for this {{ RegistrationInstance.RegistrationTemplate.RegistrationTerm | Downcase }}
-    using our <a href='{{ externalSite }}Registration?RegistrationId={{ Registration.Id }}&rckipid={{ Registration.PersonAlias.Person | PersonTokenCreate }}'>
-    online registration page</a>.
-</p>
-
-<p>
-    If you have any questions please contact {{ RegistrationInstance.ContactPersonAlias.Person.FullName }} at {{ RegistrationInstance.ContactEmail }}.
-</p>
-
-{{ 'Global' | Attribute:'EmailFooter' }}", "", 4 )]
-    [CodeEditorField( "Default Wait List Transition Email", "The default Wait List Transition Email Template value to use for a new template", CodeEditorMode.Lava, CodeEditorTheme.Rock, 300, false, @"{{ 'Global' | Attribute:'EmailHeader' }}
-{% capture externalSite %}{{ 'Global' | Attribute:'PublicApplicationRoot' }}{% endcapture %}
-
-<h1>{{ RegistrationInstance.Name }} Wait List Update</h1>
-
-<p>
-    {{ Registration.FirstName }}, the following individuals have been moved from the {{ RegistrationInstance.Name }} wait list to a full
-    {{ RegistrationInstance.RegistrationTemplate.RegistrantTerm | Downcase }}.
-</p>
-
-<ul>
-    {% for registrant in TransitionedRegistrants %}
-        <li>{{ registrant.PersonAlias.Person.FullName }}</li>
-    {% endfor %}
-</ul>
-
-{% if AdditionalFieldsNeeded %}
-    <p>
-        <strong>Addition information is needed in order to process this registration. Please visit the
-        <a href='{{ externalSite }}Registration?RegistrationId={{ Registration.Id }}&rckipid={{ Registration.PersonAlias.Person | PersonTokenCreate }}&StartAtBeginning=True'>
-        online registration page</a> to complete the registration.</strong>
-    </p>
-{% endif %}
-
-{% if Registration.BalanceDue > 0 %}
-    <p>
-        A balance of {{ Registration.BalanceDue | FormatAsCurrency }} remains on this registration. You can complete the payment for this {{ RegistrationInstance.RegistrationTemplate.RegistrationTerm | Downcase }}
-        using our <a href='{{ externalSite }}Registration?RegistrationId={{ Registration.Id }}&rckipid={{ Registration.PersonAlias.Person | PersonTokenCreate }}'>
-        online registration page</a>.
-    </p>
-{% endif %}
-
-<p>
-    If you have any questions please contact {{ RegistrationInstance.ContactPersonAlias.Person.FullName }} at {{ RegistrationInstance.ContactEmail }}.
-</p>
-
-{{ 'Global' | Attribute:'EmailFooter' }}", "", 5 )]
-    public partial class RegistrationTemplateDetail : RockBlock
-    {
-        #region Attribute Keys
-
-        private static class AttributeKey
-        {
-            public const string RegistrationTemplatePlacementPage = "RegistrationTemplatePlacementPage";
-            public const string DefaultConfirmationEmail = "DefaultConfirmationEmail";
-            public const string DefaultReminderEmail = "DefaultReminderEmail";
-            public const string DefaultSuccessText = "DefaultSuccessText";
-            public const string DefaultPaymentReminderEmail = "DefaultPaymentReminderEmail";
-            public const string DefaultWaitListTransitionEmail = "DefaultWaitListTransitionEmail";
-        }
-
-        #endregion
-
-        #region PageParameter Keys
-
-        private static class PageParameterKey
-        {
-            public const string ParentCategoryId = "ParentCategoryId";
-            public const string RegistrationTemplateId = "RegistrationTemplateId";
-        }
-
-        #endregion
-
-        #region ViewState Keys
-
-        private static class ViewStateKey
-        {
-            public const string FormStateJSON = "FormStateJSON";
-            public const string FormFieldsStateJSON = "FormFieldsStateJSON";
-            public const string RegistrationAttributesStateJSON = "RegistrationAttributesStateJSON";
-            public const string ExpandedForms = "ExpandedFormsJSON";
-            public const string DiscountStateJSON = "DiscountStateJSON";
-            public const string RegistrationTemplatePlacementStateJSON = "RegistrationTemplatePlacementStateJSON";
-            public const string RegistrationTemplatePlacementGuidGroupIdsStateJSON = "RegistrationTemplatePlacementGuidGroupIdsStateJSON";
-            public const string FeeStateJSON = "FeeStateJSON";
-            public const string FeeItemsEditStateJSON = "FeeItemsEditStateJSON";
-            public const string SignatureDocumentTemplateStateJSON = "SignatureDocumentTemplateState";
-        }
-
-        #endregion ViewState Keys
-
-        #region Properties
-
-        private List<RegistrationTemplateForm> FormState { get; set; }
-
-        private Dictionary<Guid, List<RegistrationTemplateFormField>> FormFieldsState { get; set; }
-
-        private List<Guid> ExpandedForms = new List<Guid>();
-
-        private List<RegistrationTemplateDiscount> DiscountState { get; set; }
-
-        private List<RegistrationTemplatePlacement> RegistrationTemplatePlacementState { get; set; }
-
-        /// <summary>
-        /// The list of Placement GroupIds for each RegistrationTemplatePlacement
-        /// </summary>
-        /// <value>
-        /// The state of the registration template placement group.
-        /// </value>
-        private Dictionary<Guid, List<int>> RegistrationTemplatePlacementGuidGroupIdsState { get; set; }
-
-        private List<RegistrationTemplateFee> FeeState { get; set; }
-
-        private List<Attribute> RegistrationAttributesState { get; set; }
-
-        /// <summary>
-        /// The State of the RegistrationTemplateFeeItems in the Fees Dialog while it is being edited
-        /// </summary>
-        private List<RegistrationTemplateFeeItem> FeeItemsEditState { get; set; }
-
-        /// <summary>
-        /// Gets or sets the state of the signature document template.
-        /// </summary>
-        /// <value>
-        /// The state of the signature document template.
-        /// </value>
-        private List<SignatureDocumentTemplate> SignatureDocumentTemplateState { get; set; }
-
-        private int? GridFieldsDeleteIndex { get; set; }
-
-        #endregion
-
-        #region Base Control Methods
-
-        /// <summary>
-        /// Restores the view-state information from a previous user control request that was saved by the <see cref="M:System.Web.UI.UserControl.SaveViewState" /> method.
-        /// </summary>
-        /// <param name="savedState">An <see cref="T:System.Object" /> that represents the user control state to be restored.</param>
-        protected override void LoadViewState( object savedState )
-        {
-            base.LoadViewState( savedState );
-
-            string json = ViewState[ViewStateKey.FormStateJSON] as string;
-            if ( string.IsNullOrWhiteSpace( json ) )
-            {
-                FormState = new List<RegistrationTemplateForm>();
-            }
-            else
-            {
-                FormState = JsonConvert.DeserializeObject<List<RegistrationTemplateForm>>( json );
-            }
-
-            json = ViewState[ViewStateKey.FormFieldsStateJSON] as string;
-            if ( string.IsNullOrWhiteSpace( json ) )
-            {
-                FormFieldsState = new Dictionary<Guid, List<RegistrationTemplateFormField>>();
-            }
-            else
-            {
-                FormFieldsState = JsonConvert.DeserializeObject<Dictionary<Guid, List<RegistrationTemplateFormField>>>( json );
-            }
-
-            json = ViewState[ViewStateKey.RegistrationAttributesStateJSON] as string;
-            if ( string.IsNullOrWhiteSpace( json ) )
-            {
-                RegistrationAttributesState = new List<Attribute>();
-            }
-            else
-            {
-                RegistrationAttributesState = JsonConvert.DeserializeObject<List<Attribute>>( json );
-            }
-
-            ExpandedForms = ViewState[ViewStateKey.ExpandedForms] as List<Guid>;
-            if ( ExpandedForms == null )
-            {
-                ExpandedForms = new List<Guid>();
-            }
-
-            json = ViewState[ViewStateKey.DiscountStateJSON] as string;
-            if ( string.IsNullOrWhiteSpace( json ) )
-            {
-                DiscountState = new List<RegistrationTemplateDiscount>();
-            }
-            else
-            {
-                DiscountState = JsonConvert.DeserializeObject<List<RegistrationTemplateDiscount>>( json );
-            }
-
-            json = ViewState[ViewStateKey.RegistrationTemplatePlacementStateJSON] as string;
-            if ( string.IsNullOrWhiteSpace( json ) )
-            {
-                RegistrationTemplatePlacementState = new List<RegistrationTemplatePlacement>();
-            }
-            else
-            {
-                RegistrationTemplatePlacementState = JsonConvert.DeserializeObject<List<RegistrationTemplatePlacement>>( json );
-            }
-
-            json = ViewState[ViewStateKey.RegistrationTemplatePlacementGuidGroupIdsStateJSON] as string;
-            if ( string.IsNullOrWhiteSpace( json ) )
-            {
-                RegistrationTemplatePlacementGuidGroupIdsState = new Dictionary<Guid, List<int>>();
-            }
-            else
-            {
-                RegistrationTemplatePlacementGuidGroupIdsState = JsonConvert.DeserializeObject<Dictionary<Guid, List<int>>>( json );
-            }
-
-            json = ViewState[ViewStateKey.FeeStateJSON] as string;
-            if ( string.IsNullOrWhiteSpace( json ) )
-            {
-                FeeState = new List<RegistrationTemplateFee>();
-            }
-            else
-            {
-                FeeState = JsonConvert.DeserializeObject<List<RegistrationTemplateFee>>( json );
-            }
-
-            json = ViewState[ViewStateKey.FeeItemsEditStateJSON] as string;
-            if ( string.IsNullOrWhiteSpace( json ) )
-            {
-                FeeItemsEditState = new List<RegistrationTemplateFeeItem>();
-            }
-            else
-            {
-                FeeItemsEditState = JsonConvert.DeserializeObject<List<RegistrationTemplateFeeItem>>( json );
-            }
-
-            json = ViewState[ViewStateKey.SignatureDocumentTemplateStateJSON] as string;
-            if ( string.IsNullOrWhiteSpace( json ) )
-            {
-                SignatureDocumentTemplateState = new List<SignatureDocumentTemplate>();
-            }
-            else
-            {
-                SignatureDocumentTemplateState = JsonConvert.DeserializeObject<List<SignatureDocumentTemplate>>( json );
-            }
-
-            BuildControls( false );
-        }
-
-        /// <summary>
-        /// Raises the <see cref="E:System.Web.UI.Control.Init" /> event.
-        /// </summary>
-        /// <param name="e">An <see cref="T:System.EventArgs" /> object that contains the event data.</param>
-        protected override void OnInit( EventArgs e )
-        {
-            base.OnInit( e );
-
-            gRegistrationAttributes.DataKeyNames = new string[] { "Guid" };
-            gRegistrationAttributes.Actions.ShowAdd = true;
-            gRegistrationAttributes.Actions.AddClick += gRegistrationAttributes_AddClick;
-            gRegistrationAttributes.EmptyDataText = Server.HtmlEncode( None.Text );
-            gRegistrationAttributes.GridRebind += gRegistrationAttributes_GridRebind;
-            gRegistrationAttributes.GridReorder += gRegistrationAttributes_GridReorder;
-
-            SecurityField registrationAttributeSecurityField = gRegistrationAttributes.Columns.OfType<SecurityField>().FirstOrDefault();
-            registrationAttributeSecurityField.EntityTypeId = EntityTypeCache.GetId<Attribute>() ?? 0;
-
-            // assign discounts grid actions
-            gDiscounts.DataKeyNames = new string[] { "Guid" };
-            gDiscounts.Actions.ShowAdd = true;
-            gDiscounts.Actions.AddClick += gDiscounts_AddClick;
-            gDiscounts.GridRebind += gDiscounts_GridRebind;
-            gDiscounts.GridReorder += gDiscounts_GridReorder;
-
-            // assign fees grid actions
-            gFees.DataKeyNames = new string[] { "Guid" };
-            gFees.Actions.ShowAdd = true;
-            gFees.Actions.AddClick += gFees_AddClick;
-            gFees.GridRebind += gFees_GridRebind;
-            gFees.GridReorder += gFees_GridReorder;
-
-            gPlacementConfigurations.DataKeyNames = new string[] { "Guid" };
-            gPlacementConfigurations.Actions.ShowAdd = true;
-            gPlacementConfigurations.Actions.AddClick += gPlacementConfigurations_AddClick;
-            gPlacementConfigurations.GridRebind += gPlacementConfigurations_GridRebind;
-            gPlacementConfigurations.GridReorder += gPlacementConfigurations_GridReorder;
-
-            gPlacementConfigurationSharedGroups.DataKeyNames = new string[] { "Id" };
-            gPlacementConfigurationSharedGroups.Actions.ShowAdd = true;
-            gPlacementConfigurationSharedGroups.Actions.AddClick += gPlacementConfigurationSharedGroups_AddClick;
-
-            btnSecurity.EntityTypeId = EntityTypeCache.Get( typeof( Rock.Model.RegistrationTemplate ) ).Id;
-
-            ddlRegistrarOption.Help = @"How should the registrar's information be collected?
-
-<strong>Prompt For Registrar</strong>
-Registrar information will be collected at the end.
-
-<strong>Pre-fill First Registrant</strong>
-The first registrant's information will be used to complete the registrar information form but can be changed if needed.
-
-<strong>Use First Registrant</strong>
-The first registrant's information will be used to complete the registrar information form and the form will not be displayed.  (If the first registrant's name and email is not provided the registrar information form will still display.)
-
-<strong>Use Logged In Person</strong>
-The logged-in person's information will be used to complete the registrar information form and the form will not be displayed.  (If the logged in person's email is not known, a prompt for email will be shown.)
-";
-
-            string deleteScript = @"
-    $('a.js-delete-template').click(function( e ){
-        e.preventDefault();
-        Rock.dialogs.confirm('Are you sure you want to delete this registration template? All of the instances, and the registrations and registrants from each instance will also be deleted!', function (result) {
-            if (result) {
-                if ( $('input.js-has-registrations').val() == 'True' ) {
-                    Rock.dialogs.confirm('This template has existing instances with existing registrations. Are you sure that you want to delete the template?<br/><small>(Payments will not be deleted, but they will no longer be associated with a registration.)</small>', function (result) {
-                        if (result) {
-                            window.location = e.target.href ? e.target.href : e.target.parentElement.href;
-                        }
-                    });
-                } else {
-                    window.location = e.target.href ? e.target.href : e.target.parentElement.href;
-                }
-            }
-        });
-    });
-";
-            ScriptManager.RegisterStartupScript( btnDelete, btnDelete.GetType(), "deleteInstanceScript", deleteScript, true );
-        }
-
-        /// <summary>
-        /// Raises the <see cref="E:System.Web.UI.Control.Load" /> event.
-        /// </summary>
-        /// <param name="e">The <see cref="T:System.EventArgs" /> object that contains the event data.</param>
-        protected override void OnLoad( EventArgs e )
-        {
-            base.OnLoad( e );
-
-            if ( !Page.IsPostBack )
-            {
-                ShowDetail();
-            }
-            else
-            {
-                nbValidationError.Visible = false;
-
-                ShowDialog();
-
-                string postbackArgs = Request.Params["__EVENTARGUMENT"];
-                if ( !string.IsNullOrWhiteSpace( postbackArgs ) )
-                {
-                    string[] nameValue = postbackArgs.Split( new char[] { ':' } );
-                    if ( nameValue.Count() == 2 )
-                    {
-                        string[] values = nameValue[1].Split( new char[] { ';' } );
-                        if ( values.Count() == 2 )
-                        {
-                            Guid guid = values[0].AsGuid();
-                            int newIndex = values[1].AsInteger();
-
-                            switch ( nameValue[0] )
-                            {
-                                case "re-order-form":
-                                    {
-                                        SortForms( guid, newIndex + 1 );
-                                        break;
-                                    }
-                            }
-                        }
-                    }
-                }
-            }
-        }
-
-        /// <summary>
-        /// Gets the bread crumbs.
-        /// </summary>
-        /// <param name="pageReference">The page reference.</param>
-        /// <returns></returns>
-        public override List<BreadCrumb> GetBreadCrumbs( PageReference pageReference )
-        {
-            var breadCrumbs = new List<BreadCrumb>();
-
-            int? registrationTemplateId = PageParameter( pageReference, PageParameterKey.RegistrationTemplateId ).AsIntegerOrNull();
-            if ( registrationTemplateId.HasValue )
-            {
-                RegistrationTemplate registrationTemplate = GetRegistrationTemplate( registrationTemplateId.Value );
-                if ( registrationTemplate != null )
-                {
-                    breadCrumbs.Add( new BreadCrumb( registrationTemplate.ToString(), pageReference ) );
-                    return breadCrumbs;
-                }
-            }
-
-            breadCrumbs.Add( new BreadCrumb( this.PageCache.PageTitle, pageReference ) );
-            return breadCrumbs;
-        }
-
-        /// <summary>
-        /// Saves any user control view-state changes that have occurred since the last page postback.
-        /// </summary>
-        /// <returns>
-        /// Returns the user control's current view state. If there is no view state associated with the control, it returns null.
-        /// </returns>
-        protected override object SaveViewState()
-        {
-            var jsonSetting = new JsonSerializerSettings
-            {
-                ReferenceLoopHandling = ReferenceLoopHandling.Ignore,
-                ContractResolver = new Rock.Utility.IgnoreUrlEncodedKeyContractResolver()
-            };
-
-            ViewState[ViewStateKey.FormStateJSON] = JsonConvert.SerializeObject( FormState, Formatting.None, jsonSetting );
-            ViewState[ViewStateKey.FormFieldsStateJSON] = JsonConvert.SerializeObject( FormFieldsState, Formatting.None, jsonSetting );
-            ViewState[ViewStateKey.RegistrationAttributesStateJSON] = JsonConvert.SerializeObject( RegistrationAttributesState, Formatting.None, jsonSetting );
-            ViewState[ViewStateKey.ExpandedForms] = ExpandedForms;
-            ViewState[ViewStateKey.DiscountStateJSON] = JsonConvert.SerializeObject( DiscountState, Formatting.None, jsonSetting );
-
-            ViewState[ViewStateKey.RegistrationTemplatePlacementStateJSON] = JsonConvert.SerializeObject( RegistrationTemplatePlacementState, Formatting.None, jsonSetting );
-            ViewState[ViewStateKey.RegistrationTemplatePlacementGuidGroupIdsStateJSON] = JsonConvert.SerializeObject( RegistrationTemplatePlacementGuidGroupIdsState, Formatting.None, jsonSetting );
-            ViewState[ViewStateKey.FeeStateJSON] = JsonConvert.SerializeObject( FeeState, Formatting.None, jsonSetting );
-            ViewState[ViewStateKey.FeeItemsEditStateJSON] = JsonConvert.SerializeObject( FeeItemsEditState, Formatting.None, jsonSetting );
-            ViewState[ViewStateKey.SignatureDocumentTemplateStateJSON] = JsonConvert.SerializeObject( SignatureDocumentTemplateState, Formatting.None, jsonSetting );
-
-            return base.SaveViewState();
-        }
-
-        /// <summary>
-        /// Raises the <see cref="E:System.Web.UI.Control.PreRender" /> event.
-        /// </summary>
-        /// <param name="e">An <see cref="T:System.EventArgs" /> object that contains the event data.</param>
-        protected override void OnPreRender( EventArgs e )
-        {
-            if ( pnlEditDetails.Visible )
-            {
-                var sameFamily = rblRegistrantsInSameFamily.SelectedValueAsEnum<RegistrantsSameFamily>();
-                divCurrentFamilyMembers.Attributes["style"] = sameFamily == RegistrantsSameFamily.No ? "display:none" : "display:block";
-            }
-
-            base.OnPreRender( e );
-        }
-
-        #endregion
-
-        #region Events
-
-        #region Form Events
-
-        /// <summary>
-        /// Handles the Click event of the btnEdit control.
-        /// </summary>
-        /// <param name="sender">The source of the event.</param>
-        /// <param name="e">The <see cref="EventArgs" /> instance containing the event data.</param>
-        protected void btnEdit_Click( object sender, EventArgs e )
-        {
-            var rockContext = new RockContext();
-            var registrationTemplate = new RegistrationTemplateService( rockContext ).Get( hfRegistrationTemplateId.Value.AsInteger() );
-
-            if ( registrationTemplate != null && ( UserCanEdit || registrationTemplate.IsAuthorized( Authorization.ADMINISTRATE, this.CurrentPerson ) ) )
-            {
-                LoadStateDetails( registrationTemplate, rockContext );
-                ShowEditDetails( registrationTemplate, rockContext );
-            }
-        }
-
-        /// <summary>
-        /// Handles the Click event of the btnDelete control.
-        /// </summary>
-        /// <param name="sender">The source of the event.</param>
-        /// <param name="e">The <see cref="EventArgs" /> instance containing the event data.</param>
-        protected void btnDelete_Click( object sender, EventArgs e )
-        {
-            var rockContext = new RockContext();
-
-            var service = new RegistrationTemplateService( rockContext );
-            var registrationTemplate = service.Get( hfRegistrationTemplateId.Value.AsInteger() );
-
-            if ( registrationTemplate != null )
-            {
-                if ( !UserCanEdit && !registrationTemplate.IsAuthorized( Authorization.ADMINISTRATE, this.CurrentPerson ) )
-                {
-                    mdDeleteWarning.Show( "You are not authorized to delete this registration template.", ModalAlertType.Information );
-                    return;
-                }
-
-                rockContext.WrapTransaction( () =>
-                {
-                    new RegistrationService( rockContext ).DeleteRange( registrationTemplate.Instances.SelectMany( i => i.Registrations ) );
-                    new RegistrationInstanceService( rockContext ).DeleteRange( registrationTemplate.Instances );
-                    service.Delete( registrationTemplate );
-                    rockContext.SaveChanges();
-                } );
-            }
-
-            // reload page
-            var qryParams = new Dictionary<string, string>();
-            NavigateToPage( RockPage.Guid, qryParams );
-        }
-
-        /// <summary>
-        /// Handles the Click event of the btnPlacements control.
-        /// </summary>
-        /// <param name="sender">The source of the event.</param>
-        /// <param name="e">The <see cref="EventArgs"/> instance containing the event data.</param>
-        protected void btnPlacements_Click( object sender, EventArgs e )
-        {
-            var queryParams = new Dictionary<string, string>();
-
-            if ( hfRegistrationTemplateId.Value.AsIntegerOrNull().HasValue )
-            {
-                queryParams.Add( PageParameterKey.RegistrationTemplateId, hfRegistrationTemplateId.Value );
-            }
-
-            NavigateToLinkedPage( AttributeKey.RegistrationTemplatePlacementPage, queryParams );
-        }
-
-        /// <summary>
-        /// Handles the Click event of the btnCopy control.
-        /// </summary>
-        /// <param name="sender">The source of the event.</param>
-        /// <param name="e">The <see cref="EventArgs"/> instance containing the event data.</param>
-        protected void btnCopy_Click( object sender, EventArgs e )
-        {
-            var rockContext = new RockContext();
-            var registrationTemplate = new RegistrationTemplateService( rockContext ).Get( hfRegistrationTemplateId.Value.AsInteger() );
-
-            if ( registrationTemplate != null )
-            {
-                // Load the state objects for the source registration template
-                LoadStateDetails( registrationTemplate, rockContext );
-
-                // clone the registration template
-                var newRegistrationTemplate = registrationTemplate.CloneWithoutIdentity();
-                newRegistrationTemplate.Name = registrationTemplate.Name + " - Copy";
-
-                // Create temporary state objects for the new registration template
-                var newFormState = new List<RegistrationTemplateForm>();
-                var newFormFieldsState = new Dictionary<Guid, List<RegistrationTemplateFormField>>();
-                var newDiscountState = new List<RegistrationTemplateDiscount>();
-                var newFeeState = new List<RegistrationTemplateFee>();
-                var newAttributeState = new List<Attribute>();
-                var newRegistrationTemplatePlacementState = new List<RegistrationTemplatePlacement>();
-
-                foreach ( var form in FormState )
-                {
-                    var newForm = form.Clone( false );
-                    newForm.RegistrationTemplateId = 0;
-                    newForm.Id = 0;
-                    newForm.Guid = Guid.NewGuid();
-                    newFormState.Add( newForm );
-
-                    if ( FormFieldsState.ContainsKey( form.Guid ) )
-                    {
-                        newFormFieldsState.Add( newForm.Guid, new List<RegistrationTemplateFormField>() );
-                        var mapKeys = new Dictionary<Guid, Guid>();
-                        foreach ( var formField in FormFieldsState[form.Guid] )
-                        {
-                            var newFormField = formField.Clone( false );
-                            newFormField.RegistrationTemplateFormId = 0;
-                            newFormField.Id = 0;
-                            newFormField.Guid = Guid.NewGuid();
-                            newFormFieldsState[newForm.Guid].Add( newFormField );
-                            mapKeys.Add( formField.Guid, newFormField.Guid );
-
-                            if ( formField.FieldSource != RegistrationFieldSource.PersonField )
-                            {
-                                newFormField.Attribute = formField.Attribute;
-                            }
-
-                            if ( formField.FieldSource == RegistrationFieldSource.RegistrantAttribute && formField.Attribute != null )
-                            {
-                                var newAttribute = formField.Attribute.Clone( false );
-                                newAttribute.Id = 0;
-                                newAttribute.Guid = Guid.NewGuid();
-                                newAttribute.IsSystem = false;
-
-                                newFormField.AttributeId = null;
-                                newFormField.Attribute = newAttribute;
-
-                                foreach ( var qualifier in formField.Attribute.AttributeQualifiers )
-                                {
-                                    var newQualifier = qualifier.Clone( false );
-                                    newQualifier.Id = 0;
-                                    newQualifier.Guid = Guid.NewGuid();
-                                    newQualifier.IsSystem = false;
-                                    newAttribute.AttributeQualifiers.Add( qualifier );
-                                }
-                            }
-                        }
-
-                        var newFormFieldsWithRules = newFormFieldsState[newForm.Guid]
-                                                        .Where( a => a.FieldVisibilityRules.RuleList
-                                                                        .Any( b => b.ComparedToFormFieldGuid.HasValue ) );
-                        foreach ( var newFormField in newFormFieldsWithRules )
-                        {
-                            foreach ( var rule in newFormField.FieldVisibilityRules.RuleList.Where( a => a.ComparedToFormFieldGuid.HasValue ) )
-                            {
-                                rule.ComparedToFormFieldGuid = mapKeys.GetValueOrNull( rule.ComparedToFormFieldGuid.Value );
-                            }
-                        }
-                    }
-                }
-
-                foreach ( var discount in DiscountState )
-                {
-                    var newDiscount = discount.Clone( false );
-                    newDiscount.RegistrationTemplateId = 0;
-                    newDiscount.Id = 0;
-                    newDiscount.Guid = Guid.NewGuid();
-                    newDiscountState.Add( newDiscount );
-                }
-
-                foreach ( var fee in FeeState )
-                {
-                    var newFee = fee.Clone( false );
-                    newFee.RegistrationTemplateId = 0;
-                    newFee.Id = 0;
-                    newFee.Guid = Guid.NewGuid();
-                    newFeeState.Add( newFee );
-                    foreach ( var item in fee.FeeItems )
-                    {
-                        var feeItem = item.Clone( false );
-                        feeItem.Id = 0;
-                        feeItem.Guid = Guid.NewGuid();
-                        newFee.FeeItems.Add( feeItem );
-                    }
-                }
-
-                foreach ( var attribute in RegistrationAttributesState )
-                {
-                    var newAttribute = attribute.Clone( false );
-                    newAttribute.EntityTypeQualifierValue = null;
-                    newAttribute.Id = 0;
-                    newAttribute.Guid = Guid.NewGuid();
-                    newAttributeState.Add( newAttribute );
-                }
-
-                foreach ( var registrationTemplatePlacement in RegistrationTemplatePlacementState )
-                {
-                    var newRegistrationTemplatePlacement = registrationTemplatePlacement.Clone( false );
-                    newRegistrationTemplatePlacement.Id = 0;
-                    newRegistrationTemplatePlacement.Guid = Guid.NewGuid();
-                    newRegistrationTemplatePlacementState.Add( newRegistrationTemplatePlacement );
-
-                    // Find the existing Guid in the list of group ids and update it.
-                    if (RegistrationTemplatePlacementGuidGroupIdsState.ContainsKey(registrationTemplatePlacement.Guid))
-                    {
-                        // Remove the old Guid and then replace it with the new Guid in the GuidGroupIds State.
-                        var intList = new List<int>();
-                        if (RegistrationTemplatePlacementGuidGroupIdsState.TryGetValue( registrationTemplatePlacement.Guid, out intList ))
-                        {
-                            RegistrationTemplatePlacementGuidGroupIdsState.AddOrReplace( newRegistrationTemplatePlacement.Guid, intList );
-                            RegistrationTemplatePlacementGuidGroupIdsState.Remove( registrationTemplatePlacement.Guid );
-                        }
-                    }
-                }
-
-                FormState = newFormState;
-                FormFieldsState = newFormFieldsState;
-                DiscountState = newDiscountState;
-                FeeState = newFeeState;
-                RegistrationAttributesState = newAttributeState;
-                RegistrationTemplatePlacementState = newRegistrationTemplatePlacementState;
-
-                hfRegistrationTemplateId.Value = newRegistrationTemplate.Id.ToString();
-                ShowEditDetails( newRegistrationTemplate, rockContext );
-            }
-        }
-
-        /// <summary>
-        /// Handles the Click event of the btnSave control.
-        /// </summary>
-        /// <param name="sender">The source of the event.</param>
-        /// <param name="e">The <see cref="EventArgs" /> instance containing the event data.</param>
-        protected void btnSave_Click( object sender, EventArgs e )
-        {
-            ParseControls( true );
-
-            var rockContext = new RockContext();
-            var registrationTemplateService = new RegistrationTemplateService( rockContext );
-
-            RegistrationTemplate registrationTemplate = null;
-            SignatureDocumentTemplate documentTemplate = GetSelectedTemplate();
-
-            int? registrationTemplateId = hfRegistrationTemplateId.Value.AsIntegerOrNull();
-            if ( registrationTemplateId.HasValue )
-            {
-                registrationTemplate = registrationTemplateService.Get( registrationTemplateId.Value );
-            }
-
-            bool newTemplate = false;
-            if ( registrationTemplate == null )
-            {
-                newTemplate = true;
-                registrationTemplate = new RegistrationTemplate();
-            }
-
-            RegistrationNotify notify = RegistrationNotify.None;
-            foreach ( ListItem li in cblNotify.Items )
-            {
-                if ( li.Selected )
-                {
-                    notify = notify | ( RegistrationNotify ) li.Value.AsInteger();
-                }
-            }
-
-            registrationTemplate.IsActive = cbIsActive.Checked;
-            registrationTemplate.Name = tbName.Text;
-            registrationTemplate.Description = tbDescription.Text;
-            registrationTemplate.CategoryId = cpCategory.SelectedValueAsInt();
-            registrationTemplate.GroupTypeId = gtpGroupType.SelectedGroupTypeId;
-            registrationTemplate.GroupMemberRoleId = rpGroupTypeRole.GroupRoleId;
-            registrationTemplate.GroupMemberStatus = ddlGroupMemberStatus.SelectedValueAsEnum<GroupMemberStatus>();
-            registrationTemplate.RequiredSignatureDocumentTemplateId = ddlSignatureDocumentTemplate.SelectedValueAsInt();
-            // Rock’s signature system is only in-line enabled so if a new (non-legacy) template is selected
-            // RegistrationTemplate.SignatureDocumentAction should be embed, if not then defer to the user's choice.
-            registrationTemplate.SignatureDocumentAction = documentTemplate?.IsLegacy == false || cbDisplayInLine.Checked ? SignatureDocumentAction.Embed : SignatureDocumentAction.Email;
-            registrationTemplate.WaitListEnabled = cbWaitListEnabled.Checked;
-            registrationTemplate.RegistrarOption = ddlRegistrarOption.SelectedValueAsEnum<RegistrarOption>();
-
-            registrationTemplate.RegistrationWorkflowTypeId = wtpRegistrationWorkflow.SelectedValueAsInt();
-            registrationTemplate.RegistrantWorkflowTypeId = wtpRegistrantWorkflow.SelectedValueAsInt();
-            registrationTemplate.Notify = notify;
-            registrationTemplate.AddPersonNote = cbAddPersonNote.Checked;
-            registrationTemplate.LoginRequired = cbLoginRequired.Checked;
-            registrationTemplate.AllowExternalRegistrationUpdates = cbAllowExternalUpdates.Checked;
-            registrationTemplate.AllowMultipleRegistrants = cbMultipleRegistrants.Checked;
-            registrationTemplate.MaxRegistrants = cbMultipleRegistrants.Checked ? nbMaxRegistrants.Text.AsIntegerOrNull() : null;
-            registrationTemplate.RegistrantsSameFamily = rblRegistrantsInSameFamily.SelectedValueAsEnum<RegistrantsSameFamily>();
-            registrationTemplate.ShowCurrentFamilyMembers = cbShowCurrentFamilyMembers.Checked;
-            registrationTemplate.SetCostOnInstance = !tglSetCostOnTemplate.Checked;
-            registrationTemplate.Cost = cbCost.Value ?? 0.0M;
-            registrationTemplate.MinimumInitialPayment = cbMinimumInitialPayment.Value;
-            registrationTemplate.DefaultPayment = cbDefaultPaymentAmount.Value;
-            registrationTemplate.FinancialGatewayId = fgpFinancialGateway.SelectedValueAsInt();
-
-            if ( IsRedirectionGateway() )
-            {
-                registrationTemplate.BatchNamePrefix = null;
-            }
-            else
-            {
-                registrationTemplate.BatchNamePrefix = txtBatchNamePrefix.Text;
-            }
-
-            ShowHideBatchPrefixTextbox();
-
-            registrationTemplate.ConfirmationFromName = tbConfirmationFromName.Text;
-            registrationTemplate.ConfirmationFromEmail = tbConfirmationFromEmail.Text;
-            registrationTemplate.ConfirmationSubject = tbConfirmationSubject.Text;
-            registrationTemplate.ConfirmationEmailTemplate = ceConfirmationEmailTemplate.Text;
-
-            registrationTemplate.ReminderFromName = tbReminderFromName.Text;
-            registrationTemplate.ReminderFromEmail = tbReminderFromEmail.Text;
-            registrationTemplate.ReminderSubject = tbReminderSubject.Text;
-            registrationTemplate.ReminderEmailTemplate = ceReminderEmailTemplate.Text;
-
-            registrationTemplate.PaymentReminderFromName = tbPaymentReminderFromName.Text;
-            registrationTemplate.PaymentReminderFromEmail = tbPaymentReminderFromEmail.Text;
-            registrationTemplate.PaymentReminderSubject = tbPaymentReminderSubject.Text;
-            registrationTemplate.PaymentReminderEmailTemplate = cePaymentReminderEmailTemplate.Text;
-            registrationTemplate.PaymentReminderTimeSpan = nbPaymentReminderTimeSpan.Text.AsInteger();
-
-            registrationTemplate.WaitListTransitionFromName = tbWaitListTransitionFromName.Text;
-            registrationTemplate.WaitListTransitionFromEmail = tbWaitListTransitionFromEmail.Text;
-            registrationTemplate.WaitListTransitionSubject = tbWaitListTransitionSubject.Text;
-            registrationTemplate.WaitListTransitionEmailTemplate = ceWaitListTransitionEmailTemplate.Text;
-
-            registrationTemplate.RegistrationTerm = string.IsNullOrWhiteSpace( tbRegistrationTerm.Text ) ? "Registration" : tbRegistrationTerm.Text;
-            registrationTemplate.RegistrantTerm = string.IsNullOrWhiteSpace( tbRegistrantTerm.Text ) ? "Person" : tbRegistrantTerm.Text;
-            registrationTemplate.FeeTerm = string.IsNullOrWhiteSpace( tbFeeTerm.Text ) ? "Additional Options" : tbFeeTerm.Text;
-            registrationTemplate.DiscountCodeTerm = string.IsNullOrWhiteSpace( tbDiscountCodeTerm.Text ) ? "Discount Code" : tbDiscountCodeTerm.Text;
-            registrationTemplate.RegistrationAttributeTitleStart = string.IsNullOrWhiteSpace( tbRegistrationAttributeTitleStart.Text ) ? "Registration Information" : tbRegistrationAttributeTitleStart.Text;
-            registrationTemplate.RegistrationAttributeTitleEnd = string.IsNullOrWhiteSpace( tbRegistrationAttributeTitleEnd.Text ) ? "Registration Information" : tbRegistrationAttributeTitleEnd.Text;
-            registrationTemplate.SuccessTitle = tbSuccessTitle.Text;
-            registrationTemplate.SuccessText = ceSuccessText.Text;
-            registrationTemplate.RegistrationInstructions = heInstructions.Text;
-            if ( !Page.IsValid || !registrationTemplate.IsValid )
-            {
-                return;
-            }
-
-            foreach ( var form in FormState )
-            {
-                if ( !form.IsValid )
-                {
-                    return;
-                }
-
-                if ( FormFieldsState.ContainsKey( form.Guid ) )
-                {
-                    foreach ( var formField in FormFieldsState[form.Guid] )
-                    {
-                        if ( !formField.IsValid )
-                        {
-                            return;
-                        }
-                    }
-                }
-            }
-
-            // Get the valid group member attributes
-            var group = new Group();
-            group.GroupTypeId = gtpGroupType.SelectedGroupTypeId ?? 0;
-            var groupMember = new GroupMember();
-            groupMember.Group = group;
-            groupMember.LoadAttributes();
-            var validGroupMemberAttributeIds = groupMember.Attributes.Select( a => a.Value.Id ).ToList();
-
-            // Remove any group member attributes that are not valid based on selected group type
-            foreach ( var fieldList in FormFieldsState.Select( s => s.Value ) )
-            {
-                foreach ( var formField in fieldList
-                    .Where( a =>
-                        a.FieldSource == RegistrationFieldSource.GroupMemberAttribute &&
-                        a.AttributeId.HasValue &&
-                        !validGroupMemberAttributeIds.Contains( a.AttributeId.Value ) )
-                    .ToList() )
-                {
-                    fieldList.Remove( formField );
-                }
-            }
-
-            // Perform Validation
-            var validationErrors = new List<string>();
-            if ( ( ( registrationTemplate.SetCostOnInstance ?? false ) || registrationTemplate.Cost > 0 || FeeState.Any() ) && !registrationTemplate.FinancialGatewayId.HasValue )
-            {
-                validationErrors.Add( "A Financial Gateway is required when the registration has a cost or additional fees or is configured to allow instances to set a cost." );
-            }
-
-            if ( validationErrors.Any() )
-            {
-                nbValidationError.Visible = true;
-                nbValidationError.Text = "<ul class='list-unstyled'><li>" + validationErrors.AsDelimited( "</li><li>" ) + "</li></ul>";
-            }
-            else
-            {
-                // Save the entity field changes to registration template
-                try
-                {
-                    if ( registrationTemplate.Id.Equals( 0 ) )
-                    {
-                        registrationTemplateService.Add( registrationTemplate );
-                    }
-
-                    rockContext.SaveChanges();
-
-                    var attributeService = new AttributeService( rockContext );
-                    var registrationTemplateFormService = new RegistrationTemplateFormService( rockContext );
-                    var registrationTemplateFormFieldService = new RegistrationTemplateFormFieldService( rockContext );
-                    var registrationTemplateDiscountService = new RegistrationTemplateDiscountService( rockContext );
-                    var registrationTemplateFeeService = new RegistrationTemplateFeeService( rockContext );
-                    var registrationTemplateFeeItemService = new RegistrationTemplateFeeItemService( rockContext );
-                    var registrationRegistrantFeeService = new RegistrationRegistrantFeeService( rockContext );
-                    var registrationTemplatePlacementService = new RegistrationTemplatePlacementService( rockContext );
-
-                    var groupService = new GroupService( rockContext );
-
-                    // delete forms that aren't assigned in the UI anymore
-                    var formUiGuids = FormState.Select( f => f.Guid ).ToList();
-                    foreach ( var form in registrationTemplateFormService
-                        .Queryable()
-                        .Where( f =>
-                            f.RegistrationTemplateId == registrationTemplate.Id &&
-                            !formUiGuids.Contains( f.Guid ) ) )
-                    {
-                        foreach ( var formField in form.Fields.ToList() )
-                        {
-                            form.Fields.Remove( formField );
-                            registrationTemplateFormFieldService.Delete( formField );
-                        }
-
-                        registrationTemplateFormService.Delete( form );
-                    }
-
-                    // delete fields that aren't assigned in the UI anymore
-                    var fieldUiGuids = FormFieldsState.SelectMany( a => a.Value ).Select( f => f.Guid ).ToList();
-                    foreach ( var formField in registrationTemplateFormFieldService
-                        .Queryable()
-                        .Where( a =>
-                            formUiGuids.Contains( a.RegistrationTemplateForm.Guid ) &&
-                            !fieldUiGuids.Contains( a.Guid ) ) )
-                    {
-                        registrationTemplateFormFieldService.Delete( formField );
-                    }
-
-                    // delete discounts that aren't assigned in the UI anymore
-                    var discountUiGuids = DiscountState.Select( u => u.Guid ).ToList();
-                    foreach ( var discount in registrationTemplateDiscountService
-                        .Queryable()
-                        .Where( d =>
-                            d.RegistrationTemplateId == registrationTemplate.Id &&
-                            !discountUiGuids.Contains( d.Guid ) ) )
-                    {
-                        registrationTemplateDiscountService.Delete( discount );
-                    }
-
-                    // delete fees that aren't assigned in the UI anymore
-                    var feeUiGuids = FeeState.Select( u => u.Guid ).ToList();
-                    var deletedfees = registrationTemplateFeeService
-                        .Queryable()
-                        .Where( d =>
-                            d.RegistrationTemplateId == registrationTemplate.Id &&
-                            !feeUiGuids.Contains( d.Guid ) )
-                        .ToList();
-
-                    var deletedFeeIds = deletedfees.Select( f => f.Id ).ToList();
-                    foreach ( var registrantFee in registrationRegistrantFeeService
-                        .Queryable()
-                        .Where( f => deletedFeeIds.Contains( f.RegistrationTemplateFeeId ) )
-                        .ToList() )
-                    {
-                        registrationRegistrantFeeService.Delete( registrantFee );
-                    }
-
-                    foreach ( var fee in deletedfees )
-                    {
-                        registrationTemplateFeeService.Delete( fee );
-                    }
-
-                    // delete placements that aren't assigned in the UI anymore
-                    var registrationTemplatePlacementGuids = RegistrationTemplatePlacementState.Select( u => u.Guid ).ToList();
-                    var deletedRegistrationTemplatePlacements = registrationTemplatePlacementService
-                        .Queryable()
-                        .Where( d =>
-                            d.RegistrationTemplateId == registrationTemplate.Id &&
-                            !registrationTemplatePlacementGuids.Contains( d.Guid ) )
-                        .ToList();
-
-                    foreach ( var deletedRegistrationTemplatePlacement in deletedRegistrationTemplatePlacements )
-                    {
-                        registrationTemplatePlacementService.Delete( deletedRegistrationTemplatePlacement );
-                    }
-
-                    int? registrationRegistrantEntityTypeId = EntityTypeCache.Get( typeof( Rock.Model.RegistrationRegistrant ) ).Id;
-                    var registrationRegistrantAttributeQualifierColumn = "RegistrationTemplateId";
-                    var registrationRegistrantAttributeQualifierValue = registrationTemplate.Id.ToString();
-                    var registrantAttributesUI = FormFieldsState
-                        .SelectMany( s =>
-                            s.Value.Where( a =>
-                                a.FieldSource == RegistrationFieldSource.RegistrantAttribute &&
-                                a.Attribute != null ) )
-                        .Select( f => f.Attribute )
-                        .ToList();
-                    var selectedAttributeGuids = registrantAttributesUI.Select( a => a.Guid );
-
-                    // Delete the registrant attributes that were removed from the UI
-                    var registrantAttributesDB = attributeService.GetByEntityTypeQualifier( registrationRegistrantEntityTypeId, registrationRegistrantAttributeQualifierColumn, registrationRegistrantAttributeQualifierValue, true );
-                    foreach ( var attr in registrantAttributesDB.Where( a => !selectedAttributeGuids.Contains( a.Guid ) ).ToList() )
-                    {
-                        var canDeleteAttribute = true;
-                        foreach ( var form in registrationTemplate.Forms )
-                        {
-                            // make sure other RegistrationTemplates aren't using this AttributeId (which could happen due to an old bug)
-                            var formFieldsFromOtherRegistrationTemplatesUsingAttribute = registrationTemplateFormFieldService.Queryable().Where( a => a.AttributeId.Value == attr.Id && a.RegistrationTemplateForm.RegistrationTemplateId != registrationTemplate.Id ).Any();
-                            if ( formFieldsFromOtherRegistrationTemplatesUsingAttribute )
-                            {
-                                canDeleteAttribute = false;
-                            }
-                        }
-
-                        if ( canDeleteAttribute )
-                        {
-                            attributeService.Delete( attr );
-                        }
-                    }
-
-                    rockContext.SaveChanges();
-
-                    // Save all of the registrant attributes still in the UI
-                    foreach ( var attr in registrantAttributesUI )
-                    {
-                        Helper.SaveAttributeEdits( attr, registrationRegistrantEntityTypeId, registrationRegistrantAttributeQualifierColumn, registrationRegistrantAttributeQualifierValue, rockContext );
-                    }
-
-                    // add/updated forms/fields
-                    foreach ( var formUI in FormState )
-                    {
-                        var form = registrationTemplate.Forms.FirstOrDefault( f => f.Guid.Equals( formUI.Guid ) );
-                        if ( form == null )
-                        {
-                            form = new RegistrationTemplateForm();
-                            form.Guid = formUI.Guid;
-                            registrationTemplate.Forms.Add( form );
-                        }
-
-                        form.Name = formUI.Name;
-                        form.Order = formUI.Order;
-
-                        if ( FormFieldsState.ContainsKey( form.Guid ) )
-                        {
-                            foreach ( var formFieldUI in FormFieldsState[form.Guid] )
-                            {
-                                var formField = form.Fields.FirstOrDefault( a => a.Guid.Equals( formFieldUI.Guid ) );
-                                if ( formField == null )
-                                {
-                                    formField = new RegistrationTemplateFormField();
-                                    formField.Guid = formFieldUI.Guid;
-                                    form.Fields.Add( formField );
-                                }
-
-                                formField.AttributeId = formFieldUI.AttributeId;
-                                if ( !formField.AttributeId.HasValue &&
-                                    formFieldUI.FieldSource == RegistrationFieldSource.RegistrantAttribute &&
-                                    formFieldUI.Attribute != null )
-                                {
-                                    var attr = AttributeCache.Get( formFieldUI.Attribute.Guid, rockContext );
-                                    if ( attr != null )
-                                    {
-                                        formField.AttributeId = attr.Id;
-                                    }
-                                }
-
-                                formField.FieldSource = formFieldUI.FieldSource;
-                                formField.PersonFieldType = formFieldUI.PersonFieldType;
-                                formField.IsInternal = formFieldUI.IsInternal;
-                                formField.IsSharedValue = formFieldUI.IsSharedValue;
-                                formField.ShowCurrentValue = formFieldUI.ShowCurrentValue;
-                                formField.PreText = formFieldUI.PreText;
-                                formField.PostText = formFieldUI.PostText;
-                                formField.IsGridField = formFieldUI.IsGridField;
-                                formField.IsRequired = formFieldUI.IsRequired;
-                                formField.Order = formFieldUI.Order;
-                                formField.ShowOnWaitlist = formFieldUI.ShowOnWaitlist;
-                                formField.FieldVisibilityRules = formFieldUI.FieldVisibilityRules;
-                            }
-                        }
-                    }
-
-                    // add/updated discounts
-                    foreach ( var discountUI in DiscountState )
-                    {
-                        var discount = registrationTemplate.Discounts.FirstOrDefault( a => a.Guid.Equals( discountUI.Guid ) );
-                        if ( discount == null )
-                        {
-                            discount = new RegistrationTemplateDiscount();
-                            discount.Guid = discountUI.Guid;
-                            registrationTemplate.Discounts.Add( discount );
-                        }
-
-                        discount.Code = discountUI.Code;
-                        discount.DiscountPercentage = discountUI.DiscountPercentage;
-                        discount.DiscountAmount = discountUI.DiscountAmount;
-                        discount.Order = discountUI.Order;
-                        discount.MaxUsage = discountUI.MaxUsage;
-                        discount.MaxRegistrants = discountUI.MaxRegistrants;
-                        discount.MinRegistrants = discountUI.MinRegistrants;
-                        discount.StartDate = discountUI.StartDate;
-                        discount.EndDate = discountUI.EndDate;
-                        discount.AutoApplyDiscount = discountUI.AutoApplyDiscount;
-                    }
-
-                    // add/updated fees
-                    foreach ( var feeUI in FeeState )
-                    {
-                        var fee = registrationTemplate.Fees.FirstOrDefault( a => a.Guid.Equals( feeUI.Guid ) );
-                        if ( fee == null )
-                        {
-                            fee = new RegistrationTemplateFee();
-                            fee.Guid = feeUI.Guid;
-                            registrationTemplate.Fees.Add( fee );
-                        }
-
-                        fee.Name = feeUI.Name;
-                        fee.FeeType = feeUI.FeeType;
-
-                        // delete any feeItems no longer defined
-                        foreach ( var deletedFeeItem in fee.FeeItems.ToList().Where( a => !feeUI.FeeItems.Any( x => x.Guid == a.Guid ) ) )
-                        {
-                            registrationTemplateFeeItemService.Delete( deletedFeeItem );
-                        }
-
-                        // add any new feeItems
-                        foreach ( var newFeeItem in feeUI.FeeItems.ToList().Where( a => !fee.FeeItems.Any( x => x.Guid == a.Guid ) ) )
-                        {
-                            newFeeItem.RegistrationTemplateFee = fee;
-                            newFeeItem.RegistrationTemplateFeeId = fee.Id;
-                            registrationTemplateFeeItemService.Add( newFeeItem );
-                        }
-
-                        // update feeItems to match
-                        foreach ( var feeItem in fee.FeeItems )
-                        {
-                            var feeItemUI = feeUI.FeeItems.FirstOrDefault( x => x.Guid == feeItem.Guid );
-                            if ( feeItemUI != null )
-                            {
-                                feeItem.Order = feeItemUI.Order;
-                                feeItem.Name = feeItemUI.Name;
-                                feeItem.Cost = feeItemUI.Cost;
-                                feeItem.MaximumUsageCount = feeItemUI.MaximumUsageCount;
-                            }
-                        }
-
-                        fee.DiscountApplies = feeUI.DiscountApplies;
-                        fee.AllowMultiple = feeUI.AllowMultiple;
-                        fee.Order = feeUI.Order;
-                        fee.IsActive = feeUI.IsActive;
-                        fee.IsRequired = feeUI.IsRequired;
-                        fee.HideWhenNoneRemaining = feeUI.HideWhenNoneRemaining;
-                    }
-
-                    // Add/Update Registration Placements
-                    foreach ( var registrationTemplatePlacementUI in RegistrationTemplatePlacementState )
-                    {
-                        var registrationTemplatePlacement = registrationTemplate.Placements.FirstOrDefault( a => a.Guid.Equals( registrationTemplatePlacementUI.Guid ) );
-                        if ( registrationTemplatePlacement == null )
-                        {
-                            registrationTemplatePlacement = new RegistrationTemplatePlacement();
-                            registrationTemplatePlacement.Guid = registrationTemplatePlacementUI.Guid;
-                            registrationTemplate.Placements.Add( registrationTemplatePlacement );
-                        }
-
-                        registrationTemplatePlacement.Name = registrationTemplatePlacementUI.Name;
-                        registrationTemplatePlacement.GroupTypeId = registrationTemplatePlacementUI.GroupTypeId;
-                        registrationTemplatePlacement.IconCssClass = registrationTemplatePlacementUI.IconCssClass;
-                        registrationTemplatePlacement.Order = registrationTemplatePlacementUI.Order;
-                        registrationTemplatePlacement.AllowMultiplePlacements = registrationTemplatePlacementUI.AllowMultiplePlacements;
-
-                        var sharedPlacementGroupIds = RegistrationTemplatePlacementGuidGroupIdsState.GetValueOrNull( registrationTemplatePlacement.Guid ) ?? new List<int>();
-                        var sharedPlacementGroups = groupService.GetByIds( sharedPlacementGroupIds ).ToList();
-                        if ( registrationTemplatePlacement.Id == 0 )
-                        {
-                            rockContext.SaveChanges();
-                        }
-
-                        registrationTemplatePlacementService.SetRegistrationTemplatePlacementPlacementGroups( registrationTemplatePlacement, sharedPlacementGroups );
-                    }
-
-                    registrationTemplate.ModifiedByPersonAliasId = CurrentPersonAliasId;
-                    registrationTemplate.ModifiedDateTime = RockDateTime.Now;
-
-                    rockContext.SaveChanges();
-
-                    SaveAttributes( new Registration().TypeId, "RegistrationTemplateId", registrationTemplate.Id.ToString(), RegistrationAttributesState, rockContext );
-
-                    // If this is a new template, give the current user and the Registration Administrators role administrative
-                    // rights to this template, and staff, and staff like roles edit rights
-                    if ( newTemplate )
-                    {
-                        registrationTemplate.AllowPerson( Authorization.ADMINISTRATE, CurrentPerson, rockContext );
-
-                        var registrationAdmins = groupService.Get( Rock.SystemGuid.Group.GROUP_EVENT_REGISTRATION_ADMINISTRATORS.AsGuid() );
-                        registrationTemplate.AllowSecurityRole( Authorization.ADMINISTRATE, registrationAdmins, rockContext );
-
-                        var staffLikeUsers = groupService.Get( Rock.SystemGuid.Group.GROUP_STAFF_LIKE_MEMBERS.AsGuid() );
-                        registrationTemplate.AllowSecurityRole( Authorization.EDIT, staffLikeUsers, rockContext );
-
-                        var staffUsers = groupService.Get( Rock.SystemGuid.Group.GROUP_STAFF_MEMBERS.AsGuid() );
-                        registrationTemplate.AllowSecurityRole( Authorization.EDIT, staffUsers, rockContext );
-                    }
-
-                    var qryParams = new Dictionary<string, string>();
-                    qryParams["RegistrationTemplateId"] = registrationTemplate.Id.ToString();
-                    NavigateToPage( RockPage.Guid, qryParams );
-                }
-                // Catch and display any validation errors from the data layer.
-                catch ( Exception ex ) when ( ex.InnerException is DbEntityValidationException )
-                {
-                    var vex = ( DbEntityValidationException )ex.InnerException;
-                    foreach ( var entityValidationError in vex.EntityValidationErrors )
-                    {
-                        foreach ( var ve in entityValidationError.ValidationErrors )
-                        {
-                            var entityType = EntityTypeCache.Get( entityValidationError.Entry.Entity.GetType(), createIfNotFound:false );
-                            validationErrors.Add( $"{entityType.FriendlyName }: {ve.ErrorMessage}" );
-                        }
-                    }
-                    nbValidationError.Visible = true;
-                    nbValidationError.Text = "<ul class='list-unstyled'><li>" + validationErrors.AsDelimited( "</li><li>" ) + "</li></ul>";
-                }
-            }
-        }
-
-        /// <summary>
-        /// Saves the attributes.
-        /// </summary>
-        /// <param name="entityTypeId">The entity type identifier.</param>
-        /// <param name="qualifierColumn">The qualifier column.</param>
-        /// <param name="qualifierValue">The qualifier value.</param>
-        /// <param name="viewStateAttributes">The view state attributes.</param>
-        /// <param name="rockContext">The rock context.</param>
-        private void SaveAttributes( int entityTypeId, string qualifierColumn, string qualifierValue, List<Attribute> viewStateAttributes, RockContext rockContext )
-        {
-            // Get the existing attributes for this entity type and qualifier value
-            var attributeService = new AttributeService( rockContext );
-            var attributes = attributeService.GetByEntityTypeQualifier( entityTypeId, qualifierColumn, qualifierValue, true );
-
-            // Delete any of those attributes that were removed in the UI
-            var selectedAttributeGuids = viewStateAttributes.Select( a => a.Guid );
-            var attributesToDelete = attributes.Where( a => !selectedAttributeGuids.Contains( a.Guid ) ).ToList();
-            foreach ( var attr in attributesToDelete )
-            {
-                attributeService.Delete( attr );
-                rockContext.SaveChanges();
-            }
-
-            // Update the Attributes that were assigned in the UI
-            foreach ( var attributeState in viewStateAttributes )
-            {
-                Helper.SaveAttributeEdits( attributeState, entityTypeId, qualifierColumn, qualifierValue, rockContext );
-            }
-        }
-
-        /// <summary>
-        /// Handles the Click event of the btnCancel control.
-        /// </summary>
-        /// <param name="sender">The source of the event.</param>
-        /// <param name="e">The <see cref="EventArgs" /> instance containing the event data.</param>
-        protected void btnCancel_Click( object sender, EventArgs e )
-        {
-            if ( hfRegistrationTemplateId.Value.Equals( "0" ) )
-            {
-                int? parentCategoryId = PageParameter( PageParameterKey.ParentCategoryId ).AsIntegerOrNull();
-                if ( parentCategoryId.HasValue )
-                {
-                    // Canceling on Add, and we know the parentCategoryId, so we are probably in tree-view mode, so navigate to the current page.
-                    var qryParams = new Dictionary<string, string>();
-                    qryParams["CategoryId"] = parentCategoryId.ToString();
-                    NavigateToPage( RockPage.Guid, qryParams );
-                }
-                else
-                {
-                    // Canceling on Add.  Return to Grid.
-                    NavigateToParentPage();
-                }
-            }
-            else
-            {
-                // Canceling on Edit.  Return to Details.
-                RegistrationTemplateService service = new RegistrationTemplateService( new RockContext() );
-                RegistrationTemplate item = service.Get( int.Parse( hfRegistrationTemplateId.Value ) );
-                ShowReadonlyDetails( item );
-            }
-        }
-
-        #endregion
-
-        #region Details Events
-
-        /// <summary>
-        /// Handles the CheckedChanged event of the cbMultipleRegistrants control.
-        /// </summary>
-        /// <param name="sender">The source of the event.</param>
-        /// <param name="e">The <see cref="EventArgs"/> instance containing the event data.</param>
-        protected void cbMultipleRegistrants_CheckedChanged( object sender, EventArgs e )
-        {
-            ParseControls();
-
-            nbMaxRegistrants.Visible = cbMultipleRegistrants.Checked;
-
-            BuildControls();
-        }
-
-        /// <summary>
-        /// Handles the CheckedChanged event of the tglSetCost control.
-        /// </summary>
-        /// <param name="sender">The source of the event.</param>
-        /// <param name="e">The <see cref="EventArgs"/> instance containing the event data.</param>
-        protected void tglSetCost_CheckedChanged( object sender, EventArgs e )
-        {
-            SetCostVisibility();
-        }
-
-        #endregion
-
-        #region Form Control Events
-
-        /// <summary>
-        /// Handles the Click event of the lbAddForm control.
-        /// </summary>
-        /// <param name="sender">The source of the event.</param>
-        /// <param name="e">The <see cref="EventArgs"/> instance containing the event data.</param>
-        protected void lbAddForm_Click( object sender, EventArgs e )
-        {
-            ParseControls();
-
-            var form = new RegistrationTemplateForm();
-            form.Guid = Guid.NewGuid();
-            form.Order = FormState.Any() ? FormState.Max( a => a.Order ) + 1 : 0;
-            FormState.Add( form );
-
-            FormFieldsState.Add( form.Guid, new List<RegistrationTemplateFormField>() );
-
-            ExpandedForms.Add( form.Guid );
-
-            BuildControls( true, form.Guid );
-        }
-
-        /// <summary>
-        /// Handles the DeleteFormClick event of the registrationTemplateFormEditor control.
-        /// </summary>
-        /// <param name="sender">The source of the event.</param>
-        /// <param name="e">The <see cref="EventArgs"/> instance containing the event data.</param>
-        protected void tfeForm_DeleteFormClick( object sender, EventArgs e )
-        {
-            ParseControls();
-
-            var templateFormEditor = sender as RegistrationTemplateFormEditor;
-            if ( templateFormEditor != null )
-            {
-                var form = FormState.Where( a => a.Guid == templateFormEditor.FormGuid ).FirstOrDefault();
-                if ( form != null )
-                {
-                    if ( ExpandedForms.Contains( form.Guid ) )
-                    {
-                        ExpandedForms.Remove( form.Guid );
-                    }
-
-                    if ( FormFieldsState.ContainsKey( form.Guid ) )
-                    {
-                        FormFieldsState.Remove( form.Guid );
-                    }
-
-                    FormState.Remove( form );
-                }
-            }
-
-            BuildControls( true );
-        }
-
-        /// <summary>
-        /// Handles the add field click on the registrationTemplateFormEditor.
-        /// </summary>
-        /// <param name="sender">The sender.</param>
-        /// <param name="e">The e.</param>
-        protected void tfeForm_AddFieldClick( object sender, TemplateFormFieldEventArg e )
-        {
-            ParseControls();
-
-            ShowRegistrantFormFieldEdit( e.FormGuid, Guid.NewGuid() );
-
-            BuildControls( true );
-        }
-
-        /// <summary>
-        /// Handles the filter field click on the registrationTemplateFormEditor.
-        /// </summary>
-        /// <param name="sender">The sender.</param>
-        /// <param name="e">The e.</param>
-        private void tfeForm_FilterFieldClick( object sender, TemplateFormFieldEventArg e )
-        {
-            ParseControls();
-
-            ShowFormFieldFilter( e.FormGuid, e.FormFieldGuid );
-
-            BuildControls( true );
-        }
-
-        /// <summary>
-        /// Handles the edit field click on the registrationTemplateFormEditor.
-        /// </summary>
-        /// <param name="sender">The sender.</param>
-        /// <param name="e">The e.</param>
-        protected void tfeForm_EditFieldClick( object sender, TemplateFormFieldEventArg e )
-        {
-            ParseControls();
-
-            ShowRegistrantFormFieldEdit( e.FormGuid, e.FormFieldGuid );
-
-            BuildControls( true );
-        }
-
-        /// <summary>
-        /// Handles the reorder field click on the registrationTemplateFormEditor.
-        /// </summary>
-        /// <param name="sender">The sender.</param>
-        /// <param name="e">The e.</param>
-        protected void tfeForm_ReorderFieldClick( object sender, TemplateFormFieldEventArg e )
-        {
-            ParseControls();
-
-            if ( FormFieldsState.ContainsKey( e.FormGuid ) )
-            {
-                SortFields( FormFieldsState[e.FormGuid], e.OldIndex, e.NewIndex );
-                ReOrderFields( FormFieldsState[e.FormGuid] );
-            }
-
-            BuildControls( true, e.FormGuid );
-        }
-
-        /// <summary>
-        /// Handles the delete field click on the registrationTemplateFormEditor.
-        /// </summary>
-        /// <param name="sender">The sender.</param>
-        /// <param name="e">The e.</param>
-        protected void tfeForm_DeleteFieldClick( object sender, TemplateFormFieldEventArg e )
-        {
-            ParseControls();
-
-            if ( FormFieldsState.ContainsKey( e.FormGuid ) )
-            {
-                /*
-                  SK - 11 Oct 2020
-                  On Field Delete, we need to also remove all the existing references of current field in filter rule list.
-                */
-                var newFormFieldsWithRules = FormFieldsState[e.FormGuid]
-                    .Where( a => a.FieldVisibilityRules.RuleList.Any()
-                     && a.FieldVisibilityRules.RuleList.Any( b =>
-                         b.ComparedToFormFieldGuid.HasValue
-                         && b.ComparedToFormFieldGuid == e.FormFieldGuid ) );
-
-                foreach ( var newFormField in newFormFieldsWithRules )
-                {
-                    newFormField.FieldVisibilityRules.RuleList
-                        .RemoveAll( a => a.ComparedToFormFieldGuid.HasValue
-                        && a.ComparedToFormFieldGuid.Value == e.FormFieldGuid );
-                }
-
-                FormFieldsState[e.FormGuid].RemoveEntity( e.FormFieldGuid );
-            }
-
-            BuildControls( true, e.FormGuid );
-        }
-
-        /// <summary>
-        /// Handles the rebind field click on the registrationTemplateFormEditor.
-        /// </summary>
-        /// <param name="sender">The sender.</param>
-        /// <param name="e">The e.</param>
-        protected void tfeForm_RebindFieldClick( object sender, TemplateFormFieldEventArg e )
-        {
-            ParseControls();
-
-            BuildControls( true, e.FormGuid );
-        }
-
-        #endregion
-
-        #region Field Dialog Events
-
-        /// <summary>
-        /// Handles the SelectedIndexChanged event of the ddlFieldSource control.
-        /// </summary>
-        /// <param name="sender">The source of the event.</param>
-        /// <param name="e">The <see cref="EventArgs"/> instance containing the event data.</param>
-        protected void ddlFieldSource_SelectedIndexChanged( object sender, EventArgs e )
-        {
-            SetFieldDisplay();
-        }
-
-        /// <summary>
-        /// Handles the SelectedIndexChanged event of the gtpGroupType control.
-        /// </summary>
-        /// <param name="sender">The source of the event.</param>
-        /// <param name="e">The <see cref="EventArgs"/> instance containing the event data.</param>
-        protected void gtpGroupType_SelectedIndexChanged( object sender, EventArgs e )
-        {
-            rpGroupTypeRole.GroupTypeId = gtpGroupType.SelectedGroupTypeId ?? 0;
-        }
-
-        /// <summary>
-        /// Handles the SaveClick event of the dlgRegistrantFormField control.
-        /// </summary>
-        /// <param name="sender">The source of the event.</param>
-        /// <param name="e">The <see cref="EventArgs"/> instance containing the event data.</param>
-        protected void dlgRegistrantFormField_SaveClick( object sender, EventArgs e )
-        {
-            FieldSave();
-            HideDialog();
-            BuildControls( true );
-        }
-
-        /// <summary>
-        /// Saves the form field
-        /// </summary>
-        private void FieldSave()
-        {
-            var formGuid = hfFormGuid.Value.AsGuid();
-
-            if ( FormFieldsState.ContainsKey( formGuid ) )
-            {
-                var attributeForm = CreateFormField( formGuid );
-
-                int? attributeId = null;
-
-                switch ( attributeForm.FieldSource )
-                {
-                    case RegistrationFieldSource.PersonField:
-                        {
-                            attributeForm.ShowCurrentValue = cbUsePersonCurrentValue.Checked;
-                            attributeForm.IsGridField = cbShowOnGrid.Checked;
-                            attributeForm.IsRequired = cbRequireInInitialEntry.Checked;
-                            break;
-                        }
-
-                    case RegistrationFieldSource.PersonAttribute:
-                        {
-                            attributeId = ddlPersonAttributes.SelectedValueAsInt();
-                            attributeForm.ShowCurrentValue = cbUsePersonCurrentValue.Checked;
-                            attributeForm.IsGridField = cbShowOnGrid.Checked;
-                            attributeForm.IsRequired = cbRequireInInitialEntry.Checked;
-                            break;
-                        }
-
-                    case RegistrationFieldSource.GroupMemberAttribute:
-                        {
-                            attributeId = ddlGroupTypeAttributes.SelectedValueAsInt();
-                            attributeForm.ShowCurrentValue = false;
-                            attributeForm.IsGridField = cbShowOnGrid.Checked;
-                            attributeForm.IsRequired = cbRequireInInitialEntry.Checked;
-                            break;
-                        }
-
-                    case RegistrationFieldSource.RegistrantAttribute:
-                        {
-                            Rock.Model.Attribute attribute = new Rock.Model.Attribute();
-                            edtRegistrantAttribute.GetAttributeProperties( attribute );
-                            attributeForm.Attribute = attribute;
-                            attributeForm.Id = attribute.Id;
-                            attributeForm.ShowCurrentValue = false;
-                            attributeForm.IsGridField = attribute.IsGridColumn;
-                            attributeForm.IsRequired = attribute.IsRequired;
-                            break;
-                        }
-                }
-
-                attributeForm.ShowOnWaitlist = cbShowOnWaitList.Checked;
-
-                if ( attributeId.HasValue )
-                {
-                    using ( var rockContext = new RockContext() )
-                    {
-                        var attribute = new AttributeService( rockContext ).Get( attributeId.Value );
-                        if ( attribute != null )
-                        {
-                            attributeForm.Attribute = attribute.Clone( false );
-                            attributeForm.Attribute.FieldType = attribute.FieldType.Clone( false );
-                            attributeForm.Attribute.AttributeQualifiers = new List<AttributeQualifier>();
-
-                            foreach ( var qualifier in attribute.AttributeQualifiers )
-                            {
-                                attributeForm.Attribute.AttributeQualifiers.Add( qualifier.Clone( false ) );
-                            }
-
-                            attributeForm.AttributeId = attribute.Id;
-                        }
-                    }
-                }
-            }
-        }
-
-        /// <summary>
-        /// Creates the form field.
-        /// </summary>
-        /// <param name="formGuid">The form unique identifier.</param>
-        /// <returns></returns>
-        private RegistrationTemplateFormField CreateFormField( Guid formGuid )
-        {
-            var attributeGuid = hfAttributeGuid.Value.AsGuid();
-
-            var attributeFormField = FormFieldsState[formGuid].FirstOrDefault( a => a.Guid.Equals( attributeGuid ) );
-            if ( attributeFormField == null )
-            {
-                attributeFormField = new RegistrationTemplateFormField();
-                attributeFormField.Order = FormFieldsState[formGuid].Any() ? FormFieldsState[formGuid].Max( a => a.Order ) + 1 : 0;
-                attributeFormField.Guid = attributeGuid;
-                FormFieldsState[formGuid].Add( attributeFormField );
-            }
-
-            attributeFormField.PreText = ceFormFieldPreHtml.Text;
-            attributeFormField.PostText = ceFormFieldPostHtml.Text;
-            attributeFormField.FieldSource = ddlFieldSource.SelectedValueAsEnum<RegistrationFieldSource>();
-            if ( ddlPersonField.Visible )
-            {
-                attributeFormField.PersonFieldType = ddlPersonField.SelectedValueAsEnum<RegistrationPersonFieldType>();
-            }
-
-            attributeFormField.IsInternal = cbInternalField.Checked;
-            attributeFormField.IsSharedValue = cbCommonValue.Checked;
-
-            return attributeFormField;
-        }
-
-        #endregion
-
-        #region Discount Events
-
-        /// <summary>
-        /// Handles the AddClick event of the gDiscounts control.
-        /// </summary>
-        /// <param name="sender">The source of the event.</param>
-        /// <param name="e">The <see cref="EventArgs"/> instance containing the event data.</param>
-        protected void gDiscounts_AddClick( object sender, EventArgs e )
-        {
-            ParseControls();
-
-            ShowDiscountEdit( Guid.NewGuid() );
-
-            BuildControls();
-        }
-
-        /// <summary>
-        /// Handles the Edit event of the gDiscounts control.
-        /// </summary>
-        /// <param name="sender">The source of the event.</param>
-        /// <param name="e">The <see cref="RowEventArgs"/> instance containing the event data.</param>
-        protected void gDiscounts_Edit( object sender, RowEventArgs e )
-        {
-            ParseControls();
-
-            ShowDiscountEdit( e.RowKeyValue.ToString().AsGuid() );
-
-            BuildControls();
-        }
-
-        /// <summary>
-        /// Handles the GridReorder event of the gDiscounts control.
-        /// </summary>
-        /// <param name="sender">The source of the event.</param>
-        /// <param name="e">The <see cref="GridReorderEventArgs"/> instance containing the event data.</param>
-        protected void gDiscounts_GridReorder( object sender, GridReorderEventArgs e )
-        {
-            ParseControls();
-
-            var movedItem = DiscountState.Where( a => a.Order == e.OldIndex ).FirstOrDefault();
-            if ( movedItem != null )
-            {
-                if ( e.NewIndex < e.OldIndex )
-                {
-                    // Moved up
-                    foreach ( var otherItem in DiscountState.Where( a => a.Order < e.OldIndex && a.Order >= e.NewIndex ) )
-                    {
-                        otherItem.Order = otherItem.Order + 1;
-                    }
-                }
-                else
-                {
-                    // Moved Down
-                    foreach ( var otherItem in DiscountState.Where( a => a.Order > e.OldIndex && a.Order <= e.NewIndex ) )
-                    {
-                        otherItem.Order = otherItem.Order - 1;
-                    }
-                }
-
-                movedItem.Order = e.NewIndex;
-            }
-
-            int order = 0;
-            DiscountState.OrderBy( d => d.Order ).ToList().ForEach( d => d.Order = order++ );
-
-            BuildControls();
-        }
-
-        /// <summary>
-        /// Handles the Delete event of the gDiscounts control.
-        /// </summary>
-        /// <param name="sender">The source of the event.</param>
-        /// <param name="e">The <see cref="RowEventArgs"/> instance containing the event data.</param>
-        protected void gDiscounts_Delete( object sender, RowEventArgs e )
-        {
-            ParseControls();
-
-            var discountGuid = e.RowKeyValue.ToString().AsGuid();
-            var discount = DiscountState.FirstOrDefault( f => f.Guid.Equals( e.RowKeyValue.ToString().AsGuid() ) );
-            if ( discount != null )
-            {
-                DiscountState.Remove( discount );
-
-                int order = 0;
-                DiscountState.OrderBy( f => f.Order ).ToList().ForEach( f => f.Order = order++ );
-            }
-
-            BuildControls();
-        }
-
-        /// <summary>
-        /// Handles the GridRebind event of the gDiscounts control.
-        /// </summary>
-        /// <param name="sender">The source of the event.</param>
-        /// <param name="e">The <see cref="EventArgs"/> instance containing the event data.</param>
-        protected void gDiscounts_GridRebind( object sender, EventArgs e )
-        {
-            BindDiscountsGrid();
-        }
-
-        /// <summary>
-        /// Handles the SaveClick event of the dlgDiscount control.
-        /// </summary>
-        /// <param name="sender">The source of the event.</param>
-        /// <param name="e">The <see cref="EventArgs"/> instance containing the event data.</param>
-        protected void dlgDiscount_SaveClick( object sender, EventArgs e )
-        {
-            if ( IsDiscountCodeAlreadyUsed() )
-            {
-                nbDuplicateDiscountCode.Text = @"The discount code <b>""" + tbDiscountCode.Text + @"</b>"" is already in use.";
-                nbDuplicateDiscountCode.Visible = true;
-                return;
-            }
-
-            nbDuplicateDiscountCode.Visible = false;
-
-            RegistrationTemplateDiscount discount = null;
-            var discountGuid = hfDiscountGuid.Value.AsGuidOrNull();
-            if ( discountGuid.HasValue )
-            {
-                discount = DiscountState.Where( f => f.Guid.Equals( discountGuid.Value ) ).FirstOrDefault();
-            }
-
-            if ( discount == null )
-            {
-                discount = new RegistrationTemplateDiscount();
-                discount.Guid = Guid.NewGuid();
-                discount.Order = DiscountState.Any() ? DiscountState.Max( d => d.Order ) + 1 : 0;
-                DiscountState.Add( discount );
-            }
-
-            discount.Code = tbDiscountCode.Text;
-            if ( rblDiscountType.SelectedValue == "Amount" )
-            {
-                discount.DiscountPercentage = 0.0m;
-                discount.DiscountAmount = cbDiscountAmount.Value ?? 0.0m;
-            }
-            else
-            {
-                discount.DiscountPercentage = nbDiscountPercentage.Text.AsDecimal() * 0.01m;
-                discount.DiscountAmount = 0.0m;
-            }
-
-            discount.MaxUsage = nbDiscountMaxUsage.Text.AsIntegerOrNull();
-            discount.MaxRegistrants = nbDiscountMaxRegistrants.Text.AsIntegerOrNull();
-            discount.MinRegistrants = nbDiscountMinRegistrants.Text.AsIntegerOrNull();
-            discount.StartDate = drpDiscountDateRange.LowerValue;
-            discount.EndDate = drpDiscountDateRange.UpperValue;
-            discount.AutoApplyDiscount = cbcAutoApplyDiscount.Checked;
-
-            HideDialog();
-
-            hfDiscountGuid.Value = string.Empty;
-
-            BuildControls();
-        }
-
-        private bool IsDiscountCodeAlreadyUsed()
-        {
-            var discountGuid = hfDiscountGuid.Value.AsGuidOrNull();
-            var discountCode = tbDiscountCode.Text;
-
-            // If we have a guid then we are editing an existing code, so only count as a duplicate if the GUID doesn't match.
-            if ( discountGuid != null && DiscountState.Where( d => d.Code.Equals( discountCode, StringComparison.OrdinalIgnoreCase ) && d.Guid != discountGuid ).Any() )
-            {
-                return true;
-            }
-
-            // If case we do not have a guid then look for any matches.
-            if ( discountGuid == null && DiscountState.Where( d => d.Code.Equals( discountCode, StringComparison.OrdinalIgnoreCase ) ).Any() )
-            {
-                return true;
-            }
-
-            return false;
-        }
-
-        /// <summary>
-        /// Handles the SelectedIndexChanged event of the rblDiscountType control.
-        /// </summary>
-        /// <param name="sender">The source of the event.</param>
-        /// <param name="e">The <see cref="EventArgs"/> instance containing the event data.</param>
-        protected void rblDiscountType_SelectedIndexChanged( object sender, EventArgs e )
-        {
-            if ( rblDiscountType.SelectedValue == "Amount" )
-            {
-                nbDiscountPercentage.Visible = false;
-                cbDiscountAmount.Visible = true;
-            }
-            else
-            {
-                nbDiscountPercentage.Visible = true;
-                cbDiscountAmount.Visible = false;
-            }
-        }
-
-        #endregion
-
-        #region Fee Events
-
-        /// <summary>
-        /// Handles the AddClick event of the gFees control.
-        /// </summary>
-        /// <param name="sender">The source of the event.</param>
-        /// <param name="e">The <see cref="EventArgs"/> instance containing the event data.</param>
-        protected void gFees_AddClick( object sender, EventArgs e )
-        {
-            ParseControls();
-
-            ShowFeeEdit( Guid.NewGuid() );
-
-            BuildControls();
-        }
-
-        /// <summary>
-        /// Handles the Edit event of the gFees control.
-        /// </summary>
-        /// <param name="sender">The source of the event.</param>
-        /// <param name="e">The <see cref="RowEventArgs"/> instance containing the event data.</param>
-        protected void gFees_Edit( object sender, RowEventArgs e )
-        {
-            ParseControls();
-
-            ShowFeeEdit( e.RowKeyValue.ToString().AsGuid() );
-        }
-
-        /// <summary>
-        /// Handles the GridReorder event of the gFees control.
-        /// </summary>
-        /// <param name="sender">The source of the event.</param>
-        /// <param name="e">The <see cref="GridReorderEventArgs"/> instance containing the event data.</param>
-        protected void gFees_GridReorder( object sender, GridReorderEventArgs e )
-        {
-            ParseControls();
-
-            var movedItem = FeeState.Where( a => a.Order == e.OldIndex ).FirstOrDefault();
-            if ( movedItem != null )
-            {
-                if ( e.NewIndex < e.OldIndex )
-                {
-                    // Moved up
-                    foreach ( var otherItem in FeeState.Where( a => a.Order < e.OldIndex && a.Order >= e.NewIndex ) )
-                    {
-                        otherItem.Order = otherItem.Order + 1;
-                    }
-                }
-                else
-                {
-                    // Moved Down
-                    foreach ( var otherItem in FeeState.Where( a => a.Order > e.OldIndex && a.Order <= e.NewIndex ) )
-                    {
-                        otherItem.Order = otherItem.Order - 1;
-                    }
-                }
-
-                movedItem.Order = e.NewIndex;
-            }
-
-            int order = 0;
-            FeeState.OrderBy( f => f.Order ).ToList().ForEach( f => f.Order = order++ );
-
-            BuildControls();
-        }
-
-        /// <summary>
-        /// Handles the Delete event of the gFees control.
-        /// </summary>
-        /// <param name="sender">The source of the event.</param>
-        /// <param name="e">The <see cref="RowEventArgs"/> instance containing the event data.</param>
-        protected void gFees_Delete( object sender, RowEventArgs e )
-        {
-            ParseControls();
-
-            var feeGuid = e.RowKeyValue.ToString().AsGuid();
-            var fee = FeeState.FirstOrDefault( f => f.Guid.Equals( e.RowKeyValue.ToString().AsGuid() ) );
-            if ( fee != null )
-            {
-                FeeState.Remove( fee );
-
-                int order = 0;
-                FeeState.OrderBy( f => f.Order ).ToList().ForEach( f => f.Order = order++ );
-            }
-
-            BuildControls();
-        }
-
-        /// <summary>
-        /// Handles the GridRebind event of the gFees control.
-        /// </summary>
-        /// <param name="sender">The source of the event.</param>
-        /// <param name="e">The <see cref="EventArgs"/> instance containing the event data.</param>
-        protected void gFees_GridRebind( object sender, EventArgs e )
-        {
-            BindFeesGrid();
-        }
-
-        /// <summary>
-        /// Handles the SaveClick event of the dlgFee control.
-        /// </summary>
-        /// <param name="sender">The source of the event.</param>
-        /// <param name="e">The <see cref="EventArgs"/> instance containing the event data.</param>
-        protected void dlgFee_SaveClick( object sender, EventArgs e )
-        {
-            RegistrationTemplateFee fee = null;
-            var feeGuid = hfFeeGuid.Value.AsGuidOrNull();
-            if ( feeGuid.HasValue )
-            {
-                fee = FeeState.Where( f => f.Guid.Equals( feeGuid.Value ) ).FirstOrDefault();
-            }
-
-            if ( fee == null )
-            {
-                fee = new RegistrationTemplateFee();
-                fee.Guid = Guid.NewGuid();
-                fee.Order = FeeState.Any() ? FeeState.Max( d => d.Order ) + 1 : 0;
-                FeeState.Add( fee );
-            }
-
-            fee.Name = tbFeeName.Text;
-            fee.FeeType = rblFeeType.SelectedValueAsEnum<RegistrationFeeType>();
-            fee.AllowMultiple = cbAllowMultiple.Checked;
-            fee.DiscountApplies = cbDiscountApplies.Checked;
-            fee.IsActive = cbFeeIsActive.Checked;
-            fee.IsRequired = cbFeeIsRequired.Checked;
-            fee.HideWhenNoneRemaining = cbHideWhenNoneRemaining.Checked;
-
-            // set the FeeItems to what they are in the UI
-            fee.FeeItems = new List<RegistrationTemplateFeeItem>();
-
-            if ( fee.FeeType == RegistrationFeeType.Single )
-            {
-                RegistrationTemplateFeeItem registrationTemplateFeeItem = new RegistrationTemplateFeeItem();
-                registrationTemplateFeeItem.Guid = hfFeeItemSingleGuid.Value.AsGuid();
-                registrationTemplateFeeItem.Name = fee.Name;
-                registrationTemplateFeeItem.Cost = cbFeeItemSingleCost.Value ?? 0.00M;
-                registrationTemplateFeeItem.MaximumUsageCount = nbFeeItemSingleMaximumUsageCount.Text.AsIntegerOrNull();
-                fee.FeeItems.Add( registrationTemplateFeeItem );
-            }
-            else
-            {
-                fee.FeeItems = GetFeeItemsFromUI();
-
-                if ( !ValidateFeeItemUIValues() )
-                {
-                    return;
-                }
-            }
-
-            hfFeeGuid.Value = string.Empty;
-            HideDialog();
-            BuildControls();
-        }
-
-        /// <summary>
-        /// Validates the fee item UI values.
-        /// </summary>
-        /// <returns></returns>
-        private bool ValidateFeeItemUIValues()
-        {
-            var result = true;
-            foreach ( var item in rptFeeItemsMultiple.Items.OfType<RepeaterItem>() )
-            {
-                RegistrationTemplateFeeItem registrationTemplateFeeItem = new RegistrationTemplateFeeItem();
-                var nbFeeItemWarning = item.FindControl( "nbFeeItemWarning" ) as NotificationBox;
-                var tbFeeItemName = item.FindControl( "tbFeeItemName" ) as RockTextBox;
-                var cbFeeItemCost = item.FindControl( "cbFeeItemCost" ) as CurrencyBox;
-                var nbMaximumUsageCount = item.FindControl( "nbMaximumUsageCount" ) as NumberBox;
-                var pnlFeeItemNameContainer = item.FindControl( "pnlFeeItemNameContainer" ) as Panel;
-                if ( tbFeeItemName.Text.IsNullOrWhiteSpace() )
-                {
-                    result = false;
-                    pnlFeeItemNameContainer.AddCssClass( "has-error" );
-                    nbFeeItemWarning.Text = "Option is required.";
-                    nbFeeItemWarning.NotificationBoxType = NotificationBoxType.Danger;
-                    nbFeeItemWarning.Visible = true;
-                }
-                else
-                {
-                    pnlFeeItemNameContainer.RemoveCssClass( "has-error" );
-                }
-            }
-
-            return result;
-        }
-
-        /// <summary>
-        /// Gets the fee item UI values.
-        /// </summary>
-        /// <returns></returns>
-        private List<RegistrationTemplateFeeItem> GetFeeItemsFromUI()
-        {
-            var feeItemOrder = 0;
-            var feeItems = new List<RegistrationTemplateFeeItem>();
-            foreach ( var item in rptFeeItemsMultiple.Items.OfType<RepeaterItem>() )
-            {
-                RegistrationTemplateFeeItem registrationTemplateFeeItem = new RegistrationTemplateFeeItem();
-                var hfFeeItemGuid = item.FindControl( "hfFeeItemGuid" ) as HiddenField;
-                var hfFeeItemId = item.FindControl( "hfFeeItemId" ) as HiddenField;
-                var tbFeeItemName = item.FindControl( "tbFeeItemName" ) as RockTextBox;
-                var cbFeeItemCost = item.FindControl( "cbFeeItemCost" ) as CurrencyBox;
-                var nbMaximumUsageCount = item.FindControl( "nbMaximumUsageCount" ) as NumberBox;
-
-                registrationTemplateFeeItem.Guid = hfFeeItemGuid.Value.AsGuid();
-                registrationTemplateFeeItem.Id = hfFeeItemId.Value.AsInteger();
-                registrationTemplateFeeItem.Order = feeItemOrder++;
-                registrationTemplateFeeItem.Name = tbFeeItemName.Text;
-                registrationTemplateFeeItem.Cost = cbFeeItemCost.Value ?? 0.00M;
-                registrationTemplateFeeItem.MaximumUsageCount = nbMaximumUsageCount.Text.AsIntegerOrNull();
-                feeItems.Add( registrationTemplateFeeItem );
-            }
-
-            return feeItems;
-        }
-
-        /// <summary>
-        /// Handles the SelectedIndexChanged event of the rblFeeType control.
-        /// </summary>
-        /// <param name="sender">The source of the event.</param>
-        /// <param name="e">The <see cref="EventArgs"/> instance containing the event data.</param>
-        protected void rblFeeType_SelectedIndexChanged( object sender, EventArgs e )
-        {
-            var feeItems = FeeItemsEditState;
-            BindFeeItemsControls( feeItems, rblFeeType.SelectedValueAsEnum<RegistrationFeeType>() );
-        }
-
-        /// <summary>
-        /// Handles the SelectedIndexChanged event of the ddlSignatureDocumentTemplate control.
-        /// </summary>
-        /// <param name="sender">The source of the event.</param>
-        /// <param name="e">The <see cref="EventArgs"/> instance containing the event data.</param>
-        protected void ddlSignatureDocumentTemplate_SelectedIndexChanged( object sender, EventArgs e )
-        {
-            var selectedTemplate = GetSelectedTemplate();
-            var isNonLegacySelected = selectedTemplate != null && selectedTemplate.IsLegacy != true;
-
-            cbDisplayInLine.Visible = isNonLegacySelected;
-            cbAllowExternalUpdates.Enabled = !isNonLegacySelected;
-            cbAllowExternalUpdates.Help = GetAllowExternalUpdatesHelpText( !isNonLegacySelected );
-
-            if ( isNonLegacySelected )
-            {
-                cbAllowExternalUpdates.Checked = false;
-            }
-        }
-
-        #endregion
-
-        #endregion
-
-        #region Show Details
-
-        /// <summary>
-        /// Gets the registration template.
-        /// </summary>
-        /// <param name="registrationTemplateId">The registration template identifier.</param>
-        /// <param name="rockContext">The rock context.</param>
-        /// <returns></returns>
-        private RegistrationTemplate GetRegistrationTemplate( int registrationTemplateId, RockContext rockContext = null )
-        {
-            string key = string.Format( "RegistrationTemplate:{0}", registrationTemplateId );
-            RegistrationTemplate registrationTemplate = RockPage.GetSharedItem( key ) as RegistrationTemplate;
-            if ( registrationTemplate == null )
-            {
-                rockContext = rockContext ?? new RockContext();
-                registrationTemplate = new RegistrationTemplateService( rockContext )
-                    .Queryable( "GroupType.Roles" )
-                    .AsNoTracking()
-                    .FirstOrDefault( i => i.Id == registrationTemplateId );
-                RockPage.SaveSharedItem( key, registrationTemplate );
-            }
-
-            return registrationTemplate;
-        }
-
-        /// <summary>
-        /// Shows the detail.
-        /// </summary>
-        private void ShowDetail()
-        {
-            int? registrationTemplateId = PageParameter( PageParameterKey.RegistrationTemplateId ).AsIntegerOrNull();
-            int? parentCategoryId = PageParameter( PageParameterKey.ParentCategoryId ).AsIntegerOrNull();
-
-            if ( !registrationTemplateId.HasValue )
-            {
-                pnlDetails.Visible = false;
-                return;
-            }
-
-            var rockContext = new RockContext();
-
-            RegistrationTemplate registrationTemplate = null;
-            if ( registrationTemplateId.HasValue )
-            {
-                registrationTemplate = GetRegistrationTemplate( registrationTemplateId.Value, rockContext );
-            }
-
-            if ( registrationTemplate == null )
-            {
-                registrationTemplate = new RegistrationTemplate();
-                registrationTemplate.Id = 0;
-                registrationTemplate.IsActive = true;
-                registrationTemplate.CategoryId = parentCategoryId;
-                registrationTemplate.ConfirmationFromName = "{{ RegistrationInstance.ContactPersonAlias.Person.FullName }}";
-                registrationTemplate.ConfirmationFromEmail = "{{ RegistrationInstance.ContactEmail }}";
-                registrationTemplate.ConfirmationSubject = "{{ RegistrationInstance.Name }} Confirmation";
-                registrationTemplate.ConfirmationEmailTemplate = GetAttributeValue( AttributeKey.DefaultConfirmationEmail );
-                registrationTemplate.ReminderFromName = "{{ RegistrationInstance.ContactPersonAlias.Person.FullName }}";
-                registrationTemplate.ReminderFromEmail = "{{ RegistrationInstance.ContactEmail }}";
-                registrationTemplate.ReminderSubject = "{{ RegistrationInstance.Name }} Reminder";
-                registrationTemplate.ReminderEmailTemplate = GetAttributeValue( AttributeKey.DefaultReminderEmail );
-                registrationTemplate.Notify = RegistrationNotify.None;
-                registrationTemplate.SuccessTitle = "Congratulations {{ Registration.FirstName }}";
-                registrationTemplate.SuccessText = GetAttributeValue( AttributeKey.DefaultSuccessText );
-                registrationTemplate.PaymentReminderEmailTemplate = GetAttributeValue( AttributeKey.DefaultPaymentReminderEmail );
-                registrationTemplate.PaymentReminderFromEmail = "{{ RegistrationInstance.ContactEmail }}";
-                registrationTemplate.PaymentReminderFromName = "{{ RegistrationInstance.ContactPersonAlias.Person.FullName }}";
-                registrationTemplate.PaymentReminderSubject = "{{ RegistrationInstance.Name }} Payment Reminder";
-                registrationTemplate.WaitListTransitionEmailTemplate = GetAttributeValue( AttributeKey.DefaultWaitListTransitionEmail );
-                registrationTemplate.WaitListTransitionFromEmail = "{{ RegistrationInstance.ContactEmail }}";
-                registrationTemplate.WaitListTransitionFromName = "{{ RegistrationInstance.ContactPersonAlias.Person.FullName }}";
-                registrationTemplate.WaitListTransitionSubject = "{{ RegistrationInstance.Name }} Wait List Update";
-                registrationTemplate.AllowMultipleRegistrants = true;
-                registrationTemplate.MaxRegistrants = 10;
-                registrationTemplate.GroupMemberStatus = GroupMemberStatus.Active;
-            }
-
-            pnlDetails.Visible = true;
-            hfRegistrationTemplateId.Value = registrationTemplate.Id.ToString();
-
-            // render UI based on Authorized
-            bool readOnly = false;
-
-            nbEditModeMessage.Text = string.Empty;
-
-            // User must have 'Edit' rights to block, or 'Administrate' rights to template
-            if ( !UserCanEdit && !registrationTemplate.IsAuthorized( Authorization.ADMINISTRATE, CurrentPerson ) )
-            {
-                readOnly = true;
-                nbEditModeMessage.Heading = "Information";
-                nbEditModeMessage.Text = EditModeMessage.ReadOnlyEditActionNotAllowed( RegistrationTemplate.FriendlyTypeName );
-            }
-
-            // Only show the placements button if a linked page is defined AND this template has any placement records
-            bool showPlacementsButton = !string.IsNullOrWhiteSpace( GetAttributeValue( AttributeKey.RegistrationTemplatePlacementPage ) ) &&
-                registrationTemplate.Id > 0 &&
-                new RegistrationTemplatePlacementService( rockContext ).GetRegistrationTemplatePlacementCountByRegistrationTemplate( registrationTemplate.Id ) > 0;
-
-            btnPlacements.ToolTip = registrationTemplate.Name + " Placement";
-            btnPlacements.Visible = showPlacementsButton;
-
-            if ( readOnly )
-            {
-                btnEdit.Visible = false;
-                btnDelete.Visible = false;
-                btnCopy.Visible = false;
-                btnSecurity.Visible = false;
-                ShowReadonlyDetails( registrationTemplate );
-            }
-            else
-            {
-                btnEdit.Visible = true;
-                btnDelete.Visible = true;
-
-                btnCopy.ToolTip = "Copy " + registrationTemplate.Name;
-                btnCopy.Visible = true;
-
-                btnSecurity.Title = "Secure " + registrationTemplate.Name;
-                btnSecurity.EntityId = registrationTemplate.Id;
-
-                if ( registrationTemplate.Id > 0 )
-                {
-                    SetHasRegistrations( registrationTemplate.Id, rockContext );
-                    ShowReadonlyDetails( registrationTemplate );
-                }
-                else
-                {
-                    LoadStateDetails( registrationTemplate, rockContext );
-                    ShowEditDetails( registrationTemplate, rockContext );
-                }
-            }
-        }
-
-        /// <summary>
-        /// Loads the state details.
-        /// </summary>
-        /// <param name="registrationTemplate">The registration template.</param>
-        /// <param name="rockContext">The rock context.</param>
-        private void LoadStateDetails( RegistrationTemplate registrationTemplate, RockContext rockContext )
-        {
-            if ( registrationTemplate != null )
-            {
-                // If no forms, add at one
-                if ( !registrationTemplate.Forms.Any() )
-                {
-                    var form = new RegistrationTemplateForm();
-                    form.Guid = Guid.NewGuid();
-                    form.Order = 0;
-                    form.Name = "Default Form";
-                    registrationTemplate.Forms.Add( form );
-                }
-
-                var defaultForm = registrationTemplate.Forms.First();
-
-                // Add first name field if it doesn't exist
-                if ( !defaultForm.Fields
-                    .Any( f =>
-                        f.FieldSource == RegistrationFieldSource.PersonField &&
-                        f.PersonFieldType == RegistrationPersonFieldType.FirstName ) )
-                {
-                    var formField = new RegistrationTemplateFormField();
-                    formField.FieldSource = RegistrationFieldSource.PersonField;
-                    formField.PersonFieldType = RegistrationPersonFieldType.FirstName;
-                    formField.IsGridField = true;
-                    formField.IsRequired = true;
-                    formField.ShowOnWaitlist = true;
-                    formField.PreText = @"<div class='row'><div class='col-md-6'>";
-                    formField.PostText = "    </div>";
-                    formField.Order = defaultForm.Fields.Any() ? defaultForm.Fields.Max( f => f.Order ) + 1 : 0;
-                    defaultForm.Fields.Add( formField );
-                }
-
-                // Add last name field if it doesn't exist
-                if ( !defaultForm.Fields
-                    .Any( f =>
-                        f.FieldSource == RegistrationFieldSource.PersonField &&
-                        f.PersonFieldType == RegistrationPersonFieldType.LastName ) )
-                {
-                    var formField = new RegistrationTemplateFormField();
-                    formField.FieldSource = RegistrationFieldSource.PersonField;
-                    formField.PersonFieldType = RegistrationPersonFieldType.LastName;
-                    formField.IsGridField = true;
-                    formField.IsRequired = true;
-                    formField.ShowOnWaitlist = true;
-                    formField.PreText = "    <div class='col-md-6'>";
-                    formField.PostText = @"    </div></div>";
-                    formField.Order = defaultForm.Fields.Any() ? defaultForm.Fields.Max( f => f.Order ) + 1 : 0;
-                    defaultForm.Fields.Add( formField );
-                }
-
-                FormState = new List<RegistrationTemplateForm>();
-                FormFieldsState = new Dictionary<Guid, List<RegistrationTemplateFormField>>();
-                foreach ( var form in registrationTemplate.Forms.OrderBy( f => f.Order ) )
-                {
-                    FormState.Add( form.Clone( false ) );
-                    FormFieldsState.Add( form.Guid, form.Fields.ToList() );
-                }
-
-                DiscountState = registrationTemplate.Discounts.OrderBy( a => a.Order ).ToList();
-                FeeState = registrationTemplate.Fees.OrderBy( a => a.Order ).ToList();
-                var attributeService = new AttributeService( rockContext );
-                RegistrationAttributesState = attributeService.GetByEntityTypeId( new Registration().TypeId, true ).AsQueryable()
-                    .Where( a =>
-                        a.EntityTypeQualifierColumn.Equals( "RegistrationTemplateId", StringComparison.OrdinalIgnoreCase ) &&
-                        a.EntityTypeQualifierValue.Equals( registrationTemplate.Id.ToString() ) )
-                    .OrderBy( a => a.Order )
-                    .ThenBy( a => a.Name )
-                    .ToList();
-
-                var registrationTemplatePlacementService = new RegistrationTemplatePlacementService( rockContext );
-
-                RegistrationTemplatePlacementState = registrationTemplate.Placements.ToList();
-                RegistrationTemplatePlacementGuidGroupIdsState = registrationTemplate.Placements.ToDictionary( k => k.Guid, v => registrationTemplatePlacementService.GetRegistrationTemplatePlacementPlacementGroups( v ).Select( a => a.Id ).ToList() );
-            }
-            else
-            {
-                FormState = new List<RegistrationTemplateForm>();
-                FormFieldsState = new Dictionary<Guid, List<RegistrationTemplateFormField>>();
-                DiscountState = new List<RegistrationTemplateDiscount>();
-                FeeState = new List<RegistrationTemplateFee>();
-                RegistrationAttributesState = new List<Attribute>();
-                RegistrationTemplatePlacementState = new List<RegistrationTemplatePlacement>();
-            }
-        }
-
-        /// <summary>
-        /// Sets the has registrations.
-        /// </summary>
-        /// <param name="registrationTemplateId">The registration template identifier.</param>
-        /// <param name="rockContext">The rock context.</param>
-        private void SetHasRegistrations( int registrationTemplateId, RockContext rockContext )
-        {
-            hfHasRegistrations.Value = new RegistrationInstanceService( rockContext )
-                .Queryable().AsNoTracking()
-                .Any( i =>
-
-                    i.RegistrationTemplateId == registrationTemplateId &&
-                    i.Registrations.Any( r => !r.IsTemporary ) ).ToString();
-        }
-
-        /// <summary>
-        /// Shows the edit details.
-        /// </summary>
-        /// <param name="registrationTemplate">The registration template.</param>
-        /// <param name="rockContext">The rock context.</param>
-        private void ShowEditDetails( RegistrationTemplate registrationTemplate, RockContext rockContext )
-        {
-            var signatureDocTemplate = registrationTemplate.RequiredSignatureDocumentTemplate;
-            var isNonLegacySignatureSelected = signatureDocTemplate != null && signatureDocTemplate.IsLegacy != true;
-
-            if ( registrationTemplate.Id == 0 )
-            {
-                lReadOnlyTitle.Text = ActionTitle.Add( RegistrationTemplate.FriendlyTypeName ).FormatAsHtmlTitle();
-                hlInactive.Visible = false;
-                hlType.Visible = false;
-            }
-            else
-            {
-                pwDetails.Expanded = false;
-            }
-
-            pdAuditDetails.Visible = false;
-            SetEditMode( true );
-
-            LoadDropDowns( rockContext );
-
-            cbIsActive.Checked = registrationTemplate.IsActive;
-            tbName.Text = registrationTemplate.Name;
-            tbDescription.Text = registrationTemplate.Description;
-            cpCategory.SetValue( registrationTemplate.CategoryId );
-
-            gtpGroupType.SelectedGroupTypeId = registrationTemplate.GroupTypeId;
-            rpGroupTypeRole.GroupTypeId = registrationTemplate.GroupTypeId ?? 0;
-            rpGroupTypeRole.GroupRoleId = registrationTemplate.GroupMemberRoleId;
-            ddlGroupMemberStatus.SetValue( registrationTemplate.GroupMemberStatus.ConvertToInt() );
-            ddlSignatureDocumentTemplate.SetValue( registrationTemplate.RequiredSignatureDocumentTemplateId );
-            cbDisplayInLine.Checked = registrationTemplate.SignatureDocumentAction == SignatureDocumentAction.Embed;
-            cbDisplayInLine.Visible = isNonLegacySignatureSelected;
-            wtpRegistrationWorkflow.SetValue( registrationTemplate.RegistrationWorkflowTypeId );
-            wtpRegistrantWorkflow.SetValue( registrationTemplate.RegistrantWorkflowTypeId );
-            ddlRegistrarOption.SetValue( registrationTemplate.RegistrarOption.ConvertToInt() );
-
-            foreach ( ListItem li in cblNotify.Items )
-            {
-                RegistrationNotify notify = ( RegistrationNotify ) li.Value.AsInteger();
-                li.Selected = ( registrationTemplate.Notify & notify ) == notify;
-            }
-
-            cbWaitListEnabled.Checked = registrationTemplate.WaitListEnabled;
-            cbAddPersonNote.Checked = registrationTemplate.AddPersonNote;
-            cbLoginRequired.Checked = registrationTemplate.LoginRequired;
-            cbAllowExternalUpdates.Checked = registrationTemplate.AllowExternalRegistrationUpdates;
-            cbAllowExternalUpdates.Enabled = !isNonLegacySignatureSelected;
-            cbAllowExternalUpdates.Help = GetAllowExternalUpdatesHelpText( !isNonLegacySignatureSelected );
-            cbMultipleRegistrants.Checked = registrationTemplate.AllowMultipleRegistrants;
-            nbMaxRegistrants.Visible = registrationTemplate.AllowMultipleRegistrants;
-            nbMaxRegistrants.Text = registrationTemplate.MaxRegistrants.ToString();
-            rblRegistrantsInSameFamily.SetValue( registrationTemplate.RegistrantsSameFamily.ConvertToInt() );
-            cbShowCurrentFamilyMembers.Checked = registrationTemplate.ShowCurrentFamilyMembers;
-            tglSetCostOnTemplate.Checked = !registrationTemplate.SetCostOnInstance.HasValue || !registrationTemplate.SetCostOnInstance.Value;
-            cbCost.Value = registrationTemplate.Cost;
-            cbMinimumInitialPayment.Value = registrationTemplate.MinimumInitialPayment;
-            cbDefaultPaymentAmount.Value = registrationTemplate.DefaultPayment;
-            fgpFinancialGateway.SetValue( registrationTemplate.FinancialGatewayId );
-
-            if ( IsRedirectionGateway() )
-            {
-                txtBatchNamePrefix.Text = string.Empty;
-            }
-            else
-            {
-                txtBatchNamePrefix.Text = registrationTemplate.BatchNamePrefix;
-            }
-
-            SetCostVisibility();
-            ShowHideBatchPrefixTextbox();
-
-            tbConfirmationFromName.Text = registrationTemplate.ConfirmationFromName;
-            tbConfirmationFromEmail.Text = registrationTemplate.ConfirmationFromEmail;
-            tbConfirmationSubject.Text = registrationTemplate.ConfirmationSubject;
-            ceConfirmationEmailTemplate.Text = registrationTemplate.ConfirmationEmailTemplate;
-
-            tbReminderFromName.Text = registrationTemplate.ReminderFromName;
-            tbReminderFromEmail.Text = registrationTemplate.ReminderFromEmail;
-            tbReminderSubject.Text = registrationTemplate.ReminderSubject;
-            ceReminderEmailTemplate.Text = registrationTemplate.ReminderEmailTemplate;
-
-            tbPaymentReminderFromName.Text = registrationTemplate.PaymentReminderFromName;
-            tbPaymentReminderFromEmail.Text = registrationTemplate.PaymentReminderFromEmail;
-            tbPaymentReminderSubject.Text = registrationTemplate.PaymentReminderSubject;
-            cePaymentReminderEmailTemplate.Text = registrationTemplate.PaymentReminderEmailTemplate;
-            nbPaymentReminderTimeSpan.Text = registrationTemplate.PaymentReminderTimeSpan.ToString();
-
-            tbWaitListTransitionFromName.Text = registrationTemplate.WaitListTransitionFromName;
-            tbWaitListTransitionFromEmail.Text = registrationTemplate.WaitListTransitionFromEmail;
-            tbWaitListTransitionSubject.Text = registrationTemplate.WaitListTransitionSubject;
-            ceWaitListTransitionEmailTemplate.Text = registrationTemplate.WaitListTransitionEmailTemplate;
-
-            tbRegistrationTerm.Text = registrationTemplate.RegistrationTerm;
-            tbRegistrantTerm.Text = registrationTemplate.RegistrantTerm;
-            tbFeeTerm.Text = registrationTemplate.FeeTerm;
-            tbDiscountCodeTerm.Text = registrationTemplate.DiscountCodeTerm;
-
-            tbRegistrationAttributeTitleStart.Text = registrationTemplate.RegistrationAttributeTitleStart;
-            tbRegistrationAttributeTitleEnd.Text = registrationTemplate.RegistrationAttributeTitleEnd;
-
-            tbSuccessTitle.Text = registrationTemplate.SuccessTitle;
-            ceSuccessText.Text = registrationTemplate.SuccessText;
-            heInstructions.Text = registrationTemplate.RegistrationInstructions;
-            var defaultForm = FormState.FirstOrDefault();
-            BuildControls( true, defaultForm.Guid );
-            BindRegistrationAttributesGrid();
-        }
-
-        /// <summary>
-        /// Gets the help text for the AllowExternalUpdates field based on whether or not it is enabled
-        /// because if it's disabled, we'd like to explain to the user why.
-        /// </summary>
-        private string GetAllowExternalUpdatesHelpText(bool isEnabled)
-        {
-            if (isEnabled)
-            {
-                return "Allow saved registrations to be updated online. If false, the individual will be able to make additional payments but will not be allowed to change any of the registrant information and attributes.";
-            }
-
-            return "Updating details of a registration are not allowed when a signature document is used because it could otherwise invalidate the previously signed document.";
-        }
-
-        /// <summary>
-        /// Sets the cost visibility.
-        /// </summary>
-        private void SetCostVisibility()
-        {
-            bool setCostOnTemplate = tglSetCostOnTemplate.Checked;
-            cbCost.Visible = setCostOnTemplate;
-            cbMinimumInitialPayment.Visible = setCostOnTemplate;
-            cbDefaultPaymentAmount.Visible = setCostOnTemplate;
-        }
-
-        /// <summary>
-        /// Shows the read-only details.
-        /// </summary>
-        /// <param name="registrationTemplate">The registration template.</param>
-        private void ShowReadonlyDetails( RegistrationTemplate registrationTemplate )
-        {
-            SetEditMode( false );
-
-            hfRegistrationTemplateId.SetValue( registrationTemplate.Id );
-            FormState = null;
-            ExpandedForms = null;
-            DiscountState = null;
-            FeeState = null;
-
-            pdAuditDetails.Visible = true;
-            pdAuditDetails.SetEntity( registrationTemplate, ResolveRockUrl( "~" ) );
-
-            lReadOnlyTitle.Text = registrationTemplate.Name.FormatAsHtmlTitle();
-            hlInactive.Visible = registrationTemplate.IsActive == false;
-            hlType.Visible = registrationTemplate.Category != null;
-            hlType.Text = registrationTemplate.Category != null ? registrationTemplate.Category.Name : string.Empty;
-            lGroupType.Text = registrationTemplate.GroupType != null ? registrationTemplate.GroupType.Name : string.Empty;
-            lDescription.Text = registrationTemplate.Description;
-            lRequiredSignedDocument.Text = registrationTemplate.RequiredSignatureDocumentTemplate != null ? registrationTemplate.RequiredSignatureDocumentTemplate.Name : string.Empty;
-            lRequiredSignedDocument.Visible = !string.IsNullOrWhiteSpace( lRequiredSignedDocument.Text );
-            lWorkflowType.Text = registrationTemplate.RegistrationWorkflowType != null ? registrationTemplate.RegistrationWorkflowType.Name : string.Empty;
-            lWorkflowType.Visible = !string.IsNullOrWhiteSpace( lWorkflowType.Text );
-            rcwRegistrantFormsSummary.Label = string.Format( "<strong>Registrant Forms</strong> ({0}) <i class='fa fa-caret-down'></i>", registrationTemplate.Forms.Count() );
-            lRegistrantFormsSummary.Text = string.Empty;
-
-            if ( registrationTemplate.Forms.Any() )
-            {
-                StringBuilder formsSummaryTextBuilder = new StringBuilder();
-                foreach ( var form in registrationTemplate.Forms.OrderBy( a => a.Order ) )
-                {
-                    string formTextFormat = @"<br/><strong>{0}</strong>{1}";
-                    StringBuilder formFieldTextBuilder = new StringBuilder();
-
-                    foreach ( var formField in form.Fields.OrderBy( a => a.Order ) )
-                    {
-                        string formFieldName = ( formField.Attribute != null ) ? formField.Attribute.Name : formField.PersonFieldType.ConvertToString();
-                        string fieldTypeName = ( formField.Attribute != null ) ? FieldTypeCache.GetName( formField.Attribute.FieldTypeId ) : string.Empty;
-                        formFieldTextBuilder.AppendFormat(
-                            @"<div class='row'>
-                                <div class='col-sm-1'></div>
-                                <div class='col-sm-4'>{0}</div>
-                                <div class='col-sm-3'>{1}</div>
-                                <div class='col-sm-4'>{2}</div>
-                            </div>",
-                            formFieldName,
-                            fieldTypeName,
-                            formField.FieldSource.ConvertToString() );
-                    }
-
-                    formsSummaryTextBuilder.AppendFormat( formTextFormat, form.Name, formFieldTextBuilder.ToString() );
-                }
-
-                lRegistrantFormsSummary.Text = formsSummaryTextBuilder.ToString();
-            }
-            else
-            {
-                lRegistrantFormsSummary.Text = "<div>" + None.TextHtml + "</div>";
-            }
-
-            var registrationAttributeNameList = new AttributeService( new RockContext() ).GetByEntityTypeId( new Registration().TypeId, true ).AsQueryable()
-                .Where( a =>
-                    a.EntityTypeQualifierColumn.Equals( "RegistrationTemplateId", StringComparison.OrdinalIgnoreCase ) &&
-                    a.EntityTypeQualifierValue.Equals( registrationTemplate.Id.ToString() ) )
-                .OrderBy( a => a.Order )
-                .ThenBy( a => a.Name )
-                .ToAttributeCacheList();
-
-            rcwRegistrationAttributesSummary.Visible = registrationAttributeNameList.Any();
-            rcwRegistrationAttributesSummary.Label = string.Format( "<strong>Registration Attributes</strong> ({0}) <i class='fa fa-caret-down'></i>", registrationTemplate.Forms.Count() );
-
-            StringBuilder registrationAttributeTextBuilder = new StringBuilder();
-            foreach ( var registrationAttribute in registrationAttributeNameList )
-            {
-                registrationAttributeTextBuilder.AppendFormat(
-                        @"<div class='row'>
-                                <div class='col-sm-1'></div>
-                                <div class='col-sm-4'>{0}</div>
-                                <div class='col-sm-7'>{1}</div>
-                            </div>",
-                        registrationAttribute.Name,
-                        registrationAttribute.FieldType.Name );
-            }
-
-            lRegistrationAttributesSummary.Text = registrationAttributeTextBuilder.ToString();
-
-            if ( registrationTemplate.SetCostOnInstance ?? false )
-            {
-                lCost.Text = "Set on Instance";
-                lMinimumInitialPayment.Text = "Set on Instance";
-                lDefaultPaymentAmount.Text = "Set on Instance";
-            }
-            else
-            {
-                lCost.Text = registrationTemplate.Cost.FormatAsCurrency();
-                lMinimumInitialPayment.Visible = registrationTemplate.MinimumInitialPayment.HasValue;
-                lMinimumInitialPayment.Text = registrationTemplate.MinimumInitialPayment.HasValue ?
-                    registrationTemplate.MinimumInitialPayment.Value.FormatAsCurrency() : string.Empty;
-                lDefaultPaymentAmount.Visible = registrationTemplate.DefaultPayment.HasValue;
-                lDefaultPaymentAmount.Text = registrationTemplate.DefaultPayment.HasValue ?
-                    registrationTemplate.DefaultPayment.Value.FormatAsCurrency() : string.Empty;
-            }
-
-            rFees.DataSource = registrationTemplate.Fees.OrderBy( f => f.Order ).ToList();
-            rFees.DataBind();
-        }
-
-        /// <summary>
-        /// Adds the "is-inactive" CSS class if the item is not active.
-        /// </summary>
-        /// <param name="isActive">The is active.</param>
-        /// <returns></returns>
-        protected string FormatInactiveRow( string isActive )
-        {
-            try
-            {
-                if ( bool.Parse( isActive ) == false )
-                {
-                    return "class=\"row\"";
-                }
-                else
-                {
-                    return "class=\"row is-inactive\"";
-                }
-            }
-            catch ( Exception )
-            {
-                // If there is a problem with this then just show the row as active.
-                return "class=\"row\"";
-            }
-        }
-
-        /// <summary>
-        /// Sets the edit mode.
-        /// </summary>
-        /// <param name="editable">if set to <c>true</c> [editable].</param>
-        private void SetEditMode( bool editable )
-        {
-            pnlEditDetails.Visible = editable;
-            fieldsetViewDetails.Visible = !editable;
-
-            this.HideSecondaryBlocks( editable );
-        }
-
-        /// <summary>
-        /// Loads the drop downs.
-        /// </summary>
-        private void LoadDropDowns( RockContext rockContext )
-        {
-            /*
-                 11/16/2021 - SK
-
-                 Normally, we order by Order, but in this particular situation it was decided
-                 it would be better to order these by Name in the dropdown list.
-    
-                 Reason: To improve usability. 
-            */
-            var groupTypeList = new GroupTypeService( rockContext )
-                .Queryable().AsNoTracking()
-                .Where( t => t.ShowInNavigation )
-                .OrderBy( t => t.Name )
-                .ToList();
-
-            gtpGroupType.GroupTypes = groupTypeList;
-            gtpPlacementConfigurationGroupTypeEdit.GroupTypes = groupTypeList;
-
-            ddlGroupMemberStatus.BindToEnum<GroupMemberStatus>();
-            rblRegistrantsInSameFamily.BindToEnum<RegistrantsSameFamily>();
-
-            ddlFieldSource.BindToEnum<RegistrationFieldSource>();
-
-            ddlPersonField.BindToEnum<RegistrationPersonFieldType>( sortAlpha: true );
-            ddlPersonField.Items.Remove( ddlPersonField.Items.FindByValue( "0" ) );
-            ddlPersonField.Items.Remove( ddlPersonField.Items.FindByValue( "1" ) );
-
-            rblFeeType.BindToEnum<RegistrationFeeType>();
-
-            ddlSignatureDocumentTemplate.Items.Clear();
-            ddlSignatureDocumentTemplate.Items.Add( new ListItem() );
-            SignatureDocumentTemplateState = new SignatureDocumentTemplateService( rockContext ).Queryable().AsNoTracking().OrderBy( t => t.Name ).ToList();
-
-            foreach ( var documentType in SignatureDocumentTemplateState )
-            {
-                ddlSignatureDocumentTemplate.Items.Add( new ListItem( documentType.Name, documentType.Id.ToString() ) );
-            }
-        }
-
-        /// <summary>
-        /// Gets the selected template.
-        /// </summary>
-        /// <returns></returns>
-        private SignatureDocumentTemplate GetSelectedTemplate()
-        {
-            var selectedId = ddlSignatureDocumentTemplate.SelectedValueAsInt() ?? 0;
-            return SignatureDocumentTemplateState.Find( m => m.Id == selectedId );
-        }
-
-        #endregion
-
-        #region Parse/Build Controls
-
-        /// <summary>
-        /// Parses the controls.
-        /// </summary>
-        /// <param name="expandInvalid">if set to <c>true</c> [expand invalid].</param>
-        private void ParseControls( bool expandInvalid = false )
-        {
-            ExpandedForms = new List<Guid>();
-            FormState = new List<RegistrationTemplateForm>();
-
-            int order = 0;
-            foreach ( var formEditor in phForms.ControlsOfTypeRecursive<RegistrationTemplateFormEditor>() )
-            {
-                var form = formEditor.GetForm( expandInvalid );
-                form.Order = order++;
-
-                FormState.Add( form );
-                if ( formEditor.Expanded )
-                {
-                    ExpandedForms.Add( form.Guid );
-                }
-            }
-        }
-
-        /// <summary>
-        /// Builds the controls.
-        /// </summary>
-        /// <param name="setValues">if set to <c>true</c> [set values].</param>
-        /// <param name="activeFormGuid">The active form unique identifier.</param>
-        private void BuildControls( bool setValues = false, Guid? activeFormGuid = null )
-        {
-            phForms.Controls.Clear();
-
-            if ( FormState != null )
-            {
-                var orderedForms = FormState.OrderBy( f => f.Order ).ToList();
-                var defaultFormGuid = orderedForms.First().Guid;
-                Panel pnlDefaultForm = new Panel() { CssClass = "js-default-form" };
-                Panel pnlOptionalForms = new Panel() { CssClass = "js-optional-form-list" };
-                phForms.Controls.Add( pnlDefaultForm );
-                phForms.Controls.Add( pnlOptionalForms );
-                foreach ( var form in orderedForms )
-                {
-                    Panel formParent;
-                    if ( form.Guid == defaultFormGuid )
-                    {
-                        formParent = pnlDefaultForm;
-                    }
-                    else
-                    {
-                        formParent = pnlOptionalForms;
-                    }
-
-                    BuildFormControl( formParent, setValues, form, activeFormGuid, defaultFormGuid, false );
-                }
-            }
-
-            BindDiscountsGrid();
-            BindFeesGrid();
-            BindPlacementConfigurationsGrid();
-        }
-
-        /// <summary>
-        /// Builds the form control.
-        /// </summary>
-        /// <param name="parentControl">The parent control.</param>
-        /// <param name="setValues">if set to <c>true</c> [set values].</param>
-        /// <param name="form">The form.</param>
-        /// <param name="activeFormGuid">The active form unique identifier.</param>
-        /// <param name="defaultFormGuid">The default form unique identifier.</param>
-        /// <param name="showInvalid">if set to <c>true</c> [show invalid].</param>
-        private void BuildFormControl( Control parentControl, bool setValues, RegistrationTemplateForm form, Guid? activeFormGuid, Guid defaultFormGuid, bool showInvalid )
-        {
-            var registrationTemplateFormEditor = new RegistrationTemplateFormEditor();
-            registrationTemplateFormEditor.ID = form.Guid.ToString( "N" );
-            parentControl.Controls.Add( registrationTemplateFormEditor );
-
-            // if this is the default form, don't let it get deleted. Also, there is some special logic to disable deleting FirstName,LastName fields on default form.
-            bool isDefaultForm = form.Guid == defaultFormGuid;
-            registrationTemplateFormEditor.IsDeleteEnabled = !isDefaultForm;
-            registrationTemplateFormEditor.IsDefaultForm = isDefaultForm;
-
-            registrationTemplateFormEditor.ValidationGroup = btnSave.ValidationGroup;
-            registrationTemplateFormEditor.DeleteFieldClick += tfeForm_DeleteFieldClick;
-            registrationTemplateFormEditor.ReorderFieldClick += tfeForm_ReorderFieldClick;
-            registrationTemplateFormEditor.FilterFieldClick += tfeForm_FilterFieldClick;
-            registrationTemplateFormEditor.EditFieldClick += tfeForm_EditFieldClick;
-            registrationTemplateFormEditor.RebindFieldClick += tfeForm_RebindFieldClick;
-            registrationTemplateFormEditor.DeleteFormClick += tfeForm_DeleteFormClick;
-            registrationTemplateFormEditor.AddFieldClick += tfeForm_AddFieldClick;
-
-            registrationTemplateFormEditor.SetForm( form );
-
-            registrationTemplateFormEditor.BindFieldsGrid( FormFieldsState[form.Guid] );
-
-            if ( setValues )
-            {
-                registrationTemplateFormEditor.Expanded = ExpandedForms.Contains( form.Guid );
-
-                if ( !registrationTemplateFormEditor.Expanded && showInvalid && !form.IsValid )
-                {
-                    registrationTemplateFormEditor.Expanded = true;
-                }
-
-                if ( !registrationTemplateFormEditor.Expanded )
-                {
-                    registrationTemplateFormEditor.Expanded = activeFormGuid.HasValue && activeFormGuid.Equals( form.Guid );
-                }
-            }
-        }
-
-        #endregion
-
-        #region Registrant Forms/FieldFilter Methods
-
-        /// <summary>
-        /// Shows the form field filter.
-        /// </summary>
-        /// <param name="formGuid">The form unique identifier.</param>
-        /// <param name="formFieldGuid">The form field unique identifier.</param>
-        private void ShowFormFieldFilter( Guid formGuid, Guid formFieldGuid )
-        {
-            if ( FormFieldsState.ContainsKey( formGuid ) )
-            {
-                ShowDialog( dlgFieldFilter );
-
-                hfFormGuidFilter.Value = formGuid.ToString();
-                hfFormFieldGuidFilter.Value = formFieldGuid.ToString();
-                var formField = FormFieldsState[formGuid].FirstOrDefault( a => a.Guid == formFieldGuid );
-                var otherFormFields = FormFieldsState[formGuid].Where( a => a != formField ).ToList();
-
-                fvreFieldVisibilityRulesEditor.ValidationGroup = dlgFieldFilter.ValidationGroup;
-                fvreFieldVisibilityRulesEditor.FieldName = formField.ToString();
-
-                fvreFieldVisibilityRulesEditor.ComparableFields = otherFormFields.ToDictionary(
-                    rtff => rtff.Guid,
-                    rtff => new FieldVisibilityRuleField
-                    {
-                        Guid = rtff.Guid,
-                        Attribute = rtff.Attribute,
-                        PersonFieldType = rtff.PersonFieldType,
-                        FieldSource = rtff.FieldSource
-                    } );
-                fvreFieldVisibilityRulesEditor.SetFieldVisibilityRules( formField.FieldVisibilityRules );
-            }
-
-            BuildControls( true );
-        }
-
-        /// <summary>
-        /// Handles the SaveClick event of the dlgFieldFilter control.
-        /// </summary>
-        /// <param name="sender">The source of the event.</param>
-        /// <param name="e">The <see cref="EventArgs"/> instance containing the event data.</param>
-        protected void dlgFieldFilter_SaveClick( object sender, EventArgs e )
-        {
-            Guid formGuid = hfFormGuidFilter.Value.AsGuid();
-            Guid formFieldGuid = hfFormFieldGuidFilter.Value.AsGuid();
-            var formField = FormFieldsState[formGuid].FirstOrDefault( a => a.Guid == formFieldGuid );
-            formField.FieldVisibilityRules = fvreFieldVisibilityRulesEditor.GetFieldVisibilityRules();
-
-            HideDialog();
-
-            BuildControls( true );
-        }
-
-        #endregion
-
-        #region Registrant Forms Form/Field Methods
-
-        /// <summary>
-        /// Shows the registrant form field edit.
-        /// </summary>
-        /// <param name="formGuid">The form unique identifier.</param>
-        /// <param name="formFieldGuid">The form field unique identifier.</param>
-        private void ShowRegistrantFormFieldEdit( Guid formGuid, Guid formFieldGuid )
-        {
-            if ( FormFieldsState.ContainsKey( formGuid ) )
-            {
-                ShowDialog( dlgRegistrantFormField );
-
-                var fieldList = FormFieldsState[formGuid];
-
-                RegistrationTemplateFormField formField = fieldList.FirstOrDefault( a => a.Guid.Equals( formFieldGuid ) );
-                if ( formField == null )
-                {
-                    lFieldSource.Visible = false;
-                    ddlFieldSource.Visible = true;
-                    formField = new RegistrationTemplateFormField();
-                    formField.Guid = formFieldGuid;
-                    formField.FieldSource = RegistrationFieldSource.PersonAttribute;
-                }
-                else
-                {
-                    lFieldSource.Text = formField.FieldSource.ConvertToString();
-                    lFieldSource.Visible = true;
-                    ddlFieldSource.Visible = false;
-                }
-
-                ceFormFieldPreHtml.Text = formField.PreText;
-                ceFormFieldPostHtml.Text = formField.PostText;
-                ddlFieldSource.SetValue( formField.FieldSource.ConvertToInt() );
-                ddlPersonField.SetValue( formField.PersonFieldType.ConvertToInt() );
-                lPersonField.Text = formField.PersonFieldType.ConvertToString();
-
-                ddlPersonAttributes.Items.Clear();
-                var person = new Person();
-                person.LoadAttributes();
-                foreach ( var attr in person.Attributes
-                    .OrderBy( a => a.Value.Name )
-                    .Select( a => a.Value ) )
-                {
-                    if ( attr.IsAuthorized( Authorization.VIEW, CurrentPerson ) )
-                    {
-                        var listItem = new ListItem( attr.Name, attr.Id.ToString() );
-                        listItem.Attributes.Add( "title", string.Format( "{0} - {1}", attr.Id.ToString(), attr.Key ) );
-                        ddlPersonAttributes.Items.Add( listItem );
-                    }
-                }
-
-                ddlGroupTypeAttributes.Items.Clear();
-                var group = new Group();
-                group.GroupTypeId = gtpGroupType.SelectedGroupTypeId ?? 0;
-                var groupMember = new GroupMember();
-                groupMember.Group = group;
-                groupMember.LoadAttributes();
-                foreach ( var attr in groupMember.Attributes
-                    .OrderBy( a => a.Value.Name )
-                    .Select( a => a.Value ) )
-                {
-                    if ( attr.IsAuthorized( Authorization.VIEW, CurrentPerson ) )
-                    {
-                        ddlGroupTypeAttributes.Items.Add( new ListItem( attr.Name, attr.Id.ToString() ) );
-                    }
-                }
-
-                var attribute = new Attribute();
-                attribute.FieldTypeId = FieldTypeCache.Get( Rock.SystemGuid.FieldType.TEXT ).Id;
-
-                if ( formField.FieldSource == RegistrationFieldSource.PersonAttribute )
-                {
-                    ddlPersonAttributes.SetValue( formField.AttributeId );
-                }
-                else if ( formField.FieldSource == RegistrationFieldSource.GroupMemberAttribute )
-                {
-                    ddlGroupTypeAttributes.SetValue( formField.AttributeId );
-                }
-                else if ( formField.FieldSource == RegistrationFieldSource.RegistrantAttribute )
-                {
-                    if ( formField.Attribute != null )
-                    {
-                        attribute = formField.Attribute;
-                    }
-                }
-
-                edtRegistrantAttribute.SetAttributeProperties( attribute, typeof( RegistrationTemplate ) );
-
-                cbInternalField.Checked = formField.IsInternal;
-                cbShowOnWaitList.Checked = formField.FieldSource != RegistrationFieldSource.GroupMemberAttribute && formField.ShowOnWaitlist;
-                cbShowOnGrid.Checked = formField.IsGridField;
-                cbRequireInInitialEntry.Checked = formField.IsRequired;
-                cbUsePersonCurrentValue.Checked = formField.ShowCurrentValue;
-                cbCommonValue.Checked = formField.IsSharedValue;
-
-                hfFormGuid.Value = formGuid.ToString();
-                hfAttributeGuid.Value = formFieldGuid.ToString();
-
-                lPersonField.Visible = formField.FieldSource == RegistrationFieldSource.PersonField && (
-                    formField.PersonFieldType == RegistrationPersonFieldType.FirstName ||
-                    formField.PersonFieldType == RegistrationPersonFieldType.LastName );
-
-                SetFieldDisplay();
-            }
-
-            BuildControls( true );
-        }
-
-        /// <summary>
-        /// Sets the field display.
-        /// </summary>
-        private void SetFieldDisplay()
-        {
-            bool protectedField = lPersonField.Visible;
-
-            ddlFieldSource.Enabled = !protectedField;
-
-            cbInternalField.Enabled = !protectedField;
-            cbCommonValue.Enabled = !protectedField;
-            cbUsePersonCurrentValue.Enabled = true;
-
-            cbRequireInInitialEntry.Enabled = !protectedField;
-            cbShowOnGrid.Enabled = !protectedField;
-
-            var fieldSource = ddlFieldSource.SelectedValueAsEnum<RegistrationFieldSource>();
-
-            ddlPersonField.Visible = !protectedField && fieldSource == RegistrationFieldSource.PersonField;
-
-            ddlPersonAttributes.Visible = fieldSource == RegistrationFieldSource.PersonAttribute;
-
-            ddlGroupTypeAttributes.Visible = fieldSource == RegistrationFieldSource.GroupMemberAttribute;
-
-            cbInternalField.Visible = true;
-            cbCommonValue.Visible = true;
-            cbUsePersonCurrentValue.Visible =
-                fieldSource == RegistrationFieldSource.PersonAttribute ||
-                fieldSource == RegistrationFieldSource.PersonField;
-
-            // If this is a RegistrantAttribute, the ShowOnGrid is determined by the Attribute's ShowOnGrid, so we don't need to show the top ShowOnGrid option
-            // Also, if this is a GroupMemberAttribute, we'll hide the ShowOnGrid and they'll have to go the GroupMemberList block to see those
-            cbShowOnGrid.Visible = ( fieldSource != RegistrationFieldSource.RegistrantAttribute ) && ( fieldSource != RegistrationFieldSource.GroupMemberAttribute );
-            cbRequireInInitialEntry.Visible = fieldSource != RegistrationFieldSource.RegistrantAttribute;
-
-            edtRegistrantAttribute.Visible = fieldSource == RegistrationFieldSource.RegistrantAttribute;
-
-            cbShowOnWaitList.Visible = cbWaitListEnabled.Visible && cbWaitListEnabled.Checked;
-            cbShowOnWaitList.Enabled = fieldSource != RegistrationFieldSource.GroupMemberAttribute;
-        }
-
-        /// <summary>
-        /// Sorts the forms.
-        /// </summary>
-        /// <param name="guid">The unique identifier.</param>
-        /// <param name="newIndex">The new index.</param>
-        private void SortForms( Guid guid, int newIndex )
-        {
-            ParseControls();
-
-            Guid? activeFormGuid = null;
-
-            var form = FormState.FirstOrDefault( a => a.Guid.Equals( guid ) );
-            if ( form != null )
-            {
-                activeFormGuid = form.Guid;
-
-                FormState.Remove( form );
-                if ( newIndex >= FormState.Count() )
-                {
-                    FormState.Add( form );
-                }
-                else
-                {
-                    FormState.Insert( newIndex, form );
-                }
-            }
-
-            int order = 0;
-            foreach ( var item in FormState )
-            {
-                item.Order = order++;
-            }
-
-            BuildControls( true );
-        }
-
-        /// <summary>
-        /// Sorts the fields.
-        /// </summary>
-        /// <param name="fieldList">The field list.</param>
-        /// <param name="oldIndex">The old index.</param>
-        /// <param name="newIndex">The new index.</param>
-        private void SortFields( List<RegistrationTemplateFormField> fieldList, int oldIndex, int newIndex )
-        {
-            var movedItem = fieldList.Where( a => a.Order == oldIndex ).FirstOrDefault();
-            if ( movedItem != null )
-            {
-                if ( newIndex < oldIndex )
-                {
-                    // Moved up
-                    foreach ( var otherItem in fieldList.Where( a => a.Order < oldIndex && a.Order >= newIndex ) )
-                    {
-                        otherItem.Order = otherItem.Order + 1;
-                    }
-                }
-                else
-                {
-                    // Moved Down
-                    foreach ( var otherItem in fieldList.Where( a => a.Order > oldIndex && a.Order <= newIndex ) )
-                    {
-                        otherItem.Order = otherItem.Order - 1;
-                    }
-                }
-
-                movedItem.Order = newIndex;
-            }
-        }
-
-        /// <summary>
-        /// Reorder fields.
-        /// </summary>
-        /// <param name="fieldList">The field list.</param>
-        private void ReOrderFields( List<RegistrationTemplateFormField> fieldList )
-        {
-            fieldList = fieldList.OrderBy( a => a.Order ).ToList();
-            int order = 0;
-            fieldList.ForEach( a => a.Order = order++ );
-        }
-
-        #endregion
-
-        #region Registration Attributes
-
-        /// <summary>
-        /// Binds the registration attributes grid.
-        /// </summary>
-        private void BindRegistrationAttributesGrid()
-        {
-            gRegistrationAttributes.AddCssClass( "attribute-grid" );
-
-            // ensure Registration Attributes have order set
-            int order = 0;
-            RegistrationAttributesState.OrderBy( a => a.Order ).ToList().ForEach( a => a.Order = order++ );
-
-            gRegistrationAttributes.DataSource = RegistrationAttributesState.OrderBy( a => a.Order ).ThenBy( a => a.Name ).ToList();
-            gRegistrationAttributes.DataBind();
-        }
-
-        /// <summary>
-        /// Handles the DataBound event of the gRegistrationAttributesCategory control.
-        /// </summary>
-        /// <param name="sender">The source of the event.</param>
-        /// <param name="e">The <see cref="RowEventArgs"/> instance containing the event data.</param>
-        protected void gRegistrationAttributesCategory_DataBound( object sender, RowEventArgs e )
-        {
-            var attribute = AttributeCache.Get( e.Row.DataItem as Rock.Model.Attribute );
-            var lCategory = sender as Literal;
-            lCategory.Text = attribute.Categories.Select( a => a.Name ).ToList().AsDelimited( "," );
-        }
-
-        /// <summary>
-        /// Handles the AddClick event of the gRegistrationAttributes control.
-        /// </summary>
-        /// <param name="sender">The source of the event.</param>
-        /// <param name="e">The <see cref="EventArgs"/> instance containing the event data.</param>
-        private void gRegistrationAttributes_AddClick( object sender, EventArgs e )
-        {
-            gRegistrationAttributes_ShowEdit( Guid.Empty );
-        }
-
-        /// <summary>
-        /// Handles the Edit event of the gRegistrationAttributes control.
-        /// </summary>
-        /// <param name="sender">The source of the event.</param>
-        /// <param name="e">The <see cref="RowEventArgs"/> instance containing the event data.</param>
-        protected void gRegistrationAttributes_Edit( object sender, RowEventArgs e )
-        {
-            gRegistrationAttributes_ShowEdit( ( Guid ) e.RowKeyValue );
-        }
-
-        /// <summary>
-        /// gs the registration attributes show edit.
-        /// </summary>
-        /// <param name="attributeGuid">The attribute unique identifier.</param>
-        protected void gRegistrationAttributes_ShowEdit( Guid attributeGuid )
-        {
-            Attribute attribute;
-            if ( attributeGuid.Equals( Guid.Empty ) )
-            {
-                attribute = new Attribute();
-                attribute.FieldTypeId = FieldTypeCache.Get( Rock.SystemGuid.FieldType.TEXT ).Id;
-                if ( hfRegistrationTemplateId.Value.AsInteger() > 0 )
-                {
-                    attribute.EntityTypeQualifierColumn = "RegistrationTemplateId";
-                    attribute.EntityTypeQualifierValue = hfRegistrationTemplateId.Value;
-                }
-
-                edtRegistrationAttributes.ActionTitle = ActionTitle.Add( "attribute for " + tbName.Text + " registrations" );
-            }
-            else
-            {
-                attribute = RegistrationAttributesState.First( a => a.Guid.Equals( attributeGuid ) );
-                edtRegistrationAttributes.ActionTitle = ActionTitle.Edit( "attribute for " + tbName.Text + " registrations" );
-            }
-
-            var reservedKeyNames = new List<string>();
-            RegistrationAttributesState.Where( a => !a.Guid.Equals( attributeGuid ) ).Select( a => a.Key ).ToList().ForEach( a => reservedKeyNames.Add( a ) );
-            edtRegistrationAttributes.ReservedKeyNames = reservedKeyNames.ToList();
-
-            edtRegistrationAttributes.SetAttributeProperties( attribute, typeof( Registration ) );
-
-            ShowDialog( dlgRegistrationAttribute );
-        }
-
-        /// <summary>
-        /// Handles the SaveClick event of the dlgRegistrationAttribute control.
-        /// </summary>
-        /// <param name="sender">The source of the event.</param>
-        /// <param name="e">The <see cref="EventArgs"/> instance containing the event data.</param>
-        protected void dlgRegistrationAttribute_SaveClick( object sender, EventArgs e )
-        {
-            Rock.Model.Attribute attribute = new Rock.Model.Attribute();
-            edtRegistrationAttributes.GetAttributeProperties( attribute );
-
-            // Controls will show warnings
-            if ( !attribute.IsValid )
-            {
-                return;
-            }
-
-            if ( RegistrationAttributesState.Any( a => a.Guid.Equals( attribute.Guid ) ) )
-            {
-                attribute.Order = RegistrationAttributesState.Where( a => a.Guid.Equals( attribute.Guid ) ).FirstOrDefault().Order;
-                RegistrationAttributesState.RemoveEntity( attribute.Guid );
-            }
-            else
-            {
-                attribute.Order = RegistrationAttributesState.Any() ? RegistrationAttributesState.Max( a => a.Order ) + 1 : 0;
-            }
-
-            RegistrationAttributesState.Add( attribute );
-
-            BindRegistrationAttributesGrid();
-            HideDialog();
-        }
-
-        /// <summary>
-        /// Handles the GridReorder event of the gRegistrationAttributes control.
-        /// </summary>
-        /// <param name="sender">The source of the event.</param>
-        /// <param name="e">The <see cref="GridReorderEventArgs"/> instance containing the event data.</param>
-        private void gRegistrationAttributes_GridReorder( object sender, GridReorderEventArgs e )
-        {
-            ReorderAttributeList( RegistrationAttributesState, e.OldIndex, e.NewIndex );
-            BindRegistrationAttributesGrid();
-        }
-
-        /// <summary>
-        /// Handles the GridRebind event of the gRegistrationAttributes control.
-        /// </summary>
-        /// <param name="sender">The source of the event.</param>
-        /// <param name="e">The <see cref="GridRebindEventArgs"/> instance containing the event data.</param>
-        private void gRegistrationAttributes_GridRebind( object sender, GridRebindEventArgs e )
-        {
-            BindRegistrationAttributesGrid();
-        }
-
-        /// <summary>
-        /// Handles the Delete event of the gRegistrationAttributes control.
-        /// </summary>
-        /// <param name="sender">The source of the event.</param>
-        /// <param name="e">The <see cref="RowEventArgs"/> instance containing the event data.</param>
-        protected void gRegistrationAttributes_Delete( object sender, RowEventArgs e )
-        {
-            Guid attributeGuid = ( Guid ) e.RowKeyValue;
-            RegistrationAttributesState.RemoveEntity( attributeGuid );
-
-            BindRegistrationAttributesGrid();
-        }
-
-        /// <summary>
-        /// Reorders the attribute list.
-        /// </summary>
-        /// <param name="itemList">The item list.</param>
-        /// <param name="oldIndex">The old index.</param>
-        /// <param name="newIndex">The new index.</param>
-        private void ReorderAttributeList( List<Attribute> itemList, int oldIndex, int newIndex )
-        {
-            var movedItem = itemList.Where( a => a.Order == oldIndex ).FirstOrDefault();
-            if ( movedItem != null )
-            {
-                if ( newIndex < oldIndex )
-                {
-                    // Moved up
-                    foreach ( var otherItem in itemList.Where( a => a.Order < oldIndex && a.Order >= newIndex ) )
-                    {
-                        otherItem.Order = otherItem.Order + 1;
-                    }
-                }
-                else
-                {
-                    // Moved Down
-                    foreach ( var otherItem in itemList.Where( a => a.Order > oldIndex && a.Order <= newIndex ) )
-                    {
-                        otherItem.Order = otherItem.Order - 1;
-                    }
-                }
-
-                movedItem.Order = newIndex;
-            }
-        }
-
-        #endregion Registration Attributes
-
-        #region Discount Methods
-
-        /// <summary>
-        /// Binds the discounts grid.
-        /// </summary>
-        private void BindDiscountsGrid()
-        {
-            if ( DiscountState != null )
-            {
-                gDiscounts.DataSource = DiscountState.OrderBy( d => d.Order )
-                    .Select( d => new
-                    {
-                        d.Guid,
-                        d.Id,
-                        d.Code,
-                        Discount = d.DiscountAmount > 0 ?
-                            d.DiscountAmount.FormatAsCurrency() :
-                            d.DiscountPercentage.ToString( "P2" ),
-                        Limits = d.DiscountLimitsString
-                    } ).ToList();
-                gDiscounts.DataBind();
-            }
-        }
-
-        /// <summary>
-        /// Shows the discount edit.
-        /// </summary>
-        /// <param name="discountGuid">The discount unique identifier.</param>
-        private void ShowDiscountEdit( Guid discountGuid )
-        {
-            var discount = DiscountState.FirstOrDefault( d => d.Guid.Equals( discountGuid ) );
-            if ( discount == null )
-            {
-                discount = new RegistrationTemplateDiscount();
-            }
-
-            hfDiscountGuid.Value = discount.Guid.ToString();
-            tbDiscountCode.Text = discount.Code;
-            nbDiscountPercentage.Text = ( discount.DiscountPercentage * 100.0m ).ToString( "N0" );
-            cbDiscountAmount.Value = discount.DiscountAmount;
-
-            if ( discount.DiscountAmount > 0 )
-            {
-                rblDiscountType.SetValue( "Amount" );
-                nbDiscountPercentage.Visible = false;
-                cbDiscountAmount.Visible = true;
-            }
-            else
-            {
-                rblDiscountType.SetValue( "Percentage" );
-                nbDiscountPercentage.Visible = true;
-                cbDiscountAmount.Visible = false;
-            }
-
-            nbDiscountMaxUsage.Text = discount.MaxUsage.HasValue ? discount.MaxUsage.ToString() : string.Empty;
-            nbDiscountMaxRegistrants.Text = discount.MaxRegistrants.HasValue ? discount.MaxRegistrants.ToString() : string.Empty;
-            nbDiscountMinRegistrants.Text = discount.MinRegistrants.HasValue ? discount.MinRegistrants.ToString() : string.Empty;
-            drpDiscountDateRange.LowerValue = discount.StartDate;
-            drpDiscountDateRange.UpperValue = discount.EndDate;
-            cbcAutoApplyDiscount.Checked = discount.AutoApplyDiscount;
-
-            nbDuplicateDiscountCode.Text = string.Empty;
-            nbDuplicateDiscountCode.Visible = false;
-            ShowDialog( dlgDiscount );
-        }
-
-        #endregion Discount Methods
-
-        #region Fee Methods
-
-        /// <summary>
-        /// Binds the fees grid.
-        /// </summary>
-        private void BindFeesGrid()
-        {
-            if ( FeeState != null )
-            {
-                gFees.DataSource = FeeState.OrderBy( f => f.Order )
-                    .Select( f => new
-                    {
-                        f.Id,
-                        f.Guid,
-                        f.Name,
-                        f.FeeType,
-                        Cost = FormatFeeItems( f.FeeItems ),
-                        f.AllowMultiple,
-                        f.DiscountApplies,
-                        f.IsActive,
-                        f.IsRequired
-                    } )
-                    .ToList();
-                gFees.DataBind();
-            }
-        }
-
-        /// <summary>
-        /// Shows the fee edit.
-        /// </summary>
-        /// <param name="feeGuid">The fee unique identifier.</param>
-        private void ShowFeeEdit( Guid feeGuid )
-        {
-            var fee = FeeState.FirstOrDefault( d => d.Guid.Equals( feeGuid ) );
-            if ( fee == null )
-            {
-                fee = new RegistrationTemplateFee();
-            }
-
-            // make a copy of FeeItems to FeeItemsEditState
-            FeeItemsEditState = fee.FeeItems.ToList();
-
-            hfFeeGuid.Value = fee.Guid.ToString();
-            tbFeeName.Text = fee.Name;
-
-            rblFeeType.SetValue( fee.FeeType.ConvertToInt() );
-            if ( !fee.FeeItems.Any() )
-            {
-                fee.FeeItems.Add( new RegistrationTemplateFeeItem() );
-            }
-
-            BindFeeItemsControls( FeeItemsEditState, fee.FeeType );
-
-            cbAllowMultiple.Checked = fee.AllowMultiple;
-            cbDiscountApplies.Checked = fee.DiscountApplies;
-            cbFeeIsActive.Checked = fee.IsActive;
-            cbFeeIsRequired.Checked = fee.IsRequired;
-            cbHideWhenNoneRemaining.Checked = fee.HideWhenNoneRemaining;
-
-            ShowDialog( dlgFee );
-        }
-
-        /// <summary>
-        /// Bind the fee items controls.
-        /// </summary>
-        /// <param name="feeItems">The fee items.</param>
-        /// <param name="registrationFeeType">Type of the registration fee.</param>
-        private void BindFeeItemsControls( List<RegistrationTemplateFeeItem> feeItems, RegistrationFeeType registrationFeeType )
-        {
-            rcwFeeItemsSingle.Visible = registrationFeeType == RegistrationFeeType.Single;
-            rcwFeeItemsMultiple.Visible = registrationFeeType == RegistrationFeeType.Multiple;
-            nbFeeItemsConfigurationWarning.Visible = false;
-
-            if ( registrationFeeType == RegistrationFeeType.Single )
-            {
-                RegistrationTemplateFeeItem singleFeeItem;
-
-                // If switching to Single fee type and there are more than 1 fees currently configured, we'll have to figure which one to use for the Single fee type
-                // and it is possible that more than one of the fee items have already been used for a registrant. So we have to figure that out...
-                singleFeeItem = feeItems.FirstOrDefault();
-                if ( feeItems.Count > 1 )
-                {
-                    bool canUseSingleFeeType = true;
-                    var rockContext = new RockContext();
-                    var registrationTemplateFeeItemService = new RegistrationTemplateFeeItemService( rockContext );
-                    var registrationRegistrantFeeService = new RegistrationRegistrantFeeService( rockContext );
-                    var configuredFeeItemIds = feeItems.Select( a => a.Id ).ToList();
-                    var usedFeeQuery = registrationRegistrantFeeService.Queryable()
-                        .Where( a => a.RegistrationTemplateFeeItemId.HasValue && configuredFeeItemIds.Contains( a.RegistrationTemplateFeeItemId.Value ) );
-                    var usedFeeItemList = registrationTemplateFeeItemService.Queryable().Where( a => usedFeeQuery.Any( x => x.RegistrationTemplateFeeItemId == a.Id ) ).ToList();
-
-                    if ( usedFeeItemList.Count() > 1 )
-                    {
-                        canUseSingleFeeType = false;
-                    }
-                    else if ( usedFeeItemList.Count == 1 )
-                    {
-                        // only one FeeItem has been used, so have that bee the single fee item
-                        singleFeeItem = usedFeeItemList.First();
-                    }
-
-                    if ( canUseSingleFeeType == false )
-                    {
-                        nbFeeItemsConfigurationWarning.Text = "Unable to use single fee type. More than one of these fees have already been used.";
-                        nbFeeItemsConfigurationWarning.Visible = true;
-                        rblFeeType.SetValue( RegistrationFeeType.Multiple.ConvertToInt() );
-                        return;
-                    }
-                }
-
-                if ( singleFeeItem == null )
-                {
-                    singleFeeItem = new RegistrationTemplateFeeItem();
-                }
-
-                hfFeeItemSingleGuid.Value = singleFeeItem.Guid.ToString();
-                cbFeeItemSingleCost.Value = singleFeeItem.Cost;
-                nbFeeItemSingleMaximumUsageCount.Text = singleFeeItem.MaximumUsageCount.ToString();
-            }
-            else
-            {
-                rptFeeItemsMultiple.DataSource = feeItems.ToList();
-                rptFeeItemsMultiple.DataBind();
-            }
-        }
-
-        /// <summary>
-        /// Handles the ItemDataBound event of the rptFeeItems control.
-        /// </summary>
-        /// <param name="sender">The source of the event.</param>
-        /// <param name="e">The <see cref="RepeaterItemEventArgs"/> instance containing the event data.</param>
-        protected void rptFeeItemsMultiple_ItemDataBound( object sender, RepeaterItemEventArgs e )
-        {
-            RegistrationTemplateFeeItem registrationTemplateFeeItem = e.Item.DataItem as RegistrationTemplateFeeItem;
-            if ( registrationTemplateFeeItem != null )
-            {
-                var hfFeeItemId = e.Item.FindControl( "hfFeeItemId" ) as HiddenField;
-                var hfFeeItemGuid = e.Item.FindControl( "hfFeeItemGuid" ) as HiddenField;
-                var tbFeeItemName = e.Item.FindControl( "tbFeeItemName" ) as RockTextBox;
-                var cbFeeItemCost = e.Item.FindControl( "cbFeeItemCost" ) as CurrencyBox;
-                var nbMaximumUsageCount = e.Item.FindControl( "nbMaximumUsageCount" ) as NumberBox;
-
-                hfFeeItemId.Value = registrationTemplateFeeItem.Id.ToString();
-                hfFeeItemGuid.Value = registrationTemplateFeeItem.Guid.ToString();
-                tbFeeItemName.Text = registrationTemplateFeeItem.Name;
-
-                // if the Cost is 0 (vs 0.00M), set the text to blank since they haven't entered a value
-                cbFeeItemCost.Value = registrationTemplateFeeItem.Cost;
-                nbMaximumUsageCount.Text = registrationTemplateFeeItem.MaximumUsageCount.ToString();
-            }
-        }
-
-        /// <summary>
-        /// Handles the Click event of the btnDeleteFeeItem control.
-        /// </summary>
-        /// <param name="sender">The source of the event.</param>
-        /// <param name="e">The <see cref="EventArgs"/> instance containing the event data.</param>
-        protected void btnDeleteFeeItem_Click( object sender, EventArgs e )
-        {
-            var feeItems = GetFeeItemsFromUI();
-
-            var hfFeeItemGuid = ( sender as Control ).NamingContainer.FindControl( "hfFeeItemGuid" ) as HiddenField;
-            var feeItemGuid = hfFeeItemGuid.Value.AsGuid();
-            var feeItem = feeItems.FirstOrDefault( a => a.Guid == feeItemGuid );
-            if ( feeItem != null )
-            {
-                string errorMessage;
-                if ( !new RegistrationTemplateFeeItemService( new RockContext() ).CanDelete( feeItem, out errorMessage ) )
-                {
-                    nbFeeItemsConfigurationWarning.Text = errorMessage;
-                    nbFeeItemsConfigurationWarning.Visible = true;
-                    return;
-                }
-                else
-                {
-                    feeItems.Remove( feeItem );
-                }
-            }
-
-            BindFeeItemsControls( feeItems, rblFeeType.SelectedValueAsEnum<RegistrationFeeType>() );
-        }
-
-        /// <summary>
-        /// Handles the Click event of the btnAddFeeItem control.
-        /// </summary>
-        /// <param name="sender">The source of the event.</param>
-        /// <param name="e">The <see cref="EventArgs"/> instance containing the event data.</param>
-        protected void btnAddFeeItem_Click( object sender, EventArgs e )
-        {
-            var feeItems = GetFeeItemsFromUI();
-            feeItems.Add( new RegistrationTemplateFeeItem() );
-            BindFeeItemsControls( feeItems, rblFeeType.SelectedValueAsEnum<RegistrationFeeType>() );
-        }
-
-        /// <summary>
-        /// Formats the fee items.
-        /// </summary>
-        /// <param name="feeItems">The fee items.</param>
-        /// <returns></returns>
-        protected string FormatFeeItems( ICollection<RegistrationTemplateFeeItem> feeItems )
-        {
-            List<string> feeItemsHtml = new List<string>();
-            foreach ( var feeItem in feeItems )
-            {
-                string feeItemHtml = string.Format( "{0}-{1}", feeItem.Name, feeItem.Cost.FormatAsCurrency() );
-                if ( feeItem.MaximumUsageCount.HasValue )
-                {
-                    feeItemHtml += " ( max: " + feeItem.MaximumUsageCount.Value.ToString() + " )";
-                }
-
-                feeItemsHtml.Add( feeItemHtml );
-            }
-
-            return feeItemsHtml.AsDelimited( ", " );
-        }
-
-        #endregion Fee Methods
-
-        #region Dialog Methods
-
-        /// <summary>
-        /// Shows the dialog.
-        /// </summary>
-        /// <param name="dialog">The dialog.</param>
-        /// <param name="setValues">if set to <c>true</c> [set values].</param>
-        private void ShowDialog( ModalDialog dialog, bool setValues = false )
-        {
-            hfActiveDialogID.Value = dialog.ID;
-            ShowDialog( setValues );
-        }
-
-        /// <summary>
-        /// Shows the active dialog.
-        /// </summary>
-        /// <param name="setValues">if set to <c>true</c> [set values].</param>
-        private void ShowDialog( bool setValues = false )
-        {
-            var activeDialog = this.ControlsOfTypeRecursive<ModalDialog>().FirstOrDefault( a => a.ID == hfActiveDialogID.Value );
-            if ( activeDialog != null )
-            {
-                activeDialog.Show();
-            }
-        }
-
-        /// <summary>
-        /// Hides the active dialog.
-        /// </summary>
-        private void HideDialog()
-        {
-            var activeDialog = this.ControlsOfTypeRecursive<ModalDialog>().FirstOrDefault( a => a.ID == hfActiveDialogID.Value );
-            if ( activeDialog != null )
-            {
-                activeDialog.Hide();
-            }
-
-            hfActiveDialogID.Value = string.Empty;
-        }
-
-        #endregion Dialog Methods
-
-        #region Placement Configuration Related
-
-        /// <summary>
-        /// Binds the placement configurations grid.
-        /// </summary>
-        private void BindPlacementConfigurationsGrid()
-        {
-            if ( RegistrationTemplatePlacementState != null )
-            {
-                gPlacementConfigurations.DataSource = RegistrationTemplatePlacementState.OrderBy( a => a.Order ).ThenBy( a => a.Name ).ToList();
-                gPlacementConfigurations.DataBind();
-            }
-        }
-
-        /// <summary>
-        /// Handles the RowDataBound event of the gPlacementConfigurations control.
-        /// </summary>
-        /// <param name="sender">The source of the event.</param>
-        /// <param name="e">The <see cref="GridViewRowEventArgs"/> instance containing the event data.</param>
-        protected void gPlacementConfigurations_RowDataBound( object sender, GridViewRowEventArgs e )
-        {
-            RegistrationTemplatePlacement registrationTemplatePlacement = e.Row.DataItem as RegistrationTemplatePlacement;
-            if ( registrationTemplatePlacement == null )
-            {
-                return;
-            }
-
-            Literal lPlacementName = e.Row.FindControl( "lPlacementName" ) as Literal;
-            lPlacementName.Text = registrationTemplatePlacement.Name;
-
-            Literal lGroupTypeName = e.Row.FindControl( "lGroupTypeName" ) as Literal;
-            lGroupTypeName.Text = GroupTypeCache.Get( registrationTemplatePlacement.GroupTypeId ).Name;
-            Literal lSharedGroupNames = e.Row.FindControl( "lSharedGroupNames" ) as Literal;
-            var sharedGroupIds = RegistrationTemplatePlacementGuidGroupIdsState.GetValueOrNull( registrationTemplatePlacement.Guid );
-            var sharedGroupNameList = new GroupService( new RockContext() ).GetByIds( sharedGroupIds ).Select( a => a.Name ).ToList();
-
-            lSharedGroupNames.Text = sharedGroupNameList.AsDelimited( ", ", " and " );
-        }
-
-        /// <summary>
-        /// Handles the GridRebind event of the gPlacementConfigurations control.
-        /// </summary>
-        /// <param name="sender">The source of the event.</param>
-        /// <param name="e">The <see cref="GridRebindEventArgs"/> instance containing the event data.</param>
-        private void gPlacementConfigurations_GridRebind( object sender, GridRebindEventArgs e )
-        {
-            BindPlacementConfigurationsGrid();
-        }
-
-        /// <summary>
-        /// Handles the GridReorder event of the gPlacementConfigurations control.
-        /// </summary>
-        /// <param name="sender">The source of the event.</param>
-        /// <param name="e">The <see cref="GridReorderEventArgs"/> instance containing the event data.</param>
-        private void gPlacementConfigurations_GridReorder( object sender, GridReorderEventArgs e )
-        {
-            ParseControls();
-
-            var movedItem = RegistrationTemplatePlacementState.Where( a => a.Order == e.OldIndex ).FirstOrDefault();
-            if ( movedItem != null )
-            {
-                if ( e.NewIndex < e.OldIndex )
-                {
-                    // Moved up
-                    foreach ( var otherItem in RegistrationTemplatePlacementState.Where( a => a.Order < e.OldIndex && a.Order >= e.NewIndex ) )
-                    {
-                        otherItem.Order = otherItem.Order + 1;
-                    }
-                }
-                else
-                {
-                    // Moved Down
-                    foreach ( var otherItem in RegistrationTemplatePlacementState.Where( a => a.Order > e.OldIndex && a.Order <= e.NewIndex ) )
-                    {
-                        otherItem.Order = otherItem.Order - 1;
-                    }
-                }
-
-                movedItem.Order = e.NewIndex;
-            }
-
-            // make sure Order is cleaned up with no gaps, etc
-            int order = 0;
-            RegistrationTemplatePlacementState.OrderBy( d => d.Order ).ToList().ForEach( d => d.Order = order++ );
-
-            BuildControls();
-        }
-
-        /// <summary>
-        /// Handles the AddClick event of the gPlacementConfigurations control.
-        /// </summary>
-        /// <param name="sender">The source of the event.</param>
-        /// <param name="e">The <see cref="EventArgs"/> instance containing the event data.</param>
-        private void gPlacementConfigurations_AddClick( object sender, EventArgs e )
-        {
-            gPlacementConfigurationsAddEdit( Guid.NewGuid(), true );
-        }
-
-        /// <summary>
-        /// gs the placement configurations add edit.
-        /// </summary>
-        /// <param name="registrationPlacementConfigurationGuid">The registration placement configuration unique identifier.</param>
-        /// <param name="addingNewPlacementConfiguration">if set to <c>true</c> [adding new placement configuration].</param>
-        private void gPlacementConfigurationsAddEdit( Guid registrationPlacementConfigurationGuid, bool addingNewPlacementConfiguration )
-        {
-            hfRegistrationPlacementConfigurationGuid.Value = registrationPlacementConfigurationGuid.ToString();
-
-            var registrationTemplatePlacement = RegistrationTemplatePlacementState.FirstOrDefault( a => a.Guid == registrationPlacementConfigurationGuid );
-            if ( registrationTemplatePlacement == null )
-            {
-                registrationTemplatePlacement = new RegistrationTemplatePlacement();
-                registrationTemplatePlacement.Guid = registrationPlacementConfigurationGuid;
-            }
-
-            tbPlacementConfigurationName.Text = registrationTemplatePlacement.Name;
-            gtpPlacementConfigurationGroupTypeEdit.SelectedGroupTypeId = registrationTemplatePlacement.GroupTypeId;
-
-            var groupType = GroupTypeCache.Get( registrationTemplatePlacement.GroupTypeId );
-            if ( groupType != null )
-            {
-                lPlacementConfigurationGroupTypeReadOnly.Text = groupType.Name;
-            }
-
-            gtpPlacementConfigurationGroupTypeEdit.Visible = addingNewPlacementConfiguration;
-            lPlacementConfigurationGroupTypeReadOnly.Visible = !addingNewPlacementConfiguration;
-
-            cbPlacementConfigurationAllowMultiple.Checked = registrationTemplatePlacement.AllowMultiplePlacements;
-            tbPlacementConfigurationIconCssClass.Text = registrationTemplatePlacement.IconCssClass;
-
-            List<int> sharedGroupIds = RegistrationTemplatePlacementGuidGroupIdsState.GetValueOrNull( registrationPlacementConfigurationGuid ) ?? new List<int>();
-            hfPlacementConfigurationSharedGroupIdList.Value = sharedGroupIds.AsDelimited( "," );
-
-            gPlacementConfigurationSharedGroups.DataSource = new GroupService( new RockContext() ).GetByIds( sharedGroupIds ).OrderBy( a => a.Order ).ThenBy( a => a.Name ).ToList();
-            gPlacementConfigurationSharedGroups.DataBind();
-
-            dlgPlacementConfiguration.Show();
-        }
-
-        /// <summary>
-        /// Handles the EditClick event of the gPlacementConfigurations control.
-        /// </summary>
-        /// <param name="sender">The source of the event.</param>
-        /// <param name="e">The <see cref="RowEventArgs"/> instance containing the event data.</param>
-        protected void gPlacementConfigurations_EditClick( object sender, RowEventArgs e )
-        {
-            gPlacementConfigurationsAddEdit( ( Guid ) e.RowKeyValue, false );
-        }
-
-        /// <summary>
-        /// Handles the DeleteClick event of the gPlacementConfigurations control.
-        /// </summary>
-        /// <param name="sender">The source of the event.</param>
-        /// <param name="e">The <see cref="RowEventArgs"/> instance containing the event data.</param>
-        protected void gPlacementConfigurations_DeleteClick( object sender, RowEventArgs e )
-        {
-            var registrationTemplatePlacement = RegistrationTemplatePlacementState.FirstOrDefault( a => a.Guid == ( Guid ) e.RowKeyValue );
-            if ( registrationTemplatePlacement != null )
-            {
-                RegistrationTemplatePlacementState.Remove( registrationTemplatePlacement );
-
-                BindPlacementConfigurationsGrid();
-            }
-        }
-
-        /// <summary>
-        /// Handles the SaveClick event of the dlgPlacementConfiguration control.
-        /// </summary>
-        /// <param name="sender">The source of the event.</param>
-        /// <param name="e">The <see cref="EventArgs"/> instance containing the event data.</param>
-        protected void dlgPlacementConfiguration_SaveClick( object sender, EventArgs e )
-        {
-            var registrationTemplatePlacementGuid = hfRegistrationPlacementConfigurationGuid.Value.AsGuid();
-            var registrationTemplatePlacement = this.RegistrationTemplatePlacementState.Where( a => a.Guid == registrationTemplatePlacementGuid ).FirstOrDefault();
-            if ( registrationTemplatePlacement == null )
-            {
-                registrationTemplatePlacement = new RegistrationTemplatePlacement();
-                registrationTemplatePlacement.Guid = registrationTemplatePlacementGuid;
-                registrationTemplatePlacement.Order = RegistrationTemplatePlacementState.Any() ? RegistrationTemplatePlacementState.Max( d => d.Order ) + 1 : 0;
-                this.RegistrationTemplatePlacementState.Add( registrationTemplatePlacement );
-            }
-
-            registrationTemplatePlacement.Name = tbPlacementConfigurationName.Text;
-            registrationTemplatePlacement.GroupTypeId = gtpPlacementConfigurationGroupTypeEdit.SelectedGroupTypeId.Value;
-            registrationTemplatePlacement.IconCssClass = tbPlacementConfigurationIconCssClass.Text;
-            registrationTemplatePlacement.AllowMultiplePlacements = cbPlacementConfigurationAllowMultiple.Checked;
-            RegistrationTemplatePlacementGuidGroupIdsState.AddOrReplace( registrationTemplatePlacement.Guid, hfPlacementConfigurationSharedGroupIdList.Value.SplitDelimitedValues().AsIntegerList() );
-            dlgPlacementConfiguration.Hide();
-
-            BindPlacementConfigurationsGrid();
-        }
-
-        /// <summary>
-        /// Handles the AddClick event of the gPlacementConfigurationSharedGroups control.
-        /// </summary>
-        /// <param name="sender">The source of the event.</param>
-        /// <param name="e">The <see cref="EventArgs"/> instance containing the event data.</param>
-        private void gPlacementConfigurationSharedGroups_AddClick( object sender, EventArgs e )
-        {
-            pnlPlacementConfigurationAddSharedGroup.Visible = true;
-        }
-
-        /// <summary>
-        /// Handles the DeleteClick event of the gPlacementConfigurationSharedGroups control.
-        /// </summary>
-        /// <param name="sender">The source of the event.</param>
-        /// <param name="e">The <see cref="RowEventArgs"/> instance containing the event data.</param>
-        protected void gPlacementConfigurationSharedGroups_DeleteClick( object sender, RowEventArgs e )
-        {
-            var sharedGroupIds = hfPlacementConfigurationSharedGroupIdList.Value.SplitDelimitedValues().AsIntegerList();
-            var selectedGroupId = e.RowKeyId;
-            if ( sharedGroupIds.Contains( selectedGroupId ) )
-            {
-                sharedGroupIds.Remove( selectedGroupId );
-                hfPlacementConfigurationSharedGroupIdList.Value = sharedGroupIds.AsDelimited( "," );
-            }
-
-            BindPlacementConfigurationSharedGroups( sharedGroupIds );
-        }
-
-        /// <summary>
-        /// Handles the Click event of the btnPlacementConfigurationAddSharedGroup control.
-        /// </summary>
-        /// <param name="sender">The source of the event.</param>
-        /// <param name="e">The <see cref="EventArgs"/> instance containing the event data.</param>
-        protected void btnPlacementConfigurationAddSharedGroup_Click( object sender, EventArgs e )
-        {
-            nbAddPlacementGroupWarning.Visible = false;
-            var sharedGroupIds = hfPlacementConfigurationSharedGroupIdList.Value.SplitDelimitedValues().AsIntegerList();
-            var selectedGroupId = gpPlacementConfigurationAddSharedGroup.GroupId;
-            if ( selectedGroupId.HasValue )
-            {
-                GroupTypeCache groupType = null;
-                if ( gtpPlacementConfigurationGroupTypeEdit.SelectedGroupTypeId.HasValue )
-                {
-                    groupType = GroupTypeCache.Get( gtpPlacementConfigurationGroupTypeEdit.SelectedGroupTypeId.Value );
-                }
-
-                if ( groupType == null )
-                {
-                    nbAddPlacementGroupWarning.Text = "Please select a group type before adding a group";
-                    nbAddPlacementGroupWarning.Visible = true;
-                    return;
-                }
-
-                var placementGroup = new GroupService( new RockContext() ).Get( selectedGroupId.Value );
-
-                if ( groupType.Id != placementGroup.GroupTypeId )
-                {
-                    nbAddPlacementGroupWarning.Visible = true;
-                    nbAddPlacementGroupWarning.Text = "Group must have group type of " + groupType.Name + ".";
-                    return;
-                }
-
-                if ( !sharedGroupIds.Contains( selectedGroupId.Value ) )
-                {
-                    sharedGroupIds.Add( selectedGroupId.Value );
-                    hfPlacementConfigurationSharedGroupIdList.Value = sharedGroupIds.AsDelimited( "," );
-                }
-            }
-
-            pnlPlacementConfigurationAddSharedGroup.Visible = false;
-
-            BindPlacementConfigurationSharedGroups( sharedGroupIds );
-        }
-
-        /// <summary>
-        /// Handles the Click event of the btnPlacementConfigurationAddSharedGroupCancel control.
-        /// </summary>
-        /// <param name="sender">The source of the event.</param>
-        /// <param name="e">The <see cref="EventArgs"/> instance containing the event data.</param>
-        protected void btnPlacementConfigurationAddSharedGroupCancel_Click( object sender, EventArgs e )
-        {
-            pnlPlacementConfigurationAddSharedGroup.Visible = false;
-        }
-
-        /// <summary>
-        /// Binds the placement configuration shared groups.
-        /// </summary>
-        /// <param name="sharedGroupIds">The shared group ids.</param>
-        private void BindPlacementConfigurationSharedGroups( List<int> sharedGroupIds )
-        {
-            gPlacementConfigurationSharedGroups.DataSource = new GroupService( new RockContext() ).GetByIds( sharedGroupIds ).OrderBy( a => a.Order ).ThenBy( a => a.Name ).ToList();
-            gPlacementConfigurationSharedGroups.DataBind();
-        }
-
-        #endregion
-
-        protected void fgpFinancialGateway_SelectedIndexChanged( object sender, EventArgs e )
-        {
-            ShowHideBatchPrefixTextbox();
-        }
-
-        private void ShowHideBatchPrefixTextbox()
-        {
-            txtBatchNamePrefix.Visible = !IsRedirectionGateway();
-        }
-
-        private bool IsRedirectionGateway()
-        {
-            var gatewayId = fgpFinancialGateway.SelectedValueAsInt();
-
-            // validate gateway
-            if ( gatewayId.HasValue )
-            {
-                using ( var rockContext = new RockContext() )
-                {
-                    return new FinancialGatewayService( rockContext ).IsRedirectionGateway( gatewayId );
-                }
-            }
-
-            return false;
-        }
-    }
-}
->>>>>>> 622ee4d7
+﻿// <copyright>
+// Copyright by the Spark Development Network
+//
+// Licensed under the Rock Community License (the "License");
+// you may not use this file except in compliance with the License.
+// You may obtain a copy of the License at
+//
+// http://www.rockrms.com/license
+//
+// Unless required by applicable law or agreed to in writing, software
+// distributed under the License is distributed on an "AS IS" BASIS,
+// WITHOUT WARRANTIES OR CONDITIONS OF ANY KIND, either express or implied.
+// See the License for the specific language governing permissions and
+// limitations under the License.
+// </copyright>
+
+using System;
+using System.Collections.Generic;
+using System.ComponentModel;
+using System.Data.Entity;
+using System.Data.Entity.Validation;
+using System.Linq;
+using System.Text;
+using System.Web.UI;
+using System.Web.UI.WebControls;
+using Newtonsoft.Json;
+using Rock;
+using Rock.Attribute;
+using Rock.Constants;
+using Rock.Data;
+using Rock.Model;
+using Rock.Security;
+using Rock.Web;
+using Rock.Web.Cache;
+using Rock.Web.UI;
+using Rock.Web.UI.Controls;
+using Attribute = Rock.Model.Attribute;
+
+namespace RockWeb.Blocks.Event
+{
+    [DisplayName( "Registration Template Detail" )]
+    [Category( "Event" )]
+    [Description( "Displays the details of the given registration template." )]
+
+    [LinkedPage(
+        "Registration Template Placement Page",
+        Key = AttributeKey.RegistrationTemplatePlacementPage,
+        DefaultValue = Rock.SystemGuid.Page.REGISTRATION_TEMPLATE_PLACEMENT + "," + Rock.SystemGuid.PageRoute.REGISTRATION_TEMPLATE_PLACEMENT,
+        Order = 0
+        )]
+
+    [CodeEditorField( "Default Confirmation Email", "The default Confirmation Email Template value to use for a new template", CodeEditorMode.Lava, CodeEditorTheme.Rock, 300, false, @"{{ 'Global' | Attribute:'EmailHeader' }}
+<h1>{{ RegistrationInstance.RegistrationTemplate.RegistrationTerm }} Confirmation: {{ RegistrationInstance.Name }}</h1>
+
+{% assign registrants = Registration.Registrants | Where:'OnWaitList', false %}
+{% assign registrantCount = registrants | Size %}
+{% if registrantCount > 0 %}
+	<p>
+		The following {{ RegistrationInstance.RegistrationTemplate.RegistrantTerm | PluralizeForQuantity:registrantCount | Downcase }}
+		{% if registrantCount > 1 %}have{% else %}has{% endif %} been registered for {{ RegistrationInstance.Name }}:
+	</p>
+
+	<ul>
+	{% for registrant in registrants %}
+		<li>
+
+			<strong>{{ registrant.PersonAlias.Person.FullName }}</strong>
+
+			{% if registrant.Cost > 0 %}
+				- {{ registrant.Cost | FormatAsCurrency }}
+			{% endif %}
+
+			{% assign feeCount = registrant.Fees | Size %}
+			{% if feeCount > 0 %}
+				<br/>{{ RegistrationInstance.RegistrationTemplate.FeeTerm | PluralizeForQuantity:registrantCount }}:
+				<ul>
+				{% for fee in registrant.Fees %}
+					<li>
+						{{ fee.RegistrationTemplateFee.Name }} {{ fee.Option }}
+						{% if fee.Quantity > 1 %} ({{ fee.Quantity }} @ {{ fee.Cost | FormatAsCurrency }}){% endif %}: {{ fee.TotalCost | FormatAsCurrency }}
+					</li>
+				{% endfor %}
+				</ul>
+			{% endif %}
+
+		</li>
+	{% endfor %}
+	</ul>
+{% endif %}
+
+{% assign waitlist = Registration.Registrants | Where:'OnWaitList', true %}
+{% assign waitListCount = waitlist | Size %}
+{% if waitListCount > 0 %}
+    <p>
+        The following {{ RegistrationInstance.RegistrationTemplate.RegistrantTerm | PluralizeForQuantity:registrantCount | Downcase }}
+		{% if waitListCount > 1 %}have{% else %}has{% endif %} been added to the wait list for {{ RegistrationInstance.Name }}:
+   </p>
+
+    <ul>
+    {% for registrant in waitlist %}
+        <li>
+            <strong>{{ registrant.PersonAlias.Person.FullName }}</strong>
+        </li>
+    {% endfor %}
+    </ul>
+{% endif %}
+
+{% if Registration.TotalCost > 0 %}
+<p>
+    Total Cost: {{ Registration.TotalCost | FormatAsCurrency }}<br/>
+    {% if Registration.DiscountedCost != Registration.TotalCost %}
+        Discounted Cost: {{ Registration.DiscountedCost | FormatAsCurrency }}<br/>
+    {% endif %}
+    {% for payment in Registration.Payments %}
+        Paid {{ payment.Amount | FormatAsCurrency }} on {{ payment.Transaction.TransactionDateTime| Date:'M/d/yyyy' }}
+        <small>(Acct #: {{ payment.Transaction.FinancialPaymentDetail.AccountNumberMasked }}, Ref #: {{ payment.Transaction.TransactionCode }})</small><br/>
+    {% endfor %}
+
+    {% assign paymentCount = Registration.Payments | Size %}
+
+    {% if paymentCount > 1 %}
+        Total Paid: {{ Registration.TotalPaid | FormatAsCurrency }}<br/>
+    {% endif %}
+
+    Balance Due: {{ Registration.BalanceDue | FormatAsCurrency }}
+</p>
+{% endif %}
+
+<p>
+    {{ RegistrationInstance.AdditionalConfirmationDetails }}
+</p>
+
+<p>
+    If you have any questions please contact {{ RegistrationInstance.ContactPersonAlias.Person.FullName }} at {{ RegistrationInstance.ContactEmail }}.
+</p>
+
+{{ 'Global' | Attribute:'EmailFooter' }}", "", 1 )]
+    [CodeEditorField( "Default Reminder Email", "The default Reminder Email Template value to use for a new template", CodeEditorMode.Lava, CodeEditorTheme.Rock, 300, false, @"{{ 'Global' | Attribute:'EmailHeader' }}
+{% capture externalSite %}{{ 'Global' | Attribute:'PublicApplicationRoot' }}{% endcapture %}
+{% assign registrantCount = Registration.Registrants | Size %}
+
+<h1>{{ RegistrationInstance.RegistrationTemplate.RegistrationTerm }} Reminder</h1>
+
+<p>
+    {{ RegistrationInstance.AdditionalReminderDetails }}
+</p>
+
+{% assign registrants = Registration.Registrants | Where:'OnWaitList', false %}
+{% assign registrantCount = registrants | Size %}
+{% if registrantCount > 0 %}
+	<p>
+		The following {{ RegistrationInstance.RegistrationTemplate.RegistrantTerm | PluralizeForQuantity:registrantCount | Downcase }}
+		{% if registrantCount > 1 %}have{% else %}has{% endif %} been registered for {{ RegistrationInstance.Name }}:
+	</p>
+
+	<ul>
+	{% for registrant in registrants %}
+		<li>{{ registrant.PersonAlias.Person.FullName }}</li>
+	{% endfor %}
+	</ul>
+{% endif %}
+
+{% assign waitlist = Registration.Registrants | Where:'OnWaitList', true %}
+{% assign waitListCount = waitlist | Size %}
+{% if waitListCount > 0 %}
+    <p>
+        The following {{ RegistrationInstance.RegistrationTemplate.RegistrantTerm | PluralizeForQuantity:registrantCount | Downcase }}
+		{% if waitListCount > 1 %}are{% else %}is{% endif %} still on the waiting list:
+   </p>
+
+    <ul>
+    {% for registrant in waitlist %}
+        <li>
+            <strong>{{ registrant.PersonAlias.Person.FullName }}</strong>
+        </li>
+    {% endfor %}
+    </ul>
+{% endif %}
+
+{% if Registration.BalanceDue > 0 %}
+<p>
+    This {{ RegistrationInstance.RegistrationTemplate.RegistrationTerm | Downcase  }} has a remaining balance
+    of {{ Registration.BalanceDue | FormatAsCurrency }}.
+    You can complete the payment for this {{ RegistrationInstance.RegistrationTemplate.RegistrationTerm | Downcase }}
+    using our <a href='{{ externalSite }}Registration?RegistrationId={{ Registration.Id }}&rckipid={{ Registration.PersonAlias.Person | PersonTokenCreate }}'>
+    online registration page</a>.
+</p>
+{% endif %}
+
+<p>
+    If you have any questions please contact {{ RegistrationInstance.ContactPersonAlias.Person.FullName }} at {{ RegistrationInstance.ContactEmail }}.
+</p>
+
+{{ 'Global' | Attribute:'EmailFooter' }}", "", 2 )]
+    [CodeEditorField( "Default Success Text", "The success text default to use for a new template", CodeEditorMode.Lava, CodeEditorTheme.Rock, 300, false, @"
+{% assign registrants = Registration.Registrants | Where:'OnWaitList', false %}
+{% assign registrantCount = registrants | Size %}
+{% if registrantCount > 0 %}
+    <p>
+        You have successfully registered the following
+        {{ RegistrationInstance.RegistrationTemplate.RegistrantTerm | PluralizeForQuantity:registrantCount | Downcase }}
+        for {{ RegistrationInstance.Name }}:
+    </p>
+
+    <ul>
+    {% for registrant in registrants %}
+        <li>
+
+            <strong>{{ registrant.PersonAlias.Person.FullName }}</strong>
+
+            {% if registrant.Cost > 0 %}
+                - {{ registrant.Cost | FormatAsCurrency }}
+            {% endif %}
+
+            {% assign feeCount = registrant.Fees | Size %}
+            {% if feeCount > 0 %}
+                <br/>{{ RegistrationInstance.RegistrationTemplate.FeeTerm | PluralizeForQuantity:registrantCount }}:
+                <ul class='list-unstyled'>
+                {% for fee in registrant.Fees %}
+                    <li>
+                        {{ fee.RegistrationTemplateFee.Name }} {{ fee.Option }}
+                        {% if fee.Quantity > 1 %} ({{ fee.Quantity }} @ {{ fee.Cost | FormatAsCurrency }}){% endif %}: {{ fee.TotalCost | FormatAsCurrency }}
+                    </li>
+                {% endfor %}
+                </ul>
+            {% endif %}
+
+        </li>
+    {% endfor %}
+    </ul>
+{% endif %}
+
+{% assign waitlist = Registration.Registrants | Where:'OnWaitList', true %}
+{% assign waitListCount = waitlist | Size %}
+{% if waitListCount > 0 %}
+    <p>
+        You have successfully added the following
+        {{ RegistrationInstance.RegistrationTemplate.RegistrantTerm | PluralizeForQuantity:registrantCount | Downcase }}
+        to the waiting list for {{ RegistrationInstance.Name }}:
+    </p>
+
+    <ul>
+    {% for registrant in waitlist %}
+        <li>
+            <strong>{{ registrant.PersonAlias.Person.FullName }}</strong>
+        </li>
+    {% endfor %}
+    </ul>
+{% endif %}
+
+{% if Registration.TotalCost > 0 %}
+<p>
+    Total Cost: {{ Registration.TotalCost | FormatAsCurrency }}<br/>
+    {% if Registration.DiscountedCost != Registration.TotalCost %}
+        Discounted Cost: {{ Registration.DiscountedCost | FormatAsCurrency }}<br/>
+    {% endif %}
+    {% for payment in Registration.Payments %}
+        Paid {{ payment.Amount | FormatAsCurrency }} on {{ payment.Transaction.TransactionDateTime| Date:'M/d/yyyy' }}
+        <small>(Acct #: {{ payment.Transaction.FinancialPaymentDetail.AccountNumberMasked }}, Ref #: {{ payment.Transaction.TransactionCode }})</small><br/>
+    {% endfor %}
+    {% assign paymentCount = Registration.Payments | Size %}
+    {% if paymentCount > 1 %}
+        Total Paid: {{ Registration.TotalPaid | FormatAsCurrency }}<br/>
+    {% endif %}
+    Balance Due: {{ Registration.BalanceDue | FormatAsCurrency }}
+</p>
+{% endif %}
+
+<p>
+    A confirmation email has been sent to {{ Registration.ConfirmationEmail }}. If you have any questions
+    please contact {{ RegistrationInstance.ContactPersonAlias.Person.FullName }} at {{ RegistrationInstance.ContactEmail }}.
+</p>", "", 3 )]
+    [CodeEditorField( "Default Payment Reminder Email", "The default Payment Reminder Email Template value to use for a new template", CodeEditorMode.Lava, CodeEditorTheme.Rock, 300, false, @"{{ 'Global' | Attribute:'EmailHeader' }}
+{% capture externalSite %}{{ 'Global' | Attribute:'PublicApplicationRoot' }}{% endcapture %}
+
+<h1>{{ RegistrationInstance.RegistrationTemplate.RegistrationTerm }} Payment Reminder</h1>
+
+<p>
+    This {{ RegistrationInstance.RegistrationTemplate.RegistrationTerm | Downcase  }} for {{ RegistrationInstance.Name }} has a remaining balance
+    of {{ Registration.BalanceDue | FormatAsCurrency }}. The
+    {{ RegistrationInstance.RegistrationTemplate.RegistrantTerm | Downcase | Pluralize  }} for this
+    {{ RegistrationInstance.RegistrationTemplate.RegistrationTerm }} are below.
+</p>
+
+{% assign registrants = Registration.Registrants | Where:'OnWaitList', false %}
+{% assign registrantCount = registrants | Size %}
+{% if registrantCount > 0 %}
+	<ul>
+	{% for registrant in registrants %}
+		<li>{{ registrant.PersonAlias.Person.FullName }}</li>
+	{% endfor %}
+	</ul>
+{% endif %}
+
+{% assign waitlist = Registration.Registrants | Where:'OnWaitList', true %}
+{% assign waitListCount = waitlist | Size %}
+{% if waitListCount > 0 %}
+    <p>
+        The following {{ RegistrationInstance.RegistrationTemplate.RegistrantTerm | PluralizeForQuantity:registrantCount | Downcase }}
+		{% if waitListCount > 1 %}are{% else %}is{% endif %} still on the wait list:
+   </p>
+
+    <ul>
+    {% for registrant in waitlist %}
+        <li>
+            <strong>{{ registrant.PersonAlias.Person.FullName }}</strong>
+        </li>
+    {% endfor %}
+    </ul>
+{% endif %}
+
+<p>
+    You can complete the payment for this {{ RegistrationInstance.RegistrationTemplate.RegistrationTerm | Downcase }}
+    using our <a href='{{ externalSite }}Registration?RegistrationId={{ Registration.Id }}&rckipid={{ Registration.PersonAlias.Person | PersonTokenCreate }}'>
+    online registration page</a>.
+</p>
+
+<p>
+    If you have any questions please contact {{ RegistrationInstance.ContactPersonAlias.Person.FullName }} at {{ RegistrationInstance.ContactEmail }}.
+</p>
+
+{{ 'Global' | Attribute:'EmailFooter' }}", "", 4 )]
+    [CodeEditorField( "Default Wait List Transition Email", "The default Wait List Transition Email Template value to use for a new template", CodeEditorMode.Lava, CodeEditorTheme.Rock, 300, false, @"{{ 'Global' | Attribute:'EmailHeader' }}
+{% capture externalSite %}{{ 'Global' | Attribute:'PublicApplicationRoot' }}{% endcapture %}
+
+<h1>{{ RegistrationInstance.Name }} Wait List Update</h1>
+
+<p>
+    {{ Registration.FirstName }}, the following individuals have been moved from the {{ RegistrationInstance.Name }} wait list to a full
+    {{ RegistrationInstance.RegistrationTemplate.RegistrantTerm | Downcase }}.
+</p>
+
+<ul>
+    {% for registrant in TransitionedRegistrants %}
+        <li>{{ registrant.PersonAlias.Person.FullName }}</li>
+    {% endfor %}
+</ul>
+
+{% if AdditionalFieldsNeeded %}
+    <p>
+        <strong>Addition information is needed in order to process this registration. Please visit the
+        <a href='{{ externalSite }}Registration?RegistrationId={{ Registration.Id }}&rckipid={{ Registration.PersonAlias.Person | PersonTokenCreate }}&StartAtBeginning=True'>
+        online registration page</a> to complete the registration.</strong>
+    </p>
+{% endif %}
+
+{% if Registration.BalanceDue > 0 %}
+    <p>
+        A balance of {{ Registration.BalanceDue | FormatAsCurrency }} remains on this registration. You can complete the payment for this {{ RegistrationInstance.RegistrationTemplate.RegistrationTerm | Downcase }}
+        using our <a href='{{ externalSite }}Registration?RegistrationId={{ Registration.Id }}&rckipid={{ Registration.PersonAlias.Person | PersonTokenCreate }}'>
+        online registration page</a>.
+    </p>
+{% endif %}
+
+<p>
+    If you have any questions please contact {{ RegistrationInstance.ContactPersonAlias.Person.FullName }} at {{ RegistrationInstance.ContactEmail }}.
+</p>
+
+{{ 'Global' | Attribute:'EmailFooter' }}", "", 5 )]
+    public partial class RegistrationTemplateDetail : RockBlock
+    {
+        #region Attribute Keys
+
+        private static class AttributeKey
+        {
+            public const string RegistrationTemplatePlacementPage = "RegistrationTemplatePlacementPage";
+            public const string DefaultConfirmationEmail = "DefaultConfirmationEmail";
+            public const string DefaultReminderEmail = "DefaultReminderEmail";
+            public const string DefaultSuccessText = "DefaultSuccessText";
+            public const string DefaultPaymentReminderEmail = "DefaultPaymentReminderEmail";
+            public const string DefaultWaitListTransitionEmail = "DefaultWaitListTransitionEmail";
+        }
+
+        #endregion
+
+        #region PageParameter Keys
+
+        private static class PageParameterKey
+        {
+            public const string ParentCategoryId = "ParentCategoryId";
+            public const string RegistrationTemplateId = "RegistrationTemplateId";
+        }
+
+        #endregion
+
+        #region ViewState Keys
+
+        private static class ViewStateKey
+        {
+            public const string FormStateJSON = "FormStateJSON";
+            public const string FormFieldsStateJSON = "FormFieldsStateJSON";
+            public const string RegistrationAttributesStateJSON = "RegistrationAttributesStateJSON";
+            public const string ExpandedForms = "ExpandedFormsJSON";
+            public const string DiscountStateJSON = "DiscountStateJSON";
+            public const string RegistrationTemplatePlacementStateJSON = "RegistrationTemplatePlacementStateJSON";
+            public const string RegistrationTemplatePlacementGuidGroupIdsStateJSON = "RegistrationTemplatePlacementGuidGroupIdsStateJSON";
+            public const string FeeStateJSON = "FeeStateJSON";
+            public const string FeeItemsEditStateJSON = "FeeItemsEditStateJSON";
+            public const string SignatureDocumentTemplateStateJSON = "SignatureDocumentTemplateState";
+        }
+
+        #endregion ViewState Keys
+
+        #region Properties
+
+        private List<RegistrationTemplateForm> FormState { get; set; }
+
+        private Dictionary<Guid, List<RegistrationTemplateFormField>> FormFieldsState { get; set; }
+
+        private List<Guid> ExpandedForms = new List<Guid>();
+
+        private List<RegistrationTemplateDiscount> DiscountState { get; set; }
+
+        private List<RegistrationTemplatePlacement> RegistrationTemplatePlacementState { get; set; }
+
+        /// <summary>
+        /// The list of Placement GroupIds for each RegistrationTemplatePlacement
+        /// </summary>
+        /// <value>
+        /// The state of the registration template placement group.
+        /// </value>
+        private Dictionary<Guid, List<int>> RegistrationTemplatePlacementGuidGroupIdsState { get; set; }
+
+        private List<RegistrationTemplateFee> FeeState { get; set; }
+
+        private List<Attribute> RegistrationAttributesState { get; set; }
+
+        /// <summary>
+        /// The State of the RegistrationTemplateFeeItems in the Fees Dialog while it is being edited
+        /// </summary>
+        private List<RegistrationTemplateFeeItem> FeeItemsEditState { get; set; }
+
+        /// <summary>
+        /// Gets or sets the state of the signature document template.
+        /// </summary>
+        /// <value>
+        /// The state of the signature document template.
+        /// </value>
+        private List<SignatureDocumentTemplate> SignatureDocumentTemplateState { get; set; }
+
+        private int? GridFieldsDeleteIndex { get; set; }
+
+        #endregion
+
+        #region Base Control Methods
+
+        /// <summary>
+        /// Restores the view-state information from a previous user control request that was saved by the <see cref="M:System.Web.UI.UserControl.SaveViewState" /> method.
+        /// </summary>
+        /// <param name="savedState">An <see cref="T:System.Object" /> that represents the user control state to be restored.</param>
+        protected override void LoadViewState( object savedState )
+        {
+            base.LoadViewState( savedState );
+
+            string json = ViewState[ViewStateKey.FormStateJSON] as string;
+            if ( string.IsNullOrWhiteSpace( json ) )
+            {
+                FormState = new List<RegistrationTemplateForm>();
+            }
+            else
+            {
+                FormState = JsonConvert.DeserializeObject<List<RegistrationTemplateForm>>( json );
+            }
+
+            json = ViewState[ViewStateKey.FormFieldsStateJSON] as string;
+            if ( string.IsNullOrWhiteSpace( json ) )
+            {
+                FormFieldsState = new Dictionary<Guid, List<RegistrationTemplateFormField>>();
+            }
+            else
+            {
+                FormFieldsState = JsonConvert.DeserializeObject<Dictionary<Guid, List<RegistrationTemplateFormField>>>( json );
+            }
+
+            json = ViewState[ViewStateKey.RegistrationAttributesStateJSON] as string;
+            if ( string.IsNullOrWhiteSpace( json ) )
+            {
+                RegistrationAttributesState = new List<Attribute>();
+            }
+            else
+            {
+                RegistrationAttributesState = JsonConvert.DeserializeObject<List<Attribute>>( json );
+            }
+
+            ExpandedForms = ViewState[ViewStateKey.ExpandedForms] as List<Guid>;
+            if ( ExpandedForms == null )
+            {
+                ExpandedForms = new List<Guid>();
+            }
+
+            json = ViewState[ViewStateKey.DiscountStateJSON] as string;
+            if ( string.IsNullOrWhiteSpace( json ) )
+            {
+                DiscountState = new List<RegistrationTemplateDiscount>();
+            }
+            else
+            {
+                DiscountState = JsonConvert.DeserializeObject<List<RegistrationTemplateDiscount>>( json );
+            }
+
+            json = ViewState[ViewStateKey.RegistrationTemplatePlacementStateJSON] as string;
+            if ( string.IsNullOrWhiteSpace( json ) )
+            {
+                RegistrationTemplatePlacementState = new List<RegistrationTemplatePlacement>();
+            }
+            else
+            {
+                RegistrationTemplatePlacementState = JsonConvert.DeserializeObject<List<RegistrationTemplatePlacement>>( json );
+            }
+
+            json = ViewState[ViewStateKey.RegistrationTemplatePlacementGuidGroupIdsStateJSON] as string;
+            if ( string.IsNullOrWhiteSpace( json ) )
+            {
+                RegistrationTemplatePlacementGuidGroupIdsState = new Dictionary<Guid, List<int>>();
+            }
+            else
+            {
+                RegistrationTemplatePlacementGuidGroupIdsState = JsonConvert.DeserializeObject<Dictionary<Guid, List<int>>>( json );
+            }
+
+            json = ViewState[ViewStateKey.FeeStateJSON] as string;
+            if ( string.IsNullOrWhiteSpace( json ) )
+            {
+                FeeState = new List<RegistrationTemplateFee>();
+            }
+            else
+            {
+                FeeState = JsonConvert.DeserializeObject<List<RegistrationTemplateFee>>( json );
+            }
+
+            json = ViewState[ViewStateKey.FeeItemsEditStateJSON] as string;
+            if ( string.IsNullOrWhiteSpace( json ) )
+            {
+                FeeItemsEditState = new List<RegistrationTemplateFeeItem>();
+            }
+            else
+            {
+                FeeItemsEditState = JsonConvert.DeserializeObject<List<RegistrationTemplateFeeItem>>( json );
+            }
+
+            json = ViewState[ViewStateKey.SignatureDocumentTemplateStateJSON] as string;
+            if ( string.IsNullOrWhiteSpace( json ) )
+            {
+                SignatureDocumentTemplateState = new List<SignatureDocumentTemplate>();
+            }
+            else
+            {
+                SignatureDocumentTemplateState = JsonConvert.DeserializeObject<List<SignatureDocumentTemplate>>( json );
+            }
+
+            BuildControls( false );
+        }
+
+        /// <summary>
+        /// Raises the <see cref="E:System.Web.UI.Control.Init" /> event.
+        /// </summary>
+        /// <param name="e">An <see cref="T:System.EventArgs" /> object that contains the event data.</param>
+        protected override void OnInit( EventArgs e )
+        {
+            base.OnInit( e );
+
+            gRegistrationAttributes.DataKeyNames = new string[] { "Guid" };
+            gRegistrationAttributes.Actions.ShowAdd = true;
+            gRegistrationAttributes.Actions.AddClick += gRegistrationAttributes_AddClick;
+            gRegistrationAttributes.EmptyDataText = Server.HtmlEncode( None.Text );
+            gRegistrationAttributes.GridRebind += gRegistrationAttributes_GridRebind;
+            gRegistrationAttributes.GridReorder += gRegistrationAttributes_GridReorder;
+
+            SecurityField registrationAttributeSecurityField = gRegistrationAttributes.Columns.OfType<SecurityField>().FirstOrDefault();
+            registrationAttributeSecurityField.EntityTypeId = EntityTypeCache.GetId<Attribute>() ?? 0;
+
+            // assign discounts grid actions
+            gDiscounts.DataKeyNames = new string[] { "Guid" };
+            gDiscounts.Actions.ShowAdd = true;
+            gDiscounts.Actions.AddClick += gDiscounts_AddClick;
+            gDiscounts.GridRebind += gDiscounts_GridRebind;
+            gDiscounts.GridReorder += gDiscounts_GridReorder;
+
+            // assign fees grid actions
+            gFees.DataKeyNames = new string[] { "Guid" };
+            gFees.Actions.ShowAdd = true;
+            gFees.Actions.AddClick += gFees_AddClick;
+            gFees.GridRebind += gFees_GridRebind;
+            gFees.GridReorder += gFees_GridReorder;
+
+            gPlacementConfigurations.DataKeyNames = new string[] { "Guid" };
+            gPlacementConfigurations.Actions.ShowAdd = true;
+            gPlacementConfigurations.Actions.AddClick += gPlacementConfigurations_AddClick;
+            gPlacementConfigurations.GridRebind += gPlacementConfigurations_GridRebind;
+            gPlacementConfigurations.GridReorder += gPlacementConfigurations_GridReorder;
+
+            gPlacementConfigurationSharedGroups.DataKeyNames = new string[] { "Id" };
+            gPlacementConfigurationSharedGroups.Actions.ShowAdd = true;
+            gPlacementConfigurationSharedGroups.Actions.AddClick += gPlacementConfigurationSharedGroups_AddClick;
+
+            btnSecurity.EntityTypeId = EntityTypeCache.Get( typeof( Rock.Model.RegistrationTemplate ) ).Id;
+
+            ddlRegistrarOption.Help = @"How should the registrar's information be collected?
+
+<strong>Prompt For Registrar</strong>
+Registrar information will be collected at the end.
+
+<strong>Pre-fill First Registrant</strong>
+The first registrant's information will be used to complete the registrar information form but can be changed if needed.
+
+<strong>Use First Registrant</strong>
+The first registrant's information will be used to complete the registrar information form and the form will not be displayed.  (If the first registrant's name and email is not provided the registrar information form will still display.)
+
+<strong>Use Logged In Person</strong>
+The logged-in person's information will be used to complete the registrar information form and the form will not be displayed.  (If the logged in person's email is not known, a prompt for email will be shown.)
+";
+
+            string deleteScript = @"
+    $('a.js-delete-template').click(function( e ){
+        e.preventDefault();
+        Rock.dialogs.confirm('Are you sure you want to delete this registration template? All of the instances, and the registrations and registrants from each instance will also be deleted!', function (result) {
+            if (result) {
+                if ( $('input.js-has-registrations').val() == 'True' ) {
+                    Rock.dialogs.confirm('This template has existing instances with existing registrations. Are you sure that you want to delete the template?<br/><small>(Payments will not be deleted, but they will no longer be associated with a registration.)</small>', function (result) {
+                        if (result) {
+                            window.location = e.target.href ? e.target.href : e.target.parentElement.href;
+                        }
+                    });
+                } else {
+                    window.location = e.target.href ? e.target.href : e.target.parentElement.href;
+                }
+            }
+        });
+    });
+";
+            ScriptManager.RegisterStartupScript( btnDelete, btnDelete.GetType(), "deleteInstanceScript", deleteScript, true );
+        }
+
+        /// <summary>
+        /// Raises the <see cref="E:System.Web.UI.Control.Load" /> event.
+        /// </summary>
+        /// <param name="e">The <see cref="T:System.EventArgs" /> object that contains the event data.</param>
+        protected override void OnLoad( EventArgs e )
+        {
+            base.OnLoad( e );
+
+            if ( !Page.IsPostBack )
+            {
+                ShowDetail();
+            }
+            else
+            {
+                nbValidationError.Visible = false;
+
+                ShowDialog();
+
+                string postbackArgs = Request.Params["__EVENTARGUMENT"];
+                if ( !string.IsNullOrWhiteSpace( postbackArgs ) )
+                {
+                    string[] nameValue = postbackArgs.Split( new char[] { ':' } );
+                    if ( nameValue.Count() == 2 )
+                    {
+                        string[] values = nameValue[1].Split( new char[] { ';' } );
+                        if ( values.Count() == 2 )
+                        {
+                            Guid guid = values[0].AsGuid();
+                            int newIndex = values[1].AsInteger();
+
+                            switch ( nameValue[0] )
+                            {
+                                case "re-order-form":
+                                    {
+                                        SortForms( guid, newIndex + 1 );
+                                        break;
+                                    }
+                            }
+                        }
+                    }
+                }
+            }
+        }
+
+        /// <summary>
+        /// Gets the bread crumbs.
+        /// </summary>
+        /// <param name="pageReference">The page reference.</param>
+        /// <returns></returns>
+        public override List<BreadCrumb> GetBreadCrumbs( PageReference pageReference )
+        {
+            var breadCrumbs = new List<BreadCrumb>();
+
+            int? registrationTemplateId = PageParameter( pageReference, PageParameterKey.RegistrationTemplateId ).AsIntegerOrNull();
+            if ( registrationTemplateId.HasValue )
+            {
+                RegistrationTemplate registrationTemplate = GetRegistrationTemplate( registrationTemplateId.Value );
+                if ( registrationTemplate != null )
+                {
+                    breadCrumbs.Add( new BreadCrumb( registrationTemplate.ToString(), pageReference ) );
+                    return breadCrumbs;
+                }
+            }
+
+            breadCrumbs.Add( new BreadCrumb( this.PageCache.PageTitle, pageReference ) );
+            return breadCrumbs;
+        }
+
+        /// <summary>
+        /// Saves any user control view-state changes that have occurred since the last page postback.
+        /// </summary>
+        /// <returns>
+        /// Returns the user control's current view state. If there is no view state associated with the control, it returns null.
+        /// </returns>
+        protected override object SaveViewState()
+        {
+            var jsonSetting = new JsonSerializerSettings
+            {
+                ReferenceLoopHandling = ReferenceLoopHandling.Ignore,
+                ContractResolver = new Rock.Utility.IgnoreUrlEncodedKeyContractResolver()
+            };
+
+            ViewState[ViewStateKey.FormStateJSON] = JsonConvert.SerializeObject( FormState, Formatting.None, jsonSetting );
+            ViewState[ViewStateKey.FormFieldsStateJSON] = JsonConvert.SerializeObject( FormFieldsState, Formatting.None, jsonSetting );
+            ViewState[ViewStateKey.RegistrationAttributesStateJSON] = JsonConvert.SerializeObject( RegistrationAttributesState, Formatting.None, jsonSetting );
+            ViewState[ViewStateKey.ExpandedForms] = ExpandedForms;
+            ViewState[ViewStateKey.DiscountStateJSON] = JsonConvert.SerializeObject( DiscountState, Formatting.None, jsonSetting );
+
+            ViewState[ViewStateKey.RegistrationTemplatePlacementStateJSON] = JsonConvert.SerializeObject( RegistrationTemplatePlacementState, Formatting.None, jsonSetting );
+            ViewState[ViewStateKey.RegistrationTemplatePlacementGuidGroupIdsStateJSON] = JsonConvert.SerializeObject( RegistrationTemplatePlacementGuidGroupIdsState, Formatting.None, jsonSetting );
+            ViewState[ViewStateKey.FeeStateJSON] = JsonConvert.SerializeObject( FeeState, Formatting.None, jsonSetting );
+            ViewState[ViewStateKey.FeeItemsEditStateJSON] = JsonConvert.SerializeObject( FeeItemsEditState, Formatting.None, jsonSetting );
+            ViewState[ViewStateKey.SignatureDocumentTemplateStateJSON] = JsonConvert.SerializeObject( SignatureDocumentTemplateState, Formatting.None, jsonSetting );
+
+            return base.SaveViewState();
+        }
+
+        /// <summary>
+        /// Raises the <see cref="E:System.Web.UI.Control.PreRender" /> event.
+        /// </summary>
+        /// <param name="e">An <see cref="T:System.EventArgs" /> object that contains the event data.</param>
+        protected override void OnPreRender( EventArgs e )
+        {
+            if ( pnlEditDetails.Visible )
+            {
+                var sameFamily = rblRegistrantsInSameFamily.SelectedValueAsEnum<RegistrantsSameFamily>();
+                divCurrentFamilyMembers.Attributes["style"] = sameFamily == RegistrantsSameFamily.No ? "display:none" : "display:block";
+            }
+
+            base.OnPreRender( e );
+        }
+
+        #endregion
+
+        #region Events
+
+        #region Form Events
+
+        /// <summary>
+        /// Handles the Click event of the btnEdit control.
+        /// </summary>
+        /// <param name="sender">The source of the event.</param>
+        /// <param name="e">The <see cref="EventArgs" /> instance containing the event data.</param>
+        protected void btnEdit_Click( object sender, EventArgs e )
+        {
+            var rockContext = new RockContext();
+            var registrationTemplate = new RegistrationTemplateService( rockContext ).Get( hfRegistrationTemplateId.Value.AsInteger() );
+
+            if ( registrationTemplate != null && ( UserCanEdit || registrationTemplate.IsAuthorized( Authorization.ADMINISTRATE, this.CurrentPerson ) ) )
+            {
+                LoadStateDetails( registrationTemplate, rockContext );
+                ShowEditDetails( registrationTemplate, rockContext );
+            }
+        }
+
+        /// <summary>
+        /// Handles the Click event of the btnDelete control.
+        /// </summary>
+        /// <param name="sender">The source of the event.</param>
+        /// <param name="e">The <see cref="EventArgs" /> instance containing the event data.</param>
+        protected void btnDelete_Click( object sender, EventArgs e )
+        {
+            var rockContext = new RockContext();
+
+            var service = new RegistrationTemplateService( rockContext );
+            var registrationTemplate = service.Get( hfRegistrationTemplateId.Value.AsInteger() );
+
+            if ( registrationTemplate != null )
+            {
+                if ( !UserCanEdit && !registrationTemplate.IsAuthorized( Authorization.ADMINISTRATE, this.CurrentPerson ) )
+                {
+                    mdDeleteWarning.Show( "You are not authorized to delete this registration template.", ModalAlertType.Information );
+                    return;
+                }
+
+                rockContext.WrapTransaction( () =>
+                {
+                    new RegistrationService( rockContext ).DeleteRange( registrationTemplate.Instances.SelectMany( i => i.Registrations ) );
+                    new RegistrationInstanceService( rockContext ).DeleteRange( registrationTemplate.Instances );
+                    service.Delete( registrationTemplate );
+                    rockContext.SaveChanges();
+                } );
+            }
+
+            // reload page
+            var qryParams = new Dictionary<string, string>();
+            NavigateToPage( RockPage.Guid, qryParams );
+        }
+
+        /// <summary>
+        /// Handles the Click event of the btnPlacements control.
+        /// </summary>
+        /// <param name="sender">The source of the event.</param>
+        /// <param name="e">The <see cref="EventArgs"/> instance containing the event data.</param>
+        protected void btnPlacements_Click( object sender, EventArgs e )
+        {
+            var queryParams = new Dictionary<string, string>();
+
+            if ( hfRegistrationTemplateId.Value.AsIntegerOrNull().HasValue )
+            {
+                queryParams.Add( PageParameterKey.RegistrationTemplateId, hfRegistrationTemplateId.Value );
+            }
+
+            NavigateToLinkedPage( AttributeKey.RegistrationTemplatePlacementPage, queryParams );
+        }
+
+        /// <summary>
+        /// Handles the Click event of the btnCopy control.
+        /// </summary>
+        /// <param name="sender">The source of the event.</param>
+        /// <param name="e">The <see cref="EventArgs"/> instance containing the event data.</param>
+        protected void btnCopy_Click( object sender, EventArgs e )
+        {
+            var rockContext = new RockContext();
+            var registrationTemplate = new RegistrationTemplateService( rockContext ).Get( hfRegistrationTemplateId.Value.AsInteger() );
+
+            if ( registrationTemplate != null )
+            {
+                // Load the state objects for the source registration template
+                LoadStateDetails( registrationTemplate, rockContext );
+
+                // clone the registration template
+                var newRegistrationTemplate = registrationTemplate.CloneWithoutIdentity();
+                newRegistrationTemplate.Name = registrationTemplate.Name + " - Copy";
+
+                // Create temporary state objects for the new registration template
+                var newFormState = new List<RegistrationTemplateForm>();
+                var newFormFieldsState = new Dictionary<Guid, List<RegistrationTemplateFormField>>();
+                var newDiscountState = new List<RegistrationTemplateDiscount>();
+                var newFeeState = new List<RegistrationTemplateFee>();
+                var newAttributeState = new List<Attribute>();
+                var newRegistrationTemplatePlacementState = new List<RegistrationTemplatePlacement>();
+
+                foreach ( var form in FormState )
+                {
+                    var newForm = form.Clone( false );
+                    newForm.RegistrationTemplateId = 0;
+                    newForm.Id = 0;
+                    newForm.Guid = Guid.NewGuid();
+                    newFormState.Add( newForm );
+
+                    if ( FormFieldsState.ContainsKey( form.Guid ) )
+                    {
+                        newFormFieldsState.Add( newForm.Guid, new List<RegistrationTemplateFormField>() );
+                        var mapKeys = new Dictionary<Guid, Guid>();
+                        foreach ( var formField in FormFieldsState[form.Guid] )
+                        {
+                            var newFormField = formField.Clone( false );
+                            newFormField.RegistrationTemplateFormId = 0;
+                            newFormField.Id = 0;
+                            newFormField.Guid = Guid.NewGuid();
+                            newFormFieldsState[newForm.Guid].Add( newFormField );
+                            mapKeys.Add( formField.Guid, newFormField.Guid );
+
+                            if ( formField.FieldSource != RegistrationFieldSource.PersonField )
+                            {
+                                newFormField.Attribute = formField.Attribute;
+                            }
+
+                            if ( formField.FieldSource == RegistrationFieldSource.RegistrantAttribute && formField.Attribute != null )
+                            {
+                                var newAttribute = formField.Attribute.Clone( false );
+                                newAttribute.Id = 0;
+                                newAttribute.Guid = Guid.NewGuid();
+                                newAttribute.IsSystem = false;
+
+                                newFormField.AttributeId = null;
+                                newFormField.Attribute = newAttribute;
+
+                                foreach ( var qualifier in formField.Attribute.AttributeQualifiers )
+                                {
+                                    var newQualifier = qualifier.Clone( false );
+                                    newQualifier.Id = 0;
+                                    newQualifier.Guid = Guid.NewGuid();
+                                    newQualifier.IsSystem = false;
+                                    newAttribute.AttributeQualifiers.Add( qualifier );
+                                }
+                            }
+                        }
+
+                        var newFormFieldsWithRules = newFormFieldsState[newForm.Guid]
+                                                        .Where( a => a.FieldVisibilityRules.RuleList
+                                                                        .Any( b => b.ComparedToFormFieldGuid.HasValue ) );
+                        foreach ( var newFormField in newFormFieldsWithRules )
+                        {
+                            foreach ( var rule in newFormField.FieldVisibilityRules.RuleList.Where( a => a.ComparedToFormFieldGuid.HasValue ) )
+                            {
+                                rule.ComparedToFormFieldGuid = mapKeys.GetValueOrNull( rule.ComparedToFormFieldGuid.Value );
+                            }
+                        }
+                    }
+                }
+
+                foreach ( var discount in DiscountState )
+                {
+                    var newDiscount = discount.Clone( false );
+                    newDiscount.RegistrationTemplateId = 0;
+                    newDiscount.Id = 0;
+                    newDiscount.Guid = Guid.NewGuid();
+                    newDiscountState.Add( newDiscount );
+                }
+
+                foreach ( var fee in FeeState )
+                {
+                    var newFee = fee.Clone( false );
+                    newFee.RegistrationTemplateId = 0;
+                    newFee.Id = 0;
+                    newFee.Guid = Guid.NewGuid();
+                    newFeeState.Add( newFee );
+                    foreach ( var item in fee.FeeItems )
+                    {
+                        var feeItem = item.Clone( false );
+                        feeItem.Id = 0;
+                        feeItem.Guid = Guid.NewGuid();
+                        newFee.FeeItems.Add( feeItem );
+                    }
+                }
+
+                foreach ( var attribute in RegistrationAttributesState )
+                {
+                    var newAttribute = attribute.Clone( false );
+                    newAttribute.EntityTypeQualifierValue = null;
+                    newAttribute.Id = 0;
+                    newAttribute.Guid = Guid.NewGuid();
+                    newAttributeState.Add( newAttribute );
+                }
+
+                foreach ( var registrationTemplatePlacement in RegistrationTemplatePlacementState )
+                {
+                    var newRegistrationTemplatePlacement = registrationTemplatePlacement.Clone( false );
+                    newRegistrationTemplatePlacement.Id = 0;
+                    newRegistrationTemplatePlacement.Guid = Guid.NewGuid();
+                    newRegistrationTemplatePlacementState.Add( newRegistrationTemplatePlacement );
+
+                    // Find the existing Guid in the list of group ids and update it.
+                    if (RegistrationTemplatePlacementGuidGroupIdsState.ContainsKey(registrationTemplatePlacement.Guid))
+                    {
+                        // Remove the old Guid and then replace it with the new Guid in the GuidGroupIds State.
+                        var intList = new List<int>();
+                        if (RegistrationTemplatePlacementGuidGroupIdsState.TryGetValue( registrationTemplatePlacement.Guid, out intList ))
+                        {
+                            RegistrationTemplatePlacementGuidGroupIdsState.AddOrReplace( newRegistrationTemplatePlacement.Guid, intList );
+                            RegistrationTemplatePlacementGuidGroupIdsState.Remove( registrationTemplatePlacement.Guid );
+                        }
+                    }
+                }
+
+                FormState = newFormState;
+                FormFieldsState = newFormFieldsState;
+                DiscountState = newDiscountState;
+                FeeState = newFeeState;
+                RegistrationAttributesState = newAttributeState;
+                RegistrationTemplatePlacementState = newRegistrationTemplatePlacementState;
+
+                hfRegistrationTemplateId.Value = newRegistrationTemplate.Id.ToString();
+                ShowEditDetails( newRegistrationTemplate, rockContext );
+            }
+        }
+
+        /// <summary>
+        /// Handles the Click event of the btnSave control.
+        /// </summary>
+        /// <param name="sender">The source of the event.</param>
+        /// <param name="e">The <see cref="EventArgs" /> instance containing the event data.</param>
+        protected void btnSave_Click( object sender, EventArgs e )
+        {
+            ParseControls( true );
+
+            var rockContext = new RockContext();
+            var registrationTemplateService = new RegistrationTemplateService( rockContext );
+
+            RegistrationTemplate registrationTemplate = null;
+            SignatureDocumentTemplate documentTemplate = GetSelectedTemplate();
+
+            int? registrationTemplateId = hfRegistrationTemplateId.Value.AsIntegerOrNull();
+            if ( registrationTemplateId.HasValue )
+            {
+                registrationTemplate = registrationTemplateService.Get( registrationTemplateId.Value );
+            }
+
+            bool newTemplate = false;
+            if ( registrationTemplate == null )
+            {
+                newTemplate = true;
+                registrationTemplate = new RegistrationTemplate();
+            }
+
+            RegistrationNotify notify = RegistrationNotify.None;
+            foreach ( ListItem li in cblNotify.Items )
+            {
+                if ( li.Selected )
+                {
+                    notify = notify | ( RegistrationNotify ) li.Value.AsInteger();
+                }
+            }
+
+            registrationTemplate.IsActive = cbIsActive.Checked;
+            registrationTemplate.Name = tbName.Text;
+            registrationTemplate.Description = tbDescription.Text;
+            registrationTemplate.CategoryId = cpCategory.SelectedValueAsInt();
+            registrationTemplate.GroupTypeId = gtpGroupType.SelectedGroupTypeId;
+            registrationTemplate.GroupMemberRoleId = rpGroupTypeRole.GroupRoleId;
+            registrationTemplate.GroupMemberStatus = ddlGroupMemberStatus.SelectedValueAsEnum<GroupMemberStatus>();
+            registrationTemplate.RequiredSignatureDocumentTemplateId = ddlSignatureDocumentTemplate.SelectedValueAsInt();
+            // Rock’s signature system is only in-line enabled so if a new (non-legacy) template is selected
+            // RegistrationTemplate.SignatureDocumentAction should be embed, if not then defer to the user's choice.
+            registrationTemplate.SignatureDocumentAction = documentTemplate?.IsLegacy == false || cbDisplayInLine.Checked ? SignatureDocumentAction.Embed : SignatureDocumentAction.Email;
+            registrationTemplate.WaitListEnabled = cbWaitListEnabled.Checked;
+            registrationTemplate.RegistrarOption = ddlRegistrarOption.SelectedValueAsEnum<RegistrarOption>();
+
+            registrationTemplate.RegistrationWorkflowTypeId = wtpRegistrationWorkflow.SelectedValueAsInt();
+            registrationTemplate.RegistrantWorkflowTypeId = wtpRegistrantWorkflow.SelectedValueAsInt();
+            registrationTemplate.Notify = notify;
+            registrationTemplate.AddPersonNote = cbAddPersonNote.Checked;
+            registrationTemplate.LoginRequired = cbLoginRequired.Checked;
+            registrationTemplate.AllowExternalRegistrationUpdates = cbAllowExternalUpdates.Checked;
+            registrationTemplate.AllowMultipleRegistrants = cbMultipleRegistrants.Checked;
+            registrationTemplate.MaxRegistrants = cbMultipleRegistrants.Checked ? nbMaxRegistrants.Text.AsIntegerOrNull() : null;
+            registrationTemplate.RegistrantsSameFamily = rblRegistrantsInSameFamily.SelectedValueAsEnum<RegistrantsSameFamily>();
+            registrationTemplate.ShowCurrentFamilyMembers = cbShowCurrentFamilyMembers.Checked;
+            registrationTemplate.SetCostOnInstance = !tglSetCostOnTemplate.Checked;
+            registrationTemplate.Cost = cbCost.Value ?? 0.0M;
+            registrationTemplate.MinimumInitialPayment = cbMinimumInitialPayment.Value;
+            registrationTemplate.DefaultPayment = cbDefaultPaymentAmount.Value;
+            registrationTemplate.FinancialGatewayId = fgpFinancialGateway.SelectedValueAsInt();
+
+            if ( IsRedirectionGateway() )
+            {
+                registrationTemplate.BatchNamePrefix = null;
+            }
+            else
+            {
+                registrationTemplate.BatchNamePrefix = txtBatchNamePrefix.Text;
+            }
+
+            ShowHideBatchPrefixTextbox();
+
+            registrationTemplate.ConfirmationFromName = tbConfirmationFromName.Text;
+            registrationTemplate.ConfirmationFromEmail = tbConfirmationFromEmail.Text;
+            registrationTemplate.ConfirmationSubject = tbConfirmationSubject.Text;
+            registrationTemplate.ConfirmationEmailTemplate = ceConfirmationEmailTemplate.Text;
+
+            registrationTemplate.ReminderFromName = tbReminderFromName.Text;
+            registrationTemplate.ReminderFromEmail = tbReminderFromEmail.Text;
+            registrationTemplate.ReminderSubject = tbReminderSubject.Text;
+            registrationTemplate.ReminderEmailTemplate = ceReminderEmailTemplate.Text;
+
+            registrationTemplate.PaymentReminderFromName = tbPaymentReminderFromName.Text;
+            registrationTemplate.PaymentReminderFromEmail = tbPaymentReminderFromEmail.Text;
+            registrationTemplate.PaymentReminderSubject = tbPaymentReminderSubject.Text;
+            registrationTemplate.PaymentReminderEmailTemplate = cePaymentReminderEmailTemplate.Text;
+            registrationTemplate.PaymentReminderTimeSpan = nbPaymentReminderTimeSpan.Text.AsInteger();
+
+            registrationTemplate.WaitListTransitionFromName = tbWaitListTransitionFromName.Text;
+            registrationTemplate.WaitListTransitionFromEmail = tbWaitListTransitionFromEmail.Text;
+            registrationTemplate.WaitListTransitionSubject = tbWaitListTransitionSubject.Text;
+            registrationTemplate.WaitListTransitionEmailTemplate = ceWaitListTransitionEmailTemplate.Text;
+
+            registrationTemplate.RegistrationTerm = string.IsNullOrWhiteSpace( tbRegistrationTerm.Text ) ? "Registration" : tbRegistrationTerm.Text;
+            registrationTemplate.RegistrantTerm = string.IsNullOrWhiteSpace( tbRegistrantTerm.Text ) ? "Person" : tbRegistrantTerm.Text;
+            registrationTemplate.FeeTerm = string.IsNullOrWhiteSpace( tbFeeTerm.Text ) ? "Additional Options" : tbFeeTerm.Text;
+            registrationTemplate.DiscountCodeTerm = string.IsNullOrWhiteSpace( tbDiscountCodeTerm.Text ) ? "Discount Code" : tbDiscountCodeTerm.Text;
+            registrationTemplate.RegistrationAttributeTitleStart = string.IsNullOrWhiteSpace( tbRegistrationAttributeTitleStart.Text ) ? "Registration Information" : tbRegistrationAttributeTitleStart.Text;
+            registrationTemplate.RegistrationAttributeTitleEnd = string.IsNullOrWhiteSpace( tbRegistrationAttributeTitleEnd.Text ) ? "Registration Information" : tbRegistrationAttributeTitleEnd.Text;
+            registrationTemplate.SuccessTitle = tbSuccessTitle.Text;
+            registrationTemplate.SuccessText = ceSuccessText.Text;
+            registrationTemplate.RegistrationInstructions = heInstructions.Text;
+            if ( !Page.IsValid || !registrationTemplate.IsValid )
+            {
+                return;
+            }
+
+            foreach ( var form in FormState )
+            {
+                if ( !form.IsValid )
+                {
+                    return;
+                }
+
+                if ( FormFieldsState.ContainsKey( form.Guid ) )
+                {
+                    foreach ( var formField in FormFieldsState[form.Guid] )
+                    {
+                        if ( !formField.IsValid )
+                        {
+                            return;
+                        }
+                    }
+                }
+            }
+
+            // Get the valid group member attributes
+            var group = new Group();
+            group.GroupTypeId = gtpGroupType.SelectedGroupTypeId ?? 0;
+            var groupMember = new GroupMember();
+            groupMember.Group = group;
+            groupMember.LoadAttributes();
+            var validGroupMemberAttributeIds = groupMember.Attributes.Select( a => a.Value.Id ).ToList();
+
+            // Remove any group member attributes that are not valid based on selected group type
+            foreach ( var fieldList in FormFieldsState.Select( s => s.Value ) )
+            {
+                foreach ( var formField in fieldList
+                    .Where( a =>
+                        a.FieldSource == RegistrationFieldSource.GroupMemberAttribute &&
+                        a.AttributeId.HasValue &&
+                        !validGroupMemberAttributeIds.Contains( a.AttributeId.Value ) )
+                    .ToList() )
+                {
+                    fieldList.Remove( formField );
+                }
+            }
+
+            // Perform Validation
+            var validationErrors = new List<string>();
+            if ( ( ( registrationTemplate.SetCostOnInstance ?? false ) || registrationTemplate.Cost > 0 || FeeState.Any() ) && !registrationTemplate.FinancialGatewayId.HasValue )
+            {
+                validationErrors.Add( "A Financial Gateway is required when the registration has a cost or additional fees or is configured to allow instances to set a cost." );
+            }
+
+            if ( validationErrors.Any() )
+            {
+                nbValidationError.Visible = true;
+                nbValidationError.Text = "<ul class='list-unstyled'><li>" + validationErrors.AsDelimited( "</li><li>" ) + "</li></ul>";
+            }
+            else
+            {
+                // Save the entity field changes to registration template
+                try
+                {
+                    if ( registrationTemplate.Id.Equals( 0 ) )
+                    {
+                        registrationTemplateService.Add( registrationTemplate );
+                    }
+
+                    rockContext.SaveChanges();
+
+                    var attributeService = new AttributeService( rockContext );
+                    var registrationTemplateFormService = new RegistrationTemplateFormService( rockContext );
+                    var registrationTemplateFormFieldService = new RegistrationTemplateFormFieldService( rockContext );
+                    var registrationTemplateDiscountService = new RegistrationTemplateDiscountService( rockContext );
+                    var registrationTemplateFeeService = new RegistrationTemplateFeeService( rockContext );
+                    var registrationTemplateFeeItemService = new RegistrationTemplateFeeItemService( rockContext );
+                    var registrationRegistrantFeeService = new RegistrationRegistrantFeeService( rockContext );
+                    var registrationTemplatePlacementService = new RegistrationTemplatePlacementService( rockContext );
+
+                    var groupService = new GroupService( rockContext );
+
+                    // delete forms that aren't assigned in the UI anymore
+                    var formUiGuids = FormState.Select( f => f.Guid ).ToList();
+                    foreach ( var form in registrationTemplateFormService
+                        .Queryable()
+                        .Where( f =>
+                            f.RegistrationTemplateId == registrationTemplate.Id &&
+                            !formUiGuids.Contains( f.Guid ) ) )
+                    {
+                        foreach ( var formField in form.Fields.ToList() )
+                        {
+                            form.Fields.Remove( formField );
+                            registrationTemplateFormFieldService.Delete( formField );
+                        }
+
+                        registrationTemplateFormService.Delete( form );
+                    }
+
+                    // delete fields that aren't assigned in the UI anymore
+                    var fieldUiGuids = FormFieldsState.SelectMany( a => a.Value ).Select( f => f.Guid ).ToList();
+                    foreach ( var formField in registrationTemplateFormFieldService
+                        .Queryable()
+                        .Where( a =>
+                            formUiGuids.Contains( a.RegistrationTemplateForm.Guid ) &&
+                            !fieldUiGuids.Contains( a.Guid ) ) )
+                    {
+                        registrationTemplateFormFieldService.Delete( formField );
+                    }
+
+                    // delete discounts that aren't assigned in the UI anymore
+                    var discountUiGuids = DiscountState.Select( u => u.Guid ).ToList();
+                    foreach ( var discount in registrationTemplateDiscountService
+                        .Queryable()
+                        .Where( d =>
+                            d.RegistrationTemplateId == registrationTemplate.Id &&
+                            !discountUiGuids.Contains( d.Guid ) ) )
+                    {
+                        registrationTemplateDiscountService.Delete( discount );
+                    }
+
+                    // delete fees that aren't assigned in the UI anymore
+                    var feeUiGuids = FeeState.Select( u => u.Guid ).ToList();
+                    var deletedfees = registrationTemplateFeeService
+                        .Queryable()
+                        .Where( d =>
+                            d.RegistrationTemplateId == registrationTemplate.Id &&
+                            !feeUiGuids.Contains( d.Guid ) )
+                        .ToList();
+
+                    var deletedFeeIds = deletedfees.Select( f => f.Id ).ToList();
+                    foreach ( var registrantFee in registrationRegistrantFeeService
+                        .Queryable()
+                        .Where( f => deletedFeeIds.Contains( f.RegistrationTemplateFeeId ) )
+                        .ToList() )
+                    {
+                        registrationRegistrantFeeService.Delete( registrantFee );
+                    }
+
+                    foreach ( var fee in deletedfees )
+                    {
+                        registrationTemplateFeeService.Delete( fee );
+                    }
+
+                    // delete placements that aren't assigned in the UI anymore
+                    var registrationTemplatePlacementGuids = RegistrationTemplatePlacementState.Select( u => u.Guid ).ToList();
+                    var deletedRegistrationTemplatePlacements = registrationTemplatePlacementService
+                        .Queryable()
+                        .Where( d =>
+                            d.RegistrationTemplateId == registrationTemplate.Id &&
+                            !registrationTemplatePlacementGuids.Contains( d.Guid ) )
+                        .ToList();
+
+                    foreach ( var deletedRegistrationTemplatePlacement in deletedRegistrationTemplatePlacements )
+                    {
+                        registrationTemplatePlacementService.Delete( deletedRegistrationTemplatePlacement );
+                    }
+
+                    int? registrationRegistrantEntityTypeId = EntityTypeCache.Get( typeof( Rock.Model.RegistrationRegistrant ) ).Id;
+                    var registrationRegistrantAttributeQualifierColumn = "RegistrationTemplateId";
+                    var registrationRegistrantAttributeQualifierValue = registrationTemplate.Id.ToString();
+                    var registrantAttributesUI = FormFieldsState
+                        .SelectMany( s =>
+                            s.Value.Where( a =>
+                                a.FieldSource == RegistrationFieldSource.RegistrantAttribute &&
+                                a.Attribute != null ) )
+                        .Select( f => f.Attribute )
+                        .ToList();
+                    var selectedAttributeGuids = registrantAttributesUI.Select( a => a.Guid );
+
+                    // Delete the registrant attributes that were removed from the UI
+                    var registrantAttributesDB = attributeService.GetByEntityTypeQualifier( registrationRegistrantEntityTypeId, registrationRegistrantAttributeQualifierColumn, registrationRegistrantAttributeQualifierValue, true );
+                    foreach ( var attr in registrantAttributesDB.Where( a => !selectedAttributeGuids.Contains( a.Guid ) ).ToList() )
+                    {
+                        var canDeleteAttribute = true;
+                        foreach ( var form in registrationTemplate.Forms )
+                        {
+                            // make sure other RegistrationTemplates aren't using this AttributeId (which could happen due to an old bug)
+                            var formFieldsFromOtherRegistrationTemplatesUsingAttribute = registrationTemplateFormFieldService.Queryable().Where( a => a.AttributeId.Value == attr.Id && a.RegistrationTemplateForm.RegistrationTemplateId != registrationTemplate.Id ).Any();
+                            if ( formFieldsFromOtherRegistrationTemplatesUsingAttribute )
+                            {
+                                canDeleteAttribute = false;
+                            }
+                        }
+
+                        if ( canDeleteAttribute )
+                        {
+                            attributeService.Delete( attr );
+                        }
+                    }
+
+                    rockContext.SaveChanges();
+
+                    // Save all of the registrant attributes still in the UI
+                    foreach ( var attr in registrantAttributesUI )
+                    {
+                        Helper.SaveAttributeEdits( attr, registrationRegistrantEntityTypeId, registrationRegistrantAttributeQualifierColumn, registrationRegistrantAttributeQualifierValue, rockContext );
+                    }
+
+                    // add/updated forms/fields
+                    foreach ( var formUI in FormState )
+                    {
+                        var form = registrationTemplate.Forms.FirstOrDefault( f => f.Guid.Equals( formUI.Guid ) );
+                        if ( form == null )
+                        {
+                            form = new RegistrationTemplateForm();
+                            form.Guid = formUI.Guid;
+                            registrationTemplate.Forms.Add( form );
+                        }
+
+                        form.Name = formUI.Name;
+                        form.Order = formUI.Order;
+
+                        if ( FormFieldsState.ContainsKey( form.Guid ) )
+                        {
+                            foreach ( var formFieldUI in FormFieldsState[form.Guid] )
+                            {
+                                var formField = form.Fields.FirstOrDefault( a => a.Guid.Equals( formFieldUI.Guid ) );
+                                if ( formField == null )
+                                {
+                                    formField = new RegistrationTemplateFormField();
+                                    formField.Guid = formFieldUI.Guid;
+                                    form.Fields.Add( formField );
+                                }
+
+                                formField.AttributeId = formFieldUI.AttributeId;
+                                if ( !formField.AttributeId.HasValue &&
+                                    formFieldUI.FieldSource == RegistrationFieldSource.RegistrantAttribute &&
+                                    formFieldUI.Attribute != null )
+                                {
+                                    var attr = AttributeCache.Get( formFieldUI.Attribute.Guid, rockContext );
+                                    if ( attr != null )
+                                    {
+                                        formField.AttributeId = attr.Id;
+                                    }
+                                }
+
+                                formField.FieldSource = formFieldUI.FieldSource;
+                                formField.PersonFieldType = formFieldUI.PersonFieldType;
+                                formField.IsInternal = formFieldUI.IsInternal;
+                                formField.IsSharedValue = formFieldUI.IsSharedValue;
+                                formField.ShowCurrentValue = formFieldUI.ShowCurrentValue;
+                                formField.PreText = formFieldUI.PreText;
+                                formField.PostText = formFieldUI.PostText;
+                                formField.IsGridField = formFieldUI.IsGridField;
+                                formField.IsRequired = formFieldUI.IsRequired;
+                                formField.Order = formFieldUI.Order;
+                                formField.ShowOnWaitlist = formFieldUI.ShowOnWaitlist;
+                                formField.FieldVisibilityRules = formFieldUI.FieldVisibilityRules;
+                            }
+                        }
+                    }
+
+                    // add/updated discounts
+                    foreach ( var discountUI in DiscountState )
+                    {
+                        var discount = registrationTemplate.Discounts.FirstOrDefault( a => a.Guid.Equals( discountUI.Guid ) );
+                        if ( discount == null )
+                        {
+                            discount = new RegistrationTemplateDiscount();
+                            discount.Guid = discountUI.Guid;
+                            registrationTemplate.Discounts.Add( discount );
+                        }
+
+                        discount.Code = discountUI.Code;
+                        discount.DiscountPercentage = discountUI.DiscountPercentage;
+                        discount.DiscountAmount = discountUI.DiscountAmount;
+                        discount.Order = discountUI.Order;
+                        discount.MaxUsage = discountUI.MaxUsage;
+                        discount.MaxRegistrants = discountUI.MaxRegistrants;
+                        discount.MinRegistrants = discountUI.MinRegistrants;
+                        discount.StartDate = discountUI.StartDate;
+                        discount.EndDate = discountUI.EndDate;
+                        discount.AutoApplyDiscount = discountUI.AutoApplyDiscount;
+                    }
+
+                    // add/updated fees
+                    foreach ( var feeUI in FeeState )
+                    {
+                        var fee = registrationTemplate.Fees.FirstOrDefault( a => a.Guid.Equals( feeUI.Guid ) );
+                        if ( fee == null )
+                        {
+                            fee = new RegistrationTemplateFee();
+                            fee.Guid = feeUI.Guid;
+                            registrationTemplate.Fees.Add( fee );
+                        }
+
+                        fee.Name = feeUI.Name;
+                        fee.FeeType = feeUI.FeeType;
+
+                        // delete any feeItems no longer defined
+                        foreach ( var deletedFeeItem in fee.FeeItems.ToList().Where( a => !feeUI.FeeItems.Any( x => x.Guid == a.Guid ) ) )
+                        {
+                            registrationTemplateFeeItemService.Delete( deletedFeeItem );
+                        }
+
+                        // add any new feeItems
+                        foreach ( var newFeeItem in feeUI.FeeItems.ToList().Where( a => !fee.FeeItems.Any( x => x.Guid == a.Guid ) ) )
+                        {
+                            newFeeItem.RegistrationTemplateFee = fee;
+                            newFeeItem.RegistrationTemplateFeeId = fee.Id;
+                            registrationTemplateFeeItemService.Add( newFeeItem );
+                        }
+
+                        // update feeItems to match
+                        foreach ( var feeItem in fee.FeeItems )
+                        {
+                            var feeItemUI = feeUI.FeeItems.FirstOrDefault( x => x.Guid == feeItem.Guid );
+                            if ( feeItemUI != null )
+                            {
+                                feeItem.Order = feeItemUI.Order;
+                                feeItem.Name = feeItemUI.Name;
+                                feeItem.Cost = feeItemUI.Cost;
+                                feeItem.MaximumUsageCount = feeItemUI.MaximumUsageCount;
+                            }
+                        }
+
+                        fee.DiscountApplies = feeUI.DiscountApplies;
+                        fee.AllowMultiple = feeUI.AllowMultiple;
+                        fee.Order = feeUI.Order;
+                        fee.IsActive = feeUI.IsActive;
+                        fee.IsRequired = feeUI.IsRequired;
+                        fee.HideWhenNoneRemaining = feeUI.HideWhenNoneRemaining;
+                    }
+
+                    // Add/Update Registration Placements
+                    foreach ( var registrationTemplatePlacementUI in RegistrationTemplatePlacementState )
+                    {
+                        var registrationTemplatePlacement = registrationTemplate.Placements.FirstOrDefault( a => a.Guid.Equals( registrationTemplatePlacementUI.Guid ) );
+                        if ( registrationTemplatePlacement == null )
+                        {
+                            registrationTemplatePlacement = new RegistrationTemplatePlacement();
+                            registrationTemplatePlacement.Guid = registrationTemplatePlacementUI.Guid;
+                            registrationTemplate.Placements.Add( registrationTemplatePlacement );
+                        }
+
+                        registrationTemplatePlacement.Name = registrationTemplatePlacementUI.Name;
+                        registrationTemplatePlacement.GroupTypeId = registrationTemplatePlacementUI.GroupTypeId;
+                        registrationTemplatePlacement.IconCssClass = registrationTemplatePlacementUI.IconCssClass;
+                        registrationTemplatePlacement.Order = registrationTemplatePlacementUI.Order;
+                        registrationTemplatePlacement.AllowMultiplePlacements = registrationTemplatePlacementUI.AllowMultiplePlacements;
+
+                        var sharedPlacementGroupIds = RegistrationTemplatePlacementGuidGroupIdsState.GetValueOrNull( registrationTemplatePlacement.Guid ) ?? new List<int>();
+                        var sharedPlacementGroups = groupService.GetByIds( sharedPlacementGroupIds ).ToList();
+                        if ( registrationTemplatePlacement.Id == 0 )
+                        {
+                            rockContext.SaveChanges();
+                        }
+
+                        registrationTemplatePlacementService.SetRegistrationTemplatePlacementPlacementGroups( registrationTemplatePlacement, sharedPlacementGroups );
+                    }
+
+                    registrationTemplate.ModifiedByPersonAliasId = CurrentPersonAliasId;
+                    registrationTemplate.ModifiedDateTime = RockDateTime.Now;
+
+                    rockContext.SaveChanges();
+
+                    SaveAttributes( new Registration().TypeId, "RegistrationTemplateId", registrationTemplate.Id.ToString(), RegistrationAttributesState, rockContext );
+
+                    // If this is a new template, give the current user and the Registration Administrators role administrative
+                    // rights to this template, and staff, and staff like roles edit rights
+                    if ( newTemplate )
+                    {
+                        registrationTemplate.AllowPerson( Authorization.ADMINISTRATE, CurrentPerson, rockContext );
+
+                        var registrationAdmins = groupService.Get( Rock.SystemGuid.Group.GROUP_EVENT_REGISTRATION_ADMINISTRATORS.AsGuid() );
+                        registrationTemplate.AllowSecurityRole( Authorization.ADMINISTRATE, registrationAdmins, rockContext );
+
+                        var staffLikeUsers = groupService.Get( Rock.SystemGuid.Group.GROUP_STAFF_LIKE_MEMBERS.AsGuid() );
+                        registrationTemplate.AllowSecurityRole( Authorization.EDIT, staffLikeUsers, rockContext );
+
+                        var staffUsers = groupService.Get( Rock.SystemGuid.Group.GROUP_STAFF_MEMBERS.AsGuid() );
+                        registrationTemplate.AllowSecurityRole( Authorization.EDIT, staffUsers, rockContext );
+                    }
+
+                    var qryParams = new Dictionary<string, string>();
+                    qryParams["RegistrationTemplateId"] = registrationTemplate.Id.ToString();
+                    NavigateToPage( RockPage.Guid, qryParams );
+                }
+                // Catch and display any validation errors from the data layer.
+                catch ( Exception ex ) when ( ex.InnerException is DbEntityValidationException )
+                {
+                    var vex = ( DbEntityValidationException )ex.InnerException;
+                    foreach ( var entityValidationError in vex.EntityValidationErrors )
+                    {
+                        foreach ( var ve in entityValidationError.ValidationErrors )
+                        {
+                            var entityType = EntityTypeCache.Get( entityValidationError.Entry.Entity.GetType(), createIfNotFound:false );
+                            validationErrors.Add( $"{entityType.FriendlyName }: {ve.ErrorMessage}" );
+                        }
+                    }
+                    nbValidationError.Visible = true;
+                    nbValidationError.Text = "<ul class='list-unstyled'><li>" + validationErrors.AsDelimited( "</li><li>" ) + "</li></ul>";
+                }
+            }
+        }
+
+        /// <summary>
+        /// Saves the attributes.
+        /// </summary>
+        /// <param name="entityTypeId">The entity type identifier.</param>
+        /// <param name="qualifierColumn">The qualifier column.</param>
+        /// <param name="qualifierValue">The qualifier value.</param>
+        /// <param name="viewStateAttributes">The view state attributes.</param>
+        /// <param name="rockContext">The rock context.</param>
+        private void SaveAttributes( int entityTypeId, string qualifierColumn, string qualifierValue, List<Attribute> viewStateAttributes, RockContext rockContext )
+        {
+            // Get the existing attributes for this entity type and qualifier value
+            var attributeService = new AttributeService( rockContext );
+            var attributes = attributeService.GetByEntityTypeQualifier( entityTypeId, qualifierColumn, qualifierValue, true );
+
+            // Delete any of those attributes that were removed in the UI
+            var selectedAttributeGuids = viewStateAttributes.Select( a => a.Guid );
+            var attributesToDelete = attributes.Where( a => !selectedAttributeGuids.Contains( a.Guid ) ).ToList();
+            foreach ( var attr in attributesToDelete )
+            {
+                attributeService.Delete( attr );
+                rockContext.SaveChanges();
+            }
+
+            // Update the Attributes that were assigned in the UI
+            foreach ( var attributeState in viewStateAttributes )
+            {
+                Helper.SaveAttributeEdits( attributeState, entityTypeId, qualifierColumn, qualifierValue, rockContext );
+            }
+        }
+
+        /// <summary>
+        /// Handles the Click event of the btnCancel control.
+        /// </summary>
+        /// <param name="sender">The source of the event.</param>
+        /// <param name="e">The <see cref="EventArgs" /> instance containing the event data.</param>
+        protected void btnCancel_Click( object sender, EventArgs e )
+        {
+            if ( hfRegistrationTemplateId.Value.Equals( "0" ) )
+            {
+                int? parentCategoryId = PageParameter( PageParameterKey.ParentCategoryId ).AsIntegerOrNull();
+                if ( parentCategoryId.HasValue )
+                {
+                    // Canceling on Add, and we know the parentCategoryId, so we are probably in tree-view mode, so navigate to the current page.
+                    var qryParams = new Dictionary<string, string>();
+                    qryParams["CategoryId"] = parentCategoryId.ToString();
+                    NavigateToPage( RockPage.Guid, qryParams );
+                }
+                else
+                {
+                    // Canceling on Add.  Return to Grid.
+                    NavigateToParentPage();
+                }
+            }
+            else
+            {
+                // Canceling on Edit.  Return to Details.
+                RegistrationTemplateService service = new RegistrationTemplateService( new RockContext() );
+                RegistrationTemplate item = service.Get( int.Parse( hfRegistrationTemplateId.Value ) );
+                ShowReadonlyDetails( item );
+            }
+        }
+
+        #endregion
+
+        #region Details Events
+
+        /// <summary>
+        /// Handles the CheckedChanged event of the cbMultipleRegistrants control.
+        /// </summary>
+        /// <param name="sender">The source of the event.</param>
+        /// <param name="e">The <see cref="EventArgs"/> instance containing the event data.</param>
+        protected void cbMultipleRegistrants_CheckedChanged( object sender, EventArgs e )
+        {
+            ParseControls();
+
+            nbMaxRegistrants.Visible = cbMultipleRegistrants.Checked;
+
+            BuildControls();
+        }
+
+        /// <summary>
+        /// Handles the CheckedChanged event of the tglSetCost control.
+        /// </summary>
+        /// <param name="sender">The source of the event.</param>
+        /// <param name="e">The <see cref="EventArgs"/> instance containing the event data.</param>
+        protected void tglSetCost_CheckedChanged( object sender, EventArgs e )
+        {
+            SetCostVisibility();
+        }
+
+        #endregion
+
+        #region Form Control Events
+
+        /// <summary>
+        /// Handles the Click event of the lbAddForm control.
+        /// </summary>
+        /// <param name="sender">The source of the event.</param>
+        /// <param name="e">The <see cref="EventArgs"/> instance containing the event data.</param>
+        protected void lbAddForm_Click( object sender, EventArgs e )
+        {
+            ParseControls();
+
+            var form = new RegistrationTemplateForm();
+            form.Guid = Guid.NewGuid();
+            form.Order = FormState.Any() ? FormState.Max( a => a.Order ) + 1 : 0;
+            FormState.Add( form );
+
+            FormFieldsState.Add( form.Guid, new List<RegistrationTemplateFormField>() );
+
+            ExpandedForms.Add( form.Guid );
+
+            BuildControls( true, form.Guid );
+        }
+
+        /// <summary>
+        /// Handles the DeleteFormClick event of the registrationTemplateFormEditor control.
+        /// </summary>
+        /// <param name="sender">The source of the event.</param>
+        /// <param name="e">The <see cref="EventArgs"/> instance containing the event data.</param>
+        protected void tfeForm_DeleteFormClick( object sender, EventArgs e )
+        {
+            ParseControls();
+
+            var templateFormEditor = sender as RegistrationTemplateFormEditor;
+            if ( templateFormEditor != null )
+            {
+                var form = FormState.Where( a => a.Guid == templateFormEditor.FormGuid ).FirstOrDefault();
+                if ( form != null )
+                {
+                    if ( ExpandedForms.Contains( form.Guid ) )
+                    {
+                        ExpandedForms.Remove( form.Guid );
+                    }
+
+                    if ( FormFieldsState.ContainsKey( form.Guid ) )
+                    {
+                        FormFieldsState.Remove( form.Guid );
+                    }
+
+                    FormState.Remove( form );
+                }
+            }
+
+            BuildControls( true );
+        }
+
+        /// <summary>
+        /// Handles the add field click on the registrationTemplateFormEditor.
+        /// </summary>
+        /// <param name="sender">The sender.</param>
+        /// <param name="e">The e.</param>
+        protected void tfeForm_AddFieldClick( object sender, TemplateFormFieldEventArg e )
+        {
+            ParseControls();
+
+            ShowRegistrantFormFieldEdit( e.FormGuid, Guid.NewGuid() );
+
+            BuildControls( true );
+        }
+
+        /// <summary>
+        /// Handles the filter field click on the registrationTemplateFormEditor.
+        /// </summary>
+        /// <param name="sender">The sender.</param>
+        /// <param name="e">The e.</param>
+        private void tfeForm_FilterFieldClick( object sender, TemplateFormFieldEventArg e )
+        {
+            ParseControls();
+
+            ShowFormFieldFilter( e.FormGuid, e.FormFieldGuid );
+
+            BuildControls( true );
+        }
+
+        /// <summary>
+        /// Handles the edit field click on the registrationTemplateFormEditor.
+        /// </summary>
+        /// <param name="sender">The sender.</param>
+        /// <param name="e">The e.</param>
+        protected void tfeForm_EditFieldClick( object sender, TemplateFormFieldEventArg e )
+        {
+            ParseControls();
+
+            ShowRegistrantFormFieldEdit( e.FormGuid, e.FormFieldGuid );
+
+            BuildControls( true );
+        }
+
+        /// <summary>
+        /// Handles the reorder field click on the registrationTemplateFormEditor.
+        /// </summary>
+        /// <param name="sender">The sender.</param>
+        /// <param name="e">The e.</param>
+        protected void tfeForm_ReorderFieldClick( object sender, TemplateFormFieldEventArg e )
+        {
+            ParseControls();
+
+            if ( FormFieldsState.ContainsKey( e.FormGuid ) )
+            {
+                SortFields( FormFieldsState[e.FormGuid], e.OldIndex, e.NewIndex );
+                ReOrderFields( FormFieldsState[e.FormGuid] );
+            }
+
+            BuildControls( true, e.FormGuid );
+        }
+
+        /// <summary>
+        /// Handles the delete field click on the registrationTemplateFormEditor.
+        /// </summary>
+        /// <param name="sender">The sender.</param>
+        /// <param name="e">The e.</param>
+        protected void tfeForm_DeleteFieldClick( object sender, TemplateFormFieldEventArg e )
+        {
+            ParseControls();
+
+            if ( FormFieldsState.ContainsKey( e.FormGuid ) )
+            {
+                /*
+                  SK - 11 Oct 2020
+                  On Field Delete, we need to also remove all the existing references of current field in filter rule list.
+                */
+                var newFormFieldsWithRules = FormFieldsState[e.FormGuid]
+                    .Where( a => a.FieldVisibilityRules.RuleList.Any()
+                     && a.FieldVisibilityRules.RuleList.Any( b =>
+                         b.ComparedToFormFieldGuid.HasValue
+                         && b.ComparedToFormFieldGuid == e.FormFieldGuid ) );
+
+                foreach ( var newFormField in newFormFieldsWithRules )
+                {
+                    newFormField.FieldVisibilityRules.RuleList
+                        .RemoveAll( a => a.ComparedToFormFieldGuid.HasValue
+                        && a.ComparedToFormFieldGuid.Value == e.FormFieldGuid );
+                }
+
+                FormFieldsState[e.FormGuid].RemoveEntity( e.FormFieldGuid );
+            }
+
+            BuildControls( true, e.FormGuid );
+        }
+
+        /// <summary>
+        /// Handles the rebind field click on the registrationTemplateFormEditor.
+        /// </summary>
+        /// <param name="sender">The sender.</param>
+        /// <param name="e">The e.</param>
+        protected void tfeForm_RebindFieldClick( object sender, TemplateFormFieldEventArg e )
+        {
+            ParseControls();
+
+            BuildControls( true, e.FormGuid );
+        }
+
+        #endregion
+
+        #region Field Dialog Events
+
+        /// <summary>
+        /// Handles the SelectedIndexChanged event of the ddlFieldSource control.
+        /// </summary>
+        /// <param name="sender">The source of the event.</param>
+        /// <param name="e">The <see cref="EventArgs"/> instance containing the event data.</param>
+        protected void ddlFieldSource_SelectedIndexChanged( object sender, EventArgs e )
+        {
+            SetFieldDisplay();
+        }
+
+        /// <summary>
+        /// Handles the SelectedIndexChanged event of the gtpGroupType control.
+        /// </summary>
+        /// <param name="sender">The source of the event.</param>
+        /// <param name="e">The <see cref="EventArgs"/> instance containing the event data.</param>
+        protected void gtpGroupType_SelectedIndexChanged( object sender, EventArgs e )
+        {
+            rpGroupTypeRole.GroupTypeId = gtpGroupType.SelectedGroupTypeId ?? 0;
+        }
+
+        /// <summary>
+        /// Handles the SaveClick event of the dlgRegistrantFormField control.
+        /// </summary>
+        /// <param name="sender">The source of the event.</param>
+        /// <param name="e">The <see cref="EventArgs"/> instance containing the event data.</param>
+        protected void dlgRegistrantFormField_SaveClick( object sender, EventArgs e )
+        {
+            FieldSave();
+            HideDialog();
+            BuildControls( true );
+        }
+
+        /// <summary>
+        /// Saves the form field
+        /// </summary>
+        private void FieldSave()
+        {
+            var formGuid = hfFormGuid.Value.AsGuid();
+
+            if ( FormFieldsState.ContainsKey( formGuid ) )
+            {
+                var attributeForm = CreateFormField( formGuid );
+
+                int? attributeId = null;
+
+                switch ( attributeForm.FieldSource )
+                {
+                    case RegistrationFieldSource.PersonField:
+                        {
+                            attributeForm.ShowCurrentValue = cbUsePersonCurrentValue.Checked;
+                            attributeForm.IsGridField = cbShowOnGrid.Checked;
+                            attributeForm.IsRequired = cbRequireInInitialEntry.Checked;
+                            break;
+                        }
+
+                    case RegistrationFieldSource.PersonAttribute:
+                        {
+                            attributeId = ddlPersonAttributes.SelectedValueAsInt();
+                            attributeForm.ShowCurrentValue = cbUsePersonCurrentValue.Checked;
+                            attributeForm.IsGridField = cbShowOnGrid.Checked;
+                            attributeForm.IsRequired = cbRequireInInitialEntry.Checked;
+                            break;
+                        }
+
+                    case RegistrationFieldSource.GroupMemberAttribute:
+                        {
+                            attributeId = ddlGroupTypeAttributes.SelectedValueAsInt();
+                            attributeForm.ShowCurrentValue = false;
+                            attributeForm.IsGridField = cbShowOnGrid.Checked;
+                            attributeForm.IsRequired = cbRequireInInitialEntry.Checked;
+                            break;
+                        }
+
+                    case RegistrationFieldSource.RegistrantAttribute:
+                        {
+                            Rock.Model.Attribute attribute = new Rock.Model.Attribute();
+                            edtRegistrantAttribute.GetAttributeProperties( attribute );
+                            attributeForm.Attribute = attribute;
+                            attributeForm.Id = attribute.Id;
+                            attributeForm.ShowCurrentValue = false;
+                            attributeForm.IsGridField = attribute.IsGridColumn;
+                            attributeForm.IsRequired = attribute.IsRequired;
+                            break;
+                        }
+                }
+
+                attributeForm.ShowOnWaitlist = cbShowOnWaitList.Checked;
+
+                if ( attributeId.HasValue )
+                {
+                    using ( var rockContext = new RockContext() )
+                    {
+                        var attribute = new AttributeService( rockContext ).Get( attributeId.Value );
+                        if ( attribute != null )
+                        {
+                            attributeForm.Attribute = attribute.Clone( false );
+                            attributeForm.Attribute.FieldType = attribute.FieldType.Clone( false );
+                            attributeForm.Attribute.AttributeQualifiers = new List<AttributeQualifier>();
+
+                            foreach ( var qualifier in attribute.AttributeQualifiers )
+                            {
+                                attributeForm.Attribute.AttributeQualifiers.Add( qualifier.Clone( false ) );
+                            }
+
+                            attributeForm.AttributeId = attribute.Id;
+                        }
+                    }
+                }
+            }
+        }
+
+        /// <summary>
+        /// Creates the form field.
+        /// </summary>
+        /// <param name="formGuid">The form unique identifier.</param>
+        /// <returns></returns>
+        private RegistrationTemplateFormField CreateFormField( Guid formGuid )
+        {
+            var attributeGuid = hfAttributeGuid.Value.AsGuid();
+
+            var attributeFormField = FormFieldsState[formGuid].FirstOrDefault( a => a.Guid.Equals( attributeGuid ) );
+            if ( attributeFormField == null )
+            {
+                attributeFormField = new RegistrationTemplateFormField();
+                attributeFormField.Order = FormFieldsState[formGuid].Any() ? FormFieldsState[formGuid].Max( a => a.Order ) + 1 : 0;
+                attributeFormField.Guid = attributeGuid;
+                FormFieldsState[formGuid].Add( attributeFormField );
+            }
+
+            attributeFormField.PreText = ceFormFieldPreHtml.Text;
+            attributeFormField.PostText = ceFormFieldPostHtml.Text;
+            attributeFormField.FieldSource = ddlFieldSource.SelectedValueAsEnum<RegistrationFieldSource>();
+            if ( ddlPersonField.Visible )
+            {
+                attributeFormField.PersonFieldType = ddlPersonField.SelectedValueAsEnum<RegistrationPersonFieldType>();
+            }
+
+            attributeFormField.IsInternal = cbInternalField.Checked;
+            attributeFormField.IsSharedValue = cbCommonValue.Checked;
+
+            return attributeFormField;
+        }
+
+        #endregion
+
+        #region Discount Events
+
+        /// <summary>
+        /// Handles the AddClick event of the gDiscounts control.
+        /// </summary>
+        /// <param name="sender">The source of the event.</param>
+        /// <param name="e">The <see cref="EventArgs"/> instance containing the event data.</param>
+        protected void gDiscounts_AddClick( object sender, EventArgs e )
+        {
+            ParseControls();
+
+            ShowDiscountEdit( Guid.NewGuid() );
+
+            BuildControls();
+        }
+
+        /// <summary>
+        /// Handles the Edit event of the gDiscounts control.
+        /// </summary>
+        /// <param name="sender">The source of the event.</param>
+        /// <param name="e">The <see cref="RowEventArgs"/> instance containing the event data.</param>
+        protected void gDiscounts_Edit( object sender, RowEventArgs e )
+        {
+            ParseControls();
+
+            ShowDiscountEdit( e.RowKeyValue.ToString().AsGuid() );
+
+            BuildControls();
+        }
+
+        /// <summary>
+        /// Handles the GridReorder event of the gDiscounts control.
+        /// </summary>
+        /// <param name="sender">The source of the event.</param>
+        /// <param name="e">The <see cref="GridReorderEventArgs"/> instance containing the event data.</param>
+        protected void gDiscounts_GridReorder( object sender, GridReorderEventArgs e )
+        {
+            ParseControls();
+
+            var movedItem = DiscountState.Where( a => a.Order == e.OldIndex ).FirstOrDefault();
+            if ( movedItem != null )
+            {
+                if ( e.NewIndex < e.OldIndex )
+                {
+                    // Moved up
+                    foreach ( var otherItem in DiscountState.Where( a => a.Order < e.OldIndex && a.Order >= e.NewIndex ) )
+                    {
+                        otherItem.Order = otherItem.Order + 1;
+                    }
+                }
+                else
+                {
+                    // Moved Down
+                    foreach ( var otherItem in DiscountState.Where( a => a.Order > e.OldIndex && a.Order <= e.NewIndex ) )
+                    {
+                        otherItem.Order = otherItem.Order - 1;
+                    }
+                }
+
+                movedItem.Order = e.NewIndex;
+            }
+
+            int order = 0;
+            DiscountState.OrderBy( d => d.Order ).ToList().ForEach( d => d.Order = order++ );
+
+            BuildControls();
+        }
+
+        /// <summary>
+        /// Handles the Delete event of the gDiscounts control.
+        /// </summary>
+        /// <param name="sender">The source of the event.</param>
+        /// <param name="e">The <see cref="RowEventArgs"/> instance containing the event data.</param>
+        protected void gDiscounts_Delete( object sender, RowEventArgs e )
+        {
+            ParseControls();
+
+            var discountGuid = e.RowKeyValue.ToString().AsGuid();
+            var discount = DiscountState.FirstOrDefault( f => f.Guid.Equals( e.RowKeyValue.ToString().AsGuid() ) );
+            if ( discount != null )
+            {
+                DiscountState.Remove( discount );
+
+                int order = 0;
+                DiscountState.OrderBy( f => f.Order ).ToList().ForEach( f => f.Order = order++ );
+            }
+
+            BuildControls();
+        }
+
+        /// <summary>
+        /// Handles the GridRebind event of the gDiscounts control.
+        /// </summary>
+        /// <param name="sender">The source of the event.</param>
+        /// <param name="e">The <see cref="EventArgs"/> instance containing the event data.</param>
+        protected void gDiscounts_GridRebind( object sender, EventArgs e )
+        {
+            BindDiscountsGrid();
+        }
+
+        /// <summary>
+        /// Handles the SaveClick event of the dlgDiscount control.
+        /// </summary>
+        /// <param name="sender">The source of the event.</param>
+        /// <param name="e">The <see cref="EventArgs"/> instance containing the event data.</param>
+        protected void dlgDiscount_SaveClick( object sender, EventArgs e )
+        {
+            if ( IsDiscountCodeAlreadyUsed() )
+            {
+                nbDuplicateDiscountCode.Text = @"The discount code <b>""" + tbDiscountCode.Text + @"</b>"" is already in use.";
+                nbDuplicateDiscountCode.Visible = true;
+                return;
+            }
+
+            nbDuplicateDiscountCode.Visible = false;
+
+            RegistrationTemplateDiscount discount = null;
+            var discountGuid = hfDiscountGuid.Value.AsGuidOrNull();
+            if ( discountGuid.HasValue )
+            {
+                discount = DiscountState.Where( f => f.Guid.Equals( discountGuid.Value ) ).FirstOrDefault();
+            }
+
+            if ( discount == null )
+            {
+                discount = new RegistrationTemplateDiscount();
+                discount.Guid = Guid.NewGuid();
+                discount.Order = DiscountState.Any() ? DiscountState.Max( d => d.Order ) + 1 : 0;
+                DiscountState.Add( discount );
+            }
+
+            discount.Code = tbDiscountCode.Text;
+            if ( rblDiscountType.SelectedValue == "Amount" )
+            {
+                discount.DiscountPercentage = 0.0m;
+                discount.DiscountAmount = cbDiscountAmount.Value ?? 0.0m;
+            }
+            else
+            {
+                discount.DiscountPercentage = nbDiscountPercentage.Text.AsDecimal() * 0.01m;
+                discount.DiscountAmount = 0.0m;
+            }
+
+            discount.MaxUsage = nbDiscountMaxUsage.Text.AsIntegerOrNull();
+            discount.MaxRegistrants = nbDiscountMaxRegistrants.Text.AsIntegerOrNull();
+            discount.MinRegistrants = nbDiscountMinRegistrants.Text.AsIntegerOrNull();
+            discount.StartDate = drpDiscountDateRange.LowerValue;
+            discount.EndDate = drpDiscountDateRange.UpperValue;
+            discount.AutoApplyDiscount = cbcAutoApplyDiscount.Checked;
+
+            HideDialog();
+
+            hfDiscountGuid.Value = string.Empty;
+
+            BuildControls();
+        }
+
+        private bool IsDiscountCodeAlreadyUsed()
+        {
+            var discountGuid = hfDiscountGuid.Value.AsGuidOrNull();
+            var discountCode = tbDiscountCode.Text;
+
+            // If we have a guid then we are editing an existing code, so only count as a duplicate if the GUID doesn't match.
+            if ( discountGuid != null && DiscountState.Where( d => d.Code.Equals( discountCode, StringComparison.OrdinalIgnoreCase ) && d.Guid != discountGuid ).Any() )
+            {
+                return true;
+            }
+
+            // If case we do not have a guid then look for any matches.
+            if ( discountGuid == null && DiscountState.Where( d => d.Code.Equals( discountCode, StringComparison.OrdinalIgnoreCase ) ).Any() )
+            {
+                return true;
+            }
+
+            return false;
+        }
+
+        /// <summary>
+        /// Handles the SelectedIndexChanged event of the rblDiscountType control.
+        /// </summary>
+        /// <param name="sender">The source of the event.</param>
+        /// <param name="e">The <see cref="EventArgs"/> instance containing the event data.</param>
+        protected void rblDiscountType_SelectedIndexChanged( object sender, EventArgs e )
+        {
+            if ( rblDiscountType.SelectedValue == "Amount" )
+            {
+                nbDiscountPercentage.Visible = false;
+                cbDiscountAmount.Visible = true;
+            }
+            else
+            {
+                nbDiscountPercentage.Visible = true;
+                cbDiscountAmount.Visible = false;
+            }
+        }
+
+        #endregion
+
+        #region Fee Events
+
+        /// <summary>
+        /// Handles the AddClick event of the gFees control.
+        /// </summary>
+        /// <param name="sender">The source of the event.</param>
+        /// <param name="e">The <see cref="EventArgs"/> instance containing the event data.</param>
+        protected void gFees_AddClick( object sender, EventArgs e )
+        {
+            ParseControls();
+
+            ShowFeeEdit( Guid.NewGuid() );
+
+            BuildControls();
+        }
+
+        /// <summary>
+        /// Handles the Edit event of the gFees control.
+        /// </summary>
+        /// <param name="sender">The source of the event.</param>
+        /// <param name="e">The <see cref="RowEventArgs"/> instance containing the event data.</param>
+        protected void gFees_Edit( object sender, RowEventArgs e )
+        {
+            ParseControls();
+
+            ShowFeeEdit( e.RowKeyValue.ToString().AsGuid() );
+        }
+
+        /// <summary>
+        /// Handles the GridReorder event of the gFees control.
+        /// </summary>
+        /// <param name="sender">The source of the event.</param>
+        /// <param name="e">The <see cref="GridReorderEventArgs"/> instance containing the event data.</param>
+        protected void gFees_GridReorder( object sender, GridReorderEventArgs e )
+        {
+            ParseControls();
+
+            var movedItem = FeeState.Where( a => a.Order == e.OldIndex ).FirstOrDefault();
+            if ( movedItem != null )
+            {
+                if ( e.NewIndex < e.OldIndex )
+                {
+                    // Moved up
+                    foreach ( var otherItem in FeeState.Where( a => a.Order < e.OldIndex && a.Order >= e.NewIndex ) )
+                    {
+                        otherItem.Order = otherItem.Order + 1;
+                    }
+                }
+                else
+                {
+                    // Moved Down
+                    foreach ( var otherItem in FeeState.Where( a => a.Order > e.OldIndex && a.Order <= e.NewIndex ) )
+                    {
+                        otherItem.Order = otherItem.Order - 1;
+                    }
+                }
+
+                movedItem.Order = e.NewIndex;
+            }
+
+            int order = 0;
+            FeeState.OrderBy( f => f.Order ).ToList().ForEach( f => f.Order = order++ );
+
+            BuildControls();
+        }
+
+        /// <summary>
+        /// Handles the Delete event of the gFees control.
+        /// </summary>
+        /// <param name="sender">The source of the event.</param>
+        /// <param name="e">The <see cref="RowEventArgs"/> instance containing the event data.</param>
+        protected void gFees_Delete( object sender, RowEventArgs e )
+        {
+            ParseControls();
+
+            var feeGuid = e.RowKeyValue.ToString().AsGuid();
+            var fee = FeeState.FirstOrDefault( f => f.Guid.Equals( e.RowKeyValue.ToString().AsGuid() ) );
+            if ( fee != null )
+            {
+                FeeState.Remove( fee );
+
+                int order = 0;
+                FeeState.OrderBy( f => f.Order ).ToList().ForEach( f => f.Order = order++ );
+            }
+
+            BuildControls();
+        }
+
+        /// <summary>
+        /// Handles the GridRebind event of the gFees control.
+        /// </summary>
+        /// <param name="sender">The source of the event.</param>
+        /// <param name="e">The <see cref="EventArgs"/> instance containing the event data.</param>
+        protected void gFees_GridRebind( object sender, EventArgs e )
+        {
+            BindFeesGrid();
+        }
+
+        /// <summary>
+        /// Handles the SaveClick event of the dlgFee control.
+        /// </summary>
+        /// <param name="sender">The source of the event.</param>
+        /// <param name="e">The <see cref="EventArgs"/> instance containing the event data.</param>
+        protected void dlgFee_SaveClick( object sender, EventArgs e )
+        {
+            RegistrationTemplateFee fee = null;
+            var feeGuid = hfFeeGuid.Value.AsGuidOrNull();
+            if ( feeGuid.HasValue )
+            {
+                fee = FeeState.Where( f => f.Guid.Equals( feeGuid.Value ) ).FirstOrDefault();
+            }
+
+            if ( fee == null )
+            {
+                fee = new RegistrationTemplateFee();
+                fee.Guid = Guid.NewGuid();
+                fee.Order = FeeState.Any() ? FeeState.Max( d => d.Order ) + 1 : 0;
+                FeeState.Add( fee );
+            }
+
+            fee.Name = tbFeeName.Text;
+            fee.FeeType = rblFeeType.SelectedValueAsEnum<RegistrationFeeType>();
+            fee.AllowMultiple = cbAllowMultiple.Checked;
+            fee.DiscountApplies = cbDiscountApplies.Checked;
+            fee.IsActive = cbFeeIsActive.Checked;
+            fee.IsRequired = cbFeeIsRequired.Checked;
+            fee.HideWhenNoneRemaining = cbHideWhenNoneRemaining.Checked;
+
+            // set the FeeItems to what they are in the UI
+            fee.FeeItems = new List<RegistrationTemplateFeeItem>();
+
+            if ( fee.FeeType == RegistrationFeeType.Single )
+            {
+                RegistrationTemplateFeeItem registrationTemplateFeeItem = new RegistrationTemplateFeeItem();
+                registrationTemplateFeeItem.Guid = hfFeeItemSingleGuid.Value.AsGuid();
+                registrationTemplateFeeItem.Name = fee.Name;
+                registrationTemplateFeeItem.Cost = cbFeeItemSingleCost.Value ?? 0.00M;
+                registrationTemplateFeeItem.MaximumUsageCount = nbFeeItemSingleMaximumUsageCount.Text.AsIntegerOrNull();
+                fee.FeeItems.Add( registrationTemplateFeeItem );
+            }
+            else
+            {
+                fee.FeeItems = GetFeeItemsFromUI();
+
+                if ( !ValidateFeeItemUIValues() )
+                {
+                    return;
+                }
+            }
+
+            hfFeeGuid.Value = string.Empty;
+            HideDialog();
+            BuildControls();
+        }
+
+        /// <summary>
+        /// Validates the fee item UI values.
+        /// </summary>
+        /// <returns></returns>
+        private bool ValidateFeeItemUIValues()
+        {
+            var result = true;
+            foreach ( var item in rptFeeItemsMultiple.Items.OfType<RepeaterItem>() )
+            {
+                RegistrationTemplateFeeItem registrationTemplateFeeItem = new RegistrationTemplateFeeItem();
+                var nbFeeItemWarning = item.FindControl( "nbFeeItemWarning" ) as NotificationBox;
+                var tbFeeItemName = item.FindControl( "tbFeeItemName" ) as RockTextBox;
+                var cbFeeItemCost = item.FindControl( "cbFeeItemCost" ) as CurrencyBox;
+                var nbMaximumUsageCount = item.FindControl( "nbMaximumUsageCount" ) as NumberBox;
+                var pnlFeeItemNameContainer = item.FindControl( "pnlFeeItemNameContainer" ) as Panel;
+                if ( tbFeeItemName.Text.IsNullOrWhiteSpace() )
+                {
+                    result = false;
+                    pnlFeeItemNameContainer.AddCssClass( "has-error" );
+                    nbFeeItemWarning.Text = "Option is required.";
+                    nbFeeItemWarning.NotificationBoxType = NotificationBoxType.Danger;
+                    nbFeeItemWarning.Visible = true;
+                }
+                else
+                {
+                    pnlFeeItemNameContainer.RemoveCssClass( "has-error" );
+                }
+            }
+
+            return result;
+        }
+
+        /// <summary>
+        /// Gets the fee item UI values.
+        /// </summary>
+        /// <returns></returns>
+        private List<RegistrationTemplateFeeItem> GetFeeItemsFromUI()
+        {
+            var feeItemOrder = 0;
+            var feeItems = new List<RegistrationTemplateFeeItem>();
+            foreach ( var item in rptFeeItemsMultiple.Items.OfType<RepeaterItem>() )
+            {
+                RegistrationTemplateFeeItem registrationTemplateFeeItem = new RegistrationTemplateFeeItem();
+                var hfFeeItemGuid = item.FindControl( "hfFeeItemGuid" ) as HiddenField;
+                var hfFeeItemId = item.FindControl( "hfFeeItemId" ) as HiddenField;
+                var tbFeeItemName = item.FindControl( "tbFeeItemName" ) as RockTextBox;
+                var cbFeeItemCost = item.FindControl( "cbFeeItemCost" ) as CurrencyBox;
+                var nbMaximumUsageCount = item.FindControl( "nbMaximumUsageCount" ) as NumberBox;
+
+                registrationTemplateFeeItem.Guid = hfFeeItemGuid.Value.AsGuid();
+                registrationTemplateFeeItem.Id = hfFeeItemId.Value.AsInteger();
+                registrationTemplateFeeItem.Order = feeItemOrder++;
+                registrationTemplateFeeItem.Name = tbFeeItemName.Text;
+                registrationTemplateFeeItem.Cost = cbFeeItemCost.Value ?? 0.00M;
+                registrationTemplateFeeItem.MaximumUsageCount = nbMaximumUsageCount.Text.AsIntegerOrNull();
+                feeItems.Add( registrationTemplateFeeItem );
+            }
+
+            return feeItems;
+        }
+
+        /// <summary>
+        /// Handles the SelectedIndexChanged event of the rblFeeType control.
+        /// </summary>
+        /// <param name="sender">The source of the event.</param>
+        /// <param name="e">The <see cref="EventArgs"/> instance containing the event data.</param>
+        protected void rblFeeType_SelectedIndexChanged( object sender, EventArgs e )
+        {
+            var feeItems = FeeItemsEditState;
+            BindFeeItemsControls( feeItems, rblFeeType.SelectedValueAsEnum<RegistrationFeeType>() );
+        }
+
+        /// <summary>
+        /// Handles the SelectedIndexChanged event of the ddlSignatureDocumentTemplate control.
+        /// </summary>
+        /// <param name="sender">The source of the event.</param>
+        /// <param name="e">The <see cref="EventArgs"/> instance containing the event data.</param>
+        protected void ddlSignatureDocumentTemplate_SelectedIndexChanged( object sender, EventArgs e )
+        {
+            var selectedTemplate = GetSelectedTemplate();
+            var isNonLegacySelected = selectedTemplate != null && selectedTemplate.IsLegacy != true;
+
+            cbDisplayInLine.Visible = isNonLegacySelected;
+            cbAllowExternalUpdates.Enabled = !isNonLegacySelected;
+            cbAllowExternalUpdates.Help = GetAllowExternalUpdatesHelpText( !isNonLegacySelected );
+
+            if ( isNonLegacySelected )
+            {
+                cbAllowExternalUpdates.Checked = false;
+            }
+        }
+
+        #endregion
+
+        #endregion
+
+        #region Show Details
+
+        /// <summary>
+        /// Gets the registration template.
+        /// </summary>
+        /// <param name="registrationTemplateId">The registration template identifier.</param>
+        /// <param name="rockContext">The rock context.</param>
+        /// <returns></returns>
+        private RegistrationTemplate GetRegistrationTemplate( int registrationTemplateId, RockContext rockContext = null )
+        {
+            string key = string.Format( "RegistrationTemplate:{0}", registrationTemplateId );
+            RegistrationTemplate registrationTemplate = RockPage.GetSharedItem( key ) as RegistrationTemplate;
+            if ( registrationTemplate == null )
+            {
+                rockContext = rockContext ?? new RockContext();
+                registrationTemplate = new RegistrationTemplateService( rockContext )
+                    .Queryable( "GroupType.Roles" )
+                    .AsNoTracking()
+                    .FirstOrDefault( i => i.Id == registrationTemplateId );
+                RockPage.SaveSharedItem( key, registrationTemplate );
+            }
+
+            return registrationTemplate;
+        }
+
+        /// <summary>
+        /// Shows the detail.
+        /// </summary>
+        private void ShowDetail()
+        {
+            int? registrationTemplateId = PageParameter( PageParameterKey.RegistrationTemplateId ).AsIntegerOrNull();
+            int? parentCategoryId = PageParameter( PageParameterKey.ParentCategoryId ).AsIntegerOrNull();
+
+            if ( !registrationTemplateId.HasValue )
+            {
+                pnlDetails.Visible = false;
+                return;
+            }
+
+            var rockContext = new RockContext();
+
+            RegistrationTemplate registrationTemplate = null;
+            if ( registrationTemplateId.HasValue )
+            {
+                registrationTemplate = GetRegistrationTemplate( registrationTemplateId.Value, rockContext );
+            }
+
+            if ( registrationTemplate == null )
+            {
+                registrationTemplate = new RegistrationTemplate();
+                registrationTemplate.Id = 0;
+                registrationTemplate.IsActive = true;
+                registrationTemplate.CategoryId = parentCategoryId;
+                registrationTemplate.ConfirmationFromName = "{{ RegistrationInstance.ContactPersonAlias.Person.FullName }}";
+                registrationTemplate.ConfirmationFromEmail = "{{ RegistrationInstance.ContactEmail }}";
+                registrationTemplate.ConfirmationSubject = "{{ RegistrationInstance.Name }} Confirmation";
+                registrationTemplate.ConfirmationEmailTemplate = GetAttributeValue( AttributeKey.DefaultConfirmationEmail );
+                registrationTemplate.ReminderFromName = "{{ RegistrationInstance.ContactPersonAlias.Person.FullName }}";
+                registrationTemplate.ReminderFromEmail = "{{ RegistrationInstance.ContactEmail }}";
+                registrationTemplate.ReminderSubject = "{{ RegistrationInstance.Name }} Reminder";
+                registrationTemplate.ReminderEmailTemplate = GetAttributeValue( AttributeKey.DefaultReminderEmail );
+                registrationTemplate.Notify = RegistrationNotify.None;
+                registrationTemplate.SuccessTitle = "Congratulations {{ Registration.FirstName }}";
+                registrationTemplate.SuccessText = GetAttributeValue( AttributeKey.DefaultSuccessText );
+                registrationTemplate.PaymentReminderEmailTemplate = GetAttributeValue( AttributeKey.DefaultPaymentReminderEmail );
+                registrationTemplate.PaymentReminderFromEmail = "{{ RegistrationInstance.ContactEmail }}";
+                registrationTemplate.PaymentReminderFromName = "{{ RegistrationInstance.ContactPersonAlias.Person.FullName }}";
+                registrationTemplate.PaymentReminderSubject = "{{ RegistrationInstance.Name }} Payment Reminder";
+                registrationTemplate.WaitListTransitionEmailTemplate = GetAttributeValue( AttributeKey.DefaultWaitListTransitionEmail );
+                registrationTemplate.WaitListTransitionFromEmail = "{{ RegistrationInstance.ContactEmail }}";
+                registrationTemplate.WaitListTransitionFromName = "{{ RegistrationInstance.ContactPersonAlias.Person.FullName }}";
+                registrationTemplate.WaitListTransitionSubject = "{{ RegistrationInstance.Name }} Wait List Update";
+                registrationTemplate.AllowMultipleRegistrants = true;
+                registrationTemplate.MaxRegistrants = 10;
+                registrationTemplate.GroupMemberStatus = GroupMemberStatus.Active;
+            }
+
+            pnlDetails.Visible = true;
+            hfRegistrationTemplateId.Value = registrationTemplate.Id.ToString();
+
+            // render UI based on Authorized
+            bool readOnly = false;
+
+            nbEditModeMessage.Text = string.Empty;
+
+            // User must have 'Edit' rights to block, or 'Administrate' rights to template
+            if ( !UserCanEdit && !registrationTemplate.IsAuthorized( Authorization.ADMINISTRATE, CurrentPerson ) )
+            {
+                readOnly = true;
+                nbEditModeMessage.Heading = "Information";
+                nbEditModeMessage.Text = EditModeMessage.ReadOnlyEditActionNotAllowed( RegistrationTemplate.FriendlyTypeName );
+            }
+
+            // Only show the placements button if a linked page is defined AND this template has any placement records
+            bool showPlacementsButton = !string.IsNullOrWhiteSpace( GetAttributeValue( AttributeKey.RegistrationTemplatePlacementPage ) ) &&
+                registrationTemplate.Id > 0 &&
+                new RegistrationTemplatePlacementService( rockContext ).GetRegistrationTemplatePlacementCountByRegistrationTemplate( registrationTemplate.Id ) > 0;
+
+            btnPlacements.ToolTip = registrationTemplate.Name + " Placement";
+            btnPlacements.Visible = showPlacementsButton;
+
+            if ( readOnly )
+            {
+                btnEdit.Visible = false;
+                btnDelete.Visible = false;
+                btnCopy.Visible = false;
+                btnSecurity.Visible = false;
+                ShowReadonlyDetails( registrationTemplate );
+            }
+            else
+            {
+                btnEdit.Visible = true;
+                btnDelete.Visible = true;
+
+                btnCopy.ToolTip = "Copy " + registrationTemplate.Name;
+                btnCopy.Visible = true;
+
+                btnSecurity.Title = "Secure " + registrationTemplate.Name;
+                btnSecurity.EntityId = registrationTemplate.Id;
+
+                if ( registrationTemplate.Id > 0 )
+                {
+                    SetHasRegistrations( registrationTemplate.Id, rockContext );
+                    ShowReadonlyDetails( registrationTemplate );
+                }
+                else
+                {
+                    LoadStateDetails( registrationTemplate, rockContext );
+                    ShowEditDetails( registrationTemplate, rockContext );
+                }
+            }
+        }
+
+        /// <summary>
+        /// Loads the state details.
+        /// </summary>
+        /// <param name="registrationTemplate">The registration template.</param>
+        /// <param name="rockContext">The rock context.</param>
+        private void LoadStateDetails( RegistrationTemplate registrationTemplate, RockContext rockContext )
+        {
+            if ( registrationTemplate != null )
+            {
+                // If no forms, add at one
+                if ( !registrationTemplate.Forms.Any() )
+                {
+                    var form = new RegistrationTemplateForm();
+                    form.Guid = Guid.NewGuid();
+                    form.Order = 0;
+                    form.Name = "Default Form";
+                    registrationTemplate.Forms.Add( form );
+                }
+
+                var defaultForm = registrationTemplate.Forms.First();
+
+                // Add first name field if it doesn't exist
+                if ( !defaultForm.Fields
+                    .Any( f =>
+                        f.FieldSource == RegistrationFieldSource.PersonField &&
+                        f.PersonFieldType == RegistrationPersonFieldType.FirstName ) )
+                {
+                    var formField = new RegistrationTemplateFormField();
+                    formField.FieldSource = RegistrationFieldSource.PersonField;
+                    formField.PersonFieldType = RegistrationPersonFieldType.FirstName;
+                    formField.IsGridField = true;
+                    formField.IsRequired = true;
+                    formField.ShowOnWaitlist = true;
+                    formField.PreText = @"<div class='row'><div class='col-md-6'>";
+                    formField.PostText = "    </div>";
+                    formField.Order = defaultForm.Fields.Any() ? defaultForm.Fields.Max( f => f.Order ) + 1 : 0;
+                    defaultForm.Fields.Add( formField );
+                }
+
+                // Add last name field if it doesn't exist
+                if ( !defaultForm.Fields
+                    .Any( f =>
+                        f.FieldSource == RegistrationFieldSource.PersonField &&
+                        f.PersonFieldType == RegistrationPersonFieldType.LastName ) )
+                {
+                    var formField = new RegistrationTemplateFormField();
+                    formField.FieldSource = RegistrationFieldSource.PersonField;
+                    formField.PersonFieldType = RegistrationPersonFieldType.LastName;
+                    formField.IsGridField = true;
+                    formField.IsRequired = true;
+                    formField.ShowOnWaitlist = true;
+                    formField.PreText = "    <div class='col-md-6'>";
+                    formField.PostText = @"    </div></div>";
+                    formField.Order = defaultForm.Fields.Any() ? defaultForm.Fields.Max( f => f.Order ) + 1 : 0;
+                    defaultForm.Fields.Add( formField );
+                }
+
+                FormState = new List<RegistrationTemplateForm>();
+                FormFieldsState = new Dictionary<Guid, List<RegistrationTemplateFormField>>();
+                foreach ( var form in registrationTemplate.Forms.OrderBy( f => f.Order ) )
+                {
+                    FormState.Add( form.Clone( false ) );
+                    FormFieldsState.Add( form.Guid, form.Fields.ToList() );
+                }
+
+                DiscountState = registrationTemplate.Discounts.OrderBy( a => a.Order ).ToList();
+                FeeState = registrationTemplate.Fees.OrderBy( a => a.Order ).ToList();
+                var attributeService = new AttributeService( rockContext );
+                RegistrationAttributesState = attributeService.GetByEntityTypeId( new Registration().TypeId, true ).AsQueryable()
+                    .Where( a =>
+                        a.EntityTypeQualifierColumn.Equals( "RegistrationTemplateId", StringComparison.OrdinalIgnoreCase ) &&
+                        a.EntityTypeQualifierValue.Equals( registrationTemplate.Id.ToString() ) )
+                    .OrderBy( a => a.Order )
+                    .ThenBy( a => a.Name )
+                    .ToList();
+
+                var registrationTemplatePlacementService = new RegistrationTemplatePlacementService( rockContext );
+
+                RegistrationTemplatePlacementState = registrationTemplate.Placements.ToList();
+                RegistrationTemplatePlacementGuidGroupIdsState = registrationTemplate.Placements.ToDictionary( k => k.Guid, v => registrationTemplatePlacementService.GetRegistrationTemplatePlacementPlacementGroups( v ).Select( a => a.Id ).ToList() );
+            }
+            else
+            {
+                FormState = new List<RegistrationTemplateForm>();
+                FormFieldsState = new Dictionary<Guid, List<RegistrationTemplateFormField>>();
+                DiscountState = new List<RegistrationTemplateDiscount>();
+                FeeState = new List<RegistrationTemplateFee>();
+                RegistrationAttributesState = new List<Attribute>();
+                RegistrationTemplatePlacementState = new List<RegistrationTemplatePlacement>();
+            }
+        }
+
+        /// <summary>
+        /// Sets the has registrations.
+        /// </summary>
+        /// <param name="registrationTemplateId">The registration template identifier.</param>
+        /// <param name="rockContext">The rock context.</param>
+        private void SetHasRegistrations( int registrationTemplateId, RockContext rockContext )
+        {
+            hfHasRegistrations.Value = new RegistrationInstanceService( rockContext )
+                .Queryable().AsNoTracking()
+                .Any( i =>
+
+                    i.RegistrationTemplateId == registrationTemplateId &&
+                    i.Registrations.Any( r => !r.IsTemporary ) ).ToString();
+        }
+
+        /// <summary>
+        /// Shows the edit details.
+        /// </summary>
+        /// <param name="registrationTemplate">The registration template.</param>
+        /// <param name="rockContext">The rock context.</param>
+        private void ShowEditDetails( RegistrationTemplate registrationTemplate, RockContext rockContext )
+        {
+            var signatureDocTemplate = registrationTemplate.RequiredSignatureDocumentTemplate;
+            var isNonLegacySignatureSelected = signatureDocTemplate != null && signatureDocTemplate.IsLegacy != true;
+
+            if ( registrationTemplate.Id == 0 )
+            {
+                lReadOnlyTitle.Text = ActionTitle.Add( RegistrationTemplate.FriendlyTypeName ).FormatAsHtmlTitle();
+                hlInactive.Visible = false;
+                hlType.Visible = false;
+            }
+            else
+            {
+                pwDetails.Expanded = false;
+            }
+
+            pdAuditDetails.Visible = false;
+            SetEditMode( true );
+
+            LoadDropDowns( rockContext );
+
+            cbIsActive.Checked = registrationTemplate.IsActive;
+            tbName.Text = registrationTemplate.Name;
+            tbDescription.Text = registrationTemplate.Description;
+            cpCategory.SetValue( registrationTemplate.CategoryId );
+
+            gtpGroupType.SelectedGroupTypeId = registrationTemplate.GroupTypeId;
+            rpGroupTypeRole.GroupTypeId = registrationTemplate.GroupTypeId ?? 0;
+            rpGroupTypeRole.GroupRoleId = registrationTemplate.GroupMemberRoleId;
+            ddlGroupMemberStatus.SetValue( registrationTemplate.GroupMemberStatus.ConvertToInt() );
+            ddlSignatureDocumentTemplate.SetValue( registrationTemplate.RequiredSignatureDocumentTemplateId );
+            cbDisplayInLine.Checked = registrationTemplate.SignatureDocumentAction == SignatureDocumentAction.Embed;
+            cbDisplayInLine.Visible = isNonLegacySignatureSelected;
+            wtpRegistrationWorkflow.SetValue( registrationTemplate.RegistrationWorkflowTypeId );
+            wtpRegistrantWorkflow.SetValue( registrationTemplate.RegistrantWorkflowTypeId );
+            ddlRegistrarOption.SetValue( registrationTemplate.RegistrarOption.ConvertToInt() );
+
+            foreach ( ListItem li in cblNotify.Items )
+            {
+                RegistrationNotify notify = ( RegistrationNotify ) li.Value.AsInteger();
+                li.Selected = ( registrationTemplate.Notify & notify ) == notify;
+            }
+
+            cbWaitListEnabled.Checked = registrationTemplate.WaitListEnabled;
+            cbAddPersonNote.Checked = registrationTemplate.AddPersonNote;
+            cbLoginRequired.Checked = registrationTemplate.LoginRequired;
+            cbAllowExternalUpdates.Checked = registrationTemplate.AllowExternalRegistrationUpdates;
+            cbAllowExternalUpdates.Enabled = !isNonLegacySignatureSelected;
+            cbAllowExternalUpdates.Help = GetAllowExternalUpdatesHelpText( !isNonLegacySignatureSelected );
+            cbMultipleRegistrants.Checked = registrationTemplate.AllowMultipleRegistrants;
+            nbMaxRegistrants.Visible = registrationTemplate.AllowMultipleRegistrants;
+            nbMaxRegistrants.Text = registrationTemplate.MaxRegistrants.ToString();
+            rblRegistrantsInSameFamily.SetValue( registrationTemplate.RegistrantsSameFamily.ConvertToInt() );
+            cbShowCurrentFamilyMembers.Checked = registrationTemplate.ShowCurrentFamilyMembers;
+            tglSetCostOnTemplate.Checked = !registrationTemplate.SetCostOnInstance.HasValue || !registrationTemplate.SetCostOnInstance.Value;
+            cbCost.Value = registrationTemplate.Cost;
+            cbMinimumInitialPayment.Value = registrationTemplate.MinimumInitialPayment;
+            cbDefaultPaymentAmount.Value = registrationTemplate.DefaultPayment;
+            fgpFinancialGateway.SetValue( registrationTemplate.FinancialGatewayId );
+
+            if ( IsRedirectionGateway() )
+            {
+                txtBatchNamePrefix.Text = string.Empty;
+            }
+            else
+            {
+                txtBatchNamePrefix.Text = registrationTemplate.BatchNamePrefix;
+            }
+
+            SetCostVisibility();
+            ShowHideBatchPrefixTextbox();
+
+            tbConfirmationFromName.Text = registrationTemplate.ConfirmationFromName;
+            tbConfirmationFromEmail.Text = registrationTemplate.ConfirmationFromEmail;
+            tbConfirmationSubject.Text = registrationTemplate.ConfirmationSubject;
+            ceConfirmationEmailTemplate.Text = registrationTemplate.ConfirmationEmailTemplate;
+
+            tbReminderFromName.Text = registrationTemplate.ReminderFromName;
+            tbReminderFromEmail.Text = registrationTemplate.ReminderFromEmail;
+            tbReminderSubject.Text = registrationTemplate.ReminderSubject;
+            ceReminderEmailTemplate.Text = registrationTemplate.ReminderEmailTemplate;
+
+            tbPaymentReminderFromName.Text = registrationTemplate.PaymentReminderFromName;
+            tbPaymentReminderFromEmail.Text = registrationTemplate.PaymentReminderFromEmail;
+            tbPaymentReminderSubject.Text = registrationTemplate.PaymentReminderSubject;
+            cePaymentReminderEmailTemplate.Text = registrationTemplate.PaymentReminderEmailTemplate;
+            nbPaymentReminderTimeSpan.Text = registrationTemplate.PaymentReminderTimeSpan.ToString();
+
+            tbWaitListTransitionFromName.Text = registrationTemplate.WaitListTransitionFromName;
+            tbWaitListTransitionFromEmail.Text = registrationTemplate.WaitListTransitionFromEmail;
+            tbWaitListTransitionSubject.Text = registrationTemplate.WaitListTransitionSubject;
+            ceWaitListTransitionEmailTemplate.Text = registrationTemplate.WaitListTransitionEmailTemplate;
+
+            tbRegistrationTerm.Text = registrationTemplate.RegistrationTerm;
+            tbRegistrantTerm.Text = registrationTemplate.RegistrantTerm;
+            tbFeeTerm.Text = registrationTemplate.FeeTerm;
+            tbDiscountCodeTerm.Text = registrationTemplate.DiscountCodeTerm;
+
+            tbRegistrationAttributeTitleStart.Text = registrationTemplate.RegistrationAttributeTitleStart;
+            tbRegistrationAttributeTitleEnd.Text = registrationTemplate.RegistrationAttributeTitleEnd;
+
+            tbSuccessTitle.Text = registrationTemplate.SuccessTitle;
+            ceSuccessText.Text = registrationTemplate.SuccessText;
+            heInstructions.Text = registrationTemplate.RegistrationInstructions;
+            var defaultForm = FormState.FirstOrDefault();
+            BuildControls( true, defaultForm.Guid );
+            BindRegistrationAttributesGrid();
+        }
+
+        /// <summary>
+        /// Gets the help text for the AllowExternalUpdates field based on whether or not it is enabled
+        /// because if it's disabled, we'd like to explain to the user why.
+        /// </summary>
+        private string GetAllowExternalUpdatesHelpText(bool isEnabled)
+        {
+            if (isEnabled)
+            {
+                return "Allow saved registrations to be updated online. If false, the individual will be able to make additional payments but will not be allowed to change any of the registrant information and attributes.";
+            }
+
+            return "Updating details of a registration are not allowed when a signature document is used because it could otherwise invalidate the previously signed document.";
+        }
+
+        /// <summary>
+        /// Sets the cost visibility.
+        /// </summary>
+        private void SetCostVisibility()
+        {
+            bool setCostOnTemplate = tglSetCostOnTemplate.Checked;
+            cbCost.Visible = setCostOnTemplate;
+            cbMinimumInitialPayment.Visible = setCostOnTemplate;
+            cbDefaultPaymentAmount.Visible = setCostOnTemplate;
+        }
+
+        /// <summary>
+        /// Shows the read-only details.
+        /// </summary>
+        /// <param name="registrationTemplate">The registration template.</param>
+        private void ShowReadonlyDetails( RegistrationTemplate registrationTemplate )
+        {
+            SetEditMode( false );
+
+            hfRegistrationTemplateId.SetValue( registrationTemplate.Id );
+            FormState = null;
+            ExpandedForms = null;
+            DiscountState = null;
+            FeeState = null;
+
+            pdAuditDetails.Visible = true;
+            pdAuditDetails.SetEntity( registrationTemplate, ResolveRockUrl( "~" ) );
+
+            lReadOnlyTitle.Text = registrationTemplate.Name.FormatAsHtmlTitle();
+            hlInactive.Visible = registrationTemplate.IsActive == false;
+            hlType.Visible = registrationTemplate.Category != null;
+            hlType.Text = registrationTemplate.Category != null ? registrationTemplate.Category.Name : string.Empty;
+            lGroupType.Text = registrationTemplate.GroupType != null ? registrationTemplate.GroupType.Name : string.Empty;
+            lDescription.Text = registrationTemplate.Description;
+            lRequiredSignedDocument.Text = registrationTemplate.RequiredSignatureDocumentTemplate != null ? registrationTemplate.RequiredSignatureDocumentTemplate.Name : string.Empty;
+            lRequiredSignedDocument.Visible = !string.IsNullOrWhiteSpace( lRequiredSignedDocument.Text );
+            lWorkflowType.Text = registrationTemplate.RegistrationWorkflowType != null ? registrationTemplate.RegistrationWorkflowType.Name : string.Empty;
+            lWorkflowType.Visible = !string.IsNullOrWhiteSpace( lWorkflowType.Text );
+            rcwRegistrantFormsSummary.Label = string.Format( "<strong>Registrant Forms</strong> ({0}) <i class='fa fa-caret-down'></i>", registrationTemplate.Forms.Count() );
+            lRegistrantFormsSummary.Text = string.Empty;
+
+            if ( registrationTemplate.Forms.Any() )
+            {
+                StringBuilder formsSummaryTextBuilder = new StringBuilder();
+                foreach ( var form in registrationTemplate.Forms.OrderBy( a => a.Order ) )
+                {
+                    string formTextFormat = @"<br/><strong>{0}</strong>{1}";
+                    StringBuilder formFieldTextBuilder = new StringBuilder();
+
+                    foreach ( var formField in form.Fields.OrderBy( a => a.Order ) )
+                    {
+                        string formFieldName = ( formField.Attribute != null ) ? formField.Attribute.Name : formField.PersonFieldType.ConvertToString();
+                        string fieldTypeName = ( formField.Attribute != null ) ? FieldTypeCache.GetName( formField.Attribute.FieldTypeId ) : string.Empty;
+                        formFieldTextBuilder.AppendFormat(
+                            @"<div class='row'>
+                                <div class='col-sm-1'></div>
+                                <div class='col-sm-4'>{0}</div>
+                                <div class='col-sm-3'>{1}</div>
+                                <div class='col-sm-4'>{2}</div>
+                            </div>",
+                            formFieldName,
+                            fieldTypeName,
+                            formField.FieldSource.ConvertToString() );
+                    }
+
+                    formsSummaryTextBuilder.AppendFormat( formTextFormat, form.Name, formFieldTextBuilder.ToString() );
+                }
+
+                lRegistrantFormsSummary.Text = formsSummaryTextBuilder.ToString();
+            }
+            else
+            {
+                lRegistrantFormsSummary.Text = "<div>" + None.TextHtml + "</div>";
+            }
+
+            var registrationAttributeNameList = new AttributeService( new RockContext() ).GetByEntityTypeId( new Registration().TypeId, true ).AsQueryable()
+                .Where( a =>
+                    a.EntityTypeQualifierColumn.Equals( "RegistrationTemplateId", StringComparison.OrdinalIgnoreCase ) &&
+                    a.EntityTypeQualifierValue.Equals( registrationTemplate.Id.ToString() ) )
+                .OrderBy( a => a.Order )
+                .ThenBy( a => a.Name )
+                .ToAttributeCacheList();
+
+            rcwRegistrationAttributesSummary.Visible = registrationAttributeNameList.Any();
+            rcwRegistrationAttributesSummary.Label = string.Format( "<strong>Registration Attributes</strong> ({0}) <i class='fa fa-caret-down'></i>", registrationTemplate.Forms.Count() );
+
+            StringBuilder registrationAttributeTextBuilder = new StringBuilder();
+            foreach ( var registrationAttribute in registrationAttributeNameList )
+            {
+                registrationAttributeTextBuilder.AppendFormat(
+                        @"<div class='row'>
+                                <div class='col-sm-1'></div>
+                                <div class='col-sm-4'>{0}</div>
+                                <div class='col-sm-7'>{1}</div>
+                            </div>",
+                        registrationAttribute.Name,
+                        registrationAttribute.FieldType.Name );
+            }
+
+            lRegistrationAttributesSummary.Text = registrationAttributeTextBuilder.ToString();
+
+            if ( registrationTemplate.SetCostOnInstance ?? false )
+            {
+                lCost.Text = "Set on Instance";
+                lMinimumInitialPayment.Text = "Set on Instance";
+                lDefaultPaymentAmount.Text = "Set on Instance";
+            }
+            else
+            {
+                lCost.Text = registrationTemplate.Cost.FormatAsCurrency();
+                lMinimumInitialPayment.Visible = registrationTemplate.MinimumInitialPayment.HasValue;
+                lMinimumInitialPayment.Text = registrationTemplate.MinimumInitialPayment.HasValue ?
+                    registrationTemplate.MinimumInitialPayment.Value.FormatAsCurrency() : string.Empty;
+                lDefaultPaymentAmount.Visible = registrationTemplate.DefaultPayment.HasValue;
+                lDefaultPaymentAmount.Text = registrationTemplate.DefaultPayment.HasValue ?
+                    registrationTemplate.DefaultPayment.Value.FormatAsCurrency() : string.Empty;
+            }
+
+            rFees.DataSource = registrationTemplate.Fees.OrderBy( f => f.Order ).ToList();
+            rFees.DataBind();
+        }
+
+        /// <summary>
+        /// Adds the "is-inactive" CSS class if the item is not active.
+        /// </summary>
+        /// <param name="isActive">The is active.</param>
+        /// <returns></returns>
+        protected string FormatInactiveRow( string isActive )
+        {
+            try
+            {
+                if ( bool.Parse( isActive ) == false )
+                {
+                    return "class=\"row\"";
+                }
+                else
+                {
+                    return "class=\"row is-inactive\"";
+                }
+            }
+            catch ( Exception )
+            {
+                // If there is a problem with this then just show the row as active.
+                return "class=\"row\"";
+            }
+        }
+
+        /// <summary>
+        /// Sets the edit mode.
+        /// </summary>
+        /// <param name="editable">if set to <c>true</c> [editable].</param>
+        private void SetEditMode( bool editable )
+        {
+            pnlEditDetails.Visible = editable;
+            fieldsetViewDetails.Visible = !editable;
+
+            this.HideSecondaryBlocks( editable );
+        }
+
+        /// <summary>
+        /// Loads the drop downs.
+        /// </summary>
+        private void LoadDropDowns( RockContext rockContext )
+        {
+            /*
+                 11/16/2021 - SK
+
+                 Normally, we order by Order, but in this particular situation it was decided
+                 it would be better to order these by Name in the dropdown list.
+    
+                 Reason: To improve usability. 
+            */
+            var groupTypeList = new GroupTypeService( rockContext )
+                .Queryable().AsNoTracking()
+                .Where( t => t.ShowInNavigation )
+                .OrderBy( t => t.Name )
+                .ToList();
+
+            gtpGroupType.GroupTypes = groupTypeList;
+            gtpPlacementConfigurationGroupTypeEdit.GroupTypes = groupTypeList;
+
+            ddlGroupMemberStatus.BindToEnum<GroupMemberStatus>();
+            rblRegistrantsInSameFamily.BindToEnum<RegistrantsSameFamily>();
+
+            ddlFieldSource.BindToEnum<RegistrationFieldSource>();
+
+            ddlPersonField.BindToEnum<RegistrationPersonFieldType>( sortAlpha: true );
+            ddlPersonField.Items.Remove( ddlPersonField.Items.FindByValue( "0" ) );
+            ddlPersonField.Items.Remove( ddlPersonField.Items.FindByValue( "1" ) );
+
+            rblFeeType.BindToEnum<RegistrationFeeType>();
+
+            ddlSignatureDocumentTemplate.Items.Clear();
+            ddlSignatureDocumentTemplate.Items.Add( new ListItem() );
+            SignatureDocumentTemplateState = new SignatureDocumentTemplateService( rockContext ).Queryable().AsNoTracking().OrderBy( t => t.Name ).ToList();
+
+            foreach ( var documentType in SignatureDocumentTemplateState )
+            {
+                ddlSignatureDocumentTemplate.Items.Add( new ListItem( documentType.Name, documentType.Id.ToString() ) );
+            }
+        }
+
+        /// <summary>
+        /// Gets the selected template.
+        /// </summary>
+        /// <returns></returns>
+        private SignatureDocumentTemplate GetSelectedTemplate()
+        {
+            var selectedId = ddlSignatureDocumentTemplate.SelectedValueAsInt() ?? 0;
+            return SignatureDocumentTemplateState.Find( m => m.Id == selectedId );
+        }
+
+        #endregion
+
+        #region Parse/Build Controls
+
+        /// <summary>
+        /// Parses the controls.
+        /// </summary>
+        /// <param name="expandInvalid">if set to <c>true</c> [expand invalid].</param>
+        private void ParseControls( bool expandInvalid = false )
+        {
+            ExpandedForms = new List<Guid>();
+            FormState = new List<RegistrationTemplateForm>();
+
+            int order = 0;
+            foreach ( var formEditor in phForms.ControlsOfTypeRecursive<RegistrationTemplateFormEditor>() )
+            {
+                var form = formEditor.GetForm( expandInvalid );
+                form.Order = order++;
+
+                FormState.Add( form );
+                if ( formEditor.Expanded )
+                {
+                    ExpandedForms.Add( form.Guid );
+                }
+            }
+        }
+
+        /// <summary>
+        /// Builds the controls.
+        /// </summary>
+        /// <param name="setValues">if set to <c>true</c> [set values].</param>
+        /// <param name="activeFormGuid">The active form unique identifier.</param>
+        private void BuildControls( bool setValues = false, Guid? activeFormGuid = null )
+        {
+            phForms.Controls.Clear();
+
+            if ( FormState != null )
+            {
+                var orderedForms = FormState.OrderBy( f => f.Order ).ToList();
+                var defaultFormGuid = orderedForms.First().Guid;
+                Panel pnlDefaultForm = new Panel() { CssClass = "js-default-form" };
+                Panel pnlOptionalForms = new Panel() { CssClass = "js-optional-form-list" };
+                phForms.Controls.Add( pnlDefaultForm );
+                phForms.Controls.Add( pnlOptionalForms );
+                foreach ( var form in orderedForms )
+                {
+                    Panel formParent;
+                    if ( form.Guid == defaultFormGuid )
+                    {
+                        formParent = pnlDefaultForm;
+                    }
+                    else
+                    {
+                        formParent = pnlOptionalForms;
+                    }
+
+                    BuildFormControl( formParent, setValues, form, activeFormGuid, defaultFormGuid, false );
+                }
+            }
+
+            BindDiscountsGrid();
+            BindFeesGrid();
+            BindPlacementConfigurationsGrid();
+        }
+
+        /// <summary>
+        /// Builds the form control.
+        /// </summary>
+        /// <param name="parentControl">The parent control.</param>
+        /// <param name="setValues">if set to <c>true</c> [set values].</param>
+        /// <param name="form">The form.</param>
+        /// <param name="activeFormGuid">The active form unique identifier.</param>
+        /// <param name="defaultFormGuid">The default form unique identifier.</param>
+        /// <param name="showInvalid">if set to <c>true</c> [show invalid].</param>
+        private void BuildFormControl( Control parentControl, bool setValues, RegistrationTemplateForm form, Guid? activeFormGuid, Guid defaultFormGuid, bool showInvalid )
+        {
+            var registrationTemplateFormEditor = new RegistrationTemplateFormEditor();
+            registrationTemplateFormEditor.ID = form.Guid.ToString( "N" );
+            parentControl.Controls.Add( registrationTemplateFormEditor );
+
+            // if this is the default form, don't let it get deleted. Also, there is some special logic to disable deleting FirstName,LastName fields on default form.
+            bool isDefaultForm = form.Guid == defaultFormGuid;
+            registrationTemplateFormEditor.IsDeleteEnabled = !isDefaultForm;
+            registrationTemplateFormEditor.IsDefaultForm = isDefaultForm;
+
+            registrationTemplateFormEditor.ValidationGroup = btnSave.ValidationGroup;
+            registrationTemplateFormEditor.DeleteFieldClick += tfeForm_DeleteFieldClick;
+            registrationTemplateFormEditor.ReorderFieldClick += tfeForm_ReorderFieldClick;
+            registrationTemplateFormEditor.FilterFieldClick += tfeForm_FilterFieldClick;
+            registrationTemplateFormEditor.EditFieldClick += tfeForm_EditFieldClick;
+            registrationTemplateFormEditor.RebindFieldClick += tfeForm_RebindFieldClick;
+            registrationTemplateFormEditor.DeleteFormClick += tfeForm_DeleteFormClick;
+            registrationTemplateFormEditor.AddFieldClick += tfeForm_AddFieldClick;
+
+            registrationTemplateFormEditor.SetForm( form );
+
+            registrationTemplateFormEditor.BindFieldsGrid( FormFieldsState[form.Guid] );
+
+            if ( setValues )
+            {
+                registrationTemplateFormEditor.Expanded = ExpandedForms.Contains( form.Guid );
+
+                if ( !registrationTemplateFormEditor.Expanded && showInvalid && !form.IsValid )
+                {
+                    registrationTemplateFormEditor.Expanded = true;
+                }
+
+                if ( !registrationTemplateFormEditor.Expanded )
+                {
+                    registrationTemplateFormEditor.Expanded = activeFormGuid.HasValue && activeFormGuid.Equals( form.Guid );
+                }
+            }
+        }
+
+        #endregion
+
+        #region Registrant Forms/FieldFilter Methods
+
+        /// <summary>
+        /// Shows the form field filter.
+        /// </summary>
+        /// <param name="formGuid">The form unique identifier.</param>
+        /// <param name="formFieldGuid">The form field unique identifier.</param>
+        private void ShowFormFieldFilter( Guid formGuid, Guid formFieldGuid )
+        {
+            if ( FormFieldsState.ContainsKey( formGuid ) )
+            {
+                ShowDialog( dlgFieldFilter );
+
+                hfFormGuidFilter.Value = formGuid.ToString();
+                hfFormFieldGuidFilter.Value = formFieldGuid.ToString();
+                var formField = FormFieldsState[formGuid].FirstOrDefault( a => a.Guid == formFieldGuid );
+                var otherFormFields = FormFieldsState[formGuid].Where( a => a != formField ).ToList();
+
+                fvreFieldVisibilityRulesEditor.ValidationGroup = dlgFieldFilter.ValidationGroup;
+                fvreFieldVisibilityRulesEditor.FieldName = formField.ToString();
+
+                fvreFieldVisibilityRulesEditor.ComparableFields = otherFormFields.ToDictionary(
+                    rtff => rtff.Guid,
+                    rtff => new FieldVisibilityRuleField
+                    {
+                        Guid = rtff.Guid,
+                        Attribute = rtff.Attribute,
+                        PersonFieldType = rtff.PersonFieldType,
+                        FieldSource = rtff.FieldSource
+                    } );
+                fvreFieldVisibilityRulesEditor.SetFieldVisibilityRules( formField.FieldVisibilityRules );
+            }
+
+            BuildControls( true );
+        }
+
+        /// <summary>
+        /// Handles the SaveClick event of the dlgFieldFilter control.
+        /// </summary>
+        /// <param name="sender">The source of the event.</param>
+        /// <param name="e">The <see cref="EventArgs"/> instance containing the event data.</param>
+        protected void dlgFieldFilter_SaveClick( object sender, EventArgs e )
+        {
+            Guid formGuid = hfFormGuidFilter.Value.AsGuid();
+            Guid formFieldGuid = hfFormFieldGuidFilter.Value.AsGuid();
+            var formField = FormFieldsState[formGuid].FirstOrDefault( a => a.Guid == formFieldGuid );
+            formField.FieldVisibilityRules = fvreFieldVisibilityRulesEditor.GetFieldVisibilityRules();
+
+            HideDialog();
+
+            BuildControls( true );
+        }
+
+        #endregion
+
+        #region Registrant Forms Form/Field Methods
+
+        /// <summary>
+        /// Shows the registrant form field edit.
+        /// </summary>
+        /// <param name="formGuid">The form unique identifier.</param>
+        /// <param name="formFieldGuid">The form field unique identifier.</param>
+        private void ShowRegistrantFormFieldEdit( Guid formGuid, Guid formFieldGuid )
+        {
+            if ( FormFieldsState.ContainsKey( formGuid ) )
+            {
+                ShowDialog( dlgRegistrantFormField );
+
+                var fieldList = FormFieldsState[formGuid];
+
+                RegistrationTemplateFormField formField = fieldList.FirstOrDefault( a => a.Guid.Equals( formFieldGuid ) );
+                if ( formField == null )
+                {
+                    lFieldSource.Visible = false;
+                    ddlFieldSource.Visible = true;
+                    formField = new RegistrationTemplateFormField();
+                    formField.Guid = formFieldGuid;
+                    formField.FieldSource = RegistrationFieldSource.PersonAttribute;
+                }
+                else
+                {
+                    lFieldSource.Text = formField.FieldSource.ConvertToString();
+                    lFieldSource.Visible = true;
+                    ddlFieldSource.Visible = false;
+                }
+
+                ceFormFieldPreHtml.Text = formField.PreText;
+                ceFormFieldPostHtml.Text = formField.PostText;
+                ddlFieldSource.SetValue( formField.FieldSource.ConvertToInt() );
+                ddlPersonField.SetValue( formField.PersonFieldType.ConvertToInt() );
+                lPersonField.Text = formField.PersonFieldType.ConvertToString();
+
+                ddlPersonAttributes.Items.Clear();
+                var person = new Person();
+                person.LoadAttributes();
+                foreach ( var attr in person.Attributes
+                    .OrderBy( a => a.Value.Name )
+                    .Select( a => a.Value ) )
+                {
+                    if ( attr.IsAuthorized( Authorization.VIEW, CurrentPerson ) )
+                    {
+                        var listItem = new ListItem( attr.Name, attr.Id.ToString() );
+                        listItem.Attributes.Add( "title", string.Format( "{0} - {1}", attr.Id.ToString(), attr.Key ) );
+                        ddlPersonAttributes.Items.Add( listItem );
+                    }
+                }
+
+                ddlGroupTypeAttributes.Items.Clear();
+                var group = new Group();
+                group.GroupTypeId = gtpGroupType.SelectedGroupTypeId ?? 0;
+                var groupMember = new GroupMember();
+                groupMember.Group = group;
+                groupMember.LoadAttributes();
+                foreach ( var attr in groupMember.Attributes
+                    .OrderBy( a => a.Value.Name )
+                    .Select( a => a.Value ) )
+                {
+                    if ( attr.IsAuthorized( Authorization.VIEW, CurrentPerson ) )
+                    {
+                        ddlGroupTypeAttributes.Items.Add( new ListItem( attr.Name, attr.Id.ToString() ) );
+                    }
+                }
+
+                var attribute = new Attribute();
+                attribute.FieldTypeId = FieldTypeCache.Get( Rock.SystemGuid.FieldType.TEXT ).Id;
+
+                if ( formField.FieldSource == RegistrationFieldSource.PersonAttribute )
+                {
+                    ddlPersonAttributes.SetValue( formField.AttributeId );
+                }
+                else if ( formField.FieldSource == RegistrationFieldSource.GroupMemberAttribute )
+                {
+                    ddlGroupTypeAttributes.SetValue( formField.AttributeId );
+                }
+                else if ( formField.FieldSource == RegistrationFieldSource.RegistrantAttribute )
+                {
+                    if ( formField.Attribute != null )
+                    {
+                        attribute = formField.Attribute;
+                    }
+                }
+
+                edtRegistrantAttribute.SetAttributeProperties( attribute, typeof( RegistrationTemplate ) );
+
+                cbInternalField.Checked = formField.IsInternal;
+                cbShowOnWaitList.Checked = formField.FieldSource != RegistrationFieldSource.GroupMemberAttribute && formField.ShowOnWaitlist;
+                cbShowOnGrid.Checked = formField.IsGridField;
+                cbRequireInInitialEntry.Checked = formField.IsRequired;
+                cbUsePersonCurrentValue.Checked = formField.ShowCurrentValue;
+                cbCommonValue.Checked = formField.IsSharedValue;
+
+                hfFormGuid.Value = formGuid.ToString();
+                hfAttributeGuid.Value = formFieldGuid.ToString();
+
+                lPersonField.Visible = formField.FieldSource == RegistrationFieldSource.PersonField && (
+                    formField.PersonFieldType == RegistrationPersonFieldType.FirstName ||
+                    formField.PersonFieldType == RegistrationPersonFieldType.LastName );
+
+                SetFieldDisplay();
+            }
+
+            BuildControls( true );
+        }
+
+        /// <summary>
+        /// Sets the field display.
+        /// </summary>
+        private void SetFieldDisplay()
+        {
+            bool protectedField = lPersonField.Visible;
+
+            ddlFieldSource.Enabled = !protectedField;
+
+            cbInternalField.Enabled = !protectedField;
+            cbCommonValue.Enabled = !protectedField;
+            cbUsePersonCurrentValue.Enabled = true;
+
+            cbRequireInInitialEntry.Enabled = !protectedField;
+            cbShowOnGrid.Enabled = !protectedField;
+
+            var fieldSource = ddlFieldSource.SelectedValueAsEnum<RegistrationFieldSource>();
+
+            ddlPersonField.Visible = !protectedField && fieldSource == RegistrationFieldSource.PersonField;
+
+            ddlPersonAttributes.Visible = fieldSource == RegistrationFieldSource.PersonAttribute;
+
+            ddlGroupTypeAttributes.Visible = fieldSource == RegistrationFieldSource.GroupMemberAttribute;
+
+            cbInternalField.Visible = true;
+            cbCommonValue.Visible = true;
+            cbUsePersonCurrentValue.Visible =
+                fieldSource == RegistrationFieldSource.PersonAttribute ||
+                fieldSource == RegistrationFieldSource.PersonField;
+
+            // If this is a RegistrantAttribute, the ShowOnGrid is determined by the Attribute's ShowOnGrid, so we don't need to show the top ShowOnGrid option
+            // Also, if this is a GroupMemberAttribute, we'll hide the ShowOnGrid and they'll have to go the GroupMemberList block to see those
+            cbShowOnGrid.Visible = ( fieldSource != RegistrationFieldSource.RegistrantAttribute ) && ( fieldSource != RegistrationFieldSource.GroupMemberAttribute );
+            cbRequireInInitialEntry.Visible = fieldSource != RegistrationFieldSource.RegistrantAttribute;
+
+            edtRegistrantAttribute.Visible = fieldSource == RegistrationFieldSource.RegistrantAttribute;
+
+            cbShowOnWaitList.Visible = cbWaitListEnabled.Visible && cbWaitListEnabled.Checked;
+            cbShowOnWaitList.Enabled = fieldSource != RegistrationFieldSource.GroupMemberAttribute;
+        }
+
+        /// <summary>
+        /// Sorts the forms.
+        /// </summary>
+        /// <param name="guid">The unique identifier.</param>
+        /// <param name="newIndex">The new index.</param>
+        private void SortForms( Guid guid, int newIndex )
+        {
+            ParseControls();
+
+            Guid? activeFormGuid = null;
+
+            var form = FormState.FirstOrDefault( a => a.Guid.Equals( guid ) );
+            if ( form != null )
+            {
+                activeFormGuid = form.Guid;
+
+                FormState.Remove( form );
+                if ( newIndex >= FormState.Count() )
+                {
+                    FormState.Add( form );
+                }
+                else
+                {
+                    FormState.Insert( newIndex, form );
+                }
+            }
+
+            int order = 0;
+            foreach ( var item in FormState )
+            {
+                item.Order = order++;
+            }
+
+            BuildControls( true );
+        }
+
+        /// <summary>
+        /// Sorts the fields.
+        /// </summary>
+        /// <param name="fieldList">The field list.</param>
+        /// <param name="oldIndex">The old index.</param>
+        /// <param name="newIndex">The new index.</param>
+        private void SortFields( List<RegistrationTemplateFormField> fieldList, int oldIndex, int newIndex )
+        {
+            var movedItem = fieldList.Where( a => a.Order == oldIndex ).FirstOrDefault();
+            if ( movedItem != null )
+            {
+                if ( newIndex < oldIndex )
+                {
+                    // Moved up
+                    foreach ( var otherItem in fieldList.Where( a => a.Order < oldIndex && a.Order >= newIndex ) )
+                    {
+                        otherItem.Order = otherItem.Order + 1;
+                    }
+                }
+                else
+                {
+                    // Moved Down
+                    foreach ( var otherItem in fieldList.Where( a => a.Order > oldIndex && a.Order <= newIndex ) )
+                    {
+                        otherItem.Order = otherItem.Order - 1;
+                    }
+                }
+
+                movedItem.Order = newIndex;
+            }
+        }
+
+        /// <summary>
+        /// Reorder fields.
+        /// </summary>
+        /// <param name="fieldList">The field list.</param>
+        private void ReOrderFields( List<RegistrationTemplateFormField> fieldList )
+        {
+            fieldList = fieldList.OrderBy( a => a.Order ).ToList();
+            int order = 0;
+            fieldList.ForEach( a => a.Order = order++ );
+        }
+
+        #endregion
+
+        #region Registration Attributes
+
+        /// <summary>
+        /// Binds the registration attributes grid.
+        /// </summary>
+        private void BindRegistrationAttributesGrid()
+        {
+            gRegistrationAttributes.AddCssClass( "attribute-grid" );
+
+            // ensure Registration Attributes have order set
+            int order = 0;
+            RegistrationAttributesState.OrderBy( a => a.Order ).ToList().ForEach( a => a.Order = order++ );
+
+            gRegistrationAttributes.DataSource = RegistrationAttributesState.OrderBy( a => a.Order ).ThenBy( a => a.Name ).ToList();
+            gRegistrationAttributes.DataBind();
+        }
+
+        /// <summary>
+        /// Handles the DataBound event of the gRegistrationAttributesCategory control.
+        /// </summary>
+        /// <param name="sender">The source of the event.</param>
+        /// <param name="e">The <see cref="RowEventArgs"/> instance containing the event data.</param>
+        protected void gRegistrationAttributesCategory_DataBound( object sender, RowEventArgs e )
+        {
+            var attribute = AttributeCache.Get( e.Row.DataItem as Rock.Model.Attribute );
+            var lCategory = sender as Literal;
+            lCategory.Text = attribute.Categories.Select( a => a.Name ).ToList().AsDelimited( "," );
+        }
+
+        /// <summary>
+        /// Handles the AddClick event of the gRegistrationAttributes control.
+        /// </summary>
+        /// <param name="sender">The source of the event.</param>
+        /// <param name="e">The <see cref="EventArgs"/> instance containing the event data.</param>
+        private void gRegistrationAttributes_AddClick( object sender, EventArgs e )
+        {
+            gRegistrationAttributes_ShowEdit( Guid.Empty );
+        }
+
+        /// <summary>
+        /// Handles the Edit event of the gRegistrationAttributes control.
+        /// </summary>
+        /// <param name="sender">The source of the event.</param>
+        /// <param name="e">The <see cref="RowEventArgs"/> instance containing the event data.</param>
+        protected void gRegistrationAttributes_Edit( object sender, RowEventArgs e )
+        {
+            gRegistrationAttributes_ShowEdit( ( Guid ) e.RowKeyValue );
+        }
+
+        /// <summary>
+        /// gs the registration attributes show edit.
+        /// </summary>
+        /// <param name="attributeGuid">The attribute unique identifier.</param>
+        protected void gRegistrationAttributes_ShowEdit( Guid attributeGuid )
+        {
+            Attribute attribute;
+            if ( attributeGuid.Equals( Guid.Empty ) )
+            {
+                attribute = new Attribute();
+                attribute.FieldTypeId = FieldTypeCache.Get( Rock.SystemGuid.FieldType.TEXT ).Id;
+                if ( hfRegistrationTemplateId.Value.AsInteger() > 0 )
+                {
+                    attribute.EntityTypeQualifierColumn = "RegistrationTemplateId";
+                    attribute.EntityTypeQualifierValue = hfRegistrationTemplateId.Value;
+                }
+
+                edtRegistrationAttributes.ActionTitle = ActionTitle.Add( "attribute for " + tbName.Text + " registrations" );
+            }
+            else
+            {
+                attribute = RegistrationAttributesState.First( a => a.Guid.Equals( attributeGuid ) );
+                edtRegistrationAttributes.ActionTitle = ActionTitle.Edit( "attribute for " + tbName.Text + " registrations" );
+            }
+
+            var reservedKeyNames = new List<string>();
+            RegistrationAttributesState.Where( a => !a.Guid.Equals( attributeGuid ) ).Select( a => a.Key ).ToList().ForEach( a => reservedKeyNames.Add( a ) );
+            edtRegistrationAttributes.ReservedKeyNames = reservedKeyNames.ToList();
+
+            edtRegistrationAttributes.SetAttributeProperties( attribute, typeof( Registration ) );
+
+            ShowDialog( dlgRegistrationAttribute );
+        }
+
+        /// <summary>
+        /// Handles the SaveClick event of the dlgRegistrationAttribute control.
+        /// </summary>
+        /// <param name="sender">The source of the event.</param>
+        /// <param name="e">The <see cref="EventArgs"/> instance containing the event data.</param>
+        protected void dlgRegistrationAttribute_SaveClick( object sender, EventArgs e )
+        {
+            Rock.Model.Attribute attribute = new Rock.Model.Attribute();
+            edtRegistrationAttributes.GetAttributeProperties( attribute );
+
+            // Controls will show warnings
+            if ( !attribute.IsValid )
+            {
+                return;
+            }
+
+            if ( RegistrationAttributesState.Any( a => a.Guid.Equals( attribute.Guid ) ) )
+            {
+                attribute.Order = RegistrationAttributesState.Where( a => a.Guid.Equals( attribute.Guid ) ).FirstOrDefault().Order;
+                RegistrationAttributesState.RemoveEntity( attribute.Guid );
+            }
+            else
+            {
+                attribute.Order = RegistrationAttributesState.Any() ? RegistrationAttributesState.Max( a => a.Order ) + 1 : 0;
+            }
+
+            RegistrationAttributesState.Add( attribute );
+
+            BindRegistrationAttributesGrid();
+            HideDialog();
+        }
+
+        /// <summary>
+        /// Handles the GridReorder event of the gRegistrationAttributes control.
+        /// </summary>
+        /// <param name="sender">The source of the event.</param>
+        /// <param name="e">The <see cref="GridReorderEventArgs"/> instance containing the event data.</param>
+        private void gRegistrationAttributes_GridReorder( object sender, GridReorderEventArgs e )
+        {
+            ReorderAttributeList( RegistrationAttributesState, e.OldIndex, e.NewIndex );
+            BindRegistrationAttributesGrid();
+        }
+
+        /// <summary>
+        /// Handles the GridRebind event of the gRegistrationAttributes control.
+        /// </summary>
+        /// <param name="sender">The source of the event.</param>
+        /// <param name="e">The <see cref="GridRebindEventArgs"/> instance containing the event data.</param>
+        private void gRegistrationAttributes_GridRebind( object sender, GridRebindEventArgs e )
+        {
+            BindRegistrationAttributesGrid();
+        }
+
+        /// <summary>
+        /// Handles the Delete event of the gRegistrationAttributes control.
+        /// </summary>
+        /// <param name="sender">The source of the event.</param>
+        /// <param name="e">The <see cref="RowEventArgs"/> instance containing the event data.</param>
+        protected void gRegistrationAttributes_Delete( object sender, RowEventArgs e )
+        {
+            Guid attributeGuid = ( Guid ) e.RowKeyValue;
+            RegistrationAttributesState.RemoveEntity( attributeGuid );
+
+            BindRegistrationAttributesGrid();
+        }
+
+        /// <summary>
+        /// Reorders the attribute list.
+        /// </summary>
+        /// <param name="itemList">The item list.</param>
+        /// <param name="oldIndex">The old index.</param>
+        /// <param name="newIndex">The new index.</param>
+        private void ReorderAttributeList( List<Attribute> itemList, int oldIndex, int newIndex )
+        {
+            var movedItem = itemList.Where( a => a.Order == oldIndex ).FirstOrDefault();
+            if ( movedItem != null )
+            {
+                if ( newIndex < oldIndex )
+                {
+                    // Moved up
+                    foreach ( var otherItem in itemList.Where( a => a.Order < oldIndex && a.Order >= newIndex ) )
+                    {
+                        otherItem.Order = otherItem.Order + 1;
+                    }
+                }
+                else
+                {
+                    // Moved Down
+                    foreach ( var otherItem in itemList.Where( a => a.Order > oldIndex && a.Order <= newIndex ) )
+                    {
+                        otherItem.Order = otherItem.Order - 1;
+                    }
+                }
+
+                movedItem.Order = newIndex;
+            }
+        }
+
+        #endregion Registration Attributes
+
+        #region Discount Methods
+
+        /// <summary>
+        /// Binds the discounts grid.
+        /// </summary>
+        private void BindDiscountsGrid()
+        {
+            if ( DiscountState != null )
+            {
+                gDiscounts.DataSource = DiscountState.OrderBy( d => d.Order )
+                    .Select( d => new
+                    {
+                        d.Guid,
+                        d.Id,
+                        d.Code,
+                        Discount = d.DiscountAmount > 0 ?
+                            d.DiscountAmount.FormatAsCurrency() :
+                            d.DiscountPercentage.ToString( "P2" ),
+                        Limits = d.DiscountLimitsString
+                    } ).ToList();
+                gDiscounts.DataBind();
+            }
+        }
+
+        /// <summary>
+        /// Shows the discount edit.
+        /// </summary>
+        /// <param name="discountGuid">The discount unique identifier.</param>
+        private void ShowDiscountEdit( Guid discountGuid )
+        {
+            var discount = DiscountState.FirstOrDefault( d => d.Guid.Equals( discountGuid ) );
+            if ( discount == null )
+            {
+                discount = new RegistrationTemplateDiscount();
+            }
+
+            hfDiscountGuid.Value = discount.Guid.ToString();
+            tbDiscountCode.Text = discount.Code;
+            nbDiscountPercentage.Text = ( discount.DiscountPercentage * 100.0m ).ToString( "N0" );
+            cbDiscountAmount.Value = discount.DiscountAmount;
+
+            if ( discount.DiscountAmount > 0 )
+            {
+                rblDiscountType.SetValue( "Amount" );
+                nbDiscountPercentage.Visible = false;
+                cbDiscountAmount.Visible = true;
+            }
+            else
+            {
+                rblDiscountType.SetValue( "Percentage" );
+                nbDiscountPercentage.Visible = true;
+                cbDiscountAmount.Visible = false;
+            }
+
+            nbDiscountMaxUsage.Text = discount.MaxUsage.HasValue ? discount.MaxUsage.ToString() : string.Empty;
+            nbDiscountMaxRegistrants.Text = discount.MaxRegistrants.HasValue ? discount.MaxRegistrants.ToString() : string.Empty;
+            nbDiscountMinRegistrants.Text = discount.MinRegistrants.HasValue ? discount.MinRegistrants.ToString() : string.Empty;
+            drpDiscountDateRange.LowerValue = discount.StartDate;
+            drpDiscountDateRange.UpperValue = discount.EndDate;
+            cbcAutoApplyDiscount.Checked = discount.AutoApplyDiscount;
+
+            nbDuplicateDiscountCode.Text = string.Empty;
+            nbDuplicateDiscountCode.Visible = false;
+            ShowDialog( dlgDiscount );
+        }
+
+        #endregion Discount Methods
+
+        #region Fee Methods
+
+        /// <summary>
+        /// Binds the fees grid.
+        /// </summary>
+        private void BindFeesGrid()
+        {
+            if ( FeeState != null )
+            {
+                gFees.DataSource = FeeState.OrderBy( f => f.Order )
+                    .Select( f => new
+                    {
+                        f.Id,
+                        f.Guid,
+                        f.Name,
+                        f.FeeType,
+                        Cost = FormatFeeItems( f.FeeItems ),
+                        f.AllowMultiple,
+                        f.DiscountApplies,
+                        f.IsActive,
+                        f.IsRequired
+                    } )
+                    .ToList();
+                gFees.DataBind();
+            }
+        }
+
+        /// <summary>
+        /// Shows the fee edit.
+        /// </summary>
+        /// <param name="feeGuid">The fee unique identifier.</param>
+        private void ShowFeeEdit( Guid feeGuid )
+        {
+            var fee = FeeState.FirstOrDefault( d => d.Guid.Equals( feeGuid ) );
+            if ( fee == null )
+            {
+                fee = new RegistrationTemplateFee();
+            }
+
+            // make a copy of FeeItems to FeeItemsEditState
+            FeeItemsEditState = fee.FeeItems.ToList();
+
+            hfFeeGuid.Value = fee.Guid.ToString();
+            tbFeeName.Text = fee.Name;
+
+            rblFeeType.SetValue( fee.FeeType.ConvertToInt() );
+            if ( !fee.FeeItems.Any() )
+            {
+                fee.FeeItems.Add( new RegistrationTemplateFeeItem() );
+            }
+
+            BindFeeItemsControls( FeeItemsEditState, fee.FeeType );
+
+            cbAllowMultiple.Checked = fee.AllowMultiple;
+            cbDiscountApplies.Checked = fee.DiscountApplies;
+            cbFeeIsActive.Checked = fee.IsActive;
+            cbFeeIsRequired.Checked = fee.IsRequired;
+            cbHideWhenNoneRemaining.Checked = fee.HideWhenNoneRemaining;
+
+            ShowDialog( dlgFee );
+        }
+
+        /// <summary>
+        /// Bind the fee items controls.
+        /// </summary>
+        /// <param name="feeItems">The fee items.</param>
+        /// <param name="registrationFeeType">Type of the registration fee.</param>
+        private void BindFeeItemsControls( List<RegistrationTemplateFeeItem> feeItems, RegistrationFeeType registrationFeeType )
+        {
+            rcwFeeItemsSingle.Visible = registrationFeeType == RegistrationFeeType.Single;
+            rcwFeeItemsMultiple.Visible = registrationFeeType == RegistrationFeeType.Multiple;
+            nbFeeItemsConfigurationWarning.Visible = false;
+
+            if ( registrationFeeType == RegistrationFeeType.Single )
+            {
+                RegistrationTemplateFeeItem singleFeeItem;
+
+                // If switching to Single fee type and there are more than 1 fees currently configured, we'll have to figure which one to use for the Single fee type
+                // and it is possible that more than one of the fee items have already been used for a registrant. So we have to figure that out...
+                singleFeeItem = feeItems.FirstOrDefault();
+                if ( feeItems.Count > 1 )
+                {
+                    bool canUseSingleFeeType = true;
+                    var rockContext = new RockContext();
+                    var registrationTemplateFeeItemService = new RegistrationTemplateFeeItemService( rockContext );
+                    var registrationRegistrantFeeService = new RegistrationRegistrantFeeService( rockContext );
+                    var configuredFeeItemIds = feeItems.Select( a => a.Id ).ToList();
+                    var usedFeeQuery = registrationRegistrantFeeService.Queryable()
+                        .Where( a => a.RegistrationTemplateFeeItemId.HasValue && configuredFeeItemIds.Contains( a.RegistrationTemplateFeeItemId.Value ) );
+                    var usedFeeItemList = registrationTemplateFeeItemService.Queryable().Where( a => usedFeeQuery.Any( x => x.RegistrationTemplateFeeItemId == a.Id ) ).ToList();
+
+                    if ( usedFeeItemList.Count() > 1 )
+                    {
+                        canUseSingleFeeType = false;
+                    }
+                    else if ( usedFeeItemList.Count == 1 )
+                    {
+                        // only one FeeItem has been used, so have that bee the single fee item
+                        singleFeeItem = usedFeeItemList.First();
+                    }
+
+                    if ( canUseSingleFeeType == false )
+                    {
+                        nbFeeItemsConfigurationWarning.Text = "Unable to use single fee type. More than one of these fees have already been used.";
+                        nbFeeItemsConfigurationWarning.Visible = true;
+                        rblFeeType.SetValue( RegistrationFeeType.Multiple.ConvertToInt() );
+                        return;
+                    }
+                }
+
+                if ( singleFeeItem == null )
+                {
+                    singleFeeItem = new RegistrationTemplateFeeItem();
+                }
+
+                hfFeeItemSingleGuid.Value = singleFeeItem.Guid.ToString();
+                cbFeeItemSingleCost.Value = singleFeeItem.Cost;
+                nbFeeItemSingleMaximumUsageCount.Text = singleFeeItem.MaximumUsageCount.ToString();
+            }
+            else
+            {
+                rptFeeItemsMultiple.DataSource = feeItems.ToList();
+                rptFeeItemsMultiple.DataBind();
+            }
+        }
+
+        /// <summary>
+        /// Handles the ItemDataBound event of the rptFeeItems control.
+        /// </summary>
+        /// <param name="sender">The source of the event.</param>
+        /// <param name="e">The <see cref="RepeaterItemEventArgs"/> instance containing the event data.</param>
+        protected void rptFeeItemsMultiple_ItemDataBound( object sender, RepeaterItemEventArgs e )
+        {
+            RegistrationTemplateFeeItem registrationTemplateFeeItem = e.Item.DataItem as RegistrationTemplateFeeItem;
+            if ( registrationTemplateFeeItem != null )
+            {
+                var hfFeeItemId = e.Item.FindControl( "hfFeeItemId" ) as HiddenField;
+                var hfFeeItemGuid = e.Item.FindControl( "hfFeeItemGuid" ) as HiddenField;
+                var tbFeeItemName = e.Item.FindControl( "tbFeeItemName" ) as RockTextBox;
+                var cbFeeItemCost = e.Item.FindControl( "cbFeeItemCost" ) as CurrencyBox;
+                var nbMaximumUsageCount = e.Item.FindControl( "nbMaximumUsageCount" ) as NumberBox;
+
+                hfFeeItemId.Value = registrationTemplateFeeItem.Id.ToString();
+                hfFeeItemGuid.Value = registrationTemplateFeeItem.Guid.ToString();
+                tbFeeItemName.Text = registrationTemplateFeeItem.Name;
+
+                // if the Cost is 0 (vs 0.00M), set the text to blank since they haven't entered a value
+                cbFeeItemCost.Value = registrationTemplateFeeItem.Cost;
+                nbMaximumUsageCount.Text = registrationTemplateFeeItem.MaximumUsageCount.ToString();
+            }
+        }
+
+        /// <summary>
+        /// Handles the Click event of the btnDeleteFeeItem control.
+        /// </summary>
+        /// <param name="sender">The source of the event.</param>
+        /// <param name="e">The <see cref="EventArgs"/> instance containing the event data.</param>
+        protected void btnDeleteFeeItem_Click( object sender, EventArgs e )
+        {
+            var feeItems = GetFeeItemsFromUI();
+
+            var hfFeeItemGuid = ( sender as Control ).NamingContainer.FindControl( "hfFeeItemGuid" ) as HiddenField;
+            var feeItemGuid = hfFeeItemGuid.Value.AsGuid();
+            var feeItem = feeItems.FirstOrDefault( a => a.Guid == feeItemGuid );
+            if ( feeItem != null )
+            {
+                string errorMessage;
+                if ( !new RegistrationTemplateFeeItemService( new RockContext() ).CanDelete( feeItem, out errorMessage ) )
+                {
+                    nbFeeItemsConfigurationWarning.Text = errorMessage;
+                    nbFeeItemsConfigurationWarning.Visible = true;
+                    return;
+                }
+                else
+                {
+                    feeItems.Remove( feeItem );
+                }
+            }
+
+            BindFeeItemsControls( feeItems, rblFeeType.SelectedValueAsEnum<RegistrationFeeType>() );
+        }
+
+        /// <summary>
+        /// Handles the Click event of the btnAddFeeItem control.
+        /// </summary>
+        /// <param name="sender">The source of the event.</param>
+        /// <param name="e">The <see cref="EventArgs"/> instance containing the event data.</param>
+        protected void btnAddFeeItem_Click( object sender, EventArgs e )
+        {
+            var feeItems = GetFeeItemsFromUI();
+            feeItems.Add( new RegistrationTemplateFeeItem() );
+            BindFeeItemsControls( feeItems, rblFeeType.SelectedValueAsEnum<RegistrationFeeType>() );
+        }
+
+        /// <summary>
+        /// Formats the fee items.
+        /// </summary>
+        /// <param name="feeItems">The fee items.</param>
+        /// <returns></returns>
+        protected string FormatFeeItems( ICollection<RegistrationTemplateFeeItem> feeItems )
+        {
+            List<string> feeItemsHtml = new List<string>();
+            foreach ( var feeItem in feeItems )
+            {
+                string feeItemHtml = string.Format( "{0}-{1}", feeItem.Name, feeItem.Cost.FormatAsCurrency() );
+                if ( feeItem.MaximumUsageCount.HasValue )
+                {
+                    feeItemHtml += " ( max: " + feeItem.MaximumUsageCount.Value.ToString() + " )";
+                }
+
+                feeItemsHtml.Add( feeItemHtml );
+            }
+
+            return feeItemsHtml.AsDelimited( ", " );
+        }
+
+        #endregion Fee Methods
+
+        #region Dialog Methods
+
+        /// <summary>
+        /// Shows the dialog.
+        /// </summary>
+        /// <param name="dialog">The dialog.</param>
+        /// <param name="setValues">if set to <c>true</c> [set values].</param>
+        private void ShowDialog( ModalDialog dialog, bool setValues = false )
+        {
+            hfActiveDialogID.Value = dialog.ID;
+            ShowDialog( setValues );
+        }
+
+        /// <summary>
+        /// Shows the active dialog.
+        /// </summary>
+        /// <param name="setValues">if set to <c>true</c> [set values].</param>
+        private void ShowDialog( bool setValues = false )
+        {
+            var activeDialog = this.ControlsOfTypeRecursive<ModalDialog>().FirstOrDefault( a => a.ID == hfActiveDialogID.Value );
+            if ( activeDialog != null )
+            {
+                activeDialog.Show();
+            }
+        }
+
+        /// <summary>
+        /// Hides the active dialog.
+        /// </summary>
+        private void HideDialog()
+        {
+            var activeDialog = this.ControlsOfTypeRecursive<ModalDialog>().FirstOrDefault( a => a.ID == hfActiveDialogID.Value );
+            if ( activeDialog != null )
+            {
+                activeDialog.Hide();
+            }
+
+            hfActiveDialogID.Value = string.Empty;
+        }
+
+        #endregion Dialog Methods
+
+        #region Placement Configuration Related
+
+        /// <summary>
+        /// Binds the placement configurations grid.
+        /// </summary>
+        private void BindPlacementConfigurationsGrid()
+        {
+            if ( RegistrationTemplatePlacementState != null )
+            {
+                gPlacementConfigurations.DataSource = RegistrationTemplatePlacementState.OrderBy( a => a.Order ).ThenBy( a => a.Name ).ToList();
+                gPlacementConfigurations.DataBind();
+            }
+        }
+
+        /// <summary>
+        /// Handles the RowDataBound event of the gPlacementConfigurations control.
+        /// </summary>
+        /// <param name="sender">The source of the event.</param>
+        /// <param name="e">The <see cref="GridViewRowEventArgs"/> instance containing the event data.</param>
+        protected void gPlacementConfigurations_RowDataBound( object sender, GridViewRowEventArgs e )
+        {
+            RegistrationTemplatePlacement registrationTemplatePlacement = e.Row.DataItem as RegistrationTemplatePlacement;
+            if ( registrationTemplatePlacement == null )
+            {
+                return;
+            }
+
+            Literal lPlacementName = e.Row.FindControl( "lPlacementName" ) as Literal;
+            lPlacementName.Text = registrationTemplatePlacement.Name;
+
+            Literal lGroupTypeName = e.Row.FindControl( "lGroupTypeName" ) as Literal;
+            lGroupTypeName.Text = GroupTypeCache.Get( registrationTemplatePlacement.GroupTypeId ).Name;
+            Literal lSharedGroupNames = e.Row.FindControl( "lSharedGroupNames" ) as Literal;
+            var sharedGroupIds = RegistrationTemplatePlacementGuidGroupIdsState.GetValueOrNull( registrationTemplatePlacement.Guid );
+            var sharedGroupNameList = new GroupService( new RockContext() ).GetByIds( sharedGroupIds ).Select( a => a.Name ).ToList();
+
+            lSharedGroupNames.Text = sharedGroupNameList.AsDelimited( ", ", " and " );
+        }
+
+        /// <summary>
+        /// Handles the GridRebind event of the gPlacementConfigurations control.
+        /// </summary>
+        /// <param name="sender">The source of the event.</param>
+        /// <param name="e">The <see cref="GridRebindEventArgs"/> instance containing the event data.</param>
+        private void gPlacementConfigurations_GridRebind( object sender, GridRebindEventArgs e )
+        {
+            BindPlacementConfigurationsGrid();
+        }
+
+        /// <summary>
+        /// Handles the GridReorder event of the gPlacementConfigurations control.
+        /// </summary>
+        /// <param name="sender">The source of the event.</param>
+        /// <param name="e">The <see cref="GridReorderEventArgs"/> instance containing the event data.</param>
+        private void gPlacementConfigurations_GridReorder( object sender, GridReorderEventArgs e )
+        {
+            ParseControls();
+
+            var movedItem = RegistrationTemplatePlacementState.Where( a => a.Order == e.OldIndex ).FirstOrDefault();
+            if ( movedItem != null )
+            {
+                if ( e.NewIndex < e.OldIndex )
+                {
+                    // Moved up
+                    foreach ( var otherItem in RegistrationTemplatePlacementState.Where( a => a.Order < e.OldIndex && a.Order >= e.NewIndex ) )
+                    {
+                        otherItem.Order = otherItem.Order + 1;
+                    }
+                }
+                else
+                {
+                    // Moved Down
+                    foreach ( var otherItem in RegistrationTemplatePlacementState.Where( a => a.Order > e.OldIndex && a.Order <= e.NewIndex ) )
+                    {
+                        otherItem.Order = otherItem.Order - 1;
+                    }
+                }
+
+                movedItem.Order = e.NewIndex;
+            }
+
+            // make sure Order is cleaned up with no gaps, etc
+            int order = 0;
+            RegistrationTemplatePlacementState.OrderBy( d => d.Order ).ToList().ForEach( d => d.Order = order++ );
+
+            BuildControls();
+        }
+
+        /// <summary>
+        /// Handles the AddClick event of the gPlacementConfigurations control.
+        /// </summary>
+        /// <param name="sender">The source of the event.</param>
+        /// <param name="e">The <see cref="EventArgs"/> instance containing the event data.</param>
+        private void gPlacementConfigurations_AddClick( object sender, EventArgs e )
+        {
+            gPlacementConfigurationsAddEdit( Guid.NewGuid(), true );
+        }
+
+        /// <summary>
+        /// gs the placement configurations add edit.
+        /// </summary>
+        /// <param name="registrationPlacementConfigurationGuid">The registration placement configuration unique identifier.</param>
+        /// <param name="addingNewPlacementConfiguration">if set to <c>true</c> [adding new placement configuration].</param>
+        private void gPlacementConfigurationsAddEdit( Guid registrationPlacementConfigurationGuid, bool addingNewPlacementConfiguration )
+        {
+            hfRegistrationPlacementConfigurationGuid.Value = registrationPlacementConfigurationGuid.ToString();
+
+            var registrationTemplatePlacement = RegistrationTemplatePlacementState.FirstOrDefault( a => a.Guid == registrationPlacementConfigurationGuid );
+            if ( registrationTemplatePlacement == null )
+            {
+                registrationTemplatePlacement = new RegistrationTemplatePlacement();
+                registrationTemplatePlacement.Guid = registrationPlacementConfigurationGuid;
+            }
+
+            tbPlacementConfigurationName.Text = registrationTemplatePlacement.Name;
+            gtpPlacementConfigurationGroupTypeEdit.SelectedGroupTypeId = registrationTemplatePlacement.GroupTypeId;
+
+            var groupType = GroupTypeCache.Get( registrationTemplatePlacement.GroupTypeId );
+            if ( groupType != null )
+            {
+                lPlacementConfigurationGroupTypeReadOnly.Text = groupType.Name;
+            }
+
+            gtpPlacementConfigurationGroupTypeEdit.Visible = addingNewPlacementConfiguration;
+            lPlacementConfigurationGroupTypeReadOnly.Visible = !addingNewPlacementConfiguration;
+
+            cbPlacementConfigurationAllowMultiple.Checked = registrationTemplatePlacement.AllowMultiplePlacements;
+            tbPlacementConfigurationIconCssClass.Text = registrationTemplatePlacement.IconCssClass;
+
+            List<int> sharedGroupIds = RegistrationTemplatePlacementGuidGroupIdsState.GetValueOrNull( registrationPlacementConfigurationGuid ) ?? new List<int>();
+            hfPlacementConfigurationSharedGroupIdList.Value = sharedGroupIds.AsDelimited( "," );
+
+            gPlacementConfigurationSharedGroups.DataSource = new GroupService( new RockContext() ).GetByIds( sharedGroupIds ).OrderBy( a => a.Order ).ThenBy( a => a.Name ).ToList();
+            gPlacementConfigurationSharedGroups.DataBind();
+
+            dlgPlacementConfiguration.Show();
+        }
+
+        /// <summary>
+        /// Handles the EditClick event of the gPlacementConfigurations control.
+        /// </summary>
+        /// <param name="sender">The source of the event.</param>
+        /// <param name="e">The <see cref="RowEventArgs"/> instance containing the event data.</param>
+        protected void gPlacementConfigurations_EditClick( object sender, RowEventArgs e )
+        {
+            gPlacementConfigurationsAddEdit( ( Guid ) e.RowKeyValue, false );
+        }
+
+        /// <summary>
+        /// Handles the DeleteClick event of the gPlacementConfigurations control.
+        /// </summary>
+        /// <param name="sender">The source of the event.</param>
+        /// <param name="e">The <see cref="RowEventArgs"/> instance containing the event data.</param>
+        protected void gPlacementConfigurations_DeleteClick( object sender, RowEventArgs e )
+        {
+            var registrationTemplatePlacement = RegistrationTemplatePlacementState.FirstOrDefault( a => a.Guid == ( Guid ) e.RowKeyValue );
+            if ( registrationTemplatePlacement != null )
+            {
+                RegistrationTemplatePlacementState.Remove( registrationTemplatePlacement );
+
+                BindPlacementConfigurationsGrid();
+            }
+        }
+
+        /// <summary>
+        /// Handles the SaveClick event of the dlgPlacementConfiguration control.
+        /// </summary>
+        /// <param name="sender">The source of the event.</param>
+        /// <param name="e">The <see cref="EventArgs"/> instance containing the event data.</param>
+        protected void dlgPlacementConfiguration_SaveClick( object sender, EventArgs e )
+        {
+            var registrationTemplatePlacementGuid = hfRegistrationPlacementConfigurationGuid.Value.AsGuid();
+            var registrationTemplatePlacement = this.RegistrationTemplatePlacementState.Where( a => a.Guid == registrationTemplatePlacementGuid ).FirstOrDefault();
+            if ( registrationTemplatePlacement == null )
+            {
+                registrationTemplatePlacement = new RegistrationTemplatePlacement();
+                registrationTemplatePlacement.Guid = registrationTemplatePlacementGuid;
+                registrationTemplatePlacement.Order = RegistrationTemplatePlacementState.Any() ? RegistrationTemplatePlacementState.Max( d => d.Order ) + 1 : 0;
+                this.RegistrationTemplatePlacementState.Add( registrationTemplatePlacement );
+            }
+
+            registrationTemplatePlacement.Name = tbPlacementConfigurationName.Text;
+            registrationTemplatePlacement.GroupTypeId = gtpPlacementConfigurationGroupTypeEdit.SelectedGroupTypeId.Value;
+            registrationTemplatePlacement.IconCssClass = tbPlacementConfigurationIconCssClass.Text;
+            registrationTemplatePlacement.AllowMultiplePlacements = cbPlacementConfigurationAllowMultiple.Checked;
+            RegistrationTemplatePlacementGuidGroupIdsState.AddOrReplace( registrationTemplatePlacement.Guid, hfPlacementConfigurationSharedGroupIdList.Value.SplitDelimitedValues().AsIntegerList() );
+            dlgPlacementConfiguration.Hide();
+
+            BindPlacementConfigurationsGrid();
+        }
+
+        /// <summary>
+        /// Handles the AddClick event of the gPlacementConfigurationSharedGroups control.
+        /// </summary>
+        /// <param name="sender">The source of the event.</param>
+        /// <param name="e">The <see cref="EventArgs"/> instance containing the event data.</param>
+        private void gPlacementConfigurationSharedGroups_AddClick( object sender, EventArgs e )
+        {
+            pnlPlacementConfigurationAddSharedGroup.Visible = true;
+        }
+
+        /// <summary>
+        /// Handles the DeleteClick event of the gPlacementConfigurationSharedGroups control.
+        /// </summary>
+        /// <param name="sender">The source of the event.</param>
+        /// <param name="e">The <see cref="RowEventArgs"/> instance containing the event data.</param>
+        protected void gPlacementConfigurationSharedGroups_DeleteClick( object sender, RowEventArgs e )
+        {
+            var sharedGroupIds = hfPlacementConfigurationSharedGroupIdList.Value.SplitDelimitedValues().AsIntegerList();
+            var selectedGroupId = e.RowKeyId;
+            if ( sharedGroupIds.Contains( selectedGroupId ) )
+            {
+                sharedGroupIds.Remove( selectedGroupId );
+                hfPlacementConfigurationSharedGroupIdList.Value = sharedGroupIds.AsDelimited( "," );
+            }
+
+            BindPlacementConfigurationSharedGroups( sharedGroupIds );
+        }
+
+        /// <summary>
+        /// Handles the Click event of the btnPlacementConfigurationAddSharedGroup control.
+        /// </summary>
+        /// <param name="sender">The source of the event.</param>
+        /// <param name="e">The <see cref="EventArgs"/> instance containing the event data.</param>
+        protected void btnPlacementConfigurationAddSharedGroup_Click( object sender, EventArgs e )
+        {
+            nbAddPlacementGroupWarning.Visible = false;
+            var sharedGroupIds = hfPlacementConfigurationSharedGroupIdList.Value.SplitDelimitedValues().AsIntegerList();
+            var selectedGroupId = gpPlacementConfigurationAddSharedGroup.GroupId;
+            if ( selectedGroupId.HasValue )
+            {
+                GroupTypeCache groupType = null;
+                if ( gtpPlacementConfigurationGroupTypeEdit.SelectedGroupTypeId.HasValue )
+                {
+                    groupType = GroupTypeCache.Get( gtpPlacementConfigurationGroupTypeEdit.SelectedGroupTypeId.Value );
+                }
+
+                if ( groupType == null )
+                {
+                    nbAddPlacementGroupWarning.Text = "Please select a group type before adding a group";
+                    nbAddPlacementGroupWarning.Visible = true;
+                    return;
+                }
+
+                var placementGroup = new GroupService( new RockContext() ).Get( selectedGroupId.Value );
+
+                if ( groupType.Id != placementGroup.GroupTypeId )
+                {
+                    nbAddPlacementGroupWarning.Visible = true;
+                    nbAddPlacementGroupWarning.Text = "Group must have group type of " + groupType.Name + ".";
+                    return;
+                }
+
+                if ( !sharedGroupIds.Contains( selectedGroupId.Value ) )
+                {
+                    sharedGroupIds.Add( selectedGroupId.Value );
+                    hfPlacementConfigurationSharedGroupIdList.Value = sharedGroupIds.AsDelimited( "," );
+                }
+            }
+
+            pnlPlacementConfigurationAddSharedGroup.Visible = false;
+
+            BindPlacementConfigurationSharedGroups( sharedGroupIds );
+        }
+
+        /// <summary>
+        /// Handles the Click event of the btnPlacementConfigurationAddSharedGroupCancel control.
+        /// </summary>
+        /// <param name="sender">The source of the event.</param>
+        /// <param name="e">The <see cref="EventArgs"/> instance containing the event data.</param>
+        protected void btnPlacementConfigurationAddSharedGroupCancel_Click( object sender, EventArgs e )
+        {
+            pnlPlacementConfigurationAddSharedGroup.Visible = false;
+        }
+
+        /// <summary>
+        /// Binds the placement configuration shared groups.
+        /// </summary>
+        /// <param name="sharedGroupIds">The shared group ids.</param>
+        private void BindPlacementConfigurationSharedGroups( List<int> sharedGroupIds )
+        {
+            gPlacementConfigurationSharedGroups.DataSource = new GroupService( new RockContext() ).GetByIds( sharedGroupIds ).OrderBy( a => a.Order ).ThenBy( a => a.Name ).ToList();
+            gPlacementConfigurationSharedGroups.DataBind();
+        }
+
+        #endregion
+
+        protected void fgpFinancialGateway_SelectedIndexChanged( object sender, EventArgs e )
+        {
+            ShowHideBatchPrefixTextbox();
+        }
+
+        private void ShowHideBatchPrefixTextbox()
+        {
+            txtBatchNamePrefix.Visible = !IsRedirectionGateway();
+        }
+
+        private bool IsRedirectionGateway()
+        {
+            var gatewayId = fgpFinancialGateway.SelectedValueAsInt();
+
+            // validate gateway
+            if ( gatewayId.HasValue )
+            {
+                using ( var rockContext = new RockContext() )
+                {
+                    return new FinancialGatewayService( rockContext ).IsRedirectionGateway( gatewayId );
+                }
+            }
+
+            return false;
+        }
+    }
+}