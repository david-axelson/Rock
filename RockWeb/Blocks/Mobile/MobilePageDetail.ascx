--- conflicted
+++ resolved
@@ -20,13 +20,9 @@
                 <h3 class="panel-title"><i class="fa fa-mobile"></i> <asp:Literal ID="lPageName" runat="server" /></h3>
 
                 <div class="panel-labels">
-<<<<<<< HEAD
-                    <button id="btnCopyToClipboard" runat="server"
-=======
                     <Rock:HighlightLabel ID="hlInternalWebPage" runat="server" Text="Internal Web Page" LabelType="Warning" />
                     <Rock:HighlightLabel ID="hlExternalWebPage" runat="server" Text="External Web Page" LabelType="Warning" />
-                    <button id="btnCopyToClipboard" runat="server" 
->>>>>>> 1241f28c
+                    <button id="btnCopyToClipboard" runat="server"
                         data-toggle="tooltip" data-placement="top" data-trigger="hover" data-delay="250" title="Copy Page Guid to Clipboard"
                         class="btn btn-info btn-xs btn-copy-to-clipboard"
                         onclick="$(this).attr('data-original-title', 'Copied').tooltip('show').attr('data-original-title', 'Copy Page Guid to Clipboard');return false;">
@@ -95,25 +91,11 @@
                         </div>
 
                         <div class="col-md-6">
-<<<<<<< HEAD
-                            <asp:PlaceHolder ID="phContextPanel" runat="server">
-                                <fieldset>
-                                    <h4>Context Parameters</h4>
-                                    <p>
-                                        There are one or more blocks on this page that can load content based on a 'context' parameter.
-                                        Please enter the route parameter name or query string parameter name that will contain the id for
-                                        each of the objects below.
-                                    </p>
-                                    <asp:PlaceHolder ID="phContext" runat="server"></asp:PlaceHolder>
-                                </fieldset>
-                            </asp:PlaceHolder>
-=======
                             <Rock:UrlLinkBox ID="tbWebPageUrl" runat="server"
                                 Label="Page URL"
                                 Required="true"
                                 ValidationGroup="EditPage"
                                 Help="The URL that the user will be sent to when opening this page." />
->>>>>>> 1241f28c
                         </div>
                     </div>
 
@@ -131,8 +113,8 @@
                                     <fieldset>
                                         <h4>Context Parameters</h4>
                                         <p>
-                                            There are one or more blocks on this page that can load content based on a 'context' parameter.  
-                                            Please enter the route parameter name or query string parameter name that will contain the id for 
+                                            There are one or more blocks on this page that can load content based on a 'context' parameter.
+                                            Please enter the route parameter name or query string parameter name that will contain the id for
                                             each of the objects below.
                                         </p>
                                         <asp:PlaceHolder ID="phContext" runat="server"></asp:PlaceHolder>
