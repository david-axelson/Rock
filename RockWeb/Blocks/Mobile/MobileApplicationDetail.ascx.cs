﻿// <copyright>
// Copyright by the Spark Development Network
//
// Licensed under the Rock Community License (the "License");
// you may not use this file except in compliance with the License.
// You may obtain a copy of the License at
//
// http://www.rockrms.com/license
//
// Unless required by applicable law or agreed to in writing, software
// distributed under the License is distributed on an "AS IS" BASIS,
// WITHOUT WARRANTIES OR CONDITIONS OF ANY KIND, either express or implied.
// See the License for the specific language governing permissions and
// limitations under the License.
// </copyright>
//
using System;
using System.Collections.Generic;
using System.ComponentModel;
using System.Linq;
using System.Text.RegularExpressions;
using System.Web.UI.WebControls;

using Humanizer;

using Rock;
using Rock.Attribute;
using Rock.Common.Mobile.Enums;
using Rock.Data;
using Rock.DownhillCss;
using Rock.DownhillCss.Utility;
using Rock.Model;
using Rock.Security;
using Rock.Web;
using Rock.Web.Cache;
using Rock.Web.UI;
using Rock.Web.UI.Controls;

using AdditionalSiteSettings = Rock.Mobile.AdditionalSiteSettings;
using ListItem = System.Web.UI.WebControls.ListItem;
using ShellType = Rock.Common.Mobile.Enums.ShellType;
using TabLocation = Rock.Mobile.TabLocation;

namespace RockWeb.Blocks.Mobile
{
    [DisplayName( "Mobile Application Detail" )]
    [Category( "Mobile" )]
    [Description( "Edits and configures the settings of a mobile application." )]
    [LinkedPage( "Layout Detail", "", true )]
    [LinkedPage( "Page Detail", "", true )]
    [LinkedPage( "Deep Link Detail", "", true )]
    [Rock.SystemGuid.BlockTypeGuid( "1D001ED9-F711-4820-BED0-92150D069BA2" )]
    public partial class MobileApplicationDetail : RockBlock
    {
        /// <summary>
        /// Keys to use for block attributes
        /// </summary>
        private static class AttributeKey
        {
            /// <summary>
            /// Key for Layout Detail
            /// </summary>
            public const string LayoutDetail = "LayoutDetail";

            /// <summary>
            /// Key for Page Detail
            /// </summary>
            public const string PageDetail = "PageDetail";


            /// <summary>
            /// Key for Page Detail
            /// </summary>
            public const string DeepLinkDetail = "DeepLinkDetail";
        }

        #region Private Fields

        private const string _defaultLayoutXaml = @"<?xml version=""1.0"" encoding=""utf-8"" ?>
<ContentPage xmlns=""http://xamarin.com/schemas/2014/forms""
             xmlns:x=""http://schemas.microsoft.com/winfx/2009/xaml""
             xmlns:Rock=""clr-namespace:Rock.Mobile.Cms;assembly=Rock.Mobile""
             xmlns:Common=""clr-namespace:Rock.Mobile.Common;assembly=Rock.Mobile.Common"">
    <ScrollView>
        <StackLayout>
            <Rock:Zone ZoneName=""Main"" />
        </StackLayout>
    </ScrollView>
</ContentPage>";

        private enum Tabs
        {
            Application,
            Styles,
            Layouts,
            Pages,
            DeepLinks
        }

        #endregion

        #region Base Method Overrides

        /// <summary>
        /// Raises the <see cref="E:System.Web.UI.Control.Init" /> event.
        /// </summary>
        /// <param name="e">An <see cref="T:System.EventArgs" /> object that contains the event data.</param>
        protected override void OnInit( EventArgs e )
        {
            base.OnInit( e );

            gLayouts.Actions.ShowMergeTemplate = false;
            gLayouts.Actions.ShowExcelExport = false;
            gLayouts.Actions.AddClick += gLayouts_AddClick;
            gLayouts.Actions.ShowAdd = true;
            gLayouts.DataKeyNames = new[] { "Id" };

            gPages.Actions.ShowMergeTemplate = false;
            gPages.Actions.ShowExcelExport = false;
            gPages.Actions.AddClick += gPages_AddClick;
            gPages.Actions.ShowAdd = true;
            gPages.DataKeyNames = new[] { "Id" };

            gDeepLinks.Actions.ShowMergeTemplate = false;
            gDeepLinks.Actions.ShowExcelExport = false;
            gDeepLinks.Actions.AddClick += gDeepLinks_AddClick;
            gDeepLinks.Actions.ShowAdd = true;
            gDeepLinks.DataKeyNames = new[] { "Guid" };
        }

        /// <summary>
        /// Raises the <see cref="E:System.Web.UI.Control.Load" /> event.
        /// </summary>
        /// <param name="e">The <see cref="T:System.EventArgs" /> object that contains the event data.</param>
        protected override void OnLoad( EventArgs e )
        {
            base.OnLoad( e );

            if ( !IsPostBack )
            {
                ConfigureControls();

                var siteId = PageParameter( "SiteId" ).AsInteger();
                hfCurrentTab.Value = PageParameter( "Tab" ) ?? Tabs.Application.ConvertToString();

                if ( siteId != 0 )
                {
                    ShowDetail( siteId );
                }
                else
                {
                    ltAppName.Text = "Add Application";
                    ShowEdit( siteId );
                }
            }
        }

        /// <summary>
        /// Returns breadcrumbs specific to the block that should be added to navigation
        /// based on the current page reference.  This function is called during the page's
        /// oninit to load any initial breadcrumbs.
        /// </summary>
        /// <param name="pageReference">The <see cref="Rock.Web.PageReference" />.</param>
        /// <returns>
        /// A <see cref="System.Collections.Generic.List{BreadCrumb}" /> of block related <see cref="Rock.Web.UI.BreadCrumb">BreadCrumbs</see>.
        /// </returns>
        public override List<BreadCrumb> GetBreadCrumbs( PageReference pageReference )
        {
            var breadCrumbs = new List<BreadCrumb>();

            int? siteId = PageParameter( pageReference, "SiteId" ).AsIntegerOrNull();
            if ( siteId != null )
            {
                var site = new SiteService( new RockContext() ).Get( siteId.Value );

                if ( site != null )
                {
                    breadCrumbs.Add( new BreadCrumb( site.Name, pageReference ) );
                }
                else
                {
                    breadCrumbs.Add( new BreadCrumb( "New Application", pageReference ) );
                }
            }
            else
            {
                // don't show a breadcrumb if we don't have a pageparam to work with
            }

            return breadCrumbs;
        }

        #endregion

        #region Methods

        /// <summary>
        /// Shows the provided tab and hides the others.
        /// </summary>
        /// <param name="showTab">The show tab.</param>
        private void ShowTab( Tabs showTab )
        {
            liTabApplication.RemoveCssClass( "active" );
            liTabStyles.RemoveCssClass( "active" );
            liTabLayouts.RemoveCssClass( "active" );
            liTabPages.RemoveCssClass( "active" );
            liTabDeepLinks.RemoveCssClass( "active" );

            string tabName = showTab.ConvertToString();
            hfCurrentTab.Value = tabName;

            pnlApplication.Visible = tabName == Tabs.Application.ConvertToString();
            pnlStyles.Visible = tabName == Tabs.Styles.ConvertToString();
            pnlLayouts.Visible = tabName == Tabs.Layouts.ConvertToString();
            pnlPages.Visible = tabName == Tabs.Pages.ConvertToString();
            pnlDeepLinks.Visible = tabName == Tabs.DeepLinks.ConvertToString();

            switch ( showTab )
            {
                case Tabs.Application:
                    liTabApplication.AddCssClass( "active" );
                    break;

                case Tabs.Styles:
                    liTabStyles.AddCssClass( "active" );
                    break;

                case Tabs.Layouts:
                    liTabLayouts.AddCssClass( "active" );
                    break;

                case Tabs.Pages:
                    liTabPages.AddCssClass( "active" );
                    break;

                case Tabs.DeepLinks:
                    liTabDeepLinks.AddCssClass( "active" );
                    break;

                default:
                    liTabApplication.AddCssClass( "active" );
                    pnlApplication.Visible = true;
                    hfCurrentTab.Value = Tabs.Application.ConvertToString();
                    break;
            }
        }

        /// <summary>
        /// Configures the controls.
        /// </summary>
        private void ConfigureControls()
        {
            ddlEditLockPhoneOrientation.Items.Clear();
            ddlEditLockPhoneOrientation.Items.Add( Rock.Constants.None.ListItem );
            ddlEditLockPhoneOrientation.Items.Add( new ListItem( "Portrait", ( ( int ) DeviceOrientation.Portrait ).ToString() ) );
            ddlEditLockPhoneOrientation.Items.Add( new ListItem( "Landscape", ( ( int ) DeviceOrientation.Landscape ).ToString() ) );

            ddlEditLockTabletOrientation.Items.Clear();
            ddlEditLockTabletOrientation.Items.Add( Rock.Constants.None.ListItem );
            ddlEditLockTabletOrientation.Items.Add( new ListItem( "Portrait", ( ( int ) DeviceOrientation.Portrait ).ToString() ) );
            ddlEditLockTabletOrientation.Items.Add( new ListItem( "Landscape", ( ( int ) DeviceOrientation.Landscape ).ToString() ) );

            imgEditHeaderImage.BinaryFileTypeGuid = Rock.SystemGuid.BinaryFiletype.DEFAULT.AsGuid();
            imgEditPreviewThumbnail.BinaryFileTypeGuid = Rock.SystemGuid.BinaryFiletype.DEFAULT.AsGuid();

            rblEditApplicationType.BindToEnum<ShellType>();
            rblEditAndroidTabLocation.BindToEnum<TabLocation>();

            cpEditPersonAttributeCategories.EntityTypeId = EntityTypeCache.Get( typeof( Rock.Model.Attribute ) ).Id;
            cpEditPersonAttributeCategories.EntityTypeQualifierColumn = "EntityTypeId";
            cpEditPersonAttributeCategories.EntityTypeQualifierValue = EntityTypeCache.Get( typeof( Person ) ).Id.ToString();

            dvpCampusFilter.EntityTypeId = EntityTypeCache.GetId( Rock.SystemGuid.EntityType.CAMPUS ) ?? 0;
        }

        /// <summary>
        /// Shows the detail.
        /// </summary>
        /// <param name="siteId">The site identifier.</param>
        private void ShowDetail( int siteId )
        {
            var rockContext = new RockContext();
            var site = new SiteService( rockContext ).Get( siteId );

            //
            // Make sure the site exists.
            //
            if ( site == null )
            {
                nbError.Text = "That mobile application does not exist.";
                pnlOverview.Visible = false;

                return;
            }

            //
            // Ensure user is authorized to view mobile sites.
            //
            if ( !IsUserAuthorized( Authorization.VIEW ) )
            {
                nbError.Text = Rock.Constants.EditModeMessage.NotAuthorizedToView( "mobile application" );
                pnlOverview.Visible = false;

                return;
            }

            //
            // Ensure this is a mobile site.
            //
            if ( site.SiteType != SiteType.Mobile )
            {
                nbError.Text = "This block only supports mobile sites.";
                pnlOverview.Visible = false;

                return;
            }

            //
            // Set the UI fields for the standard values.
            //
            hfSiteId.Value = site.Id.ToString();
            ltAppName.Text = site.Name.EncodeHtml();
            ltDescription.Text = site.Description.EncodeHtml();
            lSiteId.Text = site.Id.ToString();
            if ( site.LatestVersionDateTime.HasValue )
            {
                var updateTimeSpan = RockDateTime.Now - site.LatestVersionDateTime.Value;
                lLastDeployDate.Text = string.Format( "<span class='label label-success' data-toggle='tooltip' title='{0}'>Last Deploy: {1} ago</span>",
                    site.LatestVersionDateTime.Value.ToString( "dddd MMMM, d M yyyy h:mm tt" ),
                    updateTimeSpan.Humanize() );
            }
            else
            {
                lLastDeployDate.Text = "<span class='label label-warning'>Not Deployed</span>";
            }


            // Set the UI fields for the preview thumbnail.
            imgAppPreview.ImageUrl = string.Format( "~/GetImage.ashx?Id={0}", site.ThumbnailBinaryFileId );
            pnlPreviewImage.Visible = site.ThumbnailBinaryFileId.HasValue;

            //
            // Set the UI fields for the additional details.
            //
            var additionalSettings = site.AdditionalSettings.FromJsonOrNull<AdditionalSiteSettings>() ?? new AdditionalSiteSettings();
            var fields = new List<KeyValuePair<string, string>>();

            if ( additionalSettings.ShellType.HasValue )
            {
                fields.Add( new KeyValuePair<string, string>( "Application Type", additionalSettings.ShellType.ToString() ) );
            }

            var apiKeyLogin = new UserLoginService( rockContext ).Get( additionalSettings.ApiKeyId ?? 0 );
            fields.Add( new KeyValuePair<string, string>( "API Key", apiKeyLogin != null ? apiKeyLogin.ApiKey : string.Empty ) );

            if ( additionalSettings.LastDeploymentDate.HasValue )
            {
                fields.Add( new KeyValuePair<string, string>( "Last Deployed", additionalSettings.LastDeploymentDate.Value.ToShortDateTimeString() ) );
            }

            var selectedCategories = CategoryCache.All( rockContext )
                .Where( c => additionalSettings.PersonAttributeCategories.Contains( c.Id ) )
                .Select( c => c.Name )
                .ToList();
            if ( selectedCategories.Any() )
            {
                fields.Add( new KeyValuePair<string, string>( "Person Attribute Categories", string.Join( ", ", selectedCategories ) ) );
            }

            // TODO: I'm pretty sure something like this already exists in Rock, but I can never find it. - dh
            //ltAppDetails.Text = string.Join( "", fields.Select( f => string.Format( "<dl><dt>{0}</dt><dd>{1}</dd></dl>", f.Key, f.Value ) ) );
            ltAppDetails.Text = fields.Select( f => string.Format( "<dl><dt>{0}</dt><dd>{1}</dd></dl>", f.Key, f.Value ) ).JoinStrings( string.Empty );

            //
            // Bind the grids.
            //
            BindLayouts( siteId );
            BindPages( siteId );
            BindRoutes( siteId );

            ShowStylesTabDetails( site );

            pnlContent.Visible = true;
            pnlOverview.Visible = true;
            pnlEdit.Visible = false;

            lbTabDeepLinks.Visible = additionalSettings.IsDeepLinkingEnabled;
            //
            // If returning from a child page make sure the correct tab is selected.
            //
            switch ( hfCurrentTab.Value )
            {
                case "Styles":
                    ShowTab( Tabs.Styles );
                    break;

                case "Layouts":
                    ShowTab( Tabs.Layouts );
                    break;

                case "Pages":
                    ShowTab( Tabs.Pages );
                    break;

                case "Deep Links":
                    ShowTab( Tabs.DeepLinks );
                    break;

                default:
                    ShowTab( Tabs.Application );
                    break;
            }
        }

        /// <summary>
        /// Shows the edit for the application tab.
        /// </summary>
        /// <param name="siteId">The site identifier.</param>
        private void ShowEdit( int siteId )
        {
            var rockContext = new RockContext();
            var site = new SiteService( rockContext ).Get( siteId );
            AdditionalSiteSettings additionalSettings;

            //
            // Ensure user can edit the mobile site.
            //
            if ( !IsUserAuthorized( Authorization.EDIT ) )
            {
                nbError.Text = Rock.Constants.EditModeMessage.NotAuthorizedToEdit( "mobile application" );
                pnlOverview.Visible = false;

                return;
            }

            //
            // If we are generating a new site, set the initial values.
            //
            if ( site == null )
            {
                site = new Site
                {
                    IsActive = true,
                    AdditionalSettings = new AdditionalSiteSettings()
                    {
                        IsPackageCompressionEnabled = true
                    }.ToJson()
                };
            }

            //
            // Decode our additional site settings.
            //
            if ( site.AdditionalSettings != null )
            {
                additionalSettings = site.AdditionalSettings.FromJsonOrNull<AdditionalSiteSettings>() ?? new AdditionalSiteSettings();
            }
            else
            {
                additionalSettings = new AdditionalSiteSettings();
            }

            var isDeepLinkingEnabled = additionalSettings.IsDeepLinkingEnabled;

            if ( isDeepLinkingEnabled )
            {
                tbBundleId.Text = additionalSettings.BundleIdentifier;
                tbTeamId.Text = additionalSettings.TeamIdentifier;
                tbPackageName.Text = additionalSettings.PackageName;
                tbCertificateFingerprint.Text = additionalSettings.CertificateFingerprint;
                tbDeepLinkPathPrefix.Text = $"/{additionalSettings.DeepLinkPathPrefix}/";
                tbDeepLinkPathPrefix.Enabled = false;
                vlDeepLinkingDomain.Value = additionalSettings.DeepLinkDomains;
            }

            pnlDeepLinkSettings.Visible = isDeepLinkingEnabled;
            //
            // Set basic UI fields.
            //
            tbEditName.Text = site.Name;
            cbEditActive.Checked = site.IsActive;
            tbEditDescription.Text = site.Description;

            rblEditApplicationType.SetValue( ( int? ) additionalSettings.ShellType ?? ( int ) ShellType.Flyout );
            rblEditAndroidTabLocation.SetValue( ( int? ) additionalSettings.TabLocation ?? ( int ) TabLocation.Bottom );
            ddlEditLockPhoneOrientation.SetValue( ( int ) additionalSettings.LockedPhoneOrientation );
            ddlEditLockTabletOrientation.SetValue( ( int ) additionalSettings.LockedTabletOrientation );

            cbEnableNotificationsAutomatically.Checked = additionalSettings.EnableNotificationsAutomatically;
            ceEditFlyoutXaml.Text = additionalSettings.FlyoutXaml;
            ceToastXaml.Text = additionalSettings.ToastXaml;
            cbEnableDeepLinking.Checked = additionalSettings.IsDeepLinkingEnabled;
            cbCompressUpdatePackages.Checked = additionalSettings.IsPackageCompressionEnabled;

            ceEditNavBarActionXaml.Text = additionalSettings.NavigationBarActionXaml;
            ceEditHomepageRoutingLogic.Text = additionalSettings.HomepageRoutingLogic;
            tbEditPushTokenUpdateValue.Text = additionalSettings.PushTokenUpdateValue;

            cpEditPersonAttributeCategories.SetValues( CategoryCache.All( rockContext ).Where( c => additionalSettings.PersonAttributeCategories.Contains( c.Id ) ).Select( c => c.Id ) );

            dvpCampusFilter.SetValue( additionalSettings.CampusFilterDataViewId );

            rblEditAndroidTabLocation.Visible = rblEditApplicationType.SelectedValueAsInt() == ( int ) ShellType.Tabbed;

            ppEditLoginPage.SetValue( site.LoginPageId );
            ppEditProfilePage.SetValue( additionalSettings.ProfilePageId );
            ppCommunicationViewPage.SetValue( additionalSettings.CommunicationViewPageId );

            //
            // Set the API Key.
            //
            var apiKeyLogin = new UserLoginService( rockContext ).Get( additionalSettings.ApiKeyId ?? 0 );
            tbEditApiKey.Text = apiKeyLogin != null ? apiKeyLogin.ApiKey : GenerateApiKey();

            //
            // Set image UI field.
            //
            imgEditPreviewThumbnail.BinaryFileId = site.ThumbnailBinaryFileId;

            pnlContent.Visible = false;
            pnlEdit.Visible = true;
        }

        /// <summary>
        /// Shows the styles tab details.
        /// </summary>
        /// <param name="site">The site.</param>
        private void ShowStylesTabDetails( Site site )
        {
            using ( var rockContext = new RockContext() )
            {
                AdditionalSiteSettings additionalSettings = site.AdditionalSettings.FromJsonOrNull<AdditionalSiteSettings>() ?? new AdditionalSiteSettings();

                // Ensure user can edit the mobile site.
                if ( !IsUserAuthorized( Authorization.EDIT ) )
                {
                    nbError.Text = Rock.Constants.EditModeMessage.NotAuthorizedToEdit( "mobile application" );
                    pnlOverview.Visible = false;

                    return;
                }

                
               
                cbNavbarTransclucent.Checked = additionalSettings.IOSEnableBarTransparency;
                ddlNavbarBlurStyle.Visible = cbNavbarTransclucent.Checked;
                ddlNavbarBlurStyle.BindToEnum<IOSBlurStyle>();
                ddlNavbarBlurStyle.SetValue((int) additionalSettings.IOSBarBlurStyle);
                
                cpEditBarBackgroundColor.Value = additionalSettings.BarBackgroundColor;
                cpEditMenuButtonColor.Value = additionalSettings.MenuButtonColor;
                cpEditActivityIndicatorColor.Value = additionalSettings.ActivityIndicatorColor;
                cpTextColor.Value = additionalSettings.DownhillSettings.TextColor;
                cpHeadingColor.Value = additionalSettings.DownhillSettings.HeadingColor;
                cpBackgroundColor.Value = additionalSettings.DownhillSettings.BackgroundColor;

                ceEditCssStyles.Text = additionalSettings.CssStyle ?? string.Empty;

                cpPrimary.Value = additionalSettings.DownhillSettings.ApplicationColors.Primary;
                cpSecondary.Value = additionalSettings.DownhillSettings.ApplicationColors.Secondary;
                cpSuccess.Value = additionalSettings.DownhillSettings.ApplicationColors.Success;
                cpInfo.Value = additionalSettings.DownhillSettings.ApplicationColors.Info;
                cpDanger.Value = additionalSettings.DownhillSettings.ApplicationColors.Danger;
                cpWarning.Value = additionalSettings.DownhillSettings.ApplicationColors.Warning;
                cpLight.Value = additionalSettings.DownhillSettings.ApplicationColors.Light;
                cpDark.Value = additionalSettings.DownhillSettings.ApplicationColors.Dark;
                cpBrand.Value = additionalSettings.DownhillSettings.ApplicationColors.Brand;
                cpInfo.Value = additionalSettings.DownhillSettings.ApplicationColors.Info;

                nbRadiusBase.Text = decimal.ToInt32( additionalSettings.DownhillSettings.RadiusBase ).ToStringSafe();

                nbFontSizeDefault.Text = decimal.ToInt32( additionalSettings.DownhillSettings.FontSizeDefault ).ToStringSafe();

                imgEditHeaderImage.BinaryFileId = site.FavIconBinaryFileId;
            }
        }

        public void CbNavbarTransclucent_CheckedChanged( object sender, EventArgs e )
        {
            ddlNavbarBlurStyle.Visible = ( sender as CheckBox ).Checked;
        }

        /// <summary>
        /// Generates the API key.
        /// </summary>
        /// <returns></returns>
        private string GenerateApiKey()
        {
            // Generate a unique random 12 digit api key
            return Rock.Utility.KeyHelper.GenerateKey( ( RockContext rockContext, string key ) => new UserLoginService( rockContext ).Queryable().Any( a => a.ApiKey == key ) );
        }

        /// <summary>
        /// Saves the API key.
        /// </summary>
        /// <param name="restLoginId">The rest login identifier.</param>
        /// <param name="apiKey">The API key.</param>
        /// <param name="userName">Name of the user.</param>
        /// <returns></returns>
        private int SaveApiKey( int? restLoginId, string apiKey, string userName, RockContext rockContext )
        {
            var userLoginService = new UserLoginService( rockContext );
            var personService = new PersonService( rockContext );
            UserLogin userLogin = null;
            Person restPerson = null;

            // the key gets saved in the api key field of a user login (which you have to create if needed)
            var entityType = new EntityTypeService( rockContext )
                .Get( "Rock.Security.Authentication.Database" );

            if ( restLoginId.HasValue )
            {
                userLogin = userLoginService.Get( restLoginId.Value );
                restPerson = userLogin.Person;
            }
            else
            {
                restPerson = new Person();
                personService.Add( restPerson );
            }

            // the rest user name gets saved as the last name on a person
            restPerson.LastName = tbEditName.Text;
            restPerson.RecordTypeValueId = DefinedValueCache.Get( Rock.SystemGuid.DefinedValue.PERSON_RECORD_TYPE_RESTUSER.AsGuid() ).Id;
            restPerson.RecordStatusValueId = DefinedValueCache.Get( Rock.SystemGuid.DefinedValue.PERSON_RECORD_STATUS_ACTIVE.AsGuid() ).Id;

            rockContext.SaveChanges();

            if ( userLogin == null )
            {
                userLogin = new UserLogin();
                userLoginService.Add( userLogin );
            }

            userLogin.UserName = userName;
            userLogin.IsConfirmed = true;
            userLogin.ApiKey = apiKey;
            userLogin.EntityTypeId = entityType.Id;
            userLogin.PersonId = restPerson.Id;

            rockContext.SaveChanges();

            return userLogin.Id;
        }

        /// <summary>
        /// Parses the color and returns a hex string.
        /// </summary>
        /// <param name="color">The color.</param>
        /// <returns></returns>
        [Obsolete( "Xamarin supports all of the color formatting that our color picker provides, so we don't need to include this." )]
        [RockObsolete("1.14.1")]
        private string ParseColor( string color )
        {
            //
            // Match on rgb(r,g,b) format.
            //
            var match = Regex.Match( color, "rgb *\\( *([0-9]+) *, *([0-9]+) *, *([0-9]+) *\\)" );
            if ( match.Success )
            {
                int red = match.Groups[1].Value.AsInteger();
                int green = match.Groups[2].Value.AsInteger();
                int blue = match.Groups[3].Value.AsInteger();
                return string.Format( "#{0:x2}{1:x2}{2:x2}", red, green, blue );
            }

            //
            // Match on rgba(r,g,b,a) format.
            //
            match = Regex.Match( color, "rgba *\\( *([0-9]+) *, *([0-9]+) *, *([0-9]+) *, *([\\.0-9]+) *\\)" );
            if ( match.Success )
            {
                int red = match.Groups[1].Value.AsInteger();
                int green = match.Groups[2].Value.AsInteger();
                int blue = match.Groups[3].Value.AsInteger();
                return string.Format( "#{0:x2}{1:x2}{2:x2}", red, green, blue );
            }

            //
            // Match on #rrggbb format.
            //
            match = Regex.Match( color, "#([0-9a-fA-F]{2})([0-9a-fA-F]{2})([0-9a-fA-F]{2})" );
            if ( match.Success )
            {
                return match.Value;
            }

            return null;
        }

        /// <summary>
        /// Binds the layouts.
        /// </summary>
        /// <param name="siteId">The site identifier.</param>
        private void BindLayouts( int siteId )
        {
            var layouts = LayoutCache.All()
                .Where( l => l.SiteId == siteId )
                .OrderBy( l => l.Name )
                .ToList();

            gLayouts.DataSource = layouts;
            gLayouts.DataBind();
        }

        /// <summary>
        /// Binds the pages.
        /// </summary>
        /// <param name="siteId">The site identifier.</param>
        private void BindPages( int siteId )
        {
            var pages = PageCache.All()
                .Where( p => p.SiteId == siteId )
                .OrderBy( p => p.Order )
                .ThenBy( p => p.InternalName )
                .Select( p => new
                {
                    p.Id,
                    p.InternalName,
                    LayoutName = p.Layout.Name,
                    DisplayInNav = p.DisplayInNavWhen != DisplayInNavWhen.Never
                } )
                .ToList();

            gPages.DataSource = pages;
            gPages.DataBind();
        }

        /// <summary>
        /// Binds the routes.
        /// </summary>
        /// <param name="siteId">The site identifier.</param>
        private void BindRoutes( int siteId )
        {
            var site = new SiteService( new RockContext() ).Get( siteId );
            var additionalSettings = site.AdditionalSettings.FromJsonOrNull<AdditionalSiteSettings>();

            if( additionalSettings.DeepLinkDomains != null && additionalSettings.DeepLinkDomains.Contains("|") )
            {
                var domainsText = additionalSettings.DeepLinkDomains.ReplaceLastOccurrence( "|", "" );
                domainsText = domainsText.Replace( "|", ", " );
                lblDeepLinkDomains.Text = domainsText;
            }

            var routes = additionalSettings.DeepLinkRoutes
                .Select( r => new
                {
                    Guid = r.Guid,
                    IsUrl = r.UsesUrlAsFallback,
                    Page = GetMobilePageTitle( r.MobilePageGuid ),
                    Route = $"{additionalSettings.DeepLinkPathPrefix}/{r.Route}",
                    Fallback = GetDeepLinkFallbackText( r.WebFallbackPageGuid, r.WebFallbackPageUrl )
                } );

            gDeepLinks.DataSource = routes;
            gDeepLinks.DataBind();
        }

        /// <summary>
        /// Gets the mobile page title.
        /// </summary>
        /// <param name="pageGuid">The page unique identifier.</param>
        /// <returns></returns>
        protected string GetMobilePageTitle( object pageGuid )
        {
            var guid = pageGuid as Guid?;
            if ( guid == null )
            {
                return string.Empty;
            }

            using ( var context = new RockContext() )
            {
                var pageService = new PageService( context );
                var page = pageService.Get( guid.Value );

                if( page == null )
                {
                    return "No Page";
                }
                return page.PageTitle;
            }
        }

        /// <summary>
        /// Gets the deep link fallback text.
        /// </summary>
        /// <param name="pageGuid">The page unique identifier.</param>
        /// <param name="fallbackUrl">The fallback URL.</param>
        /// <returns></returns>
        protected string GetDeepLinkFallbackText( object pageGuid, object fallbackUrl )
        {
            var guid = pageGuid as Guid?;

            var usingPage = pageGuid != null;
            if ( usingPage )
            {
                return GetMobilePageTitle( guid.Value );
            }

            return fallbackUrl as string;
        }

        /// <summary>
        /// Whether or not the badge should be shown.
        /// </summary>
        /// <param name="pageGuid">The page unique identifier.</param>
        /// <returns></returns>
        protected bool ShowBadge( object pageGuid )
        {
            var usingPage = pageGuid != null;

            using ( var context = new RockContext() )
            {
                if ( usingPage )
                {
                    return false;
                }

                return true;
            }
        }

        #endregion

        #region Event Handlers

        /// <summary>
        /// Handles the Click event of the lbEdit control.
        /// </summary>
        /// <param name="sender">The source of the event.</param>
        /// <param name="e">The <see cref="EventArgs"/> instance containing the event data.</param>
        protected void lbEdit_Click( object sender, EventArgs e )
        {
            ShowEdit( hfSiteId.Value.AsInteger() );
        }

        /// <summary>
        /// Handles the Click event of the lbEditCancel control.
        /// </summary>
        /// <param name="sender">The source of the event.</param>
        /// <param name="e">The <see cref="EventArgs"/> instance containing the event data.</param>
        protected void lbEditCancel_Click( object sender, EventArgs e )
        {
            var siteId = PageParameter( "SiteId" ).AsInteger();

            if ( siteId == 0 )
            {
                NavigateToParentPage();
            }
            else
            {
                ShowDetail( siteId );
            }
        }

        /// <summary>
        /// Handles the Click event of the lbCancel control.
        /// </summary>
        /// <param name="sender">The source of the event.</param>
        /// <param name="e">The <see cref="EventArgs"/> instance containing the event data.</param>
        protected void lbCancel_Click( object sender, EventArgs e )
        {
            NavigateToParentPage();
        }


        /// <summary>
        /// Handles the Click event of the lbEditSave control.
        /// </summary>
        /// <param name="sender">The source of the event.</param>
        /// <param name="e">The <see cref="EventArgs"/> instance containing the event data.</param>
        protected void lbEditSave_Click( object sender, EventArgs e )
        {
            var rockContext = new RockContext();
            var siteService = new SiteService( rockContext );
            var binaryFileService = new BinaryFileService( rockContext );
            var userLoginService = new UserLoginService( rockContext );

            //
            // Find the site or if we are creating a new one, bootstrap it.
            //
            var site = siteService.Get( PageParameter( "SiteId" ).AsInteger() );
            if ( site == null )
            {
                site = new Site
                {
                    SiteType = SiteType.Mobile
                };
                siteService.Add( site );
            }

            //
            // Save the basic settings.
            //
            site.Name = tbEditName.Text;
            site.IsActive = cbEditActive.Checked;
            site.Description = tbEditDescription.Text;
            site.LoginPageId = ppEditLoginPage.PageId;

            var additionalSettings = site.AdditionalSettings.FromJsonOrNull<AdditionalSiteSettings>() ?? new AdditionalSiteSettings();

            // Save the deep link settings, if enabled.
            if ( cbEnableDeepLinking.Checked )
            {
                var deepLinkPrefix = tbDeepLinkPathPrefix.Text.Trim( '/' );

                // If there is a conflict between our deep link prefix and conflicting route.
                var conflictingRoute = new PageRouteService( rockContext ).Queryable()
                    .AsEnumerable()
                    .Where( r => r.Route.StartsWith( $"{deepLinkPrefix}/" ) || r.Route == deepLinkPrefix )
                    .Any();

                var conflictingDeepLinkPathPrefix = new SiteService( rockContext ).Queryable()
                    .AsEnumerable()
                    .Where( s => s.AdditionalSettings != null && s.AdditionalSettings.FromJsonOrNull<AdditionalSiteSettings>().DeepLinkPathPrefix == deepLinkPrefix )
                    .Any();

                if ( conflictingRoute || conflictingDeepLinkPathPrefix && tbDeepLinkPathPrefix.Enabled )
                {
                    nbDeepLinks.Text = $"Your 'Deep Link Path Prefix ('{tbDeepLinkPathPrefix.Text}') is currently conflicting with another route or path prefix. Please check 'Settings > CMS Configuration > Routes' or pick a unique deep link path prefix.";
                    nbDeepLinks.Visible = true;
                    return;
                }

                additionalSettings.BundleIdentifier = tbBundleId.Text;
                additionalSettings.TeamIdentifier = tbTeamId.Text;
                additionalSettings.PackageName = tbPackageName.Text;
                additionalSettings.CertificateFingerprint = tbCertificateFingerprint.Text;
                additionalSettings.DeepLinkPathPrefix = deepLinkPrefix;
                additionalSettings.DeepLinkDomains = vlDeepLinkingDomain.Value;
            }

            // Ensure that the Downhill CSS platform is mobile
            if ( additionalSettings.DownhillSettings == null )
            {
                additionalSettings.DownhillSettings = new DownhillSettings();
            }
            additionalSettings.DownhillSettings.Platform = DownhillPlatform.Mobile;

            //
            // Save the additional settings.
            //
            additionalSettings.ShellType = rblEditApplicationType.SelectedValueAsEnum<ShellType>();
            additionalSettings.TabLocation = rblEditAndroidTabLocation.SelectedValueAsEnum<TabLocation>();

            additionalSettings.PersonAttributeCategories = cpEditPersonAttributeCategories.SelectedValues.AsIntegerList();
            additionalSettings.ProfilePageId = ppEditProfilePage.PageId;
            additionalSettings.CommunicationViewPageId = ppCommunicationViewPage.PageId;
            additionalSettings.EnableNotificationsAutomatically = cbEnableNotificationsAutomatically.Checked;
            additionalSettings.FlyoutXaml = ceEditFlyoutXaml.Text;
            additionalSettings.IsDeepLinkingEnabled = cbEnableDeepLinking.Checked;
            additionalSettings.ToastXaml = ceToastXaml.Text;
            additionalSettings.PushTokenUpdateValue = tbEditPushTokenUpdateValue.Text;
            additionalSettings.IsPackageCompressionEnabled = cbCompressUpdatePackages.Checked;
            additionalSettings.LockedPhoneOrientation = ddlEditLockPhoneOrientation.SelectedValueAsEnumOrNull<DeviceOrientation>() ?? DeviceOrientation.Unknown;
            additionalSettings.LockedTabletOrientation = ddlEditLockTabletOrientation.SelectedValueAsEnumOrNull<DeviceOrientation>() ?? DeviceOrientation.Unknown;
            additionalSettings.CampusFilterDataViewId = dvpCampusFilter.SelectedValueAsId();
            additionalSettings.NavigationBarActionXaml = ceEditNavBarActionXaml.Text;
            additionalSettings.HomepageRoutingLogic = ceEditHomepageRoutingLogic.Text;

            //
            // Save the image.
            //
            site.ThumbnailBinaryFileId = imgEditPreviewThumbnail.BinaryFileId;

            //
            // Ensure the images are persisted.
            //
            if ( site.SiteLogoBinaryFileId.HasValue )
            {
                binaryFileService.Get( site.SiteLogoBinaryFileId.Value ).IsTemporary = false;
            }
            if ( site.ThumbnailBinaryFileId.HasValue )
            {
                binaryFileService.Get( site.ThumbnailBinaryFileId.Value ).IsTemporary = false;
            }

            if ( site.Id == 0 )
            {
                rockContext.WrapTransaction( () =>
                {
                    rockContext.SaveChanges();

                    //
                    // Save the API Key.
                    //
                    additionalSettings.ApiKeyId = SaveApiKey( additionalSettings.ApiKeyId, tbEditApiKey.Text, string.Format( "mobile_application_{0}", site.Id ), rockContext );
                    site.AdditionalSettings = additionalSettings.ToJson();

                    var pageService = new PageService( rockContext );
                    var layoutService = new LayoutService( rockContext );
                    var pageName = string.Format( "{0} Homepage", site.Name );

                    var layout = new Layout
                    {
                        Name = "Homepage",
                        FileName = "Homepage.xaml",
                        Description = string.Empty,
                        LayoutMobilePhone = _defaultLayoutXaml,
                        LayoutMobileTablet = _defaultLayoutXaml,
                        SiteId = site.Id
                    };

                    layoutService.Add( layout );
                    rockContext.SaveChanges();

                    var page = new Page
                    {
                        InternalName = pageName,
                        BrowserTitle = pageName,
                        PageTitle = pageName,
                        Description = string.Empty,
                        LayoutId = layout.Id,
                        DisplayInNavWhen = DisplayInNavWhen.WhenAllowed
                    };

                    pageService.Add( page );
                    rockContext.SaveChanges();

                    site.DefaultPageId = page.Id;
                    rockContext.SaveChanges();
                } );
            }
            else
            {
                //
                // Save the API Key.
                //
                additionalSettings.ApiKeyId = SaveApiKey( additionalSettings.ApiKeyId, tbEditApiKey.Text, string.Format( "mobile_application_{0}", site.Id ), rockContext );
                additionalSettings.DownhillSettings.Platform = Rock.DownhillCss.DownhillPlatform.Mobile;
                site.AdditionalSettings = additionalSettings.ToJson();

                rockContext.SaveChanges();
            }

            NavigateToCurrentPage( new Dictionary<string, string>
            {
                { "SiteId", site.Id.ToString() }
            } );
        }

        /// <summary>
        /// Handles the Click event of the lbStylesEditSave control.
        /// </summary>
        /// <param name="sender">The source of the event.</param>
        /// <param name="e">The <see cref="EventArgs"/> instance containing the event data.</param>
        protected void lbStylesEditSave_Click( object sender, EventArgs e )
        {
            // Perform the edit save here
            using ( var rockContext = new RockContext() )
            {
                var siteService = new SiteService( rockContext );
                var binaryFileService = new BinaryFileService( rockContext );

                var site = siteService.Get( PageParameter( "SiteId" ).AsInteger() );
                var additionalSettings = site.AdditionalSettings.FromJsonOrNull<AdditionalSiteSettings>() ?? new AdditionalSiteSettings();

                site.FavIconBinaryFileId = imgEditHeaderImage.BinaryFileId;

                additionalSettings.BarBackgroundColor = cpEditBarBackgroundColor.Value;
<<<<<<< HEAD
=======
                additionalSettings.IOSEnableBarTransparency = cbNavbarTransclucent.Checked;
                additionalSettings.IOSBarBlurStyle = ddlNavbarBlurStyle.SelectedValueAsEnumOrNull<IOSBlurStyle>() ?? IOSBlurStyle.None;

>>>>>>> 86fbdfcf
                additionalSettings.MenuButtonColor = cpEditMenuButtonColor.Value;
                additionalSettings.ActivityIndicatorColor = cpEditActivityIndicatorColor.Value;
                additionalSettings.DownhillSettings.TextColor = cpTextColor.Value;
                additionalSettings.DownhillSettings.HeadingColor = cpHeadingColor.Value;
                additionalSettings.DownhillSettings.BackgroundColor = cpBackgroundColor.Value;

                additionalSettings.DownhillSettings.ApplicationColors.Primary = cpPrimary.Value;
                additionalSettings.DownhillSettings.ApplicationColors.Secondary = cpSecondary.Value;
                additionalSettings.DownhillSettings.ApplicationColors.Success = cpSuccess.Value;
                additionalSettings.DownhillSettings.ApplicationColors.Info = cpInfo.Value;
                additionalSettings.DownhillSettings.ApplicationColors.Danger = cpDanger.Value;
                additionalSettings.DownhillSettings.ApplicationColors.Warning = cpWarning.Value;
                additionalSettings.DownhillSettings.ApplicationColors.Light = cpLight.Value;
                additionalSettings.DownhillSettings.ApplicationColors.Dark = cpDark.Value;
                additionalSettings.DownhillSettings.ApplicationColors.Brand = cpBrand.Value;
                additionalSettings.DownhillSettings.ApplicationColors.Info = cpInfo.Value;

                additionalSettings.DownhillSettings.RadiusBase = nbRadiusBase.Text.AsDecimal();

                additionalSettings.DownhillSettings.FontSizeDefault = nbFontSizeDefault.Text.AsDecimal();
                additionalSettings.DownhillSettings.Platform = Rock.DownhillCss.DownhillPlatform.Mobile;

                additionalSettings.CssStyle = ceEditCssStyles.Text;

                site.AdditionalSettings = additionalSettings.ToJson();

                // Ensure the images are persisted.
                if ( site.FavIconBinaryFileId.HasValue )
                {
                    binaryFileService.Get( site.FavIconBinaryFileId.Value ).IsTemporary = false;
                }

                rockContext.SaveChanges();
            }
        }

        protected void cbEnableDeepLinking_CheckedChanged( object sender, EventArgs e )
        {
            pnlDeepLinkSettings.Visible = cbEnableDeepLinking.Checked;
        }

        /// <summary>
        /// Handles the SelectedIndexChanged event of the rblEditApplicationType control.
        /// </summary>
        /// <param name="sender">The source of the event.</param>
        /// <param name="e">The <see cref="EventArgs"/> instance containing the event data.</param>
        protected void rblEditApplicationType_SelectedIndexChanged( object sender, EventArgs e )
        {
            rblEditAndroidTabLocation.Visible = rblEditApplicationType.SelectedValueAsInt() == ( int ) ShellType.Tabbed;
        }

        /// <summary>
        /// Handles the Click event of the lbTabApplication control.
        /// </summary>
        /// <param name="sender">The source of the event.</param>
        /// <param name="e">The <see cref="EventArgs"/> instance containing the event data.</param>
        protected void lbTabApplication_Click( object sender, EventArgs e )
        {
            ShowTab( Tabs.Application );
        }

        /// <summary>
        /// Handles the Click event of the lbTabStyles control.
        /// </summary>
        /// <param name="sender">The source of the event.</param>
        /// <param name="e">The <see cref="EventArgs"/> instance containing the event data.</param>
        protected void lbTabStyles_Click( object sender, EventArgs e )
        {
            ShowTab( Tabs.Styles );
        }

        /// <summary>
        /// Handles the Click event of the lbTabLayouts control.
        /// </summary>
        /// <param name="sender">The source of the event.</param>
        /// <param name="e">The <see cref="EventArgs"/> instance containing the event data.</param>
        protected void lbTabLayouts_Click( object sender, EventArgs e )
        {
            ShowTab( Tabs.Layouts );
        }

        /// <summary>
        /// Handles the Click event of the lbTabPages control.
        /// </summary>
        /// <param name="sender">The source of the event.</param>
        /// <param name="e">The <see cref="EventArgs"/> instance containing the event data.</param>
        protected void lbTabPages_Click( object sender, EventArgs e )
        {
            ShowTab( Tabs.Pages );
        }

        /// <summary>
        /// Handles the Click event of the lbTabDeepLinks control.
        /// </summary>
        /// <param name="sender">The source of the event.</param>
        /// <param name="e">The <see cref="EventArgs"/> instance containing the event data.</param>
        protected void lbTabDeepLinks_Click( object sender, EventArgs e )
        {
            ShowTab( Tabs.DeepLinks );
        }

        /// <summary>
        /// Handles the Click event of the lbDeploy control.
        /// </summary>
        /// <param name="sender">The source of the event.</param>
        /// <param name="e">The <see cref="EventArgs"/> instance containing the event data.</param>
        protected void lbDeploy_Click( object sender, EventArgs e )
        {
            var applicationId = PageParameter( "SiteId" ).AsInteger();

            using ( var rockContext = new RockContext() )
            {
                var siteService = new SiteService( rockContext );

                siteService.BuildMobileApplication( applicationId );

                ShowDetail( applicationId );
            }
        }

        #endregion

        #region Layouts Grid Event Handlers

        /// <summary>
        /// Handles the AddClick event of the gLayouts control.
        /// </summary>
        /// <param name="sender">The source of the event.</param>
        /// <param name="e">The <see cref="EventArgs"/> instance containing the event data.</param>
        private void gLayouts_AddClick( object sender, EventArgs e )
        {
            NavigateToLinkedPage( AttributeKey.LayoutDetail, new Dictionary<string, string>
            {
                { "SiteId", hfSiteId.Value },
                { "LayoutId", "0" }
            } );
        }

        /// <summary>
        /// Handles the RowSelected event of the gLayouts control.
        /// </summary>
        /// <param name="sender">The source of the event.</param>
        /// <param name="e">The <see cref="Rock.Web.UI.Controls.RowEventArgs"/> instance containing the event data.</param>
        protected void gLayouts_RowSelected( object sender, Rock.Web.UI.Controls.RowEventArgs e )
        {
            NavigateToLinkedPage( AttributeKey.LayoutDetail, new Dictionary<string, string>
            {
                { "SiteId", hfSiteId.Value },
                { "LayoutId", e.RowKeyId.ToString() }
            } );
        }

        /// <summary>
        /// Handles the GridRebind event of the gLayouts control.
        /// </summary>
        /// <param name="sender">The source of the event.</param>
        /// <param name="e">The <see cref="Rock.Web.UI.Controls.GridRebindEventArgs"/> instance containing the event data.</param>
        protected void gLayouts_GridRebind( object sender, Rock.Web.UI.Controls.GridRebindEventArgs e )
        {
            BindLayouts( hfSiteId.Value.AsInteger() );
        }

        /// <summary>
        /// Handles the DeleteClick event of the gLayouts control.
        /// </summary>
        /// <param name="sender">The source of the event.</param>
        /// <param name="e">The <see cref="Rock.Web.UI.Controls.RowEventArgs"/> instance containing the event data.</param>
        protected void gLayouts_DeleteClick( object sender, Rock.Web.UI.Controls.RowEventArgs e )
        {
            var rockContext = new RockContext();
            var layoutService = new LayoutService( rockContext );
            var layout = layoutService.Get( e.RowKeyId );

            layoutService.Delete( layout );

            rockContext.SaveChanges();

            BindLayouts( hfSiteId.ValueAsInt() );
        }

        #endregion

        #region Pages Grid Event Handlers

        /// <summary>
        /// Handles the AddClick event of the gPages control.
        /// </summary>
        /// <param name="sender">The source of the event.</param>
        /// <param name="e">The <see cref="EventArgs"/> instance containing the event data.</param>
        private void gPages_AddClick( object sender, EventArgs e )
        {
            NavigateToLinkedPage( AttributeKey.PageDetail, new Dictionary<string, string>
            {
                { "SiteId", hfSiteId.Value },
                { "Page", "0" }
            } );
        }

        /// <summary>
        /// Handles the RowSelected event of the gPages control.
        /// </summary>
        /// <param name="sender">The source of the event.</param>
        /// <param name="e">The <see cref="Rock.Web.UI.Controls.RowEventArgs"/> instance containing the event data.</param>
        protected void gPages_RowSelected( object sender, Rock.Web.UI.Controls.RowEventArgs e )
        {
            NavigateToLinkedPage( AttributeKey.PageDetail, new Dictionary<string, string>
            {
                { "SiteId", hfSiteId.Value },
                { "Page", e.RowKeyId.ToString() }
            } );
        }

        /// <summary>
        /// Handles the GridRebind event of the gPages control.
        /// </summary>
        /// <param name="sender">The source of the event.</param>
        /// <param name="e">The <see cref="Rock.Web.UI.Controls.GridRebindEventArgs"/> instance containing the event data.</param>
        protected void gPages_GridRebind( object sender, Rock.Web.UI.Controls.GridRebindEventArgs e )
        {
            BindPages( hfSiteId.Value.AsInteger() );
        }

        /// <summary>
        /// Handles the DeleteClick event of the gPages control.
        /// </summary>
        /// <param name="sender">The source of the event.</param>
        /// <param name="e">The <see cref="Rock.Web.UI.Controls.RowEventArgs"/> instance containing the event data.</param>
        protected void gPages_DeleteClick( object sender, Rock.Web.UI.Controls.RowEventArgs e )
        {
            var rockContext = new RockContext();
            var pageService = new PageService( rockContext );
            var page = pageService.Get( e.RowKeyId );

            if ( page != null )
            {
                string errorMessage;
                if ( !pageService.CanDelete( page, out errorMessage ) )
                {
                    mdWarning.Show( errorMessage, ModalAlertType.Warning );
                    return;
                }

                pageService.Delete( page );

                rockContext.SaveChanges();
            }

            BindPages( hfSiteId.ValueAsInt() );
        }

        /// <summary>
        /// Handles the GridReorder event of the gPages control.
        /// </summary>
        /// <param name="sender">The source of the event.</param>
        /// <param name="e">The <see cref="Rock.Web.UI.Controls.GridReorderEventArgs"/> instance containing the event data.</param>
        protected void gPages_GridReorder( object sender, Rock.Web.UI.Controls.GridReorderEventArgs e )
        {
            using ( var rockContext = new RockContext() )
            {
                PageService pageService = new PageService( rockContext );
                var pages = pageService.GetBySiteId( hfSiteId.Value.AsInteger() )
                    .OrderBy( p => p.Order )
                    .ThenBy( p => p.InternalName )
                    .ToList();
                pageService.Reorder( pages, e.OldIndex, e.NewIndex );
                rockContext.SaveChanges();
            }

            BindPages( hfSiteId.Value.AsInteger() );
        }

        /// <summary>
        /// Handles the RowDataBound event of the gPages control.
        /// </summary>
        /// <param name="sender">The source of the event.</param>
        /// <param name="e">The <see cref="GridViewRowEventArgs"/> instance containing the event data.</param>
        protected void gPages_RowDataBound( object sender, GridViewRowEventArgs e )
        {
            if ( e.Row.RowType != DataControlRowType.DataRow )
            {
                return;
            }

            if ( hfSiteId.Value.IsNullOrWhiteSpace() || hfSiteId.Value.AsInteger() == 0 )
            {
                return;
            }

            int? defaultPageId = SiteCache.Get( hfSiteId.Value.AsInteger() ).DefaultPageId;
            if ( defaultPageId == null )
            {
                return;
            }

            var deleteField = gPages.ColumnsOfType<DeleteField>().FirstOrDefault();
            if ( deleteField == null || !deleteField.Visible )
            {
                return;
            }

            int? pageId = gPages.DataKeys[e.Row.RowIndex].Values[0].ToString().AsIntegerOrNull();
            if ( pageId == defaultPageId )
            {
                var deleteFieldColumnIndex = gPages.GetColumnIndex( deleteField );
                var deleteButton = e.Row.Cells[deleteFieldColumnIndex].ControlsOfTypeRecursive<LinkButton>().FirstOrDefault();
                if ( deleteButton != null )
                {
                    deleteButton.Visible = false;
                }
            }
        }

        #endregion

        #region Deep Links Grid Event Handlers

        /// <summary>
        /// Handles the AddClick event of the gDeepLinks control.
        /// </summary>
        /// <param name="sender">The source of the event.</param>
        /// <param name="e">The <see cref="EventArgs"/> instance containing the event data.</param>
        private void gDeepLinks_AddClick( object sender, EventArgs e )
        {
            NavigateToLinkedPage( AttributeKey.DeepLinkDetail, new Dictionary<string, string>
            {
                { "SiteId", hfSiteId.Value }
            } );
        }

        /// <summary>
        /// Handles the GridRebind event of the gDeepLinks control.
        /// </summary>
        /// <param name="sender">The source of the event.</param>
        /// <param name="e">The <see cref="GridRebindEventArgs"/> instance containing the event data.</param>
        protected void gDeepLinks_GridRebind( object sender, GridRebindEventArgs e )
        {
            BindRoutes( hfSiteId.Value.AsInteger() );
        }

        /// <summary>
        /// Handles the RowSelected event of the gDeepLinks control.
        /// </summary>
        /// <param name="sender">The source of the event.</param>
        /// <param name="e">The <see cref="RowEventArgs"/> instance containing the event data.</param>
        protected void gDeepLinks_RowSelected( object sender, RowEventArgs e )
        {
            NavigateToLinkedPage( AttributeKey.DeepLinkDetail, new Dictionary<string, string>
            {
                {"SiteId", hfSiteId.Value },
                {"DeepLinkRouteGuid", e.RowKeyValue.ToString() }
            } );
        }

        /// <summary>
        /// Handles the GridReorder event of the gDeepLinks control.
        /// </summary>
        /// <param name="sender">The source of the event.</param>
        /// <param name="e">The <see cref="GridReorderEventArgs"/> instance containing the event data.</param>
        protected void gDeepLinks_GridReorder( object sender, GridReorderEventArgs e )
        {
            BindRoutes( hfSiteId.Value.AsInteger() );
        }

        /// <summary>
        /// Handles the DeleteClick event of the gDeepLinks control.
        /// </summary>
        /// <param name="sender">The source of the event.</param>
        /// <param name="e">The <see cref="RowEventArgs"/> instance containing the event data.</param>
        protected void gDeepLinks_DeleteClick( object sender, RowEventArgs e )
        {
            using ( var rockContext = new RockContext() )
            {
                var siteService = new SiteService( rockContext );
                var site = siteService.Get( hfSiteId.Value.AsInteger() );
                var additionalSettings = site.AdditionalSettings.FromJsonOrNull<AdditionalSiteSettings>();

                var rowGuid = e.RowKeyValue.ToString().AsGuidOrNull();

                if ( rowGuid == null )
                {
                    return;
                }

                var route = additionalSettings.DeepLinkRoutes.Where( r => rowGuid == r.Guid ).FirstOrDefault();
                additionalSettings.DeepLinkRoutes.Remove( route );

                site.AdditionalSettings = additionalSettings.ToJson();
                rockContext.SaveChanges();

                BindRoutes( site.Id );
            }
        }

        #endregion

    }
}<|MERGE_RESOLUTION|>--- conflicted
+++ resolved
@@ -1059,12 +1059,9 @@
                 site.FavIconBinaryFileId = imgEditHeaderImage.BinaryFileId;
 
                 additionalSettings.BarBackgroundColor = cpEditBarBackgroundColor.Value;
-<<<<<<< HEAD
-=======
                 additionalSettings.IOSEnableBarTransparency = cbNavbarTransclucent.Checked;
                 additionalSettings.IOSBarBlurStyle = ddlNavbarBlurStyle.SelectedValueAsEnumOrNull<IOSBlurStyle>() ?? IOSBlurStyle.None;
 
->>>>>>> 86fbdfcf
                 additionalSettings.MenuButtonColor = cpEditMenuButtonColor.Value;
                 additionalSettings.ActivityIndicatorColor = cpEditActivityIndicatorColor.Value;
                 additionalSettings.DownhillSettings.TextColor = cpTextColor.Value;
