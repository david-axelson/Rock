--- conflicted
+++ resolved
@@ -925,7 +925,7 @@
         /// <param name="pnlLayoutItem">The PNL layout item.</param>
         private void AddAdminControls( BlockCache block, PlaceHolder pnlLayoutItem )
         {
-            Panel pnlAdminButtons = new Panel { ID = "pnlBlockConfigButtons", CssClass = "pull-right actions" };
+            Panel pnlAdminButtons = new Panel { ID = "pnlBlockConfigButtons", CssClass = "pull-right block-config-buttons" };
 
             // Block Properties
             var btnBlockProperties = new Literal
@@ -1264,188 +1264,6 @@
             }
         }
 
-<<<<<<< HEAD
-        private void AddSettingsControls( BlockCache block, PlaceHolder pnlLayoutItem )
-        {
-            var additionalSettings = block.AdditionalSettings.FromJsonOrNull<AdditionalBlockSettings>() ?? new AdditionalBlockSettings();
-
-            var markup = new StringBuilder();
-
-            if ( additionalSettings.ProcessLavaOnServer && additionalSettings.ProcessLavaOnClient )
-            {
-                markup.Append( "<i class='fa fa-fire-alt margin-r-sm text-danger' data-toggle='tooltip' data-placement='top' title='Lava will run on both the server and then again on the client.'></i>" );
-            }
-            else if ( additionalSettings.ProcessLavaOnServer )
-            {
-                markup.Append( "<i class='fa fa-fire-alt margin-r-sm text-primary' data-toggle='tooltip' data-placement='top' title='Lava will run on server.'></i>" );
-            }
-            else if ( additionalSettings.ProcessLavaOnClient )
-            {
-                markup.Append( "<i class='fa fa-fire-alt margin-r-sm text-success' data-toggle='tooltip' data-placement='top' title='Lava will run on client.'></i>" );
-            }
-
-            if ( additionalSettings.CacheDuration != 0  )
-            {
-                markup.Append( string.Format("<i class='fa fa-memory margin-r-sm' data-toggle='tooltip' data-placement='top' title='Cache is set to {0} seconds.'></i> ", additionalSettings.CacheDuration ) );
-            }
-            else
-            {
-                markup.Append( "<i class='fa fa-memory margin-r-sm o-30' data-toggle='tooltip' data-placement='top' title='Cache not set.'></i> " );
-            }
-
-            // Show on phone
-            if ( additionalSettings.ShowOnPhone )
-            {
-                markup.Append( "<i class='fa fa-mobile-alt margin-r-sm' data-toggle='tooltip' data-placement='top' title='Will show on phones.'></i> " );
-            }
-            else
-            {
-                markup.Append( "<i class='fa fa-mobile-alt margin-r-sm o-30' data-toggle='tooltip' data-placement='top' title='Will not show on phones.'></i> " );
-            }
-
-            // Show on tablet
-            if ( additionalSettings.ShowOnTablet )
-            {
-                markup.Append( "<i class='fa fa-tablet-alt margin-r-sm' data-toggle='tooltip' data-placement='top' title='Will show on tablets.'></i> " );
-            }
-            else
-            {
-                markup.Append( "<i class='fa fa-mobile-alt margin-r-sm o-30' data-toggle='tooltip' data-placement='top' title='Will not show on tablet.'></i> " );
-            }
-
-            // Requires Internet
-            if ( additionalSettings.RequiresNetwork )
-            {
-                if ( additionalSettings.NoNetworkContent.IsNullOrWhiteSpace() )
-                {
-                    markup.Append( "<i class='fa fa-wifi margin-r-sm text-warning' data-toggle='tooltip' data-placement='top' title='Requires internet, but no warning content is provided.'></i> " );
-                }
-                else
-                {
-                    markup.Append( string.Format( "<i class='fa fa-wifi margin-r-sm' data-toggle='tooltip' data-placement='top' title='Requires internet. Content: {0}...'></i> ", additionalSettings.NoNetworkContent.Left(250)) );
-                }
-            }
-            else
-            {
-                markup.Append( "<i class='fa fa-wifi margin-r-sm o-30' data-toggle='tooltip' data-placement='top' title='Does not require internet.'></i> " );
-            }
-
-            pnlLayoutItem.Controls.Add( new Literal { Text = markup.ToString() } ) ;
-        }
-
-        /// <summary>
-        /// Adds the admin controls.
-        /// </summary>
-        /// <param name="block">The block.</param>
-        /// <param name="pnlLayoutItem">The PNL layout item.</param>
-        private void AddAdminControls( BlockCache block, PlaceHolder pnlLayoutItem )
-        {
-            Panel pnlAdminButtons = new Panel { ID = "pnlBlockConfigButtons", CssClass = "pull-right block-config-buttons" };
-
-            // Block Properties
-            var btnBlockProperties = new Literal
-            {
-                Text = string.Format( @"<a title='Block Properties' class='btn btn-sm btn-default btn-square properties' href='javascript: Rock.controls.modal.show($(this), ""/BlockProperties/{0}?t=Block Properties"")' height='500px'><i class='fa fa-cog'></i></a>", block.Id )
-            };
-            pnlAdminButtons.Controls.Add( btnBlockProperties );
-
-            // Block Security
-            int entityTypeBlockId = EntityTypeCache.Get<Rock.Model.Block>().Id;
-            var btnBlockSecurity = new SecurityButton
-            {
-                ID = "btnBlockSecurity",
-                EntityTypeId = entityTypeBlockId,
-                EntityId = block.Id,
-                Title = "Edit Security"
-            };
-            btnBlockSecurity.AddCssClass( "btn btn-sm btn-square btn-security" );
-            pnlAdminButtons.Controls.Add( btnBlockSecurity );
-
-            // Delete Block
-            LinkButton btnDeleteBlock = new LinkButton
-            {
-                ID = string.Format( "btnDeleteBlock_{0}", block.Id ),
-                CommandName = "Delete",
-                CommandArgument = block.Id.ToString(),
-                CssClass = "btn btn-sm btn-square btn-danger",
-                Text = "<i class='fa fa-times'></i>",
-                ToolTip = "Delete Block"
-            };
-            btnDeleteBlock.Attributes["onclick"] = string.Format( "javascript: return Rock.dialogs.confirmDelete(event, '{0}');", Block.FriendlyTypeName );
-
-            pnlAdminButtons.Controls.Add( btnDeleteBlock );
-
-            pnlLayoutItem.Controls.Add( pnlAdminButtons );
-
-            RockBlock blockControl = null;
-            IEnumerable<WebControl> customAdminControls = new List<WebControl>();
-            try
-            {
-                if ( !string.IsNullOrWhiteSpace( block.BlockType.Path ) )
-                {
-                    blockControl = TemplateControl.LoadControl( block.BlockType.Path ) as RockBlock;
-                }
-                else if ( block.BlockType.EntityTypeId.HasValue )
-                {
-                    var blockEntity = Activator.CreateInstance( block.BlockType.EntityType.GetEntityType() );
-
-                    var wrapper = new RockBlockTypeWrapper
-                    {
-                        Page = RockPage,
-                        Block = ( Rock.Blocks.IRockBlockType ) blockEntity
-                    };
-
-                    wrapper.InitializeAsUserControl( RockPage );
-                    wrapper.AppRelativeTemplateSourceDirectory = "~";
-
-                    blockControl = wrapper;
-                }
-
-                blockControl.SetBlock( block.Page, block, true, true );
-                var adminControls = blockControl.GetAdministrateControls( true, true );
-                string[] baseAdminControlClasses = new string[4] { "properties", "security", "block-move", "block-delete" };
-                customAdminControls = adminControls.OfType<WebControl>().Where( a => !baseAdminControlClasses.Any( b => a.CssClass.Contains( b ) ) );
-            }
-            catch ( Exception ex )
-            {
-                // if the block doesn't compile, just ignore it since we are just trying to get the admin controls
-                Literal lblBlockError = new Literal();
-                lblBlockError.Text = string.Format( "<span class='label label-danger'>ERROR: {0}</span>", ex.Message );
-                pnlLayoutItem.Controls.Add( lblBlockError );
-            }
-
-            foreach ( var customAdminControl in customAdminControls )
-            {
-                if ( customAdminControl is LinkButton )
-                {
-                    LinkButton btn = customAdminControl as LinkButton;
-                    if ( btn != null )
-                    {
-                        // ensure custom link button looks like a button
-                        btn.AddCssClass( "btn" );
-                        btn.AddCssClass( "btn-sm" );
-                        btn.AddCssClass( "btn-default" );
-                        btn.AddCssClass( "btn-square" );
-
-                        // some admincontrols will toggle the BlockConfig bar, but this isn't a block config bar, so remove the javascript
-                        if ( btn.Attributes["onclick"] != null )
-                        {
-                            btn.Attributes["onclick"] = btn.Attributes["onclick"].Replace( "Rock.admin.pageAdmin.showBlockConfig()", string.Empty );
-                        }
-                    }
-                }
-
-                pnlLayoutItem.Controls.Add( customAdminControl );
-            }
-
-            if ( customAdminControls.Any() && blockControl != null )
-            {
-                pnlBlocksHolder.Controls.Add( blockControl );
-            }
-        }
-
-=======
->>>>>>> 1241f28c
         /// <summary>
         /// Handles the SelectedIndexChanged event of the ddlBlockTypeCategory control.
         /// </summary>
