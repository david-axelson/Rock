﻿<%@ Control Language="C#" AutoEventWireup="true" CodeFile="SiteDetail.ascx.cs" Inherits="RockWeb.Blocks.Cms.SiteDetail" %>

<asp:UpdatePanel ID="upSites" runat="server">
    <ContentTemplate>
        <asp:Panel ID="pnlDeleteConfirm" runat="server" CssClass="panel panel-body" Visible="false">
            <Rock:NotificationBox ID="nbDeleteConfirm" runat="server" NotificationBoxType="Warning">
                        Deleting a site will delete all the layouts and pages associated with the site. Are you sure you want to delete the site?
            </Rock:NotificationBox>
            <asp:LinkButton ID="btnDeleteConfirm" runat="server" Text="Confirm Delete" CssClass="btn btn-danger" OnClick="btnDeleteConfirm_Click" />
            <asp:LinkButton ID="btnDeleteCancel" runat="server" Text="Cancel" CssClass="btn btn-primary" OnClick="btnDeleteCancel_Click" />

        </asp:Panel>
        <asp:Panel ID="pnlDetails" CssClass="panel panel-block" runat="server">

            <asp:HiddenField ID="hfSiteId" runat="server" />

            <div class="panel-heading">
                <h1 class="panel-title"><i class="fa fa-desktop"></i>
                    <asp:Literal ID="lReadOnlyTitle" runat="server" /></h1>
                <div class="panel-labels">
                    <asp:Literal ID="lVisitSite" runat="server" />
                </div>
            </div>
            <Rock:PanelDrawer ID="pdAuditDetails" runat="server"></Rock:PanelDrawer>

            <Rock:NotificationBox ID="nbEditModeMessage" runat="server" CssClass="mb-0" NotificationBoxType="Info" />
            <div class="panel-body">

                <asp:ValidationSummary ID="vsSummary" runat="server" HeaderText="Please correct the following:" CssClass="alert alert-validation" />

                <div id="pnlEditDetails" runat="server">

                    <Rock:NotificationBox ID="nbDefaultPageNotice" runat="server" NotificationBoxType="Info" Title="Note" Visible="false"
                        Text="If a Default Page is not specified, Rock will automatically create a new page at the root and set it as the default page for this new site." />

                    <div class="row">
                        <div class="col-md-6">
                            <Rock:DataTextBox ID="tbSiteName" runat="server" SourceTypeName="Rock.Model.Site, Rock" PropertyName="Name" Required="true" />
                        </div>
                        <div class="col-md-6">
                               <Rock:RockCheckBox ID="cbIsActive" runat="server" Label="Active" />
                        </div>
                    </div>

                    <div class="row">
                        <div class="col-md-12">
                            <Rock:DataTextBox ID="tbDescription" runat="server" SourceTypeName="Rock.Model.Site, Rock" PropertyName="Description" TextMode="MultiLine" Rows="4" />
                        </div>
                    </div>

                    <div class="row">
                        <div class="col-md-6">
                            <Rock:DataDropDownList ID="ddlTheme" runat="server" SourceTypeName="Rock.Model.Site, Rock" PropertyName="Theme" Help="The theme that should be used for the site.  Themes contain specific layouts and css styling that controls how a site and its pages will look" />
                            <Rock:PagePicker ID="ppDefaultPage" runat="server" Label="Default Page" PromptForPageRoute="true" Help="The page and route that will be used whenever a specific page or page route is not provided." />
                            <Rock:PagePicker ID="ppLoginPage" runat="server" Label="Login Page" Required="false" PromptForPageRoute="true" Help="The page users will be redirected to when they request a page that requires login." />
                            <Rock:PagePicker ID="ppChangePasswordPage" runat="server" Label="Change Password Page" Required="false" PromptForPageRoute="true" Help="The page for changing a password for the site." />
                            <Rock:PagePicker ID="ppCommunicationPage" runat="server" Label="Communication Page" Required="false" PromptForPageRoute="true" Help="The page that user will be redirected to when creating a new communication." />
                            <Rock:PagePicker ID="ppRegistrationPage" runat="server" Label="Group Registration Page" Required="false" PromptForPageRoute="true" Help="The page that user will be redirected to when they request to register for a group." />
                            <Rock:PagePicker ID="ppPageNotFoundPage" runat="server" Label="404 Page" Required="false" PromptForPageRoute="true" Help="Page to use instead of the server's 404 message." />
                        </div>
                        <div class="col-md-6">
                            <Rock:DataTextBox ID="tbSiteDomains" runat="server" SourceTypeName="Rock.Model.Site, Rock" PropertyName="SiteDomains" TextMode="MultiLine" LabelTextFromPropertyName="false" Label="Domain(s)" Help="A list of domains that are associated with this site (list can be either comma delimited or each on a separate line).  These values are used by Rock to load the correct site whenever a specific page or route is not provided in the URL. Rock will determine the site to use by finding the first site with a domain value that is contained by the current request's hostname in the url.  It will then display that site's default page." />
                            <Rock:DataTextBox ID="tbErrorPage" runat="server" SourceTypeName="Rock.Model.Site, Rock" PropertyName="ErrorPage" Help="The URL that user will be redirected to if an error occurs on site" />
                            <Rock:DataTextBox ID="tbGoogleAnalytics" runat="server" SourceTypeName="Rock.Model.Site, Rock" PropertyName="GoogleAnalyticsCode" Help="Optional Google Analytics Code.  If specified, the Google Analytics script with this code will be added to every page rendered for this site." />
                            <Rock:RockCheckBox ID="cbRequireEncryption" runat="server" Label="Require Encryption" Help="Ensures that the site is loaded over SSL by redirecting to https." />
                            <Rock:RockCheckBox ID="cbEnableForShortening" runat="server" Label="Enabled for Shortening" Help="Should this site (and its first domain) be an available option when creating shortlinks?" />
                            <div class="row">
                                <div class="col-md-4 col-lg-3">
                                    <Rock:ImageUploader ID="imgSiteIcon" runat="server" Help="Commonly called a 'favicon', this image is used as a browser and app icon for your site. Recommended image size is 192x192. Rock will automatically create all the sizes required by various devices." Label="Site Icon" />
                                </div>
                                <div class="col-md-4 col-lg-3">
                                    <Rock:ImageUploader ID="imgSiteLogo" runat="server" Help="The site logo is used by certain themes to apply to the changes on the site. See the theme's documentation for information on sizing"
                                        Label="Site Logo" />
                                </div>
                            </div>

                        </div>
                        <div class="col-md-6">
                            <Rock:AttributeValuesContainer ID="avcAttributes" runat="server" />
                        </div>
                    </div>

                    <Rock:PanelWidget ID="wpPageAttributes" runat="server" Title="Page Attributes" CssClass="site-page-attribute-panel">
                        <Rock:NotificationBox ID="NotificationBox1" runat="server" NotificationBoxType="Info"
                            Text="Page Attributes apply to all of the pages of this site. Each page will have its own value for these attributes" />
                        <div class="grid">
                            <Rock:Grid ID="gPageAttributes" runat="server" AllowPaging="false" DisplayType="Light" RowItemText="Page Attribute">
                                <Columns>
                                    <Rock:ReorderField />
                                    <Rock:RockBoundField DataField="Name" HeaderText="Attribute" />
                                    <Rock:RockBoundField DataField="Description" HeaderText="Description" />
                                    <Rock:BoolField DataField="IsRequired" HeaderText="Required" />
                                    <Rock:EditField OnClick="gPageAttributes_Edit" />
                                    <Rock:DeleteField OnClick="gPageAttributes_Delete" />
                                </Columns>
                            </Rock:Grid>
                        </div>
                    </Rock:PanelWidget>

                    <Rock:PanelWidget ID="wpAdvancedSettings" runat="server" Title="Advanced Settings">
                        <div class="row">
                            <div class="col-md-6">
                                <Rock:RockCheckBox ID="cbEnableMobileRedirect" runat="server" Label="Enable Mobile Redirect" AutoPostBack="true" OnCheckedChanged="cbEnableMobileRedirect_CheckedChanged" CausesValidation="false" />
                                <Rock:PagePicker ID="ppMobilePage" runat="server" Label="Mobile Page" Required="false" PromptForPageRoute="false" Help="The page that user will be redirected to if accessing site from a mobile device." />
                                <Rock:DataTextBox ID="tbExternalURL" runat="server" SourceTypeName="Rock.Model.Site, Rock" Label="External URL" PropertyName="ExternalUrl" Help="If user should be redirected to an external URL when accessing this site from a mobile device, enter the URL here."  />
                                <Rock:RockCheckBox ID="cbRedirectTablets" runat="server" Label="Redirect Tablets" />
                                <Rock:RockCheckBox ID="cbEnablePageViews" runat="server" Label="Log Page Views" AutoPostBack="true" OnCheckedChanged="cbEnablePageViews_CheckedChanged" CausesValidation="false" />
                                <Rock:NumberBox ID="nbPageViewRetentionPeriodDays" runat="server" Label="Page View Retention Period" Help="The number of days to keep page views logged. Leave blank to keep page views logged indefinitely." />
                                <Rock:DataTextBox ID="tbAllowedFrameDomains" runat="server" SourceTypeName="Rock.Model.Site, Rock" PropertyName="AllowedFrameDomains" TextMode="MultiLine" LabelTextFromPropertyName="false" Label="Allowed Frame Domain(s)"
                                    Help="A list of domain values that are allowed to embed this site (via an iframe).  This list may be delimited with spaces or commas, or you may enter item per line. The value you enter here will be used for the &lt;source&gt; as described in [Content-Security-Policy frame-ancestors directive](https://developer.mozilla.org/en-US/docs/Web/HTTP/Headers/Content-Security-Policy/frame-ancestors#Syntax). Be sure to include your own server domain(s) in the list to prevent locking yourself out from modal use.  If left blank, Rock will inject properties into the HTTP Header which modern web browsers will use to prevent site embedding and it will use a frame-ancestors value of 'self'." />
                            </div>
                            <div class="col-md-6">
                                <Rock:RockCheckBox ID="cbAllowIndexing" runat="server" Label="Allow Indexing" Help="This setting will enable or disable the pages of the site from being indexed." />
                                <Rock:RockCheckBox ID="cbEnableIndexing" runat="server" Label="Is Indexed" Help="Enables the Rock indexer for this site." AutoPostBack="true" OnCheckedChanged="cbEnableIndexing_CheckedChanged" />
                                <Rock:RockTextBox ID="tbIndexStartingLocation" runat="server" Label="Crawling Starting Location" Help="The URL for the Rock indexer to use to start crawling the site." />
                                <Rock:RockCheckBox ID="cbEnableExclusiveRoutes" runat="server" Label="Enable Exclusive Routes" Help="Enabling this feature will prevent other sites from using this sites routes and prevent routes from other sites from working on this site. This means the domain in the URL used with the route must match the site's configured Domain(s). If the route is configured as 'Is Global' then this setting is ignored." />
<<<<<<< HEAD
                                <Rock:RockCheckBox ID="cbEnablePageViewGeoTracking" runat="server" Label="Enable Page View Geo Tracking" Help="Enabling this feature will allow the PopulateInteractionSessionData job to begin performing geolocation lookup on the IP addresses in the Interaction Session data. This also requires setting up a IP Address Location Service found under System Settings." />
=======
                                <Rock:RockCheckBox ID="cbEnablePageViewGeoTracking" runat="server" Label="Enable Page View Geo Tracking" Help="Enabling this feature will allow the PopulateInteractionSessionData job to begin performing geolocation lookup on the IP addresses in the Interaction Session data.  This also requires setting up a IP Address Location Service found under System Settings." />
                                <Rock:RockCheckBox ID="cbDisablePredictableIds" runat="server" Label="Disable Predictable Ids" Help="This should be disabled only with the knowledge that the site was created/built to handle this (rare)." />
>>>>>>> d6367f23
                            </div>
                        </div>
                        <div class="row">
                            <div class="col-md-12">
                                <Rock:CodeEditor ID="cePageHeaderContent" runat="server" Label="Page Header Content" Help="The content provided here will be added to each page's head section." EditorMode="Lava" EditorTheme="Rock" Height="300" />
                            </div>
                        </div>
                    </Rock:PanelWidget>

                    <div class="actions">
                        <asp:LinkButton ID="btnSave" runat="server" AccessKey="s" ToolTip="Alt+s" Text="Save" CssClass="btn btn-primary" OnClick="btnSave_Click" />
                        <asp:LinkButton ID="btnCancel" runat="server" AccessKey="c" ToolTip="Alt+c" Text="Cancel" CssClass="btn btn-link" CausesValidation="false" OnClick="btnCancel_Click" />
                    </div>

                </div>

                <fieldset id="fieldsetViewDetails" runat="server">
                    <p class="description">
                        <asp:Literal ID="lSiteDescription" runat="server"></asp:Literal>
                    </p>



                    <div class="row">
                        <div class="col-md-12">
                            <asp:Literal ID="lblMainDetails" runat="server" />
                        </div>
                    </div>

                    <div class="actions">
                        <asp:LinkButton ID="btnEdit" runat="server" AccessKey="m" ToolTip="Alt+m" Text="Edit" CssClass="btn btn-primary" CausesValidation="false" OnClick="btnEdit_Click" />
                        <Rock:ModalAlert ID="mdDeleteWarning" runat="server" />
                        <asp:LinkButton ID="btnDelete" runat="server" Text="Delete" CssClass="btn btn-link" CausesValidation="false" OnClick="btnDelete_Click" />

                        <Rock:ModalAlert ID="mdThemeCompile" runat="server" />
                        <asp:LinkButton ID="btnCompileTheme" runat="server" Text="Compile Theme" CssClass="btn btn-default btn-sm pull-right" CausesValidation="false" OnClick="btnCompileTheme_Click" />
                    </div>

                </fieldset>

            </div>

        </asp:Panel>

        <Rock:ModalDialog ID="dlgPageAttribute" runat="server" Title="Page Attributes" OnSaveClick="dlgPageAttribute_SaveClick" ValidationGroup="PageAttributes" Visible="false">
            <Content>
                <Rock:AttributeEditor ID="edtPageAttributes" runat="server" ShowActions="false" ValidationGroup="PageAttributes" />
            </Content>
        </Rock:ModalDialog>

    </ContentTemplate>
</asp:UpdatePanel>
<|MERGE_RESOLUTION|>--- conflicted
+++ resolved
@@ -114,12 +114,8 @@
                                 <Rock:RockCheckBox ID="cbEnableIndexing" runat="server" Label="Is Indexed" Help="Enables the Rock indexer for this site." AutoPostBack="true" OnCheckedChanged="cbEnableIndexing_CheckedChanged" />
                                 <Rock:RockTextBox ID="tbIndexStartingLocation" runat="server" Label="Crawling Starting Location" Help="The URL for the Rock indexer to use to start crawling the site." />
                                 <Rock:RockCheckBox ID="cbEnableExclusiveRoutes" runat="server" Label="Enable Exclusive Routes" Help="Enabling this feature will prevent other sites from using this sites routes and prevent routes from other sites from working on this site. This means the domain in the URL used with the route must match the site's configured Domain(s). If the route is configured as 'Is Global' then this setting is ignored." />
-<<<<<<< HEAD
                                 <Rock:RockCheckBox ID="cbEnablePageViewGeoTracking" runat="server" Label="Enable Page View Geo Tracking" Help="Enabling this feature will allow the PopulateInteractionSessionData job to begin performing geolocation lookup on the IP addresses in the Interaction Session data. This also requires setting up a IP Address Location Service found under System Settings." />
-=======
-                                <Rock:RockCheckBox ID="cbEnablePageViewGeoTracking" runat="server" Label="Enable Page View Geo Tracking" Help="Enabling this feature will allow the PopulateInteractionSessionData job to begin performing geolocation lookup on the IP addresses in the Interaction Session data.  This also requires setting up a IP Address Location Service found under System Settings." />
                                 <Rock:RockCheckBox ID="cbDisablePredictableIds" runat="server" Label="Disable Predictable Ids" Help="This should be disabled only with the knowledge that the site was created/built to handle this (rare)." />
->>>>>>> d6367f23
                             </div>
                         </div>
                         <div class="row">
