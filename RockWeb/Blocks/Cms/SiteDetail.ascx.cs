--- conflicted
+++ resolved
@@ -458,11 +458,8 @@
                 site.IndexStartingLocation = tbIndexStartingLocation.Text;
                 site.EnableExclusiveRoutes = cbEnableExclusiveRoutes.Checked;
                 site.EnablePageViewGeoTracking = cbEnablePageViewGeoTracking.Checked;
-<<<<<<< HEAD
-=======
                 site.DisablePredictableIds = cbDisablePredictableIds.Checked;
 
->>>>>>> d6367f23
                 site.PageHeaderContent = cePageHeaderContent.Text;
 
                 avcAttributes.GetEditValues( site );
@@ -925,11 +922,8 @@
             tbIndexStartingLocation.Text = site.IndexStartingLocation;
             cbEnableExclusiveRoutes.Checked = site.EnableExclusiveRoutes;
             cbEnablePageViewGeoTracking.Checked = site.EnablePageViewGeoTracking;
-<<<<<<< HEAD
-=======
             cbDisablePredictableIds.Checked = site.DisablePredictableIds;
 
->>>>>>> d6367f23
             // disable the indexing features if indexing on site is disabled
             var siteEntityType = EntityTypeCache.Get( "Rock.Model.Site" );
             if ( siteEntityType != null && !siteEntityType.IsIndexingEnabled )
