﻿<%@ Control Language="C#" AutoEventWireup="false" CodeFile="HtmlContent.ascx.cs" Inherits="RockWeb.Blocks.Cms.HtmlContent" %>
<%@ Register TagPrefix="asp" Namespace="AjaxControlToolkit" Assembly="AjaxControlToolkit"%>

<script type="text/javascript">

    Sys.Application.add_load(function () {
        var modalPopup = $find('<%=mpeContent.BehaviorID%>');
        //modalPopup.add_hidden(modalHidden_<%=CurrentBlock.Id %>);
    
        $('#<%=tbStartDate.ClientID %>').kendoDatePicker({ open:function(e){
            window.setTimeout(function(){ $('.k-calendar-container').parent('.k-animation-container').css('zIndex', '200000'); }, 1);
        } });

        $('#<%=tbExpireDate.ClientID %>').kendoDatePicker({ open:function(e){
            window.setTimeout(function(){ $('.k-calendar-container').parent('.k-animation-container').css('zIndex', '200000'); }, 1);
        } });

        $('#html-content-version-<%=CurrentBlock.Id %>').click(function () {
            $('#html-content-versions-<%=CurrentBlock.Id %>').show();
            $(this).hide();
            $('#html-content-edit-<%=CurrentBlock.Id %>').hide();
            $find('<%=mpeContent.BehaviorID%>')._layout(); 
            return false;
        });

        $('#html-content-versions-cancel-<%=CurrentBlock.Id %>').click(function () {
            $('#html-content-edit-<%=CurrentBlock.Id %>').show();
            $('#html-content-version-<%=CurrentBlock.Id %>').show();
            $('#html-content-versions-<%=CurrentBlock.Id %>').hide();
            $find('<%=mpeContent.BehaviorID%>')._layout(); 
            return false;
        });

        $('a.html-content-show-version-<%=CurrentBlock.Id %>').click(function () {
            if ( ('<%=HtmlContentModified%>' == 'True')  ||
                confirm('Loading a previous version will cause any changes you\'ve made to the existing text to be lost.  Are you sure you want to continue?'))
            {
                $.ajax({
                    type: 'GET',
                    contentType: 'application/json',
                    dataType: 'json',
                    url: rock.baseUrl + 'REST/Cms/HtmlContent/' + $(this).attr('html-id'),
                    success: function (getData, status, xhr) {

                        htmlContent = getData;
                        
                        $('#html-content-version-<%=CurrentBlock.Id %>').text('Version ' + htmlContent.Version);
                        $('#<%=hfVersion.ClientID %>').val(htmlContent.Version);
                        $('#<%=tbStartDate.ClientID %>').val(htmlContent.StartDateTime);
                        $('#<%=tbExpireDate.ClientID %>').val(htmlContent.ExpireDateTime);
                        $('#<%=cbApprove.ClientID %>').attr('checked', htmlContent.Approved);

                        CKEDITOR.instances['<%=edtHtmlContent.ClientID %>'].setData(htmlContent.Content, function() {
                            CKEDITOR.instances['<%=edtHtmlContent.ClientID %>'].resetDirty();
                            $('#html-content-edit-<%=CurrentBlock.Id %>').show();
                            $('#html-content-version-<%=CurrentBlock.Id %>').show();
                            $('#html-content-versions-<%=CurrentBlock.Id %>').hide();
                            $find('<%=mpeContent.BehaviorID%>')._layout(); 
                        });

                    },
                    error: function (xhr, status, error) {
                        alert(status + ' [' + error + ']: ' + xhr.responseText);
                    }
                });
            }
        });

    });

    function saveHtmlContent_<%=CurrentBlock.Id %>(){
        $('#<%=btnSave.ClientID %>').click();
    }

</script>

<asp:UpdatePanel runat="server" class="html-content-block">
<ContentTemplate>

    <asp:Literal ID="lPreText" runat="server"></asp:Literal><asp:Literal ID="lHtmlContent" runat="server"></asp:Literal><asp:Literal ID="lPostText" runat="server"></asp:Literal>

    <asp:HiddenField ID="hfAction" runat="server" />
    <asp:Button ID="btnDefault" runat="server" Text="Show" style="display:none"/>
    <asp:Panel ID="pnlContentEditor" runat="server" CssClass="modal2" style="display:none">

        <div class="modal-header">
            <a id="aClose" runat="server" href="#" class="close">&times;</a>
            <h3>HTML Content</h3>
            <asp:PlaceHolder ID="phCurrentVersion" runat="server"><a id="html-content-version-<%=CurrentBlock.Id %>" 
                class="html-content-version-label">Version <asp:Literal ID="lVersion" runat="server"></asp:Literal></a></asp:PlaceHolder>
        </div>

        <div id="html-content-versions-<%=CurrentBlock.Id %>" style="display:none">
            <div class="modal-body">
                <Rock:Grid ID="rGrid" runat="server" AllowPaging="false" >
                    <Columns>
                        <asp:TemplateField SortExpression="Version" HeaderText="Version">
                            <ItemTemplate>
                                <a html-id='<%# Eval("Id") %>' class="html-content-show-version-<%=CurrentBlock.Id %>" href="#">Version <%# Eval("Version") %></a>
                            </ItemTemplate>
                        </asp:TemplateField>
                        <asp:BoundField DataField="ModifiedDateTime" HeaderText="Modified" SortExpression="ModifiedDateTime" />
                        <asp:BoundField DataField="ModifiedByPerson" HeaderText="By" SortExpression="ModifiedByPerson" />
                        <Rock:BoolField DataField="Approved" HeaderText="Approved" SortExpression="Approved" />
                        <asp:BoundField DataField="ApprovedByPerson" HeaderText="By" SortExpression="ApprovedByPerson" />
                        <asp:BoundField DataField="StartDateTime" DataFormatString="MM/dd/yy" HeaderText="Start" SortExpression="StartDateTime" />
                        <asp:BoundField DataField="ExpireDateTime" DataFormatString="MM/dd/yy" HeaderText="Expire" SortExpression="ExpireDateTime" />
                    </Columns>
                </Rock:Grid>
            </div>
            <div class="modal-footer">
<<<<<<< HEAD
                <button id="html-content-versions-cancel-<%=CurrentBlock.Id %>" class="btn">Cancel</button>
=======
                <button id="html-content-versions-cancel-<%=CurrentBlock.Id %>" class="btn btn-secondary">Cancel</button>
>>>>>>> 80ade674
            </div>
        </div>

        <div id="html-content-edit-<%=CurrentBlock.Id %>">
            <asp:panel ID="pnlVersioningHeader" runat="server" class="html-content-edit-header">
                <asp:HiddenField ID="hfVersion" runat="server" />
                Start: <asp:TextBox ID="tbStartDate" runat="server"></asp:TextBox>
                Expire: <asp:TextBox ID="tbExpireDate" runat="server"></asp:TextBox>
                <div class="html-content-approve inline-form"><asp:CheckBox ID="cbApprove" runat="server" TextAlign="Right" Text="Approve" /></div>
            </asp:panel>
            <div class="modal-body">
                <Rock:CKEditorControl ID="edtHtmlContent" runat="server" Visible="false"/>
            </div>
            <div class="modal-footer">
                <span class="inline-form">
                    <asp:CheckBox ID="cbOverwriteVersion" runat="server" TextAlign="Right" Text="don't save a new version" />
                </span>
<<<<<<< HEAD
                <asp:LinkButton ID="lbCancel" runat="server" CssClass="btn" Text="Cancel" />
                <asp:LinkButton ID="lbOk" runat="server" CssClass="btn btn-primary" Text="Save" />
=======
                <asp:LinkButton ID="lbCancel" runat="server" cssclass="btn btn-secondary" Text="Cancel" />
                <asp:LinkButton ID="lbOk" runat="server" cssclass="btn btn-primary" Text="Save" />
>>>>>>> 80ade674
            </div>
        </div>

        <asp:Button ID="btnSave" runat="server" OnClick="btnSave_Click" Text="Save" style="display:none" />

    </asp:Panel>
    
    <asp:ModalPopupExtender ID="mpeContent" runat="server" BackgroundCssClass="modal-backdrop"  
        PopupControlID="pnlContentEditor" CancelControlID="lbCancel" OkControlID="lbOk" TargetControlID="btnDefault"></asp:ModalPopupExtender>

</ContentTemplate>
</asp:UpdatePanel>


<|MERGE_RESOLUTION|>--- conflicted
+++ resolved
@@ -109,11 +109,7 @@
                 </Rock:Grid>
             </div>
             <div class="modal-footer">
-<<<<<<< HEAD
-                <button id="html-content-versions-cancel-<%=CurrentBlock.Id %>" class="btn">Cancel</button>
-=======
                 <button id="html-content-versions-cancel-<%=CurrentBlock.Id %>" class="btn btn-secondary">Cancel</button>
->>>>>>> 80ade674
             </div>
         </div>
 
@@ -131,13 +127,8 @@
                 <span class="inline-form">
                     <asp:CheckBox ID="cbOverwriteVersion" runat="server" TextAlign="Right" Text="don't save a new version" />
                 </span>
-<<<<<<< HEAD
-                <asp:LinkButton ID="lbCancel" runat="server" CssClass="btn" Text="Cancel" />
-                <asp:LinkButton ID="lbOk" runat="server" CssClass="btn btn-primary" Text="Save" />
-=======
                 <asp:LinkButton ID="lbCancel" runat="server" cssclass="btn btn-secondary" Text="Cancel" />
                 <asp:LinkButton ID="lbOk" runat="server" cssclass="btn btn-primary" Text="Save" />
->>>>>>> 80ade674
             </div>
         </div>
 
