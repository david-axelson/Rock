--- conflicted
+++ resolved
@@ -188,11 +188,7 @@
                             <h4 class="panel-title pull-left">Additional Information</h4>
                         </div>
                         <div class="panel-body">
-<<<<<<< HEAD
-                            <asp:PlaceHolder ID="phPersonAttributes" runat="server" EnableViewState="false"></asp:PlaceHolder>
-=======
                             <Rock:DynamicPlaceHolder ID="phPersonAttributes" runat="server" />
->>>>>>> c887ab24
                         </div>
                         <hr />
                     </asp:Panel>
@@ -202,11 +198,7 @@
                             <h4 class="panel-title pull-left">Family Information</h4>
                         </div>
                         <div class="panel-body">
-<<<<<<< HEAD
-                            <asp:PlaceHolder ID="phFamilyAttributes" runat="server" EnableViewState="false"></asp:PlaceHolder>
-=======
                             <Rock:DynamicPlaceHolder ID="phFamilyAttributes" runat="server" />
->>>>>>> c887ab24
                         </div>
                         <hr />
                     </asp:Panel>
