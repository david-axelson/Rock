﻿<%@ Control Language="C#" AutoEventWireup="true" CodeFile="GroupDetail.ascx.cs" Inherits="RockWeb.Blocks.Groups.GroupDetail" %>

<script type="text/javascript">
    function clearActiveDialog() {
        $('#<%=hfActiveDialog.ClientID %>').val('');
    }

    Sys.Application.add_load(function () {
        $('.js-follow-status').tooltip();
    });
</script>

<asp:UpdatePanel ID="upnlGroupDetail" runat="server">
    <ContentTemplate>
        <Rock:NotificationBox ID="nbNotFoundOrArchived" runat="server" NotificationBoxType="Warning" Visible="false" Text="That group does not exist or it has been archived." />

        <asp:Panel ID="pnlDetails" CssClass="js-group-panel" runat="server">
            <asp:HiddenField ID="hfGroupId" runat="server" />

            <div class="panel panel-block">

                <div class="panel-heading panel-follow">
                    <h1 class="panel-title pull-left">
                        <asp:Literal ID="lGroupIconHtml" runat="server" />
                        <asp:Literal ID="lReadOnlyTitle" runat="server" />
                    </h1>

                    <div class="panel-labels">
                        <Rock:HighlightLabel ID="hlInactive" runat="server" CssClass="js-inactivegroup-label" LabelType="Danger" Text="Inactive" />
                        <Rock:HighlightLabel ID="hlArchived" runat="server" CssClass="js-archivedgroup-label" LabelType="Danger" Text="Archived" />
                        <Rock:HighlightLabel ID="hlIsPrivate" runat="server" CssClass="js-privategroup-label" LabelType="Default" Text="Private" />
                        <Rock:HighlightLabel ID="hlType" runat="server" LabelType="Type" />
                        <Rock:HighlightLabel ID="hlCampus" runat="server" LabelType="Campus" />
                    </div>

                    <asp:Panel runat="server" ID="pnlFollowing" CssClass="panel-follow-status js-follow-status" data-toggle="tooltip" data-placement="top" title="Click to Follow"></asp:Panel>

                </div>

                <Rock:PanelDrawer ID="pdAuditDetails" runat="server"></Rock:PanelDrawer>

                <div class="panel-badges" id="divBadgeContainer" runat="server">
                    <Rock:BadgeListControl ID="blBadgeList" runat="server" />
                </div>

                <div class="panel-body">
                    <Rock:NotificationBox ID="nbEditModeMessage" runat="server" NotificationBoxType="Info" />
                    <Rock:NotificationBox ID="nbRoleLimitWarning" runat="server" NotificationBoxType="Warning" Heading="Role Limit Warning" />
                    <Rock:NotificationBox ID="nbNotAllowedToEdit" runat="server" NotificationBoxType="Danger" Visible="false"
                        Text="You are not authorized to save group with the selected group type and/or parent group." />
                    <Rock:NotificationBox ID="nbInvalidParentGroup" runat="server" NotificationBoxType="Danger" Visible="false"
                        Text="The selected parent group does not allow child groups of the selected group type." />
                    <Rock:NotificationBox ID="nbGroupCapacityMessage" runat="server" NotificationBoxType="Warning" Visible="false" />
                    <asp:ValidationSummary ID="vsGroup" runat="server" HeaderText="Please correct the following:" CssClass="alert alert-validation" />
                    <asp:CustomValidator ID="cvGroup" runat="server" Display="None" />

                    <div id="pnlEditDetails" runat="server">
                        <div class="row" style="display: flex; align-items: center;">
                            <div class="col-md-6">
                                <Rock:DataTextBox ID="tbName" runat="server" SourceTypeName="Rock.Model.Group, Rock" PropertyName="Name" />
                            </div>
                            <div class="col-md-3">
                                <Rock:RockCheckBox ID="cbIsActive" runat="server" CssClass="js-isactivegroup" Text="Active" />
                            </div>
                            <div class="col-md-3">
                                <Rock:RockCheckBox ID="cbIsPublic" runat="server" CssClass="js-ispublicgroup" Text="Public" />
                            </div>
                        </div>

                        <div class="row js-inactivateoptions">
                            <div class="col-md-6 pull-right">
                                <%-- Inactive Reason ddl this isn't a defined value picker since the values can be filtered by group type --%>
                                <Rock:RockDropDownList ID="ddlInactiveReason" runat="server" Visible="false" Label="Inactive Reason" />
                            </div>
                        </div>

                        <div class="row js-inactivateoptions">
                            <div class="col-md-6 pull-right">
                                <%-- Inactive note multi line --%>
                                <Rock:DataTextBox ID="tbInactiveNote" runat="server" SourceTypeName="Rock.Model.Group, Rock" PropertyName="InactiveReasonNote" TextMode="MultiLine" Rows="4" Visible="false" Label="Inactive Note" />
                            </div>
                        </div>

                        <div class="row">
                            <div class="col-md-6 pull-right">
                                <%-- Inactivate child groups checkbox --%>
                                <Rock:RockCheckBox ID="cbInactivateChildGroups" runat="server" Text="Inactivate Child Groups" ContainerCssClass="js-inactivatechildgroups" Style="display: none" />
                                <Rock:HiddenFieldWithClass ID="hfHasChildGroups" runat="server" CssClass="js-haschildgroups" />
                            </div>
                        </div>

                        <div class="row">
                            <div class="col-md-12">
                                <Rock:DataTextBox ID="tbDescription" runat="server" SourceTypeName="Rock.Model.Group, Rock" PropertyName="Description" TextMode="MultiLine" Rows="4" />
                            </div>
                        </div>
                        <Rock:PanelWidget ID="wpGeneral" runat="server" Title="General">
                            <div class="row">
                                <div class="col-md-6">
                                    <div class="row">
                                        <div class="col-sm-6">
                                            <Rock:DataDropDownList ID="ddlGroupType" runat="server" DataTextField="Name" DataValueField="Id" SourceTypeName="Rock.Model.GroupType, Rock" PropertyName="Name" Label="Group Type" AutoPostBack="true" OnSelectedIndexChanged="ddlGroupType_SelectedIndexChanged" Required="true" />
                                            <Rock:RockLiteral ID="lGroupType" runat="server" Label="Group Type" />
                                        </div>
                                        <div class="col-sm-6">
                                            <Rock:RockCheckBox ID="cbIsSecurityRole" runat="server" Label="Security Role" Text="Yes" />
                                        </div>
                                    </div>
                                    <Rock:GroupPicker ID="gpParentGroup" runat="server" Required="false" Label="Parent Group" OnSelectItem="ddlParentGroup_SelectedIndexChanged" />
                                    <Rock:DefinedValuePicker ID="dvpGroupStatus" runat="server" Label="Status" Visible="false" />
                                    <Rock:NumberBox ID="nbGroupCapacity" runat="server" Label="Group Capacity" NumberType="Integer" MinimumValue="0" />
                                    <Rock:PersonPicker ID="ppAdministrator" runat="server" />
                                </div>
                                <div class="col-md-6">
                                    <Rock:CampusPicker ID="cpCampus" runat="server" Label="Campus" />
                                    <Rock:RockDropDownList ID="ddlSignatureDocumentTemplate" runat="server" Label="Require Signed Document"
                                        Help="If members of this group need to have signed a document, select that document type here." />
                                </div>
                            </div>
                        </Rock:PanelWidget>

                        <%-- RSVP Settings --%>
                        <Rock:PanelWidget ID="wpRsvp" runat="server" Title="RSVP">
                            <div class="row">
                                <div class="col-md-6">
                                    <Rock:RockDropDownList ID="ddlRsvpReminderSystemCommunication" runat="server" Label="RSVP Reminder System Communication"
                                        Help="The System Communication that should be sent to remind group members to RSVP for group events." />
                                </div>
                                <div class="col-md-6">
                                    <Rock:RangeSlider ID="rsRsvpReminderOffsetDays" runat="server" Label="RSVP Reminder Offset Days" MinValue="0" MaxValue="30" SelectedValue="1"
                                        Help="The number of days prior to a group event occurrence to send the RSVP reminder." />
                                </div>
                            </div>
                        </Rock:PanelWidget>

                        <Rock:PanelWidget ID="wpMeetingDetails" runat="server" Title="Meeting Details">
                            <div class="grid">
                                <Rock:Grid ID="gGroupLocations" runat="server" AllowPaging="false" DisplayType="Light" RowItemText="Location">
                                    <Columns>
                                        <Rock:RockBoundField DataField="Location" HeaderText="Location" />
                                        <Rock:RockBoundField DataField="Type" HeaderText="Type" />
                                        <Rock:RockTemplateField HeaderText="Schedule(s)">
                                            <ItemTemplate>
                                                <asp:Literal ID="litSchedules" runat="server" Text='<%#Eval("Schedules") %>' />
                                            </ItemTemplate>
                                        </Rock:RockTemplateField>
                                        <Rock:EditField OnClick="gGroupLocations_Edit" />
                                        <Rock:DeleteField OnClick="gGroupLocations_Delete" />
                                    </Columns>
                                </Rock:Grid>
                            </div>
                            <asp:Panel ID="pnlSchedule" runat="server" Visible="false">

                                <div class="row">
                                    <div class="col-md-6">
                                        <Rock:RockRadioButtonList ID="rblScheduleSelect" runat="server" Label="Group Schedule" CssClass="margin-b-sm" OnSelectedIndexChanged="rblScheduleSelect_SelectedIndexChanged" AutoPostBack="true" RepeatDirection="Horizontal" />
                                    </div>
                                    <div class="col-md-6">
                                        <div class="row">
                                            <div class="col-sm-6">
                                                <Rock:DayOfWeekPicker ID="dowWeekly" runat="server" CssClass="input-width-md" Visible="false" Label="Day of the Week" />
                                            </div>
                                            <div class="col-sm-6">
                                                <Rock:TimePicker ID="timeWeekly" runat="server" Visible="false" Label="Time of Day" />
                                            </div>
                                        </div>
                                        <Rock:SchedulePicker ID="spSchedule" runat="server" AllowMultiSelect="false" Visible="false" Label="Named Schedule" />
                                        <asp:HiddenField ID="hfUniqueScheduleId" runat="server" />
                                        <Rock:ScheduleBuilder ID="sbSchedule" runat="server" ShowDuration="false" ShowScheduleFriendlyTextAsToolTip="true" Visible="false" Label="Custom Schedule" />
                                    </div>
                                </div>
                            </asp:Panel>
                        </Rock:PanelWidget>

                        <Rock:PanelWidget ID="wpScheduling" runat="server" Title="Scheduling">
                            <div class="row">
                                <div class="col-md-6">
                                    <Rock:RockCheckBox ID="cbSchedulingMustMeetRequirements" runat="server" Label="Scheduling Must Meet Requirements" Help="Indicates whether group members must meet the group member requirements before they can be scheduled." />

                                    <Rock:RockDropDownList ID="ddlAttendanceRecordRequiredForCheckIn" runat="server" Label="Check-in Requirements" Help="Determines if the person must be scheduled prior to checking in." />

                                    <Rock:PersonPicker ID="ppScheduleCancellationPerson" runat="server" EnableSelfSelection="true" Label="Schedule Cancellation Person to Notify" Help="The person to notify when a person cancels." />
                                </div>
                                <div class="col-md-6">
                                </div>
                            </div>
                            <div class="row">
                                <div class="col-md-6">
                                    <Rock:RockCheckBox ID="cbDisableGroupScheduling" runat="server" Label="Disable Group Scheduling" Help="Checking this box will opt the group out from the group scheduling system." />
                                </div>
                                <div class="col-md-6">
                                    <Rock:RockCheckBox ID="cbDisableScheduleToolboxAccess" runat="server" Label="Disable Schedule Toolbox Access" Help="Checking this will hide the group from the schedule toolbox." />
                                </div>
                            </div>
                        </Rock:PanelWidget>

                        <Rock:PanelWidget ID="wpGroupAttributes" runat="server" Title="Group Attribute Values">
                            <Rock:DynamicPlaceholder ID="phGroupAttributes" runat="server"></Rock:DynamicPlaceholder>
                        </Rock:PanelWidget>

                        <Rock:PanelWidget ID="wpGroupMemberAttributes" runat="server" Title="Member Attributes" CssClass="group-type-attribute-panel">
                            <Rock:NotificationBox ID="nbGroupMemberAttributes" runat="server" NotificationBoxType="Info"
                                Text="Member Attributes apply to members in this group.  Each member will have their own value for these attributes" />
                            <Rock:RockControlWrapper ID="rcwGroupMemberAttributesInherited" runat="server" Label="Inherited Group Member Attributes">
                                <div class="grid">
                                    <Rock:Grid ID="gGroupMemberAttributesInherited" runat="server" AllowPaging="false" DisplayType="Light" ShowHeader="true" RowItemText="Inherited Member Attribute">
                                        <Columns>
                                            <Rock:RockBoundField DataField="Name" HeaderText="Attribute" />
                                            <Rock:RockBoundField DataField="Description" HeaderText="Description" />
                                            <Rock:RockTemplateField HeaderText="Inherited">
                                                <ItemTemplate>(Inherited from <a href='<%# Eval("Url") %>' target='_blank'><%# Eval("GroupType") %></a>)</ItemTemplate>
                                            </Rock:RockTemplateField>
                                        </Columns>
                                    </Rock:Grid>
                                </div>
                            </Rock:RockControlWrapper>

                            <Rock:RockControlWrapper ID="rcwGroupMemberAttributes" runat="server" Label="Group Member Attribute(s)">
                                <div class="grid">
                                    <Rock:Grid ID="gGroupMemberAttributes" runat="server" AllowPaging="false" DisplayType="Light" RowItemText="Member Attribute" ShowConfirmDeleteDialog="false">
                                        <Columns>
                                            <Rock:ReorderField />
                                            <Rock:RockBoundField DataField="Name" HeaderText="Attribute" />
                                            <Rock:RockBoundField DataField="Description" HeaderText="Description" />
                                            <Rock:BoolField DataField="IsRequired" HeaderText="Required" />
                                            <Rock:SecurityField TitleField="Name" />
                                            <Rock:EditField OnClick="gGroupMemberAttributes_Edit" />
                                            <Rock:DeleteField OnClick="gGroupMemberAttributes_Delete" />
                                        </Columns>
                                    </Rock:Grid>
                                </div>
                            </Rock:RockControlWrapper>
                        </Rock:PanelWidget>

                        <Rock:PanelWidget ID="wpGroupRequirements" runat="server" Title="Group Requirements">
                            <Rock:RockControlWrapper ID="rcwGroupTypeGroupRequirements" runat="server" Label="Group Requirements for Group Type">
                                <asp:Literal ID="lGroupTypeGroupRequirementsFrom" runat="server" Text="(From ...)" />
                                <div class="grid">
                                    <Rock:Grid ID="gGroupTypeGroupRequirements" runat="server" AllowPaging="false" DisplayType="Light" ShowHeader="true" RowItemText="Group Requirements for Group Type">
                                        <Columns>
                                            <Rock:RockBoundField DataField="GroupRequirementType.Name" HeaderText="Name" />
                                        </Columns>
                                    </Rock:Grid>
                                </div>
                            </Rock:RockControlWrapper>

                            <Rock:RockControlWrapper ID="rcwGroupRequirements" runat="server" Label="Specific Group Requirement(s)">
                                <div class="grid">
                                    <Rock:Grid ID="gGroupRequirements" runat="server" AllowPaging="false" DisplayType="Light" RowItemText="Group Requirement" ShowConfirmDeleteDialog="false">
                                        <Columns>
                                            <Rock:RockBoundField DataField="GroupRequirementType.Name" HeaderText="Name" />
                                            <Rock:RockBoundField DataField="GroupRole" HeaderText="Group Role" />
                                            <Rock:BoolField DataField="MustMeetRequirementToAddMember" HeaderText="Required For New Members" />
                                            <Rock:BoolField DataField="GroupRequirementType.CanExpire" HeaderText="Can Expire" />
                                            <Rock:EnumField DataField="GroupRequirementType.RequirementCheckType" HeaderText="Type" />
                                            <Rock:EditField OnClick="gGroupRequirements_Edit" />
                                            <Rock:DeleteField OnClick="gGroupRequirements_Delete" />
                                        </Columns>
                                    </Rock:Grid>
                                </div>
                            </Rock:RockControlWrapper>
                        </Rock:PanelWidget>

                        <Rock:PanelWidget ID="wpGroupSync" runat="server" Title="Group Sync Settings">
                            <div class="grid">
                                <Rock:Grid ID="gGroupSyncs" runat="server" AllowPaging="false" DisplayType="Light" ShowHeader="true" RowItemText="Group Sync for Role">
                                    <Columns>
                                        <Rock:RockBoundField DataField="GroupTypeRole.Name" HeaderText="Role Name"></Rock:RockBoundField>
                                        <Rock:RockBoundField DataField="SyncDataView.Name" HeaderText="Data View Name"></Rock:RockBoundField>
                                        <Rock:RockBoundField DataField="ScheduleTimeInterval" HeaderText="Sync Interval"></Rock:RockBoundField>
                                        <Rock:DateTimeField DataField="LastRefreshDateTime" HeaderText="Last Sync"></Rock:DateTimeField>
                                        <Rock:EditField OnClick="gGroupSyncs_Edit" />
                                        <Rock:DeleteField OnClick="gGroupSyncs_Delete" />
                                    </Columns>
                                </Rock:Grid>
                            </div>
                        </Rock:PanelWidget>

                        <Rock:PanelWidget ID="wpMemberWorkflowTriggers" runat="server" Title="Group Member Workflows">
                            <Rock:NotificationBox ID="NotificationBox3" runat="server" NotificationBoxType="Info"
                                Text="The workflow(s) that should be launched when group members are changed in this group." />
                            <div class="grid">
                                <Rock:Grid ID="gMemberWorkflowTriggers" runat="server" EnableResponsiveTable="false" AllowPaging="false" DisplayType="Light" RowItemText="Workflow">
                                    <Columns>
                                        <Rock:ReorderField />
                                        <Rock:RockBoundField DataField="Name" HeaderText="Name" />
                                        <Rock:RockBoundField DataField="WorkflowType.Name" HeaderText="Workflow" />
                                        <Rock:RockTemplateField HeaderText="When">
                                            <ItemTemplate>
                                                <%# FormatTriggerType( Eval("TriggerType"), Eval("TypeQualifier") ) %>
                                            </ItemTemplate>
                                        </Rock:RockTemplateField>
                                        <Rock:BoolField DataField="IsActive" HeaderText="Active" />
                                        <Rock:EditField OnClick="gMemberWorkflowTriggers_Edit" />
                                        <Rock:DeleteField OnClick="gMemberWorkflowTriggers_Delete" />
                                    </Columns>
                                </Rock:Grid>
                            </div>
                        </Rock:PanelWidget>

                        <div class="actions">
                            <asp:LinkButton ID="btnSave" runat="server" AccessKey="s" ToolTip="Alt+s" Text="Save" CssClass="btn btn-primary" OnClick="btnSave_Click" />
                            <asp:LinkButton ID="btnCancel" runat="server" AccessKey="c" ToolTip="Alt+c" Text="Cancel" CssClass="btn btn-link" CausesValidation="false" OnClick="btnCancel_Click" />
                        </div>

                    </div>

                    <fieldset id="fieldsetViewDetails" runat="server">
                        <div class="taglist">
                            <Rock:TagList ID="taglGroupTags" runat="server" CssClass="clearfix" />
                        </div>

                        <asp:Literal ID="lContent" runat="server"></asp:Literal>

                        <div class="actions">
                            <asp:LinkButton ID="btnEdit" runat="server" AccessKey="m" ToolTip="Alt+m" Text="Edit" CssClass="btn btn-primary" OnClick="btnEdit_Click" CausesValidation="false" />
                            <Rock:ModalAlert ID="mdDeleteWarning" runat="server" />
                            <asp:LinkButton ID="btnDelete" runat="server" Text="Delete" CssClass="btn btn-link" OnClick="btnDelete_Click" CausesValidation="false" />
                            <asp:LinkButton ID="btnArchive" runat="server" Text="Archive" CssClass="btn btn-link js-archive-group" OnClick="btnArchive_Click" CausesValidation="false" />
                            <span class="pull-right">
                                <asp:HyperLink ID="hlGroupRSVP" runat="server" CssClass="btn btn-sm btn-square btn-default" ToolTip="Group RSVP"><i class="fa fa-user-check"></i></asp:HyperLink>
                                <asp:HyperLink ID="hlGroupScheduler" runat="server" CssClass="btn btn-sm btn-square btn-default" ToolTip="Group Scheduler"><i class="fa fa-calendar-alt"></i></asp:HyperLink>
                                <asp:HyperLink ID="hlGroupHistory" runat="server" CssClass="btn btn-sm btn-square btn-default" ToolTip="Group History"><i class="fa fa-history"></i></asp:HyperLink>
                                <asp:HyperLink ID="hlFundraisingProgress" runat="server" CssClass="btn btn-sm btn-square btn-default" ToolTip="Fundraising"><i class="fa fa-line-chart"></i></asp:HyperLink>
                                <asp:HyperLink ID="hlAttendance" runat="server" CssClass="btn btn-sm btn-square btn-default" ToolTip="Attendance"><i class="fa fa-check-square-o"></i></asp:HyperLink>
                                <asp:HyperLink ID="hlMap" runat="server" CssClass="btn btn-sm btn-square btn-default" ToolTip="Interactive Map"><i class="fa fa-map-marker"></i></asp:HyperLink>
                                <asp:LinkButton ID="btnCopy" runat="server" CssClass="btn btn-sm btn-square btn-default " OnClick="btnCopy_Click" ToolTip="Copies the group and all of its associated authorization rules"><i class="fa fa-clone"></i></asp:LinkButton>
                                <Rock:SecurityButton ID="btnSecurity" runat="server" class="btn btn-sm btn-square btn-security" Title="Secure Group" />
                            </span>
                        </div>

                    </fieldset>
                </div>
            </div>

        </asp:Panel>

        <asp:HiddenField ID="hfActiveDialog" runat="server" />

        <!-- Group Member Attribute Modal Dialog -->
        <Rock:ModalDialog ID="dlgGroupMemberAttribute" runat="server" Title="Group Member Attributes" OnSaveClick="dlgGroupMemberAttribute_SaveClick" OnCancelScript="clearActiveDialog();" ValidationGroup="GroupMemberAttribute">
            <Content>
                <Rock:AttributeEditor ID="edtGroupMemberAttributes" runat="server" ShowActions="false" ValidationGroup="GroupMemberAttribute" />
            </Content>
        </Rock:ModalDialog>

        <!-- Group Location Modal Dialog -->
        <Rock:ModalDialog ID="dlgLocations" runat="server" Title="Group Location" SaveButtonText="Ok" OnSaveClick="dlgLocations_OkClick" OnCancelScript="clearActiveDialog();" ValidationGroup="Location">
            <Content>

                <asp:HiddenField ID="hfAddLocationGroupGuid" runat="server" />
                <asp:HiddenField ID="hfAction" runat="server" />
                <Rock:NotificationBox ID="nbGroupLocationEditMessage" runat="server" NotificationBoxType="Info" />

                <asp:ValidationSummary ID="valLocationSummary" runat="server" HeaderText="Please correct the following:" CssClass="alert alert-validation" ValidationGroup="Location" />

                <ul id="ulNav" runat="server" class="nav nav-pills">
                    <asp:Repeater ID="rptLocationTypes" runat="server">
                        <ItemTemplate>
                            <li class='<%# GetTabClass(Container.DataItem) %>'>
                                <asp:LinkButton ID="lbLocationType" runat="server" Text='<%# Container.DataItem %>' OnClick="lbLocationType_Click" CausesValidation="false">
                                </asp:LinkButton>
                            </li>
                        </ItemTemplate>
                    </asp:Repeater>
                </ul>

                <div class="tabContent">
                    <asp:Panel ID="pnlMemberSelect" runat="server" Visible="true">
                        <Rock:RockDropDownList ID="ddlMember" runat="server" Label="Member" ValidationGroup="Location" />
                    </asp:Panel>
                    <asp:Panel ID="pnlLocationSelect" runat="server" Visible="false">
                        <Rock:LocationPicker ID="locpGroupLocation" runat="server" Label="Location" ValidationGroup="Location" OnSelectLocation="locpGroupLocation_SelectLocation" />
                    </asp:Panel>
                </div>

                <Rock:RockDropDownList ID="ddlLocationType" runat="server" Label="Type" DataValueField="Id" DataTextField="Value" ValidationGroup="Location" />

                <div class="row">
                    <div class="col-md-3">
                        <asp:HiddenField ID="hfGroupLocationGuid" runat="server" />
                        <Rock:SchedulePicker ID="spSchedules" runat="server" Label="Schedule(s)" OnSelectItem="spSchedules_SelectItem" ValidationGroup="Location" AllowMultiSelect="true" />
                    </div>
                    <div class="col-md-9">
                        <%-- Group Location Schedule Capacities (if Group Scheduling Enabled) --%>
                        <Rock:RockControlWrapper ID="rcwGroupLocationScheduleCapacities" runat="server" Label="Capacities" Help="Set the capacities to use when scheduling people to this location.">
                            <asp:Repeater ID="rptGroupLocationScheduleCapacities" runat="server" OnItemDataBound="rptGroupLocationScheduleCapacities_ItemDataBound">
                                <HeaderTemplate>
                                    <div class="row">
                                        <div></div>
                                        <div class="col-xs-3">
                                            <span class="control-label"></span>
                                        </div>
                                        <div class="col-xs-3">
                                            <span class="control-label">Minimum</span>
                                        </div>
                                        <div class="col-xs-3">
                                            <span class="control-label">Desired</span>
                                        </div>
                                        <div class="col-xs-3">
                                            <span class="control-label">Maximum</span>
                                        </div>
                                    </div>
                                </HeaderTemplate>
                                <ItemTemplate>
                                    <div class="row margin-t-sm">
                                        <div>
                                            <asp:HiddenField ID="hfScheduleId" runat="server" />
                                        </div>
                                        <div class="col-xs-3">
                                            <asp:Literal ID="lScheduleName" runat="server" />
                                        </div>
                                        <div class="col-xs-3">
                                            <Rock:NumberBox ID="nbMinimumCapacity" CssClass="input-width-sm" runat="server" NumberType="Integer" MinimumValue="0" />
                                        </div>
                                        <div class="col-xs-3">
                                            <Rock:NumberBox ID="nbDesiredCapacity" CssClass="input-width-sm" runat="server" NumberType="Integer" MinimumValue="0" />
                                        </div>
                                        <div class="col-xs-3">
                                            <Rock:NumberBox ID="nbMaximumCapacity" CssClass="input-width-sm" runat="server" NumberType="Integer" MinimumValue="0" />
                                        </div>
                                    </div>
                                </ItemTemplate>
                            </asp:Repeater>
                        </Rock:RockControlWrapper>
                    </div>
                </div>

            </Content>
        </Rock:ModalDialog>

        <!-- Group Requirements Modal Dialog -->
        <Rock:ModalDialog ID="mdGroupRequirement" runat="server" Title="Group Requirement" OnSaveClick="mdGroupRequirement_SaveClick" OnCancelScript="clearActiveDialog();" ValidationGroup="vg_GroupRequirement">
            <Content>
                <asp:HiddenField ID="hfGroupRequirementGuid" runat="server" />

                <Rock:NotificationBox ID="nbDuplicateGroupRequirement" runat="server" NotificationBoxType="Warning" />

                <asp:ValidationSummary ID="vsGroupRequirement" runat="server" HeaderText="Please correct the following:" CssClass="alert alert-validation" ValidationGroup="vg_GroupRequirement" />

                <Rock:RockDropDownList ID="ddlGroupRequirementType" runat="server" Label="Group Requirement Type" Required="true" ValidationGroup="vg_GroupRequirement" />

                <Rock:GroupRolePicker ID="grpGroupRequirementGroupRole" runat="server" Label="Group Role" Help="Select the group role that this requirement applies to. Leave blank if it applies to all group roles." ValidationGroup="vg_GroupRequirement" />

                <Rock:RockCheckBox ID="cbMembersMustMeetRequirementOnAdd" runat="server" Text="Members must meet this requirement before adding" Help="If this is enabled, a person can only become a group member if this requirement is met. Note: only applies to Data View and SQL type requirements since manual ones can't be checked until after the person is added." />
            </Content>
        </Rock:ModalDialog>

        <%-- Group Sync Settings Modal Dialog --%>
        <Rock:ModalDialog ID="mdGroupSyncSettings" runat="server" Title="Group Sync Settings" OnSaveClick="mdGroupSyncSettings_SaveClick" OnCancelScript="clearActiveDialog();" ValidationGroup="GroupSyncSettings">
            <Content>
                <asp:HiddenField ID="hfGroupSyncGuid" runat="server" />
                <asp:ValidationSummary ID="valGroupSyncSettings" runat="server" HeaderText="Please correct the following:" CssClass="alert alert-validation" ValidationGroup="GroupSyncSettings" />

                <div class="row">
                    <div class="col-md-6">
                        <Rock:DataViewItemPicker ID="dvipSyncDataView" runat="server" Label="Sync Data View" Help="Select the Data View for the sync" Required="true" ValidationGroup="GroupSyncSettings" />
                    </div>
                    <div class="col-md-6">
                        <Rock:RockDropDownList ID="ddlGroupRoles" runat="server" Label="Group Role to Assign" Help="Select the role to assign the members added by the selected Data View" Required="true" ValidationGroup="GroupSyncSettings" />
                    </div>
                </div>
                <div class="row">
                    <div class="col-md-6">
                        <Rock:IntervalPicker
                            ID="ipScheduleIntervalMinutes"
                            runat="server"
                            Label="Sync Interval"
<<<<<<< HEAD
                            Help="How often the group should sync in minutes. It will never be less then the Group Sync job execution interval."
=======
                            Help="Controls how often the group should sync to the Data View. It will never be less then the Group Sync job execution interval."
>>>>>>> f2ea9478
                            ValidationGroup="GroupSyncSettings"
                            DefaultValue="12"
                            DefaultInterval="Hour" />
                    </div>
                </div>
                <div class="row">
                    <div class="col-md-6">
                        <Rock:RockDropDownList ID="ddlWelcomeCommunication" runat="server" Label="Welcome Communication" ValidationGroup="GroupSyncSettings"></Rock:RockDropDownList>
                    </div>
                    <div class="col-md-6">
                        <Rock:RockDropDownList ID="ddlExitCommunication" runat="server" Label="Exit Communication" ValidationGroup="GroupSyncSettings"></Rock:RockDropDownList>
                    </div>
                </div>
                <div class="row">
                    <div class="col-md-6">
                        <Rock:RockCheckBox ID="cbCreateLoginDuringSync" runat="server" Label="Create Login During Sync" Help="If the individual does not have a login should one be created during the sync process?" ValidationGroup="GroupSyncSettings" />
                    </div>
                </div>
            </Content>
        </Rock:ModalDialog>

        <%-- Workflow Modal Dialog --%>
        <Rock:ModalDialog ID="dlgMemberWorkflowTriggers" runat="server" OnSaveClick="dlgMemberWorkflowTriggers_SaveClick" OnCancelScript="clearActiveDialog();" ValidationGroup="Trigger">
            <Content>
                <asp:HiddenField ID="hfTriggerGuid" runat="server" />
                <asp:ValidationSummary ID="vsTrigger" runat="server" HeaderText="Please correct the following:" CssClass="alert alert-validation" ValidationGroup="Trigger" />
                <Rock:NotificationBox ID="nbInvalidWorkflowType" runat="server" NotificationBoxType="Danger" Visible="false"
                    Text="The Workflow Type is missing or invalid. Make sure you selected a valid Workflow Type (and not a category)." />
                <div class="row">
                    <div class="col-md-6">
                        <Rock:RockTextBox ID="tbTriggerName" runat="server" Label="Name" Required="true" ValidationGroup="Trigger" />
                    </div>
                    <div class="col-md-6">
                        <Rock:RockCheckBox ID="cbTriggerIsActive" runat="server" Text="Active" ValidationGroup="Trigger" />
                    </div>
                </div>
                <div class="row">
                    <div class="col-md-6">
                        <Rock:WorkflowTypePicker ID="wtpWorkflowType" runat="server" Label="Start Workflow" Required="true" ValidationGroup="Trigger"
                            Help="The workflow type to start." />
                    </div>
                    <div class="col-md-6">
                        <Rock:RockDropDownList ID="ddlTriggerType" runat="server" Label="When" Required="true" ValidationGroup="Trigger" AutoPostBack="true" OnSelectedIndexChanged="ddlTriggerType_SelectedIndexChanged" />
                        <Rock:RockDropDownList ID="ddlTriggerFromStatus" runat="server" Label="From Status of" ValidationGroup="Trigger" />
                        <Rock:RockDropDownList ID="ddlTriggerToStatus" runat="server" Label="To Status of" ValidationGroup="Trigger" />
                        <Rock:RockDropDownList ID="ddlTriggerFromRole" runat="server" Label="From Role of" ValidationGroup="Trigger" DataTextField="Name" DataValueField="Guid" />
                        <Rock:RockDropDownList ID="ddlTriggerToRole" runat="server" Label="To Role of" ValidationGroup="Trigger" DataTextField="Name" DataValueField="Guid" />
                        <Rock:RockCheckBox ID="cbTriggerFirstTime" runat="server" Label="First Time" Text="Yes" ValidationGroup="Trigger"
                            Help="Select this option if workflow should only be started when person attends the group for the first time. Leave this option unselected if the workflow should be started whenever a person attends the group." />
                        <Rock:RockCheckBox ID="cbTriggerPlacedElsewhereShowNote" runat="server" Label="Show Note" Text="Yes" ValidationGroup="Trigger"
                            Help="Select this option if workflow should show UI for entering a note when the member is placed." />
                        <Rock:RockCheckBox ID="cbTriggerPlacedElsewhereRequireNote" runat="server" Label="Require Note" Text="Yes" ValidationGroup="Trigger"
                            Help="Select this option if workflow should show UI for entering a note and make it required when the member is placed." />
                    </div>
                </div>
            </Content>
        </Rock:ModalDialog>

        <Rock:ModalDialog ID="mdArchive" runat="server" Title="Archive Single Group or All Child Groups" OnSaveClick="mdArchive_AllChildGroupsClick" OnSaveThenAddClick="mdArchive_SingleGroupClick" SaveButtonText="Yes" SaveThenAddButtonText="No" CancelLinkVisible="false">
            <Content>
                <p>Would you like to archive this group's children?</p>
            </Content>
        </Rock:ModalDialog>
        <script>

            Sys.Application.add_load(function () {
                function setIsActiveControls(activeCheckbox) {
                    var $inactiveLabel = $(activeCheckbox).closest(".js-group-panel").find('.js-inactivegroup-label');
                    if ($(activeCheckbox).is(':checked')) {
                        $inactiveLabel.hide();
                    }
                    else {
                        $inactiveLabel.show();
                    }

                    // if isactive was toggled from Active to Inactive and the group has child groups, show the inactivate child groups checkbox
                    var hasChildren = $('.js-haschildgroups').val();
                    var rfvId = "<%= ddlInactiveReason.ClientID %>" + "_rfv";

                    if ($(activeCheckbox).is(':checked')) {
                        $('.js-inactivateoptions').hide();
                        $('.js-inactivatechildgroups').hide();
                        enableRequiredField(rfvId, false);
                    }
                    else {
                        $('.js-inactivateoptions').show();
                        enableRequiredField(rfvId, true);

                        if (hasChildren === "true") {
                            $('.js-inactivatechildgroups').show();
                        }
                    }
                }

                function setPrivateLabel(publicCheckbox) {
                    var $privateLabel = $(publicCheckbox).closest(".js-group-panel").find('.js-privategroup-label');
                    if ($(publicCheckbox).is(':checked')) {
                        $privateLabel.hide();
                    }
                    else {
                        $privateLabel.show();
                    }
                }

                function enableRequiredField(validatorId, enable) {
                    var jqObj = $('#' + validatorId);
                    if (jqObj != null) {
                        var domObj = jqObj.get(0);
                        if (domObj != null) {
                            console.log(validatorId + ': found');
                            ValidatorEnable(domObj, enable);
                        } else {
                            console.log(validatorId + ': NOT found');
                        }
                    }
                }

                $('.js-isactivegroup').on('click', function () {
                    setIsActiveControls(this);
                });

                $('.js-ispublicgroup').on('click', function () {
                    setPrivateLabel(this);
                });

                $('.js-isactivegroup').each(function (i) {
                    setIsActiveControls(this);
                });

                $('.js-ispublicgroup').each(function (i) {
                    setPrivateLabel(this);
                });

                $('.js-archive-group').on('click', function (e) {
                    e.preventDefault();
                    Rock.dialogs.confirm('Are you sure you want to archive this group?', function (result) {
                        if (result) {
                            window.location = e.target.href ? e.target.href : e.target.parentElement.href;
                        }
                    });
                });
            });

        </script>

    </ContentTemplate>
</asp:UpdatePanel><|MERGE_RESOLUTION|>--- conflicted
+++ resolved
@@ -466,11 +466,7 @@
                             ID="ipScheduleIntervalMinutes"
                             runat="server"
                             Label="Sync Interval"
-<<<<<<< HEAD
-                            Help="How often the group should sync in minutes. It will never be less then the Group Sync job execution interval."
-=======
                             Help="Controls how often the group should sync to the Data View. It will never be less then the Group Sync job execution interval."
->>>>>>> f2ea9478
                             ValidationGroup="GroupSyncSettings"
                             DefaultValue="12"
                             DefaultInterval="Hour" />
