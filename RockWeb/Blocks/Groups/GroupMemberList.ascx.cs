--- conflicted
+++ resolved
@@ -1917,15 +1917,11 @@
                 _memberRequirements.Clear();
                 foreach ( var member in _group.Members )
                 {
-<<<<<<< HEAD
-                    _memberRequirements.Add(
+                    _memberRequirements.AddOrIgnore(
                         member.Id,
                         member.GetGroupRequirementsStatuses( rockContext )
-                        .Where( s => s.GroupRequirement.GroupRequirementType.IsAuthorized( Rock.Security.Authorization.VIEW, CurrentPerson ) ).ToList()
-                        );
-=======
-                    _memberRequirements.AddOrIgnore( member.Id, member.GetGroupRequirementsStatuses( rockContext ).ToList() );
->>>>>>> 394f25dc
+                        	.Where( s => s.GroupRequirement.GroupRequirementType.IsAuthorized( Rock.Security.Authorization.VIEW, CurrentPerson ) )
+                        	.ToList() );
                 }
 
                 _groupMemberIdsThatDoNotMeetGroupRequirements = _memberRequirements.Where( r => r.Value.Where( s => s.MeetsGroupRequirement == MeetsGroupRequirement.NotMet ).Any() ).Select( kvp => kvp.Key ).Distinct().ToHashSet();
