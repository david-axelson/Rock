﻿// <copyright>
// Copyright by the Spark Development Network
//
// Licensed under the Rock Community License (the "License");
// you may not use this file except in compliance with the License.
// You may obtain a copy of the License at
//
// http://www.rockrms.com/license
//
// Unless required by applicable law or agreed to in writing, software
// distributed under the License is distributed on an "AS IS" BASIS,
// WITHOUT WARRANTIES OR CONDITIONS OF ANY KIND, either express or implied.
// See the License for the specific language governing permissions and
// limitations under the License.
// </copyright>
//
using System;
using System.Collections.Generic;
using System.ComponentModel;
using System.Data.Entity;
using System.Linq;
using System.Web.UI.WebControls;

using Rock;
using Rock.Attribute;
using Rock.Data;
using Rock.Model;
using Rock.Security;
using Rock.Web.Cache;
using Rock.Web.UI;
using Rock.Web.UI.Controls;

namespace RockWeb.Blocks.Groups
{
    /// <summary>
    /// Navigation Tree for groups
    /// </summary>
    [DisplayName( "Group Tree View" )]
    [Category( "Groups" )]
    [Description( "Creates a navigation tree for groups of the configured group type(s)." )]

    [TextField( "Treeview Title", "Group Tree View", false, order: 1 )]
    [GroupTypesField( "Group Types Include", "Select any specific group types to show in this block. Leave all unchecked to show all group types where 'Show in Navigation' is enabled ( except for excluded group types )", false, key: "GroupTypes", order: 2 )]
    [GroupTypesField( "Group Types Exclude", "Select group types to exclude from this block. Note that this setting is only effective if 'Group Types Include' has no specific group types selected.", false, key: "GroupTypesExclude", order: 3 )]
    [GroupField( "Root Group", "Select the root group to use as a starting point for the tree view.", false, order: 4 )]
    [BooleanField( "Limit to Security Role Groups", order: 5 )]
    [BooleanField( "Show Settings Panel", defaultValue: true, key: "ShowFilterOption", order: 6 )]
    [BooleanField( "Display Inactive Campuses", "Include inactive campuses in the Campus Filter", true )]
    [CustomDropdownListField( "Initial Count Setting", "Select the counts that should be initially shown in the treeview.", "0^None,1^Child Groups,2^Group Members", false, "0", "", 7 )]
    [CustomDropdownListField( "Initial Active Setting", "Select whether to initially show all or just active groups in the treeview", "0^All,1^Active", false, "1", "", 8 )]
    [LinkedPage( "Detail Page", order: 9 )]
    public partial class GroupTreeView : RockBlock
    {
        #region Attribute Keys
        public static class AttributeKey
        {
            public const string TreeviewTitle = "TreeviewTitle";
        }

        #endregion

        #region Fields

        private string _groupId = string.Empty;

        #endregion

        #region Base Control Methods

        /// <summary>
        /// Raises the <see cref="E:System.Web.UI.Control.Init" /> event.
        /// </summary>
        /// <param name="e">An <see cref="T:System.EventArgs" /> object that contains the event data.</param>
        protected override void OnInit( EventArgs e )
        {
            base.OnInit( e );

            _groupId = PageParameter( "GroupId" );

            var detailPageReference = new Rock.Web.PageReference( GetAttributeValue( "DetailPage" ) );

            // NOTE: if the detail page is the current page, use the current route instead of route specified in the DetailPage (to preserve old behavior)
            if ( detailPageReference == null || detailPageReference.PageId == this.RockPage.PageId )
            {
                hfPageRouteTemplate.Value = ( this.RockPage.RouteData.Route as System.Web.Routing.Route ).Url;
                hfDetailPageUrl.Value = new Rock.Web.PageReference( this.RockPage.PageId ).BuildUrl();
            }
            else
            {
                hfPageRouteTemplate.Value = string.Empty;
                var pageCache = PageCache.Get( detailPageReference.PageId );
                if ( pageCache != null )
                {
                    var route = pageCache.PageRoutes.FirstOrDefault( a => a.Id == detailPageReference.RouteId );
                    if ( route != null )
                    {
                        hfPageRouteTemplate.Value = route.Route;
                    }
                }

                hfDetailPageUrl.Value = detailPageReference.BuildUrl();
            }

            hfLimitToSecurityRoleGroups.Value = GetAttributeValue( "LimittoSecurityRoleGroups" );
            Guid? rootGroupGuid = GetAttributeValue( "RootGroup" ).AsGuidOrNull();
            if ( rootGroupGuid.HasValue )
            {
                var group = new GroupService( new RockContext() ).Get( rootGroupGuid.Value );
                if ( group != null )
                {
                    hfRootGroupId.Value = group.Id.ToString();
                }
            }

            // this event gets fired after block settings are updated. it's nice to repaint the screen if these settings would alter it
            this.BlockUpdated += Block_BlockUpdated;
            this.AddConfigurationUpdateTrigger( upGroupType );

            pnlConfigPanel.Visible = this.GetAttributeValue( "ShowFilterOption" ).AsBooleanOrNull() ?? false;
            pnlRolloverConfig.Visible = this.GetAttributeValue( "ShowFilterOption" ).AsBooleanOrNull() ?? false;

            if ( pnlConfigPanel.Visible )
            {
                var hideInactiveGroups = this.GetUserPreference( "HideInactiveGroups" ).AsBooleanOrNull();
                if ( !hideInactiveGroups.HasValue )
                {
                    hideInactiveGroups = this.GetAttributeValue( "InitialActiveSetting" ) == "1";
                }

                tglHideInactiveGroups.Checked = hideInactiveGroups ?? true;

                tglLimitPublicGroups.Checked = this.GetUserPreference( "LimitPublicGroups" ).AsBooleanOrNull() ?? false;
            }
            else
            {
                // if the filter is hidden, don't show inactive groups
                tglHideInactiveGroups.Checked = true;
            }

            ddlCountsType.Items.Clear();
            ddlCountsType.Items.Add( new ListItem( string.Empty, TreeViewItem.GetCountsType.None.ConvertToInt().ToString() ) );
            ddlCountsType.Items.Add( new ListItem( TreeViewItem.GetCountsType.ChildGroups.ConvertToString(), TreeViewItem.GetCountsType.ChildGroups.ConvertToInt().ToString() ) );
            ddlCountsType.Items.Add( new ListItem( TreeViewItem.GetCountsType.GroupMembers.ConvertToString(), TreeViewItem.GetCountsType.GroupMembers.ConvertToInt().ToString() ) );

            var countsType = this.GetUserPreference( "CountsType" );
            if ( string.IsNullOrEmpty( countsType ) )
            {
                countsType = this.GetAttributeValue( "InitialCountSetting" );
            }

            if ( pnlConfigPanel.Visible )
            {
                ddlCountsType.SetValue( countsType );
            }
            else
            {
                ddlCountsType.SetValue( "" );
            }

            ddlCampuses.Campuses = CampusCache.All( GetAttributeValue( "DisplayInactiveCampuses" ).AsBoolean() );

            var campusFilter = this.GetUserPreference( "CampusFilter" );
            if ( pnlConfigPanel.Visible )
            {
                ddlCampuses.SetValue( campusFilter );
            }
            else
            {
                ddlCampuses.SetValue( "" );
            }

            if ( pnlConfigPanel.Visible )
            {
                tglIncludeNoCampus.Visible = ddlCampuses.Visible;
                tglIncludeNoCampus.Checked = this.GetUserPreference( "IncludeNoCampus" ).AsBoolean();
            }

<<<<<<< HEAD
            if ( string.IsNullOrWhiteSpace( _groupId ) )
            {
                // If no group was selected, try to find the first group and redirect
                // back to current page with that group selected
                var group = FindFirstGroup();
                {
                    if ( group != null )
                    {
                        _groupId = group.Id.ToString();
                        string redirectUrl = string.Empty;

                        // redirect so that the group treeview has the first node selected right away and group detail shows the group
                        if ( hfPageRouteTemplate.Value.IndexOf( "{groupId}", StringComparison.OrdinalIgnoreCase ) >= 0 )
                        {
                            redirectUrl = "~/" + hfPageRouteTemplate.Value.ReplaceCaseInsensitive( "{groupId}", _groupId.ToString() );
                        }
                        else
                        {
                            if ( this.Request.QueryString.Count == 0 )
                            {
                                redirectUrl = this.Request.UrlProxySafe() + "?GroupId=" + _groupId.ToString();
                            }
                            else
                            {
                                redirectUrl = this.Request.UrlProxySafe() + "&GroupId=" + _groupId.ToString();
                            }
                        }

                        this.Response.Redirect( redirectUrl, false );
                        Context.ApplicationInstance.CompleteRequest();
                    }
                }
            }
=======
            lPanelTitle.Text = GetAttributeValue( AttributeKey.TreeviewTitle );
>>>>>>> ea1f8684
        }

        /// <summary>
        /// Handles the BlockUpdated event of the Block control.
        /// </summary>
        /// <param name="sender">The source of the event.</param>
        /// <param name="e">The <see cref="EventArgs"/> instance containing the event data.</param>
        protected void Block_BlockUpdated( object sender, EventArgs e )
        {
            NavigateToPage( this.RockPage.Guid, new Dictionary<string, string>() );
        }

        /// <summary>
        /// Raises the <see cref="E:System.Web.UI.Control.Init" /> event.
        /// </summary>
        /// <param name="e">An <see cref="T:System.EventArgs" /> object that contains the event data.</param>
        protected override void OnLoad( EventArgs e )
        {
            base.OnLoad( e );

            if ( !Page.IsPostBack )
            {
                SetAllowedGroupTypes();
            }

            bool canEditBlock = IsUserAuthorized( Authorization.EDIT );
            bool showAddChildGroupButton = false;

            if ( !string.IsNullOrWhiteSpace( _groupId ) )
            {
                string key = string.Format( "Group:{0}", _groupId );
                var rockContext = new RockContext();
                Group selectedGroup = RockPage.GetSharedItem( key ) as Group;
                if ( selectedGroup == null )
                {
                    int id = _groupId.AsInteger();
                    selectedGroup = new GroupService( rockContext )
                        .Queryable( "GroupType" )
                        .AsNoTracking()
                        .Where( g => g.Id == id )
                        .FirstOrDefault();
                    RockPage.SaveSharedItem( key, selectedGroup );
                }

                // get the parents of the selected item so we can tell the treeview to expand those
                int? rootGroupId = hfRootGroupId.Value.AsIntegerOrNull();
                List<string> parentIdList = new List<string>();
                var group = selectedGroup;
                while ( group != null )
                {
                    if ( !IsGroupTypeIncluded( group.GroupTypeId ) )
                    {
                        group = null;
                        selectedGroup = null;
                    }
                    else if ( group.Id == rootGroupId )
                    {
                        // stop if we are at the root group
                        group = null;
                    }
                    else
                    {
                        group = group.ParentGroup;
                    }

                    if ( group != null )
                    {
                        if ( !parentIdList.Contains( group.Id.ToString() ) )
                        {
                            parentIdList.Insert( 0, group.Id.ToString() );
                        }
                        else
                        {
                            // The parent list already contains this node, so we have encountered a recursive loop.
                            // Stop here and make the current node the root of the tree.
                            group = null;
                        }
                    }
                }

                // also get any additional expanded nodes that were sent in the Post
                string postedExpandedIds = this.Request.Params["ExpandedIds"];
                if ( !string.IsNullOrWhiteSpace( postedExpandedIds ) )
                {
                    var postedExpandedIdList = postedExpandedIds.Split( ',' ).ToList();
                    foreach ( var id in postedExpandedIdList )
                    {
                        if ( !parentIdList.Contains( id ) )
                        {
                            parentIdList.Add( id );
                        }
                    }
                }

                if ( selectedGroup != null )
                {
                    var selectedGroupGroupType = GroupTypeCache.Get( selectedGroup.GroupTypeId );
                    hfInitialGroupId.Value = selectedGroup.Id.ToString();
                    hfSelectedGroupId.Value = selectedGroup.Id.ToString();

                    // show the Add Child Group button if the selected Group's GroupType can have children and one or more of those child group types is allowed
                    if ( selectedGroupGroupType.AllowAnyChildGroupType || selectedGroupGroupType.ChildGroupTypes.Any( c => IsGroupTypeIncluded( c.Id ) ) )
                    {
                        // if current person has Edit Auth on the block, then show the add child group button regardless of Group/GroupType security.
                        // 
                        showAddChildGroupButton = canEditBlock;

                        if ( !showAddChildGroupButton )
                        {
                            // if block doesn't grant Edit auth, see if the person is authorized for the selected group
                            showAddChildGroupButton = selectedGroup.IsAuthorized( Authorization.EDIT, CurrentPerson );
                            if ( !showAddChildGroupButton )
                            {
                                // if block doesn't grant Edit auth, and user isn't authorized for the selected group,
                                // see if they have Edit auth on any of the child groups
                                List<GroupTypeCache> allowedChildGroupTypes;
                                if ( selectedGroupGroupType.AllowAnyChildGroupType )
                                {
                                    // If AllowAnyChildGroupType is enabled, check for Edit Auth on all GroupTypes
                                    allowedChildGroupTypes = GroupTypeCache.All().ToList();
                                }
                                else
                                {
                                    // If AllowAnyChildGroupType is not enabled, check for Edit Auth on the just the selected group's ChildGroupTypes
                                    allowedChildGroupTypes = selectedGroupGroupType.ChildGroupTypes;
                                }

                                foreach ( var childGroupType in allowedChildGroupTypes )
                                {
                                    if ( childGroupType != null && childGroupType.IsAuthorized( Authorization.EDIT, CurrentPerson ) )
                                    {
                                        showAddChildGroupButton = true;
                                        break;
                                    }
                                }
                            }
                        }
                    }
                }

                hfInitialGroupParentIds.Value = parentIdList.AsDelimited( "," );
            }
            else
            {
                // let the Add button be visible if there is nothing selected (if authorized)
                lbAddGroupChild.Enabled = canEditBlock;
            }

            // NOTE that showAddChildGroupButton just controls if the button is shown.
            // The group detail block will take care of enforcing auth when they attempt to save a group.
            divAddGroup.Visible = canEditBlock || showAddChildGroupButton;
            lbAddGroupRoot.Enabled = canEditBlock;
            lbAddGroupChild.Enabled = showAddChildGroupButton;

            // disable add child group if no group is selected
            if ( hfSelectedGroupId.ValueAsInt() == 0 )
            {
                lbAddGroupChild.Enabled = false;
            }

            hfIncludeInactiveGroups.Value = ( !tglHideInactiveGroups.Checked ).ToTrueFalse();
            hfLimitPublicGroups.Value = tglLimitPublicGroups.Checked.ToTrueFalse();
            hfCountsType.Value = ddlCountsType.SelectedValue;
            hfCampusFilter.Value = ddlCampuses.SelectedValue;
            hfIncludeNoCampus.Value = tglIncludeNoCampus.Checked.ToTrueFalse();
        }

        /// <summary>
        /// Determines whether [is group type included] [the specified group type identifier].
        /// </summary>
        /// <param name="groupTypeId">The group type identifier.</param>
        /// <returns></returns>
        private bool IsGroupTypeIncluded( int groupTypeId )
        {
            List<int> includeGroupTypes = hfGroupTypesInclude.Value.SplitDelimitedValues().AsIntegerList().Except( new List<int> { 0 } ).ToList();
            List<int> excludeGroupTypes = hfGroupTypesExclude.Value.SplitDelimitedValues().AsIntegerList();
            if ( includeGroupTypes.Any() )
            {
                //// if includedGroupTypes has values, only include groupTypes from the includedGroupTypes list
                return includeGroupTypes.Contains( groupTypeId );
            }
            else if ( excludeGroupTypes.Any() )
            {
                //// if includedGroupTypes doesn't have anything, exclude groupTypes that are in the excludeGroupTypes list
                return !excludeGroupTypes.Contains( groupTypeId );
            }
            else
            {
                return true;
            }
        }

        #endregion

        #region Events

        /// <summary>
        /// Handles the Click event of the lbAddGroup control.
        /// </summary>
        /// <param name="sender">The source of the event.</param>
        /// <param name="e">The <see cref="EventArgs" /> instance containing the event data.</param>
        protected void lbAddGroupRoot_Click( object sender, EventArgs e )
        {
            Dictionary<string, string> qryParams = new Dictionary<string, string>();
            qryParams.Add( "GroupId", 0.ToString() );
            qryParams.Add( "ParentGroupId", hfRootGroupId.Value );
            qryParams.Add( "ExpandedIds", hfInitialGroupParentIds.Value );

            NavigateToLinkedPage( "DetailPage", qryParams );
        }

        /// <summary>
        /// Handles the Click event of the lbAddGroupChild control.
        /// </summary>
        /// <param name="sender">The source of the event.</param>
        /// <param name="e">The <see cref="EventArgs"/> instance containing the event data.</param>
        protected void lbAddGroupChild_Click( object sender, EventArgs e )
        {
            int groupId = hfSelectedGroupId.ValueAsInt();

            Dictionary<string, string> qryParams = new Dictionary<string, string>();
            qryParams.Add( "GroupId", 0.ToString() );
            qryParams.Add( "ParentGroupId", groupId.ToString() );
            qryParams.Add( "ExpandedIds", hfInitialGroupParentIds.Value );

            NavigateToLinkedPage( "DetailPage", qryParams );
        }

        #endregion

        #region Methods

        /// <summary>
        /// Sets the allowed group types.
        /// </summary>
        private void SetAllowedGroupTypes()
        {
            // limit GroupType selection to what Block Attributes allow
            hfGroupTypesInclude.Value = string.Empty;
            List<Guid> groupTypeIncludeGuids = GetAttributeValue( "GroupTypes" ).SplitDelimitedValues().AsGuidList();

            if ( groupTypeIncludeGuids.Any() )
            {
                var groupTypeIdIncludeList = new List<int>();
                foreach ( Guid guid in groupTypeIncludeGuids )
                {
                    var groupType = GroupTypeCache.Get( guid );
                    if ( groupType != null )
                    {
                        groupTypeIdIncludeList.Add( groupType.Id );
                    }
                }

                hfGroupTypesInclude.Value = groupTypeIdIncludeList.AsDelimited( "," );
            }

            hfGroupTypesExclude.Value = string.Empty;
            List<Guid> groupTypeExcludeGuids = GetAttributeValue( "GroupTypesExclude" ).SplitDelimitedValues().AsGuidList();
            if ( groupTypeExcludeGuids.Any() )
            {
                var groupTypeIdExcludeList = new List<int>();
                foreach ( Guid guid in groupTypeExcludeGuids )
                {
                    var groupType = GroupTypeCache.Get( guid );
                    if ( groupType != null )
                    {
                        groupTypeIdExcludeList.Add( groupType.Id );
                    }
                }

                hfGroupTypesExclude.Value = groupTypeIdExcludeList.AsDelimited( "," );
            }
        }

        /// <summary>
        /// Handles the CheckedChanged event of the tglHideInactiveGroups control.
        /// </summary>
        /// <param name="sender">The source of the event.</param>
        /// <param name="e">The <see cref="EventArgs"/> instance containing the event data.</param>
        protected void tglHideInactiveGroups_CheckedChanged( object sender, EventArgs e )
        {
            this.SetUserPreference( "HideInactiveGroups", tglHideInactiveGroups.Checked.ToTrueFalse() );

            // reload the whole page
            NavigateToPage( this.RockPage.Guid, new Dictionary<string, string>() );
        }

        /// <summary>
        /// Handles the CheckedChanged event of the tglLimitPublicGroups control.
        /// </summary>
        /// <param name="sender">The source of the event.</param>
        /// <param name="e">The <see cref="EventArgs"/> instance containing the event data.</param>
        protected void tglLimitPublicGroups_CheckedChanged( object sender, EventArgs e )
        {
            this.SetUserPreference( "LimitPublicGroups", tglLimitPublicGroups.Checked.ToTrueFalse() );

            // reload the whole page
            NavigateToPage( this.RockPage.Guid, new Dictionary<string, string>() );
        }

        /// <summary>
        /// Handles the SelectedIndexChanged event of the ddlCountType control.
        /// </summary>
        /// <param name="sender">The source of the event.</param>
        /// <param name="e">The <see cref="EventArgs"/> instance containing the event data.</param>
        protected void ddlCountsType_SelectedIndexChanged( object sender, EventArgs e )
        {
            this.SetUserPreference( "CountsType", ddlCountsType.SelectedValue );

            // reload the whole page
            NavigateToPage( this.RockPage.Guid, new Dictionary<string, string>() );
        }

        /// <summary>
        /// Handles the SelectedIndexChanged event of the ddlCampuses control.
        /// </summary>
        /// <param name="sender">The source of the event.</param>
        /// <param name="e">The <see cref="EventArgs"/> instance containing the event data.</param>
        protected void ddlCampuses_SelectedIndexChanged( object sender, EventArgs e )
        {
            this.SetUserPreference( "CampusFilter", ddlCampuses.SelectedValue );

            // reload the whole page
            NavigateToPage( this.RockPage.Guid, new Dictionary<string, string>() );
        }

        /// <summary>
        /// Handles the CheckedChange event of the cbIncludeNoCampus control.
        /// </summary>
        /// <param name="sender">The source of the event.</param>
        /// <param name="e">The <see cref="EventArgs"/> instance containing the event data.</param>
        protected void tglIncludeNoCampus_CheckedChanged( object sender, EventArgs e )
        {
            this.SetUserPreference( "IncludeNoCampus", tglIncludeNoCampus.Checked.ToTrueFalse() );

            // reload the whole page
            NavigateToPage( this.RockPage.Guid, new Dictionary<string, string>() );
        }

        /// <summary>
        /// Handles the OnClick event of the btnSearch control.
        /// </summary>
        /// <param name="sender">The source of the event.</param>
        /// <param name="e">The <see cref="EventArgs"/> instance containing the event data.</param>
        protected void btnSearch_OnClick( object sender, EventArgs e )
        {
            // redirect to search
            NavigateToPage( Rock.SystemGuid.Page.GROUP_SEARCH_RESULTS.AsGuid(), new Dictionary<string, string>() { { "SearchType", "name" }, { "SearchTerm", tbSearch.Text.Trim() } } );
        }

        /// <summary>
        /// Finds the first group.
        /// </summary>
        /// <returns></returns>
        private Group FindFirstGroup()
        {
            var groupService = new GroupService( new RockContext() );
            var includedGroupTypeIds = hfGroupTypesInclude.Value.SplitDelimitedValues().AsIntegerList().Except( new List<int> { 0 } ).ToList();
            var excludedGroupTypeIds = hfGroupTypesExclude.Value.SplitDelimitedValues().AsIntegerList().Except( new List<int> { 0 } ).ToList();

            // if specific group types are specified, show the groups regardless of ShowInNavigation
            bool limitToShowInNavigation = !includedGroupTypeIds.Any();

            var qry = groupService.GetChildren( 0, hfRootGroupId.ValueAsInt(), hfLimitToSecurityRoleGroups.Value.AsBoolean(), includedGroupTypeIds, excludedGroupTypeIds, !tglHideInactiveGroups.Checked, limitToShowInNavigation, hfCampusFilter.ValueAsInt(), tglIncludeNoCampus.Checked, tglHideInactiveGroups.Checked );

            foreach ( var group in qry.OrderBy( g => g.Name ) )
            {
                // return first group they are authorized to view
                if ( group.IsAuthorized( Authorization.VIEW, CurrentPerson ) )
                {
                    return group;
                }
            }

            return null;
        }

        #endregion
    }
}<|MERGE_RESOLUTION|>--- conflicted
+++ resolved
@@ -175,7 +175,9 @@
                 tglIncludeNoCampus.Checked = this.GetUserPreference( "IncludeNoCampus" ).AsBoolean();
             }
 
-<<<<<<< HEAD
+
+            lPanelTitle.Text = GetAttributeValue( AttributeKey.TreeviewTitle );
+
             if ( string.IsNullOrWhiteSpace( _groupId ) )
             {
                 // If no group was selected, try to find the first group and redirect
@@ -209,9 +211,6 @@
                     }
                 }
             }
-=======
-            lPanelTitle.Text = GetAttributeValue( AttributeKey.TreeviewTitle );
->>>>>>> ea1f8684
         }
 
         /// <summary>
