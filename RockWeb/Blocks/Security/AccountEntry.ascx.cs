--- conflicted
+++ resolved
@@ -377,18 +377,10 @@
     }});
 }});
 ",
-<<<<<<< HEAD
-                tbUserName.ClientID, //0
-                regexString, //1
-                usernameValidCaption, //2
-                tbUserName.Label //3
-                );
-=======
                 tbUserName.ClientID,     // 0
                 regexString,             // 1
                 usernameValidCaption,    // 2
                 tbUserName.Label );      // 3 
->>>>>>> f3624dc2
 
             ScriptManager.RegisterStartupScript( this, GetType(), "AccountEntry_" + this.ClientID, script, true );
         }
