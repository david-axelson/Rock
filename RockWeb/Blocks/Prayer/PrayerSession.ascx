﻿<%@ Control Language="C#" AutoEventWireup="true" CodeFile="PrayerSession.ascx.cs" Inherits="RockWeb.Blocks.Prayer.PrayerSession" %>

<asp:UpdatePanel ID="upPrayerSession" runat="server" UpdateMode="Always">
    <ContentTemplate>

        <!-- Start session -->
        <asp:Panel ID="pnlChooseCategories" runat="server">
            <asp:Literal ID="lWelcomeInstructions" runat="server"></asp:Literal>
            <Rock:NotificationBox ID="nbSelectCategories" runat="server" NotificationBoxType="Danger" Visible="false" Heading="I'm Sorry...">Please select at least one prayer category.</Rock:NotificationBox>
            <Rock:NotificationBox ID="nbPrayerRequests" runat="server" NotificationBoxType="Warning" Text="There are no active prayer request for the current selection." Visible="false" />
            <p>Select one or more categories to begin your prayer session:</p>
            <div class="row">
                <div class="col-md-6">
                    <Rock:RockCheckBox ID="cbSelectAll" CssClass="js-select-all" runat="server" Text="Select All" />
                    <Rock:RockCheckBoxList ID="cblCategories" CssClass="js-category-items" runat="server" RepeatColumns="2"></Rock:RockCheckBoxList>
                </div>
                <div class="col-md-6">
                    <Rock:CampusPicker ID="cpCampus" runat="server" IncludeInactive="false"/>
                </div>
            </div>
            <div class="actions">
                <asp:LinkButton ID="lbStart" runat="server" Text="Start" CssClass="btn btn-primary pull-right" OnClick="lbStart_Click" />
            </div>
        </asp:Panel>

        <asp:Panel ID="pnlNoPrayerRequestsMessage" runat="server" Visible="false">
            <Rock:NotificationBox ID="nbNoPrayerRequests" runat="server" NotificationBoxType="Info" Heading="No Prayers">There are no active prayer requests at this time.</Rock:NotificationBox>
        </asp:Panel>

        <!-- The detail for each prayer -->

        <asp:Panel ID="pnlPrayer" runat="server" Visible="false">

            <div class="clearfix margin-b-md">
                <Rock:HighlightLabel ID="hlblNumber" runat="server" CssClass="pull-right" LabelType="Default" Text="# 0" />
            </div>

            <div class="panel panel-default">
                <div class="panel-heading clearfix">
                    <h3 class="panel-title pull-left">
                        <asp:Literal ID="lPersonLavaOutput" runat="server" />
                    </h3>
                    <div class="panel-labels">
                        <Rock:HighlightLabel ID="hlblCampus" runat="server" LabelType="Campus" />
                        <Rock:HighlightLabel ID="hlblPrayerCountTotal" runat="server" IconCssClass="fa fa-users" LabelType="Info" Text="team: 0" ToolTip="The number of prayers offered by the team for this request." />
                        <Rock:HighlightLabel ID="hlblUrgent" runat="server" LabelType="Warning" Text="Urgent" Visible="false" />
                        <Rock:HighlightLabel ID="hlblCategory" runat="server" LabelType="Type" />
                    </div>
                </div>

                <div class="panel-body">

                    <asp:HiddenField ID="hfPrayerIndex" runat="server" />
                    <div class="row margin-b-md">
                        <div class="col-md-12">
                            <asp:LinkButton ID="lbBack" runat="server" CssClass="btn btn-default" OnClick="lbBack_Click"><i class="fa fa-chevron-left"></i> Back</asp:LinkButton>
                            <asp:LinkButton ID="lbNext" TabIndex="1" AccessKey="n" ToolTip="Alt+n" runat="server" CssClass="btn btn-default pull-right" OnClick="lbNext_Click">Next <i class="fa fa-chevron-right"></i></asp:LinkButton>

                        </div>
                    </div>

                    <asp:Literal ID="lPrayerLavaOutput" runat="server" />

                    <div class="actions margin-t-lg margin-b-md">
                        <div class="row margin-t-md">
                            <div class="col-md-12">
                                <asp:LinkButton ID="lbFlag" runat="server" Text="<i class='fa fa-flag'></i> Flag" CssClass="btn btn-warning" ToolTip="Flag as inappropriate so that an administrator can review the content." CausesValidation="false" OnClick="lbFlag_Click" />
                                <asp:LinkButton ID="lbStop" runat="server" Text="End Session" CssClass="btn btn-link" CausesValidation="false" OnClick="lbStop_Click" />
                            </div>
                        </div>
                    </div>

                    <!-- Comments -->
                    <asp:Panel ID="pnlPrayerComments" runat="server">
                        <h4>Comments</h4>
                        <Rock:NoteContainer ID="notesComments" runat="server" NoteLabel="Comment" ShowHeading="false"
                            DisplayType="Full" UsePersonIcon="true" ShowAlertCheckBox="false"
                            ShowPrivateCheckBox="false" ShowSecurityButton="false"
                            AllowAnonymousEntry="false" AddAlwaysVisible="true" SortDirection="Ascending"/>
                    </asp:Panel>

                </div>
            </div>

        </asp:Panel>

        <!-- Modal for flag confirmation -->
        <Rock:ModalDialog ID="mdFlag" runat="server" Title="Flag as Inappropriate?" ValidationGroup="EntityTypeName">
            <Content>
                <asp:HiddenField ID="hfIdValue" runat="server" />
                <p>Once a request is flagged a certain number of times it will be temporarily removed and presented to the prayer administrator for review.</p>
            </Content>
        </Rock:ModalDialog>

        <!-- Finished session -->
        <asp:Panel ID="pnlFinished" runat="server" Visible="false">
            <h2>Thanks for Praying!</h2>
            <p>If you'd like, you can start a new prayer session.</p>
            <asp:LinkButton ID="lbStartAgain" runat="server" Text="Start Again" CssClass="btn btn-primary pull-right" OnClick="lbStartAgain_Click" />
        </asp:Panel>

    </ContentTemplate>
</asp:UpdatePanel>

<script>
    Sys.WebForms.PageRequestManager.getInstance().add_endRequest(FadePanelIn);

<<<<<<< HEAD
    $('.js-select-all').on('click', function () {
        var selectAllChecked = $('.js-select-all').prop('checked');
        $('.js-category-items input').prop('checked', selectAllChecked)
=======
    Sys.Application.add_load(function () {

        $('.js-select-all').click(function () {
            var selectAllChecked = $('.js-select-all').prop('checked');
            $('.js-category-items input').prop('checked', selectAllChecked)
        });
>>>>>>> 8de7b8ef
    });

    // fade-in effect for the panel
    function FadePanelIn() {
        $("[id$='upPrayerSession']").rockFadeIn();
    }
</script><|MERGE_RESOLUTION|>--- conflicted
+++ resolved
@@ -105,18 +105,12 @@
 <script>
     Sys.WebForms.PageRequestManager.getInstance().add_endRequest(FadePanelIn);
 
-<<<<<<< HEAD
-    $('.js-select-all').on('click', function () {
-        var selectAllChecked = $('.js-select-all').prop('checked');
-        $('.js-category-items input').prop('checked', selectAllChecked)
-=======
     Sys.Application.add_load(function () {
 
         $('.js-select-all').click(function () {
             var selectAllChecked = $('.js-select-all').prop('checked');
             $('.js-category-items input').prop('checked', selectAllChecked)
         });
->>>>>>> 8de7b8ef
     });
 
     // fade-in effect for the panel
