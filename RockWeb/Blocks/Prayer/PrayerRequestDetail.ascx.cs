--- conflicted
+++ resolved
@@ -37,19 +37,12 @@
     [Category( "Prayer" )]
     [Description( "Displays the details of a given Prayer Request for viewing or editing." )]
 
-<<<<<<< HEAD
     [IntegerField( "Expires After (Days)", "Default number of days until the request will expire.", false, 14, "", 0, "ExpireDays" )]
     [CategoryField( "Default Category", "If a category is not selected, choose a default category to use for all new prayer requests.", false, "Rock.Model.PrayerRequest", "", "", false, "4B2D88F5-6E45-4B4B-8776-11118C8E8269", "", 1, "DefaultCategory" )]
     [BooleanField( "Set Current Person To Requester", "Will set the current person as the requester. This is useful in self-entry situiations.", false, order: 2 )]
     [BooleanField( "Require Last Name", "Require that a last name be entered", true, "", 3 )]
-    [BooleanField( "Default Allow Comments Checked", "If true, the Allow Comments checkbox will be pre-checked for all new requests by default.", true, order: 4 )]
-=======
-    [BooleanField( "Set Current Person To Requester", "Will set the current person as the requester. This is useful in self-entry situiations.", false, order: 0 )]
-    [BooleanField( "Require Last Name", "Require that a last name be entered", true, "", 1 )]
-    [CategoryField( "Default Category", "If a category is not selected, choose a default category to use for all new prayer requests.", false, "Rock.Model.PrayerRequest", "", "", false, "4B2D88F5-6E45-4B4B-8776-11118C8E8269", "", 2, "DefaultCategory" )]
-    [BooleanField( "Default To Public", "If enabled, all prayers will be set to public by default", false, "", 3)]
-    [IntegerField( "Expires After (Days)", "Default number of days until the request will expire.", false, 14, "", 4, "ExpireDays" )]
->>>>>>> 179c41ff
+    [BooleanField( "Default To Public", "If enabled, all prayers will be set to public by default", false, "", 4)]
+    [BooleanField( "Default Allow Comments Checked", "If true, the Allow Comments checkbox will be pre-checked for all new requests by default.", true, order: 5 )]
 
     public partial class PrayerRequestDetail : RockBlock, IDetailBlock
     {
@@ -293,12 +286,8 @@
 
             if ( prayerRequest == null )
             {
-<<<<<<< HEAD
-                prayerRequest = new PrayerRequest { Id = 0, IsActive = true, IsApproved = true, AllowComments = GetAttributeValue( "DefaultAllowCommentsChecked" ).AsBooleanOrNull() ?? true };
-=======
                 bool isPublic = GetAttributeValue( "DefaultToPublic" ).AsBoolean();
-                prayerRequest = new PrayerRequest { Id = 0, IsPublic = isPublic, IsActive = true, IsApproved = true, AllowComments = true };
->>>>>>> 179c41ff
+                prayerRequest = new PrayerRequest { Id = 0, IsPublic = isPublic, IsActive = true, IsApproved = true, AllowComments = GetAttributeValue( "DefaultAllowCommentsChecked" ).AsBooleanOrNull() ?? true };
                 // hide the panel drawer that show created and last modified dates
                 pdAuditDetails.Visible = false;
             }
