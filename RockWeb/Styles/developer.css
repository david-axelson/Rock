--- conflicted
+++ resolved
@@ -116,24 +116,6 @@
     cursor: pointer;
 }
 
-<<<<<<< HEAD
-
-/* DT If th has a required class, render the required field indicator after the column heading */
-.table thead th.required:after {
-    margin-left: 4px;
-    font-family: FontAwesome;
-    font-size: 6px;
-    color: #eca9a7;
-    vertical-align: super;
-    content: '\f111';
-}
-
-/* Website calendar */
-
-
-
-=======
->>>>>>> 2e703a9b
 /* DT 2015-07-06 Fee grid on registration */
 table th[align='right'] {
     text-align: right;
