﻿/*
  Used to manage styles related to reusable components / widgets.

  1. Pickers - used to pick complex data types
  2. Banner - used as the primary heading for a page or large section
  3. Tree - used for tree control
  4. Person List - used to show a list of people
  5. Rollover - Used to hide/show items in the UI has the mouse rolls-over a container.
  6. Pagelist - used to list child pages; currently used in admin screens
  7. Pill Help (used in security dialog)
  8. Tags - component that allows you to tag entities
  9. Photo Frame - wraps a nice border around photos
  10. Smart Search - search at th top of the page for searching people, groups, etc.
  11. Fieldset Actions - styling for the button actions on field sets
  12. Title - markup for styling header titles
  13. Code Editor - styling for code editor
  14. Labels - additional label defintions that extend Boostrap labels (eg label-campus)
  15. Date Picker - styles for the date picker
  16. Time Picker - styles for the time picker
  17. File Upload / Image Upload - styles for the file / image uploader
  18. Update Panel Actions - annimation for update panels
  19. Group List - Reusable styles for listing group members (family view/edit in CRM Person Profile)
  20. Well Messgae - A larger alert type function for delivering important messages.
  21. Security Controls - login status etc
  22. Rock List - styles for the Rock list component
  23. TypeAhead - styles for type ahead support
  24. Image Cropper - styles for image crop component
  25. Active Users - styles for the active users block
  26. Navigation for Paging - styles for creating a pager
  27. List Extensions - additional list options
  28. Key Value Pair Control - styling for key/value pair control
  29. Context Setters
  30. Paneled List Group - extends the bootstrap list group to behave in a panel
  31. Sliding Date Range
  32. Photo Round
  33. Wizard
  34. Checkbox
  35. Follow button

  xx. Misc
*/

// 1. Pickers
// -------------------------

.picker {
  position: relative;
  width: 250px; // needed when floated right to keep the picker from shifting when the (x) appears to allow delete
  .clearfix();

  .picker-mode-options {
    margin-bottom: 12px;
  }

  .picker-label {
    padding: @padding-base-vertical @padding-base-horizontal;
    font-size: @font-size-base;
    color: @input-color;
    background-color: @input-group-addon-bg;
    border: 1px solid @input-group-addon-border-color;
    border-radius: @border-radius-base;
    display: inline-block;
    width: 225px;
    float: left;

    i {
      margin-right: 6px;
      float: left;
      margin-top: 2px;
    }

    span {
      float: left;
      margin-right: 6px;
      width: 140px;
      overflow: hidden;
      text-overflow: ellipsis;
      white-space: nowrap;
      line-height: 18px;
    }

    .fa.fa-caret-down {
      margin-top: 3px;
    }
  }

  .picker-select-none {
    display: block;
    float: left;
    margin: 6px 0 0 6px;
    cursor: pointer;
  }

  .scroll-container-picker {
    width: 355px;

    .viewport {
      width: 340px;
      height: 190px;
    }

    .scrollbar {
      margin-top: 10px;
    }
  }

  h4 {
    font-size: 14px;
    font-weight: @font-weight-semibold;
  }

  .picker-menu {
    width: 400px;
    padding: 10px;

    h4:first-child {
      margin-top: 0;
    }
  }

  &.picker-menu-right {

    .picker-menu {
      right: 0;
      left: auto;
    }
  }

  .picker-actions {
    background-color: @picker-action-bg;
    padding: 10px;
    border-top: 1px solid darken(@picker-action-bg, 10%);
    border-radius: 0 0 @border-radius-base @border-radius-base;
    margin: 10px -10px -10px -10px;
  }

  // details used for pickers like person picker to show the details of the selected item
  .picker-select-item-details {
    margin-left: 20px;

    .person-image {
      float: left;
      border:1px solid @photo-border;
      float:left;
      margin-right: 7.5px;
      display: inline-block;
      width: 70px;
      height: 70px;
    }

    .contents {
      float: left;
      margin-left: 10px;

      h5 {
        margin-bottom: 2px;
      }
    }
  }

  &.picker-geography {
    .picker-menu {
      width: 520px;
    }
  }

  &.picker-person {

    .picker-select {
      padding: 0;
      list-style: none;
    }

    .picker-select-item-details img {
      width: 65px;
    }
  }

  &.picker-novalue { // used for pickers that do not retain values to remove the extra spacing needed for the 'x'
    .picker-label {
      width: 100%;
    }
  }

  &.picker-mergefield {
    width: 370px;
  }
}

#dialog .scroll-container-picker
{
  width: 360px;

  .viewport {
    width: 340px;
    height: 190px;
  }
}

// campuses picker

.campuses-picker  {
    .clearfix();

    .checkbox {
        float: left;
        margin-top: 0;
        margin-right: 24px;
    }
}


.campuses-picker .campuses-picker-vertical .checkbox {
    float: none;
    margin-top: inherit;
    margin-right: 0;
}


// 2. Banner
// -------------------------

/*.banner
{
  color: @banner-text-color;
  background-color: @banner-bg;
  border-radius: @banner-border-radius;
  border: @banner-border-size solid @banner-border-color;
  font-weight: @banner-font-weight;
  font-size: @banner-font-size;
  padding: @banner-padding;
  margin: 0 0 @spacing-md-px;
  .clearfix;

  h1 {
    float: left;
    margin: 0;
    font-weight: @banner-font-weight;

    .first-word {
      font-weight: @banner-firstword-weight;
    }

    i {
      margin-right: @spacing-md-px;
    }
  }

  .label {
    float: right;
    margin-top: @spacing-md-px;
    margin-left: @spacing-md-px;
  }
}*/

// 3. Tree
// -------------------------
ul.rocktree,
ul.rocktree ul {
  list-style-type: none;
  margin-bottom: @spacing-lg-px;
  padding: 0px;
}

ul.rocktree ul {
  margin: 0px 0px 0px @spacing-md-px;
}

.rocktree {

  .rocktree-item {

    white-space: nowrap;

    & > i {
      cursor: pointer;
      padding: 4px;
    }
  }

  li {
    margin: 0px;
  }

  span,
  a {
    margin: 1px;
    display: inline-block;
  }

  .rocktree-name:hover,
  span:hover,
  span:hover a {
    background: @tree-rollover-bg;
    color: @tree-rollover-color;
  }

  .selected,
  .selected a {
    background: @tree-selected-bg;
    color: @tree-selected-color;
  }

  .rocktree-name {
    padding: 2px 6px;
    border-radius: 3px;
    cursor: pointer;
  }

  .rocktree-loading {
    margin-left: 10px;
    color: @text-color !important;
    font-size: 12px;

     i {
      margin-right: 5px;
     }
  }

  .rocktree-leaf {
    padding-left: 18px;
  }
}

// treeview wrapper
.treeview {

  margin-bottom: @spacing-md-px;

  .treeview-actions {
    margin-bottom: @spacing-sm-px;

    .btn {
      margin-bottom: 4px;
    }
  }

  .treeview-scroll {

  }
}



// 4. Person List
// -------------------------

.personlist {
  padding-left: 0;
  list-style: none;

  li {

    padding-left: @spacing-md-px;

    i.fa-circle {
      font-size: 9px;
      color: #d0cfcf;
      margin-right: @spacing-sm-px;
      margin-left: -@spacing-md-px;
    }

    .actions {
      opacity: 0;
      -webkit-transition: opacity .5s ease-out;
      -moz-transition: opacity .5s ease-out;
      -o-transition: opacity .5s ease-out;
      transition: opacity .5s ease-out;
    }

    &:hover {
      .actions {
        opacity: 1;
      }
    }
  }

  .popover {
    width: 320px;
  }
}

// 5. Rollover
// -------------------------

.rollover-container {
  position: relative;

  & > .rollover-item {
    opacity: 0;
    -webkit-transition: opacity .5s ease-out;
    -moz-transition: opacity .5s ease-out;
    -o-transition: opacity .5s ease-out;
    transition: opacity .5s ease-out;
  }

  &:hover {
    & > .rollover-item {
      opacity: 1;
    }
  }
}

// always show item if on touch device
.touch .rollover-item {
  opacity: 1;
}


// 6. Pagelist
// -------------------------

.list-as-blocks {

  h3 {
    margin-top: 0;
    font-size: 14px;
    margin: 6px 0;
  }

  ul {
    padding: 0;
    list-style: none;
    margin-top: 16px;

    li {
      border-radius: @border-radius-base;
      border: 1px solid @listasblocks-border-color;
      float: left;
      margin: 0 1.25% @spacing-md-px;
      width: 47.5%;
      overflow: hidden;
      position: relative;
      overflow: visible;
      text-align: center;

      a {
        background-color: @listasblocks-bg;
        display: block;
        color: @listasblocks-color;
        height: 80px;
        padding: @spacing-md-px;
        border-radius: @border-radius-base;
        -webkit-transition: background-color 200ms linear;
        -moz-transition: background-color 200ms linear;
        -o-transition: background-color 200ms linear;
        -ms-transition: background-color 200ms linear;
        transition: background-color 200ms linear;

        i {
            font-size: 26px;
<<<<<<< HEAD
            color: lighten(@pagelist-text-color, 10%);
=======
            color: lighten(@listasblocks-color, 10%);
            margin-top: 6px;
>>>>>>> 26ee9451
        }

        &:hover {
          background-color: @listasblocks-rollover-bg;
          color: @listasblocks-rollover-text-color;
          border-color: @listasblocks-rollover-border-color;

          i {
            color: lighten(@listasblocks-rollover-text-color, 10%);
          }
        }

        div.notification {
          position: absolute;
          top: -10px;
          right: -6px;

          .label {
            border-radius: 36px;
            padding: 2px 6px;
          }
        }
      }

      &.active {
        a {
          background-color: @listasblocks-active-bg;
          color: @listasblocks-active-color;
          border-color: @listasblocks-active-border-color;

          i {
            color: lighten(@listasblocks-active-color, 10%);
          }
        }
      }


    }
  }
}

@media @sm-only { // tablet portrait and larger
  .list-as-blocks {
    ul {
      li {
        margin: 0 1% @spacing-md-px;
        width: 32%;

        &:nth-child(3n) {
            margin-right: 0;
        }

        &:nth-child(3n+1) {
            margin-left: 0;
        }
      }
    }
  }
}

@media @md { // tablet portrait and larger
  .list-as-blocks {
    ul {
      li {
        margin: 0 1% @spacing-md-px;
        width: 18.4%;

        &:nth-child(5n) {
            margin-right: 0;
        }

        &:nth-child(5n+1) {
            margin-left: 0;
        }
      }
    }
  }
}

// 7. Pill Help (used in security dialog)
// -------------------------

.nav > li.pill-help {
    a {
        color: @nav-pills-link-color;

        &:hover,
        &:focus {
            background-color: transparent;
            color: @nav-pills-link-color;
        }
    }
}

// 8. Tags
// ------------------------

div.tagsinput
{
  width:100%;
  overflow-y: auto;
  float: left;
}

.taglist {
  text-align: center;

  .tag {
    display: inline-block;
    height: 22px;
    line-height: 18px;
    position: relative;
    font-size: 13px;
    margin-bottom: @spacing-sm-px;
    margin-left: 20px;
    padding: 1px 10px 0 12px;
    background: @tag-bg;
    color: @tag-text-color;
    text-decoration: none;
    border-bottom-right-radius: @tag-border-radius;
    border-top-right-radius: @tag-border-radius;

    span {
      white-space: nowrap;
      overflow: hidden;
      text-overflow: ellipsis;
      max-width: 120px;
      display: block;
      float: left;
    }

    a {
      float: left;
      display: block;
    }

    small {
      font-size: 11px;
    }

    &:before { /* tag point */
      content: "";
      float: left;
      position: absolute;
      top: 0;
      left: -10px; // chrome looks better with -11px but IE has line if so
      width: 0;
      height: 0;
      border-color: transparent @tag-bg transparent transparent;
      border-style: solid;
      border-width: 11px 11px 11px 0;
    }

    &:after { /* tag dot */
      content: "";
      position: absolute;
      top: 8px;
      left: 0;
      float: left;
      width: 5px;
      height: 5px;
      border-radius: 2px;
      background: @tag-dot-color;
      box-shadow: -1px -1px 2px @tag-bg;
    }
  }
}

div.tagsinput span.tag.personal
{
  background: @tag-bg-alt;
}

div.tagsinput span.tag.personal:before
{
  border-color: transparent @tag-bg-alt transparent transparent;
}

div.tagsinput span.tag a
{
  font-weight: bold;
  color: @tag-text-color;
  text-decoration:none;
  font-size: 11px;
  opacity: 0;
  -moz-transition: opacity 0.3s ease 0s, color 0.3s ease 0s, background 0.3s ease 0s;
  -webkit-transition: opacity 0.3s ease 0s, color 0.3s ease 0s, background 0.3s ease 0s;
}

div.tagsinput span.tag:hover a
{
  opacity: 1;
}

div.tagsinput input
{
  width:80px;
  margin:0px;
  font-family: helvetica;
  font-size: 13px;
  border:1px solid transparent;
  padding: 0px;
  background: transparent;
  color: #8f8f8f !important; /* needed as script adds element value */
  outline: 0px;
  box-shadow: none;
  margin: -2px 0 0 10px;
  border-radius: @border-radius-base;
  padding: 2px;
  display: block;
  clear: both;
  margin: 0 auto;

  &:hover,
  &:focus {
    background-color: rgba(0,0,0,.05);
  }

  div {
    display:block;
    float: left;
  }
}

div.tagsinput

.tags_clear
{
  clear: both;
  width: 100%;
  height: 0px;
}

.not_valid
{
  background: #FBD8DB !important;
  color: #90111A !important;
}

.tag-wrap {

  .ui-autocomplete {
    position: absolute;
    left: 0px;
    top: 4px;
    z-index: 90;
    list-style: none;
    padding: 12px;
    background-color: @autocomplete-bg;
    border: 1px solid @autocomplete-border;
    min-width: 200px;
    border-radius: 0 0 @border-radius-base @border-radius-base;
    z-index: 9999 !important;
    -webkit-box-shadow: 0 5px 10px rgba(0,0,0,.2);
    -moz-box-shadow: 0 5px 10px rgba(0,0,0,.2);
    box-shadow: 0 5px 10px rgba(0,0,0,.2);

    li {
      margin-bottom: 4px;

      &:last-child {
        margin-bottom: 0;
      }

      a {
        color: @autocomplete-text;
        text-decoration: none;
        cursor: pointer;
        padding: 4px;
        display: block;

        &:hover {
          background: @autocomplete-rollover-bg;
          border-radius: 4px;
        }
      }
    }


  }
}

.tag-letterlist {

   color: lighten(@text-color, 20%);

  li {
    margin-right: 12px;
  }

  a {
    font-weight: @font-weight-semibold;
  }
}

/* Medium devices (desktops, 992px and up) */
@media (min-width: @screen-sm-min) {

  .taglist {
    text-align: left;

    .tag {
      float: left;
    }
  }

  div.tagsinput input {
    margin: 0;
  }
}

// 9.
// ------------------------
.photoframe {
  border: 4px solid @photo-border;
  display: inline-block;

  &.photoframe-sm {
    border-width: 2px;
  }
}



// 10. Smart Search
// ------------------------

.smartsearch {
  width: 290px;
  margin-top: 6px;
  font-size: 12px;
  background-color: @smartsearch-bg;
  border: 1px solid @smartsearch-border-color;
  border-radius: @border-radius-base;
  padding: 2px 6px;
  position: relative;
  color: @smartsearch-text-color;

  &:focus {
    border-color: #595959;
  }

  .twitter-typeahead {
    display: block !important;
    margin-right: 120px;
  }

  .smartsearch-type {
    width: 120px;
  }

  i {
    font-size: 16px;
    margin-top: 6px;
    float: left;
    opacity: .6;
    position: absolute;
  }

  input {
    border: 0;
    background: transparent;
    color: @smartsearch-input-text-color;
    border-radius: 0;
    width: 150px;
    margin: 0;
    font-size: 14px;

    &:focus {
      box-shadow: 0 0 0 0;
      outline: 0; // get rid of orange box in chrome
    }
  }

  .tt-hint {
    padding: 4px 4px 4px 25px;
  }

  .tt-dropdown-menu {
    min-width: 290px;
    margin-left: -6px;
    border: 0;
    margin-top: 2px;
  }

  input.searchinput {
    padding: 4px 4px 4px 25px;
    color: @smartsearch-input-text-color;
    width: 100%;
    border: 0 !important;
    box-shadow: none !important;
  }

  .dropdown {

    .navbar-link {
      text-align: right;
      color: @smartsearch-text-color;

      span {
        padding-right: 4px;
      }

      &:hover,
      &:focus {
        background-color: transparent;
      }
    }

    &.open {
      .navbar-link {
        background-color: transparent;
      }
    }

    .dropdown-menu { // smart search type menu
      font-size: 12px;
      right: 0;
      left: auto;
    }
  }

}

.smartsearch input:-moz-placeholder {
  color: darken(@smartsearch-input-text-color, 25%);
}


.smartsearch input::-webkit-input-placeholder {
  color: darken(@smartsearch-input-text-color, 25%);
}

.smartsearch .nav > li > a {
  padding: 4px 15px;
}

.smartsearch input::selection {
  background: @smartsearch-input-selection-background; /* Safari */
  color: @smartsearch-input-selection-text-color;
}

.smartsearch input::-moz-selection {
  background: @smartsearch-input-selection-background; /* Firefox */
  color: @smartsearch-input-selection-text-color;
}

// 11. Actions
// -------------------------

fieldset .actions {
  margin-top: 12px;
}

// 13. Code Editor
// -------------------------
.code-editor {
   position: relative;
}

// 14. Labels
// -------------------------

.label-campus {
  background-color: @label-campus-bg;
}

.label-type {
  background-color: @label-type-bg;
}

.label-communicationstatus-approved {
  background-color: @label-success-bg;
}

.label-communicationstatus-denied {
  background-color: @label-danger-bg;
}

.label-communicationstatus-draft {
  background-color: @label-default-bg;
}

.label-communicationstatus-submitted {
  background-color: @label-warning-bg;
}

.label-communicationstatus-transient {
  background-color: @label-type-bg;
}


// 15. Datepicker
// -------------------------

.datepicker {
  padding: 10px;

  table {

    background-color: transparent;

    thead {
      th.datepicker-switch {
        text-align: center;
      }

      th.next {
        text-align: right;
      }
    }

    td.active {
      background-color: @datepicker-highlight-bg;
      color: @datepicker-highlight-color;
    }

    td.day {
      text-align: center;
      cursor: pointer;
    }

    td.old, td.new {
      color: lighten(@text-color, 40%);
    }

    tfoot {
      display: none;
    }

    td span.month {
      margin-left: 2px;
      padding: 2px;
      cursor: pointer;

      &.active {
        font-weight: @font-weight-bold;
      }

      &:hover {
        background-color: @datepicker-highlight-bg;
        color: @datepicker-highlight-color;
      }

      &:first-child {
        margin-left: 0;
      }
    }

    td span.year {
      margin-left: 4px;
      padding: 2px;
      cursor: pointer;

      &.active {
        font-weight: @font-weight-bold;
      }

      &:hover {
        background-color: @datepicker-highlight-bg;
        color: @datepicker-highlight-color;
        border-radius: @border-radius-small;
      }

      &:first-child {
        margin-left: 0;
      }
    }
  }
}

// 16. Time Picker
// -------------------------

/*.timepicker-input  {
  .clearfix();

  .input-group {
    float: left;
  }

  & i.fa-times {
    float: left;
    margin-top: 4px;
    padding: 6px;
    cursor: pointer;

    opacity: 0;
    -webkit-transition: opacity .2s ease-out;
    -moz-transition: opacity .2s ease-out;
    -o-transition: opacity .2s ease-out;
    transition: opacity .2s ease-out;
  }

  &:hover i.fa-times {
    opacity: 1;
  }
}

.touch .timepicker-input i.fa-times {
  opacity: 1;
}*/

.bootstrap-timepicker {
  position: relative;

  &.pull-right {
    .bootstrap-timepicker-widget {
      &.dropdown-menu {
        left: auto;
        right: 0;

        &:before {
          left: auto;
          right: 12px;
        }
        &:after {
          left: auto;
          right: 13px;
        }
      }
    }
  }

  .add-on {
    cursor: pointer;
    i {
       display: inline-block;
       width: 16px;
       height: 16px;
    }
  }
}
.bootstrap-timepicker-widget {
  &.dropdown-menu {
    padding: 2px 3px 2px 2px;
    &.open {
      display: inline-block;
    }
    &:before {
      border-bottom: 7px solid rgba(0, 0, 0, 0.2);
      border-left: 7px solid transparent;
      border-right: 7px solid transparent;
      content: "";
      display: inline-block;
      left: 9px;
      position: absolute;
      top: -7px;
    }
    &:after {
      border-bottom: 6px solid #FFFFFF;
      border-left: 6px solid transparent;
      border-right: 6px solid transparent;
      content: "";
      display: inline-block;
      left: 10px;
      position: absolute;
      top: -6px;
    }
  }

  a.btn, input {
    border-radius: 4px;
  }

  table {
    width: 100%;
    background-color: transparent;
    margin: 0;

    td {
      text-align: center;
      height: 30px;
      margin: 0;
      padding: 2px;

      &:not(.separator) {
        min-width: 30px;
      }

      span {
        width: 100%;
      }
      a {
        border: 1px transparent solid;
        width: 100%;
        display: inline-block;
        margin: 0;
        padding: 8px 0;
        outline: 0;
        color: #333;

        &:hover {
          text-decoration: none;
          background-color: #eee;
          -webkit-border-radius: 4px;
          -moz-border-radius: 4px;
          border-radius: 4px;
          border-color: #ddd;
        }

        i {
          margin-top: 2px;
        }
      }
      input {
        width: 45px;
        margin: 0;
        text-align: center;
        border-radius: @border-radius-base;
        box-shadow: inset 0 1px 1px rgba(0, 0, 0, 0.075);
        .box-shadow(inset 0 1px 1px rgba(0,0,0,.075));
        .transition(~"border-color ease-in-out .15s, box-shadow ease-in-out .15s");
        border: 1px solid @input-border;
        padding: @padding-base-vertical @padding-base-horizontal;
        font-size: 12px;
      }
    }
  }
}

.bootstrap-timepicker-widget .modal-content {
  padding: 4px;
}

@media (min-width: 767px) {
  .bootstrap-timepicker-widget.modal {
    width: 200px;
    margin-left: -100px;
  }
}

@media (max-width: 767px) {
  .bootstrap-timepicker {
    width: 100%;

    .dropdown-menu {
      width: 100%;
    }
  }
}

// 17. Upload Controls
// -------------------------

.imageupload-group {

  margin-bottom: @spacing-md-px;
  border: 1px solid @photo-border;
  border-radius: @border-radius-base;
  padding: 2px;
  display: table-cell;
  position: relative;
  cursor: pointer;

  .imageupload-thumbnail {
    position: relative;

    .imageupload-thumbnail-image {
      width: 100%;
      height: 100%;
      background-size: cover;
      background-position: 50%;
    }

    .imageupload-remove {
      position: absolute;
      bottom: 0;
      right: 0;

      a {
        padding: 2px 6px;
        border-top-left-radius: @border-radius-base;
        background-color: @btn-danger-bg;
        color: @btn-danger-color;
        cursor: pointer;
        display: block;
      }
    }
  }

  .imageupload-dropzone {
    margin-top: 2px;
    height: 30px;
    border: 1px solid @input-border;
    border-radius: 0 0 @border-radius-base @border-radius-base;
    background-color: @input-group-addon-bg;
    text-align: center;
    padding-top: 8px;
    position: relative;
    line-height: 12px;
    width: 100%;
    cursor: pointer;

    ::-webkit-file-upload-button { cursor:pointer; }

    input {
      opacity: 0;
      height: 100%;
      width: 100%;
      position: absolute;
      left: 0;
      top: 0;
      cursor: pointer;
    }

    span {
      font-size: 13px;
      color: @input-color;
      width: 100%;

      &:before {
        .fa-icon();
        content: @fa-var-upload;
        padding-right: .25em;
      }
    }

  }

  .upload-progress {
    position: absolute;
    z-index: 2;
    left: 50%;
    margin-left: -18px;
    top: 50%;
    margin-top: -37px;
    opacity: 0.3;
  }

}

.fileupload-group {
  display: table-cell;
  margin-bottom: @spacing-md-px;
  border: 1px solid @input-border;
  border-radius: @border-radius-base;
  padding: 2px;
  position: relative;
  cursor: pointer;

  .fileupload-thumbnail {
    position: relative;

    .file-link {
      width: 100px;
      height: 50px;
      border-radius: (@border-radius-base - 1);
      font-size: 10px;
      background-color: @input-group-addon-bg;
      color: @input-color;
      display: block;
      padding-top: 2px;
      overflow: hidden;
      text-overflow: ellipsis;
      white-space: nowrap;
      text-align: center;

      &:after {
        content: '\f016';
        font-family: FontAwesome;
        font-size: 28px;
        color: darken( @input-group-addon-bg, 15%);
        -webkit-font-smoothing: antialiased;
        margin-left: 42px;
        position: absolute;
        top: 50%;
        left: 50%;
        margin-top: -20px;
        margin-left: -12px;
      }

      &.file-exists:after {
        content: '\f15c';
        color: darken( @input-group-addon-bg, 15%);
        margin-top: -10px;
      }
    }
  }

  .fileupload-remove {
    position: absolute;
    bottom: 0;
    right: 0;

    a {
      padding: 2px 6px;
      border-top-left-radius: @border-radius-base;
      background-color: @btn-danger-bg;
      color: @btn-danger-color;
      cursor: pointer;
      display: block;
    }
  }

  .fileupload-dropzone,
  .fileupload-button {
    height: 30px;
    background-color: @input-group-addon-bg;
    text-align: center;
    padding-top: 8px;
    position: relative;
    line-height: 12px;

    ::-webkit-file-upload-button { cursor:pointer; }

    input {
      opacity: 0;
      height: 100%;
      width: 100%;
      position: absolute;
      left: 0;
      top: 0;
      cursor: pointer;
    }

    span {
      font-size: 13px;
      color: @input-color;
      width: 100%;
      padding: 0 .5em;

      &:before {
        .fa-icon();
        content: @fa-var-upload;
        padding-right: .25em;
      }
    }
  }

  .fileupload-dropzone {
    margin-top: 2px;
    border-radius: 0 0 @border-radius-base @border-radius-base;
  }

  .fileupload-button {
    border-radius: @border-radius-base;
  }

  .upload-progress {
    position: absolute;
    z-index: 2;
    left: 115%;
    top: -20%;
    opacity: 0.3;
  }
}



// 18. Update Panel Status
// -------------------------

.updateprogress-status {
  position: fixed;
  padding: 15px 10px;
  left: 50%;
  top: 40%;
  opacity: 1;
  background-color: @spinner-bg;
  border-radius: 120px;
  z-index: (@zindex-modal-background + 100);
  box-shadow: 5px 5px 12px 3px rgba(0,0,0,0.1);
  margin-left: -30px;

  .spinner {
    width: 40px;
    height: 30px;
    text-align: center;
    font-size: 10px;
  }

  .spinner > div {
    background-color: @spinner-color;
    height: 100%;
    width: 5px;
    display: inline-block;

    -webkit-animation: stretchdelay 1.2s infinite ease-in-out;
    animation: stretchdelay 1.2s infinite ease-in-out;
  }

  .spinner .rect2 {
    -webkit-animation-delay: -1.1s;
    animation-delay: -1.1s;
  }

  .spinner .rect3 {
    -webkit-animation-delay: -1.0s;
    animation-delay: -1.0s;
  }

  .spinner .rect4 {
    -webkit-animation-delay: -0.9s;
    animation-delay: -0.9s;
  }

  .spinner .rect5 {
    -webkit-animation-delay: -0.8s;
    animation-delay: -0.8s;
  }

  @-webkit-keyframes stretchdelay {
    0%, 40%, 100% { -webkit-transform: scaleY(0.4) }
    20% { -webkit-transform: scaleY(1.0) }
  }

  @keyframes stretchdelay {
    0%, 40%, 100% {
    transform: scaleY(0.4);
    -webkit-transform: scaleY(0.4);
    }  20% {
    transform: scaleY(1.0);
    -webkit-transform: scaleY(1.0);
    }
  }
}

@media @md {
    .updateprogress-status {
      padding: 30px 20px;
      margin-left: -60px;

      .spinner {
        width: 80px;
        height: 60px;

        > div {
          width: 10px;
        }
      }
    }
}

// 19. Group List
// -------------------------

.groupmembers {
  list-style: none;
  margin: 6px 0;
  padding: 0;

  .member {
    float: left;
    margin-right: @spacing-md-px;
    margin-bottom: @spacing-md-px;
    min-width: 160px;
    border-radius: @border-radius-base;

    .person-image {
      border: 1px solid @photo-border;
      float: left;
      margin-right: 7.5px;
      display: inline-block;
      width: 60px;
      height: 60px;
    }

    .member-information {
      float: left;
    }

    h4 {
      font-size: 16px;
      font-weight: @font-weight-semibold;
      text-overflow: ellipsis;
      overflow: hidden;
      margin: 0;
    }

    small {
      display: block;
      line-height: 16px;
      margin: 0;
    }

    .btn {
      margin-top: 6px;
    }
  }
}

// 20. Well Messages
// -------------------------
.well-message {
  text-align: center;


  h1 {
    font-size: 38px;
  }

  i {
    font-size: 84px;
    margin: 12px 0;
  }

  &.well-message-info {
    background-color: @state-info-bg;
    color: @state-info-text;
    border-color: @state-info-border;
  }

  &.well-message-success {
    background-color: @state-success-bg;
    color: @state-success-text;
    border-color: @state-success-border;
  }

  &.well-message-danger {
    background-color: @state-danger-bg;
    color: @state-danger-text;
    border-color: @state-danger-border;
  }

  &.well-message-warning {
    background-color: @state-warning-bg;
    color: @state-warning-text;
    border-color: @state-warning-border;
  }
}



// 21. Security Controls
// -------------------------

.loginstatus {
  & > li {
    min-width: 160px;
    text-align: right;

    & li {
      text-align: left;
    }
  }
}

// 22. Rock List
// -------------------------

ul.rocklist {
  list-style-type: none;
  padding: 0;
  list-style-type: none;

  .rocklist-item {
    white-space: nowrap;
    padding: 6px;
    margin: 0 12px 12px 0;
    border-radius: @border-radius-base;
    width: 140px;
    float: left;
    position: relative;
    text-align: center;

    img {

    }

    .actions {
      position: absolute;
      top: 4px;
      right: 4px;
    }

    i {
      cursor: pointer;
      padding: 4px;
    }

    .file-name {
      text-overflow: ellipsis;
      white-space: nowrap;
      overflow: hidden;
      display: block;
    }

    &:hover {
      background: @tree-rollover-bg;
      color: @tree-rollover-color;
    }

    &.selected {
      background: @tree-rollover-bg;
      color: @tree-rollover-color;
    }
  }
}


// 23. TypeAhead Support
// -------------------------

.twitter-typeahead .tt-query,
.twitter-typeahead .tt-hint {
  margin-bottom: 0;
}

.tt-dropdown-menu {
  min-width: 200px;
  padding: 12px;
  background-color: #fff;
  border: 1px solid @autocomplete-border;
  border-radius: 0 0 @border-radius-base @border-radius-base;
  color: @autocomplete-text;
  -webkit-box-shadow: 0 5px 10px rgba(0,0,0,.2);
   -moz-box-shadow: 0 5px 10px rgba(0,0,0,.2);
      box-shadow: 0 5px 10px rgba(0,0,0,.2);
  -webkit-background-clip: padding-box;
   -moz-background-clip: padding;
      background-clip: padding-box;
}

.tt-suggestion {
  display: block;

  p {
    padding: 4px;
    border-radius: @border-radius-base;

    &:hover {
      background-color: @autocomplete-rollover-bg;
    }
  }
}

.tt-suggestion.tt-is-under-cursor {
  color: lighten(@autocomplete-text, 30%);
  background-repeat: repeat-x;
  filter: progid:DXImageTransform.Microsoft.gradient(startColorstr='#ff0088cc', endColorstr='#ff0077b3', GradientType=0)
}

.tt-suggestion.tt-is-under-cursor a {
  color: @autocomplete-text;
}

.tt-suggestion p {
  margin: 0;
}

// 24. Image Cropper
// -------------------------
.image-editor-photo {
  width: 150px;
  position: relative;

  .image-container {
    width: 150px;
    height: 150px;
    border: 3px solid @photo-border;
  }

  .options {
    position: absolute;
    top: 110px;
    right: 0;
    background-color: @imageeditor-bg;
    color: @imageeditor-color;
    padding: 6px 12px;
    border-radius: @border-radius-base 0 0 @border-radius-base;
    opacity: 0;
    transition: opacity .25s ease-in-out;
    -moz-transition: opacity .25s ease-in-out;
    -webkit-transition: opacity .25s ease-in-out;

    a {
      color: #fff;
      text-decoration: none;
      margin-left: 12px;
      cursor: pointer;

      &:hover {
        opacity: .5;
      }
    }
  }

  .js-upload-progress {
    position:absolute;
    top: 55px;
    left: 55px;
    color: @input-color;
    opacity: 0.5;
  }
}

.image-editor-fileinput {
  visibility: hidden;
  height: 0;
}

.image-editor-group.imageupload-group {
  border: 0;
}

.image-editor-crop-container {
  height:480px;
  width:480px;
}


.image-editor-photo:hover .options {
  opacity: 1;
}

.image-editor-photo .options a:first-child {
  margin-left: 0;
}

// 25. Active Users
// -------------------------

.activeusers {
  .recent {
    i {
      color: @brand-success;
    }
  }

  .not-recent {
    i {
      color: @brand-warning;
    }
  }
}

// 26. Navigation for Paging
// -------------------------

.nav-paging {
  .btn-prev {
    float: left;
  }

  .btn-next {
    float: right;
  }
}


// 27. List Extensions
// -------------------------

.list-horizontal {
  .clearfix();

  li {
    float: left;
    margin-right: 2px;
    margin-bottom: 4px;
  }
}

// 28. Key / Value Pair Control
// -------------------------

.key-value-rows {

  .controls-row {
    margin-bottom: 6px;
  }

}

// 29. Context Setter
// -------------------------
.contextsetter {
  margin-right: 2px;
}


// 30. Paneled List Group
// -------------------------
ul.list-group-panel, .panel-collapse {
  margin: 0;

  .list-group {
      margin-bottom: 0;
  }

  .list-group-item {
    border-radius: 0;
    border: 0;
    border-top: 1px solid @list-group-border;

    &:first-child {
      border: 0;
    }
  }
}

// 31. Sliding Date Range
// -------------------------
.slidingdaterange-select, .slidingdaterange-number, .slidingdaterange-daterange .input-group {
  margin-bottom: 6px;
}


// 32. Photo Round
// -------------------------
.photo-round {
  background-size: cover;
  background-repeat: no-repeat;

  &.photo-round-sm {
    height: 35px;
    width: 35px;
    border-radius: 17.5px;
  }
}


// 33. Wizard
// -------------------------

.wizard {
    background-color: @wizard-bg;
    padding: 8px 0;
    .clearfix();
    margin-bottom: 12px;
}

.wizard-item-icon {
    background-color: @wizard-item-icon-bg;
    border-radius: 24px;
    padding: 6px 8px;
    color: @wizard-item-icon-color;
    text-align: center;
    display: inline-block;
    margin: 0 auto;
}

.wizard-item-label {
    font-weight: @font-weight-light;
    font-size: 12px;
    color: @wizard-item-label-color;
}

.wizard-item {
    min-width: 200px;
    text-align: center;
    float: left;
    position: relative;
    z-index: 1;

    &:before {
        border-top: 4px solid lighten(@wizard-item-bar-color, 10%);
        content:"";
        margin: 0 auto; /* this centers the line to the full width specified */
        position: absolute; /* positioning must be absolute here, and relative positioning must be applied to the parent */
        top: 30%; 
        left: 0; 
        right: 0;
        bottom: 0;
        z-index: -1;
    }

    &.active {
        
        &:before {
            border-top: 4px solid @wizard-item-bar-color;
        }
        
        .wizard-item-icon {
            background-color: @wizard-item-icon-active-bg;
            color: @wizard-item-icon-active-color;
        }
        .wizard-item-label {
            color: @wizard-item-label-active-color;
        }
    }

    &.complete {
        
        &:before {
            border-top: 4px solid @wizard-item-bar-color;
        }
        
        .wizard-item-icon {
            background-color: @wizard-item-icon-complete-bg;
            color: @wizard-item-icon-complete-color;
        }
        .wizard-item-label {
            color: @wizard-item-label-complete-color;
        }
    }

    &:first-child:before {
        left: 110px;
    }

    &:last-child:before {
        right: 110px;
    }
}

// 34. Checkbox
// -------------------------
 .rock-checkbox-icon {
     cursor: pointer;
 }


 // 35. Follow
// -------------------------

.panel .panel-heading.panel-follow {
    position: relative;
    padding-right: 40px;
}

.panel-follow-status {
    position: absolute;
    right: 0;
    top: 0;
    bottom: 0;
    width: 35px;
    text-align: center;
    padding-top: 8px;
    opacity: .4;
    color: @text-color;
    transition: 1s;
    border-left: 1px solid @header-bg;

    &:before {
        font-family: FontAwesome;
        content: @fa-var-star-o;
    }

    &.following {
        opacity: 1;
        background-color: @panel-following-active-bg;
        color: #fff;

        &:before {
            content: @fa-var-star;
        }
    }
}<|MERGE_RESOLUTION|>--- conflicted
+++ resolved
@@ -449,12 +449,8 @@
 
         i {
             font-size: 26px;
-<<<<<<< HEAD
-            color: lighten(@pagelist-text-color, 10%);
-=======
             color: lighten(@listasblocks-color, 10%);
             margin-top: 6px;
->>>>>>> 26ee9451
         }
 
         &:hover {
@@ -1657,7 +1653,7 @@
 .tt-dropdown-menu {
   min-width: 200px;
   padding: 12px;
-  background-color: #fff;
+  background-color: @autocomplete-bg;
   border: 1px solid @autocomplete-border;
   border-radius: 0 0 @border-radius-base @border-radius-base;
   color: @autocomplete-text;
