﻿// <copyright>
// Copyright by the Spark Development Network
//
// Licensed under the Rock Community License (the "License");
// you may not use this file except in compliance with the License.
// You may obtain a copy of the License at
//
// http://www.rockrms.com/license
//
// Unless required by applicable law or agreed to in writing, software
// distributed under the License is distributed on an "AS IS" BASIS,
// WITHOUT WARRANTIES OR CONDITIONS OF ANY KIND, either express or implied.
// See the License for the specific language governing permissions and
// limitations under the License.
// </copyright>
//

using System;
using System.Collections.Generic;
using System.Linq;
using Http.TestLibrary;
using Microsoft.VisualStudio.TestTools.UnitTesting;
using Rock.Data;
using Rock.Lava;
using Rock.Lava.Fluid;
using Rock.Lava.RockLiquid;
using Rock.Model;
using Rock.Tests.Shared;

namespace Rock.Tests.Integration.Lava
{
    #region Personalize Block

    /// <summary>
    /// Tests for the Personalize Lava block.
    /// </summary>
    [TestClass]
    public class PersonalizationTests : LavaIntegrationTestBase
    {
        private const string SegmentAllMenGuid = "A8B006AF-1531-42B5-AD9A-570F97C8EFC1";
        private const string SegmentSmallGroupGuid = "F189099D-B1B7-4067-BD28-D354110AAB1D";
        private const string SegmentTestInactiveGuid = "E5DBC839-1E16-4430-81A6-9EDEF9422B4F";
        
        private const string FilterMobileDeviceGuid = "F4F31B2A-F525-4E52-8A6E-ECA1E1EBD75B";
        private const string FilterQueryParameterInactiveGuid = "45AA8BAF-78F2-4220-93C7-0ADC7CB8CADD";
        private const string FilterQueryParameter1Guid = "674BD50E-DA57-495F-B2EC-B16BC34BE2FA";
        private const string FilterQueryParameter2Guid = "806079BE-768E-4707-9C86-47A73DB7A1C7";
        private const string FilterDesktopDeviceGuid = "58DEE912-6EF2-43C8-BE89-452A830BB7EF";

        [TestInitialize]
        public void TestInitialize()
        {
            var rockContext = new RockContext();

            // Create Personalization Segments.
            //var personService = new PersonService( rockContext );
            //var person = personService.GetByGuids( new List<Guid> { TestGuids.TestPeople.TedDecker.AsGuid() } ).FirstOrDefault();

            var personalizationService = new PersonalizationSegmentService( rockContext );

            var segmentAllMen = personalizationService.Get( SegmentAllMenGuid.AsGuid() );
            if ( segmentAllMen == null )
            {
                segmentAllMen = new PersonalizationSegment();
                personalizationService.Add( segmentAllMen );
            }

            segmentAllMen.SegmentKey = "ALL_MEN";
            segmentAllMen.Name = "All Men";
            segmentAllMen.Guid = SegmentAllMenGuid.AsGuid();

            var segmentSmallGroup = personalizationService.Get( SegmentSmallGroupGuid.AsGuid() );
            if ( segmentSmallGroup == null )
            {
                segmentSmallGroup = new PersonalizationSegment();
                personalizationService.Add( segmentSmallGroup );
            }

            segmentSmallGroup.SegmentKey = "IN_SMALL_GROUP";
            segmentSmallGroup.Name = "Small Group";
            segmentSmallGroup.Guid = SegmentSmallGroupGuid.AsGuid();
            rockContext.SaveChanges();

            var segmentTestInactive = personalizationService.Get( SegmentTestInactiveGuid.AsGuid() );
            if ( segmentTestInactive == null )
            {
                segmentTestInactive = new PersonalizationSegment();
                personalizationService.Add( segmentTestInactive );
            }

            segmentTestInactive.SegmentKey = "SEGMENT_INACTIVE";
            segmentTestInactive.Name = "Inactive Segment";
            segmentTestInactive.Guid = SegmentTestInactiveGuid.AsGuid();
            segmentTestInactive.IsActive = false;
            rockContext.SaveChanges();

            // Add Ted Decker to segments: ALL_MEN, SMALL_GROUP, SEGMENT_INACTIVE
            AddOrUpdatePersonalizationSegmentForPerson( rockContext, SegmentAllMenGuid, TestGuids.TestPeople.TedDecker );
            AddOrUpdatePersonalizationSegmentForPerson( rockContext, SegmentSmallGroupGuid, TestGuids.TestPeople.TedDecker );
            AddOrUpdatePersonalizationSegmentForPerson( rockContext, SegmentTestInactiveGuid, TestGuids.TestPeople.TedDecker );

            // Add Bill Marble to segments: ALL_MEN
            AddOrUpdatePersonalizationSegmentForPerson( rockContext, SegmentAllMenGuid, TestGuids.TestPeople.BillMarble );

            rockContext.SaveChanges();

            // Create Request Filters.
            var filterService = new RequestFilterService( rockContext );

            // Create Request Filter: Desktop Device.
            var filterDesktop = filterService.Get( FilterDesktopDeviceGuid.AsGuid() );
            if ( filterDesktop == null )
            {
                filterDesktop = new RequestFilter();
                filterService.Add( filterDesktop );
            }

            filterDesktop.RequestFilterKey = "DESKTOP";
            filterDesktop.Name = "Desktop Device";
            filterDesktop.Guid = FilterDesktopDeviceGuid.AsGuid();

            // Create Request Filter: Mobile Device.
            var filterMobile = filterService.Get( FilterMobileDeviceGuid.AsGuid() );
            if ( filterMobile == null )
            {
                filterMobile = new RequestFilter();
                filterService.Add( filterMobile );
            }

            filterMobile.RequestFilterKey = "MOBILE";
            filterMobile.Name = "Mobile Device";
            filterMobile.Guid = FilterMobileDeviceGuid.AsGuid();

            rockContext.SaveChanges();

            // Create Request Filter: QueryStringParameter1.
            AddOrUpdateRequestFilterForQueryString( rockContext, FilterQueryParameter1Guid, "QUERY_1", "parameter1", "true" );

            // Create Request Filter: QueryStringParameter2.
            AddOrUpdateRequestFilterForQueryString( rockContext, FilterQueryParameter2Guid, "QUERY_2", "parameter2", "true" );

            // Create Request Filter: QueryStringParameter0, Inactive.
            var inactiveFilter = AddOrUpdateRequestFilterForQueryString( rockContext, FilterQueryParameterInactiveGuid, "REQUEST_INACTIVE", "inactive", " true" );
            inactiveFilter.IsActive = false;
            rockContext.SaveChanges();
        }

        private RequestFilter AddOrUpdateRequestFilterForQueryString( RockContext rockContext, string guid, string filterKey, string parameterName, string parameterValue )
        {
            var filterService = new RequestFilterService( rockContext );

            var newFilter = filterService.Get( guid.AsGuid() );
            if ( newFilter == null )
            {
                newFilter = new RequestFilter();
                filterService.Add( newFilter );
            }

            newFilter.RequestFilterKey = filterKey;
            newFilter.Name = filterKey;
            newFilter.Guid = guid.AsGuid();

            var filterConfig = new Personalization.PersonalizationRequestFilterConfiguration();
            filterConfig.QueryStringRequestFilterExpressionType = FilterExpressionType.Filter;
            var queryStringFilter = new Personalization.QueryStringRequestFilter()
            {
                Key = parameterName,
                ComparisonType = ComparisonType.EqualTo,
                ComparisonValue = parameterValue,
            };
            filterConfig.QueryStringRequestFilters = new List<Personalization.QueryStringRequestFilter> { queryStringFilter };

            newFilter.FilterConfiguration = filterConfig;

            return newFilter;
        }

        private PersonAliasPersonalization AddOrUpdatePersonalizationSegmentForPerson( RockContext rockContext, string segmentGuid, string personGuid )
        {
            var pap = new PersonAliasPersonalization();
            pap.PersonalizationType = PersonalizationType.Segment;

            var personService = new PersonService( rockContext );
            var person = personService.GetByGuids( new List<Guid> { personGuid.AsGuid() } ).FirstOrDefault();
            pap.PersonAliasId = person.PrimaryAliasId.Value;

            var personalizationService = new PersonalizationSegmentService( rockContext );
            var segment = personalizationService.Get( segmentGuid.AsGuid() );
            pap.PersonalizationEntityId = segment.Id;

            var exists = rockContext.PersonAliasPersonalizations
                .Any( x => x.PersonAliasId == person.PrimaryAliasId.Value
                 && x.PersonalizationEntityId == segment.Id
                 && x.PersonalizationType == PersonalizationType.Segment );

            if ( !exists )
            {
                rockContext.PersonAliasPersonalizations.Add( pap );
            }

            return pap;
        }

        [TestMethod]
        public void PersonalizeBlock_WithNoParameters_IsHidden()
        {
            var input = @"
{% personalize %}
This content should not be visible to anyone, because this block is opt-in only.
{% endpersonalize %}
";
            var expectedOutput = @"";

            AssertOutputForPersonAndRequest( input, expectedOutput, TestGuids.TestPeople.TedDecker );
        }

        [TestMethod]
        public void PersonalizeBlock_WithNoParameters_IsHidden()
        {
            var input = @"
{% personalize %}
This content should not be visible to anyone, because this block is opt-in only.
{% endpersonalize %}
";
            var expectedOutput = @"";

            AssertOutputForPersonAndRequest( input, expectedOutput, TestGuids.TestPeople.TedDecker );
        }

        [TestMethod]
        public void PersonalizeBlock_ForSegmentsWithMatchAll_IsVisibleForPersonMatchingAllSegments()
        {
            var input = @"
{% personalize segment:'ALL_MEN,IN_SMALL_GROUP' matchtype:'all' %}
Hello Ted!
{% endpersonalize %}
";
            var expectedOutput = @"Hello Ted!";

            AssertOutputForPersonAndRequest( input, expectedOutput, TestGuids.TestPeople.TedDecker );
        }

        [TestMethod]
        public void PersonalizeBlock_ForSegmentsWithMatchAll_IsHiddenForPersonMatchingOnlySomeSegments()
        {
            var input = @"
{% personalize segment:'ALL_MEN,IN_SMALL_GROUP' matchtype:'all' %}
Bill should not see this because he only matches the 'ALL_MEN' segment.
{% endpersonalize %}
";
            var expectedOutput = @"";

            AssertOutputForPersonAndRequest( input, expectedOutput, TestGuids.TestPeople.BillMarble );
        }

        [TestMethod]
        public void PersonalizeBlock_ForSegmentsWithMatchAll_IsHiddenForInvalidSegmentKey()
        {
            var input = @"
{% personalize segment:'ALL_MEN,INVALID_KEY' matchtype:'all' %}
Bill should not see this because one of the personalize segments is invalid and cannot be matched.
{% endpersonalize %}
";
            var expectedOutput = @"";

            AssertOutputForPersonAndRequest( input, expectedOutput, TestGuids.TestPeople.BillMarble );
        }

        [TestMethod]
        public void PersonalizeBlock_ForSegmentsWithMatchAny_IsVisibleForPersonMatchingSomeSegments()
        {
            var input = @"
{% personalize segment:'ALL_MEN,IN_SMALL_GROUP' matchtype:'any' %}
Hello Bill!
{% endpersonalize %}
";
            var expectedOutput = @"Hello Bill!";

            AssertOutputForPersonAndRequest( input, expectedOutput, TestGuids.TestPeople.BillMarble );
        }

        [TestMethod]
        public void PersonalizeBlock_ForSegmentsWithMatchAny_IsHiddenForPersonMatchingNoSegments()
        {
            var input = @"
{% personalize segment:'ALL_MEN,IN_SMALL_GROUP' matchtype:'any' %}
Alisha should not see this because she does not match any of the specified segments.
{% endpersonalize %}
";
            var expectedOutput = @"";

            AssertOutputForPersonAndRequest( input, expectedOutput, TestGuids.TestPeople.AlishaMarble );
        }

        [TestMethod]
        public void PersonalizeBlock_ForSegmentsWithMatchNone_IsVisibleForPersonMatchingNoSegments()
        {
            var input = @"
{% personalize segment:'ALL_MEN,IN_SMALL_GROUP' matchtype:'none' %}
Hello Alisha!
{% endpersonalize %}
";
            var expectedOutput = @"Hello Alisha!";

            AssertOutputForPersonAndRequest( input, expectedOutput, TestGuids.TestPeople.AlishaMarble );
        }

        [TestMethod]
        public void PersonalizeBlock_ForSegmentsWithMatchNone_IsHiddenForPersonMatchingAnySegments()
        {
            var input = @"
{% personalize segment:'ALL_MEN,IN_SMALL_GROUP' matchtype:'none' %}
Bill should not see this because he matches the 'Small Group' segment.
{% endpersonalize %}
";
            var expectedOutput = @"";

            AssertOutputForPersonAndRequest( input, expectedOutput, TestGuids.TestPeople.BillMarble );
        }

        [TestMethod]
        public void PersonalizeBlock_ForRequestFiltersWithMatchAll_IsVisibleForRequestMatchingAllFilters()
        {
            var input = @"
{% personalize requestfilter:'QUERY_1,QUERY_2' matchtype:'all' %}
Request acknowledged!
{% endpersonalize %}
";
            var expectedOutput = @"Request acknowledged!";

            AssertOutputForPersonAndRequest( input,
                expectedOutput,
                inputUrl: "http://rock.rocksolidchurchdemo.com?parameter1=true&parameter2=true" );
        }

        [TestMethod]
<<<<<<< HEAD
=======
        public void PersonalizeBlock_ForRequestFilterMarkedAsInactive_IsHidden()
        {
            var input = @"
{% personalize requestfilter:'SEGMENT_INACTIVE' matchtype:'none' %}
This content should be visible.
//- Why? The request filter exists and is matched by the query parameter, but it is inactive and so it does not register as a match.
{% endpersonalize %}
{% personalize requestfilter:'SEGMENT_INACTIVE' %}
This content should be hidden.
//- Why? The request filter is inactive.
{% endpersonalize %}
";
            var expectedOutput = @"This content should be visible.";

            AssertOutputForPersonAndRequest( input,
                expectedOutput,
                inputUrl: "http://rock.rocksolidchurchdemo.com?inactive=true" );
        }

        [TestMethod]
        public void PersonalizeBlock_ForSegmentMarkedAsInactive_IsHidden()
        {
            var input = @"
{% personalize segment:'SEGMENT_INACTIVE' matchtype:'none' %}
This content should be visible.
//- Why? The segment exists, and it can't match because it is inactive.
{% endpersonalize %}
{% personalize segment:'SEGMENT_INACTIVE' %}
This content should be hidden.
//- Why? The segment is inactive.
{% endpersonalize %}
";
            var expectedOutput = @"This content should be visible.";

            AssertOutputForPersonAndRequest( input,
                expectedOutput,
                inputUrl: "http://rock.rocksolidchurchdemo.com?parameter1=true&parameter2=xyzzy" );
        }

        [TestMethod]
>>>>>>> ae8eab56
        public void PersonalizeBlock_ForRequestFiltersWithMatchAll_IsHiddenForUnmatchedQueryParameter()
        {
            var input = @"
{% personalize requestfilter:'QUERY_1,QUERY_2' matchtype:'all' %}
This content should be hidden because the query parameter 'parameter2' does not match the required value 'true'.
{% endpersonalize %}
";
            var expectedOutput = @"";

            AssertOutputForPersonAndRequest( input,
                expectedOutput,
                inputUrl: "http://rock.rocksolidchurchdemo.com?parameter1=true&parameter2=xyzzy" );
        }

        [TestMethod]
        public void PersonalizeBlock_ForRequestFiltersWithMatchAll_IsHiddenForRequestMatchingOnlySomeFilters()
        {
            var input = @"
{% personalize requestfilter:'QUERY_1,QUERY_2' matchtype:'all' %}
Request does not match the block filter, does not include a match for QUERY_1.
{% endpersonalize %}
";
            var expectedOutput = @"";

            AssertOutputForPersonAndRequest( input,
                expectedOutput,
                inputUrl: "http://rock.rocksolidchurchdemo.com?parameter2=true" );
        }

        [TestMethod]
        public void PersonalizeBlock_ForRequestFiltersWithMatchAny_IsVisibleForRequestMatchingSomeFilters()
        {
            var input = @"
{% personalize requestfilter:'QUERY_1,QUERY_2' matchtype:'any' %}
Request matches filter: QUERY_2.
{% endpersonalize %}
";
            var expectedOutput = @"Request matches filter: QUERY_2.";

            AssertOutputForPersonAndRequest( input,
                expectedOutput,
                inputUrl: "http://rock.rocksolidchurchdemo.com?parameter2=true" );
        }

        [TestMethod]
        public void PersonalizeBlock_ForRequestFiltersWithMatchAny_IsHiddenForRequestMatchingNoFilters()
        {
            var input = @"
{% personalize requestfilter:'QUERY_1,QUERY_2' matchtype:'any' %}
Request does not match any filter.
{% endpersonalize %}
";
            var expectedOutput = @"";

            AssertOutputForPersonAndRequest( input,
                expectedOutput,
                inputUrl: "http://rock.rocksolidchurchdemo.com?parameter0=true" );
        }

        [TestMethod]
        public void PersonalizeBlock_ForRequestFiltersWithMatchNone_IsVisibleForRequestMatchingNoFilters()
        {
            var input = @"
{% personalize requestfilter:'QUERY_1,QUERY_2' matchtype:'none' %}
Request does not match any filter.
{% endpersonalize %}
";
            var expectedOutput = @"Request does not match any filter.";

            AssertOutputForPersonAndRequest( input,
                expectedOutput,
                inputUrl: "http://rock.rocksolidchurchdemo.com?parameter0=true" );
        }

        [TestMethod]
        public void PersonalizeBlock_ForRequestFiltersWithMatchNone_IsHiddenForRequestMatchingAnyFilters()
        {
            var input = @"
{% personalize requestfilter:'QUERY_1,QUERY_2' matchtype:'none' %}
Request matches filter: QUERY_2.
{% endpersonalize %}
";
            var expectedOutput = @"";

            AssertOutputForPersonAndRequest( input,
                expectedOutput,
                inputUrl: "http://rock.rocksolidchurchdemo.com?parameter2=true" );
        }

        [TestMethod]
        public void PersonalizeBlock_ForMatchAnyWithFiltersAndSegments_IsVisibleForRequestMatchingOnlyOneFilter()
        {
            var input = @"
{% personalize segment: 'ALL_MEN' requestfilter:'QUERY_1,QUERY_2' matchtype:'any' %}
Segment Matches=None, Filter Matches=QUERY_2, Visible=True.
{% endpersonalize %}
";
            var expectedOutput = @"Segment Matches=None, Filter Matches=QUERY_2, Visible=True.";

            AssertOutputForPersonAndRequest( input,
                expectedOutput,
                personGuid: TestGuids.TestPeople.AlishaMarble,
                inputUrl: "http://rock.rocksolidchurchdemo.com?parameter2=true" );
        }

        [TestMethod]
        public void PersonalizeBlock_ForMatchAnyWithFiltersAndSegments_IsVisibleForRequestMatchingOnlyOneSegment()
        {
            var input = @"
{% personalize segment:'ALL_MEN,IN_SMALL_GROUP' requestfilter:'QUERY_1,QUERY_2' matchtype:'any' %}
Segment Matches=ALL_MEN, Filter Matches=None, Visible=True
{% endpersonalize %}
";
            var expectedOutput = @"Segment Matches=ALL_MEN, Filter Matches=None, Visible=True";

            AssertOutputForPersonAndRequest( input,
                expectedOutput,
                personGuid: TestGuids.TestPeople.BillMarble,
                inputUrl: "http://rock.rocksolidchurchdemo.com" );
        }

        [TestMethod]
        public void PersonalizeBlock_WithMatchedInactiveRequestFilter_IgnoresInactiveRequestFilter()
        {
            var input = @"
{% personalize requestfilter:'REQUEST_INACTIVE,QUERY_1,QUERY_2' matchtype:'any' %}
Filter Matches=REQUEST_INACTIVE (inactive), QUERY_2, Visible=True.
{% endpersonalize %}
";
            var expectedOutput = @"Filter Matches=REQUEST_INACTIVE (inactive), QUERY_2, Visible=True.";

            AssertOutputForPersonAndRequest( input,
                expectedOutput,
                inputUrl: "http://rock.rocksolidchurchdemo.com?parameter2=true" );
        }

        [TestMethod]
        public void PersonalizeBlock_HavingPluralParameterNames_IsProcessedWithSpecifiedParameters()
        {
            var input = @"
{% personalize segments:'ALL_MEN' requestfilters:'QUERY_1,QUERY_2' matchtype:'any' %}
Segment Matches=ALL_MEN, Filter Matches=QUERY_2, Visible=True.
{% endpersonalize %}
";
            var expectedOutput = @"Segment Matches=ALL_MEN, Filter Matches=QUERY_2, Visible=True.";

            AssertOutputForPersonAndRequest( input,
                expectedOutput,
                personGuid: TestGuids.TestPeople.BillMarble,
                inputUrl: "http://rock.rocksolidchurchdemo.com?parameter2=true" );
        }

        [TestMethod]
        public void PersonalizeBlock_WithElseClauseAndPositiveMatch_ShowsContentForMatch()
        {
            var input = @"
{% personalize requestfilter:'QUERY_1' %}
Match!
{% else %}
No match!
{% endpersonalize %}
";
            var expectedOutput = @"Match!";

            AssertOutputForPersonAndRequest( input,
                expectedOutput,
                inputUrl: "http://rock.rocksolidchurchdemo.com?parameter1=true" );
        }

        [TestMethod]
        public void PersonalizeBlock_WithElseClauseAndNegativeMatch_ShowsContentForNoMatch()
        {
            var input = @"
{% personalize requestfilter:'QUERY_1' %}
Match!
{% else %}
No match!
{% endpersonalize %}
";
            var expectedOutput = @"No match!";

            AssertOutputForPersonAndRequest( input,
                expectedOutput,
                inputUrl: "http://rock.rocksolidchurchdemo.com" );
        }

        [TestMethod]
        public void PersonalizeBlock_WithNestedLavaTags_RendersLavaOutput()
        {
            var input = @"
{% personalize requestfilter:'QUERY_1' %}
    {% assign isTrue = true %}
    {% if isTrue %}Lava template rendered.{% endif %}
{% endpersonalize %}
";
            var expectedOutput = @"Lava template rendered.";

            AssertOutputForPersonAndRequest( input,
                expectedOutput,
                inputUrl: "http://rock.rocksolidchurchdemo.com?parameter1=true" );
        }

        [TestMethod]
        [Ignore("This extended use-case is not yet implemented.")]
        public void PersonalizeBlock_WithElseClauseAndNestedTags_ProcessesNestedTagsCorrectly()
        {
            var input = @"
{% personalize requestfilter:'QUERY_1' %}
    {% assign isTrue = true %}
    {% if isTrue %}
Match!
    {% endif %}
{% else %}
No match!
{% endpersonalize %}
";
            var expectedOutput = @"Match!";

            AssertOutputForPersonAndRequest( input,
                expectedOutput,
                inputUrl: "http://rock.rocksolidchurchdemo.com?parameter1=true" );
        }

        #endregion

        #region PersonalizationItems Filter

        [TestMethod]
        public void PersonalizationItemsFilter_ForCurrentVisitor_ReturnsItemsForCurrentPerson()
        {
            var input = @"
{% assign items = CurrentVisitor | PersonalizationItems:'Segments,RequestFilters' %}
{% for item in items %}
({{ item.Type }}) {{ item.Key }}
{% endfor %}
";
            var expectedOutput = @"
(Segment) ALL_MEN
(Segment) IN_SMALL_GROUP
(Request Filter) QUERY_1
(Request Filter) QUERY_2
";

            AssertOutputForPersonAndRequest( input,
                expectedOutput,
                personGuid: TestGuids.TestPeople.TedDecker,
                inputUrl: "http://rock.rocksolidchurchdemo.com?parameter1=true&parameter2=true"
                );
        }

        [TestMethod]
        public void PersonalizationItemsFilter_ForEmptyInput_ReturnsRequestFiltersOnly()
        {
            var input = @"
{% assign items = '' | PersonalizationItems:'Segments,RequestFilters' %}
{% for item in items %}
({{ item.Type }}) {{ item.Key }}
{% endfor %}
";
            var expectedOutput = @"
(Request Filter) QUERY_1
(Request Filter) QUERY_2
";

            AssertOutputForPersonAndRequest( input,
                expectedOutput,
                inputUrl: "http://rock.rocksolidchurchdemo.com?parameter1=true&parameter2=true" );
        }

        [TestMethod]
        public void PersonalizationItemsFilter_ForPersonAndRequest_ReturnsAllSegmentsAndFilters()
        {
            var input = @"
{% assign items = '<personGuid>' | PersonalizationItems:'Segments,RequestFilters' %}
{% for item in items %}
({{ item.Type }}) {{ item.Key }}
{% endfor %}
";
            input = input.Replace( "<personGuid>", TestGuids.TestPeople.TedDecker );
            var expectedOutput = @"
(Segment) ALL_MEN
(Segment) IN_SMALL_GROUP
(Request Filter) QUERY_1
(Request Filter) QUERY_2
";

            AssertOutputForPersonAndRequest( input,
                expectedOutput,
                inputUrl: "http://rock.rocksolidchurchdemo.com?parameter1=true&parameter2=true" );
        }

        [TestMethod]
        public void PersonalizationItemsFilter_WithNoActiveRequest_ReturnsActiveSegmentsOnly()
        {
            var input = @"
{% assign items = '<personGuid>' | PersonalizationItems:'Segments,RequestFilters' %}
{% for item in items %}
({{ item.Type }}) {{ item.Key }}
{% endfor %}
";
            input = input.Replace( "<personGuid>", TestGuids.TestPeople.TedDecker );
            var expectedOutput = @"
(Segment) ALL_MEN
(Segment) IN_SMALL_GROUP
";

            AssertOutputForPersonAndRequest( input,
                expectedOutput );
        }

        [TestMethod]
        public void PersonalizationItemsFilter_WithDefaultOptions_ReturnsAllSegmentsAndFilters()
        {
            var input = @"
{% assign items = '<personGuid>' | PersonalizationItems %}
{% for item in items %}
({{ item.Type }}) {{ item.Key }}
{% endfor %}
";
            input = input.Replace( "<personGuid>", TestGuids.TestPeople.TedDecker );
            var expectedOutput = @"
(Segment) ALL_MEN
(Segment) IN_SMALL_GROUP
(Request Filter) QUERY_1
(Request Filter) QUERY_2
";

            AssertOutputForPersonAndRequest( input,
                expectedOutput,
                inputUrl: "http://rock.rocksolidchurchdemo.com?parameter1=true&parameter2=true" );
        }

        [TestMethod]
        public void PersonalizationItemsFilter_DocumentationExample1_IsValid()
        {
            // Example Input: http://rock.rocksolidchurchdemo.com?parameter1=true&parameter2=true
            var input = @"
{% assign items = CurrentVisitor | PersonalizationItems:'Segments,RequestFilters' %}
{% for item in items %}
({{ item.Type }}) {{ item.Key }}
{% endfor %}
";
            var expectedOutput = @"
(Segment) ALL_MEN
(Segment) IN_SMALL_GROUP
(Request Filter) QUERY_1
(Request Filter) QUERY_2
";

            AssertOutputForPersonAndRequest( input,
                expectedOutput,
                personGuid: TestGuids.TestPeople.TedDecker,
                inputUrl: "http://rock.rocksolidchurchdemo.com?parameter1=true&parameter2=true"
                );
        }
        #endregion

        private void AssertOutputForPersonAndRequest( string inputTemplate, string expectedOutput, string personGuid = "", string inputUrl = "" )
        {
            var mergeValues = new LavaDataDictionary();

            if ( !string.IsNullOrWhiteSpace( personGuid ) )
            {
                var rockContext = new RockContext();
                var personService = new PersonService( rockContext );
                var person = personService.GetByGuids( new List<Guid> { personGuid.AsGuid() } ).FirstOrDefault();

                mergeValues["CurrentVisitor"] = person.PrimaryAlias;
                mergeValues["CurrentPerson"] = person;
            }

            var options = new LavaTestRenderOptions() { MergeFields = mergeValues, IgnoreWhiteSpace = true };

            if ( !string.IsNullOrWhiteSpace( inputUrl ) )
            {
                var simulator = new HttpSimulator();
                using ( var request = simulator.SimulateRequest( new Uri( inputUrl ) ) )
                {
                    TestHelper.AssertTemplateOutput( expectedOutput, inputTemplate, options );
                }
            }
            else
            {
                TestHelper.AssertTemplateOutput( expectedOutput, inputTemplate, options );
            }
        }
    }
}<|MERGE_RESOLUTION|>--- conflicted
+++ resolved
@@ -215,19 +215,6 @@
         }
 
         [TestMethod]
-        public void PersonalizeBlock_WithNoParameters_IsHidden()
-        {
-            var input = @"
-{% personalize %}
-This content should not be visible to anyone, because this block is opt-in only.
-{% endpersonalize %}
-";
-            var expectedOutput = @"";
-
-            AssertOutputForPersonAndRequest( input, expectedOutput, TestGuids.TestPeople.TedDecker );
-        }
-
-        [TestMethod]
         public void PersonalizeBlock_ForSegmentsWithMatchAll_IsVisibleForPersonMatchingAllSegments()
         {
             var input = @"
@@ -334,8 +321,6 @@
         }
 
         [TestMethod]
-<<<<<<< HEAD
-=======
         public void PersonalizeBlock_ForRequestFilterMarkedAsInactive_IsHidden()
         {
             var input = @"
@@ -376,7 +361,6 @@
         }
 
         [TestMethod]
->>>>>>> ae8eab56
         public void PersonalizeBlock_ForRequestFiltersWithMatchAll_IsHiddenForUnmatchedQueryParameter()
         {
             var input = @"
