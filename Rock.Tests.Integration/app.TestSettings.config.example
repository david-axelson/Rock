<?xml version="1.0"?>
<appSettings>
<<<<<<< HEAD
    <add key="SampleDataUrl" value="http://storage.rockrms.com/sampledata/sampledata_1_14_1.xml" />
    <add key="PasswordKey" value="D42E08ECDE448643C528C899F90BADC9411AE07F74F9BA00A81BA06FD17E3D6BA22C4AE6947DD9686A35E8538D72B471F14CDB31BD50B9F5B2A1C26E290E5FC2" />
    <add key="DataEncryptionKey" value="v8Hw27G0dXAhjo9HCzi5MFMwJZznhunhivaillaPjpzc3czzTBkkCz+PzaRyCq61Rsvn7oq2G5zMHoixGT0lvc2uuuoHRIduOZJ0uxTGLa48ZWfJ2iBY8lSgwFmRgYEEOSZZQyA0nGSwJlgNicJRCfArC8IikRMKRWQCzenaLjA=" />
=======
  <!-- Test Database Configuration -->
  <add key="SampleDataUrl" value="TestData/SampleData/sampledata_1_14_1.xml" />
  <add key="DatabaseCreatorKey" value="RockIntegrationTestProject" />
  <!-- The DatabaseRefreshStrategy setting determines if the test database is replaced for each test run.
         * "never" prevents an existing database from being replaced. 
         * "verified" (recommended) only replaces an existing database if the DatabaseCreatorKey matches this configuration.
         * "force" always overwrites the existing database - use with caution!
    -->
  <add key="DatabaseRefreshStrategy" value="verified" />
>>>>>>> 92061e25
</appSettings><|MERGE_RESOLUTION|>--- conflicted
+++ resolved
@@ -1,18 +1,6 @@
 <?xml version="1.0"?>
 <appSettings>
-<<<<<<< HEAD
     <add key="SampleDataUrl" value="http://storage.rockrms.com/sampledata/sampledata_1_14_1.xml" />
     <add key="PasswordKey" value="D42E08ECDE448643C528C899F90BADC9411AE07F74F9BA00A81BA06FD17E3D6BA22C4AE6947DD9686A35E8538D72B471F14CDB31BD50B9F5B2A1C26E290E5FC2" />
     <add key="DataEncryptionKey" value="v8Hw27G0dXAhjo9HCzi5MFMwJZznhunhivaillaPjpzc3czzTBkkCz+PzaRyCq61Rsvn7oq2G5zMHoixGT0lvc2uuuoHRIduOZJ0uxTGLa48ZWfJ2iBY8lSgwFmRgYEEOSZZQyA0nGSwJlgNicJRCfArC8IikRMKRWQCzenaLjA=" />
-=======
-  <!-- Test Database Configuration -->
-  <add key="SampleDataUrl" value="TestData/SampleData/sampledata_1_14_1.xml" />
-  <add key="DatabaseCreatorKey" value="RockIntegrationTestProject" />
-  <!-- The DatabaseRefreshStrategy setting determines if the test database is replaced for each test run.
-         * "never" prevents an existing database from being replaced. 
-         * "verified" (recommended) only replaces an existing database if the DatabaseCreatorKey matches this configuration.
-         * "force" always overwrites the existing database - use with caution!
-    -->
-  <add key="DatabaseRefreshStrategy" value="verified" />
->>>>>>> 92061e25
-</appSettings>+</appSettings>
