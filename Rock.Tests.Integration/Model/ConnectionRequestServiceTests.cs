﻿using System;
using System.Collections.Generic;
using System.Data.Entity;
using System.Linq;
using Microsoft.VisualStudio.TestTools.UnitTesting;
using Rock.Data;
using Rock.Model;
using Rock.Tests.Shared;
using Rock.Web.Cache;

namespace Rock.Tests.Integration.RockTests.Model
{
    /// <summary>
    /// Tests for ConnectionRequestService that use the database
    /// </summary>
    [TestClass]
    public class ConnectionRequestServiceTests
    {
        #region Constants

        private const string ForeignKey = nameof( ConnectionRequestServiceTests );

        private const string SecondCampusGuidString = "91E4E480-FE9D-42E1-9BF6-F37C1E19FD50";

        private const string CareTeamConnectionTypeGuidString = "96825939-5C02-4112-AFF7-4EC71FBCA06D";
        private const string YouthProgramConnectionTypeGuidString = "3830A69F-71FF-4923-8D46-DC2BC71F2815";

        private const string JerryJenkinsPersonGuidString = "B8E6242D-B52E-4659-AB13-751A5F4C0BE4";
        private const string KathyKolePersonGuidString = "64BD1D38-D054-488F-86F6-38040242219E";
        private const string BarryBopPersonGuidString = "DFEFD90E-A993-493D-84D8-6903946523DB";
        private const string SimonSandsPersonGuidString = "D2D57C31-89C4-4A92-8917-894B49A42CAE";

        #endregion Constants

        #region Static Properties

        /// <summary>
        /// The person alias jerry jenkins identifier.
        /// Youth Program Host Second Campus connector.
        /// Denied view of Youth Program Host.
        /// </summary>
        private static int PersonAliasJerryJenkinsId;

        /// <summary>
        /// The person alias Kathy Kole identifier.
        /// Youth Program Host Global connector.
        /// Denied view of Youth Program Host.
        /// </summary>
        private static int PersonAliasKathyKoleId;

        /// <summary>
        /// The person alias barry bop identifier.
        /// Denied view of Care Team Hospital.
        /// Denied view of Youth Program Host.
        /// </summary>
        private static int PersonAliasBarryBopId;

        /// <summary>
        /// The person alias simon sands identifier.
        /// </summary>
        private static int PersonAliasSimonSandsId;

        /// <summary>
        /// The type care team identifier.
        /// Has EnableRequestSecurity.
        /// Requires group placement.
        /// </summary>
        private static int TypeCareTeamId;

        /// <summary>
        /// The type youth program identifier.
        /// Does not have EnableRequestSecurity.
        /// Does not require group placement.
        /// </summary>
        private static int TypeYouthProgramId;

        private static int CareTeamOpportunityPrayerPartnerId;
        private static int CareTeamOpportunityHospitalVisitorId;

        private static int YouthProgramOpportunityGroupLeaderId;
        private static int YouthProgramOpportunityHostId;

        private static int CareTeamStatusAlphaId;
        private static int CareTeamStatusBravoId;
        private static int CareTeamStatusCharlieId;

        private static int YouthProgramStatusAlphaId;

        #endregion Static Properties

        #region Setup Methods

        /// <summary>
        /// Creates the test campuses.
        /// </summary>
        private static void CreateTestCampuses()
        {
            var rockContext = new RockContext();
            var campusService = new CampusService( rockContext );

            var firstCampus = CampusCache.All().First();

            var secondCampus = new Campus
            {
                Name = "Second Campus",
                LocationId = firstCampus.LocationId,
                Guid = SecondCampusGuidString.AsGuid(),
                ForeignKey = ForeignKey
            };

            campusService.Add( secondCampus );
            rockContext.SaveChanges();
        }

        /// <summary>
        /// Creates the test people.
        /// </summary>
        private static void CreateTestPeople()
        {
            var rockContext = new RockContext();
            var personService = new PersonService( rockContext );

            // People
            var personSimonSands = new Person
            {
                FirstName = "Simon",
                LastName = "Sands",
                Guid = SimonSandsPersonGuidString.AsGuid(),
                ForeignKey = ForeignKey
            };

            var personBarryBop = new Person
            {
                FirstName = "Barry",
                LastName = "Bop",
                Guid = BarryBopPersonGuidString.AsGuid(),
                ForeignKey = ForeignKey
            };

            var personKathyKole = new Person
            {
                FirstName = "Kathy",
                LastName = "Kole",
                Guid = KathyKolePersonGuidString.AsGuid(),
                ForeignKey = ForeignKey
            };

            var personJerryJenkins = new Person
            {
                FirstName = "Jerry",
                LastName = "Jenkins",
                Guid = JerryJenkinsPersonGuidString.AsGuid(),
                ForeignKey = ForeignKey
            };

            personService.Add( personJerryJenkins );
            personService.Add( personSimonSands );
            personService.Add( personKathyKole );
            personService.Add( personBarryBop );

            rockContext.SaveChanges();

            PersonAliasJerryJenkinsId = personJerryJenkins.PrimaryAliasId.Value;
            PersonAliasBarryBopId = personBarryBop.PrimaryAliasId.Value;
            PersonAliasKathyKoleId = personKathyKole.PrimaryAliasId.Value;
            PersonAliasSimonSandsId = personSimonSands.PrimaryAliasId.Value;
        }

        /// <summary>
        /// Creates the test connector groups.
        /// </summary>
        private static void CreateTestConnectorGroups()
        {
            var rockContext = new RockContext();
            var connectorGroupService = new ConnectionOpportunityConnectorGroupService( rockContext );
            var personAliasService = new PersonAliasService( rockContext );
            var groupTypeCache = GroupTypeCache.Get( SystemGuid.GroupType.GROUPTYPE_SERVING_TEAM );
            var secondCampusId = CampusCache.Get( SecondCampusGuidString ).Id;

            var globalGroup = new Group
            {
                Name = "Global Connector Group",
                GroupTypeId = groupTypeCache.Id,
                ForeignKey = ForeignKey,
                Members = new List<GroupMember> {
                    new GroupMember {
                        PersonId = personAliasService.GetPersonId( PersonAliasKathyKoleId ) ?? 0,
                        GroupRoleId = groupTypeCache.DefaultGroupRoleId ?? 0,
                        ForeignKey = ForeignKey
                    }
                }
            };

            var secondCampusGroup = new Group
            {
                Name = "Second Campus Connector Group",
                GroupTypeId = groupTypeCache.Id,
                ForeignKey = ForeignKey,
                Members = new List<GroupMember> {
                    new GroupMember {
                        PersonId = personAliasService.GetPersonId( PersonAliasJerryJenkinsId ) ?? 0,
                        GroupRoleId = groupTypeCache.DefaultGroupRoleId ?? 0
                    }
                }
            };

            connectorGroupService.Add( new ConnectionOpportunityConnectorGroup
            {
                ConnectorGroup = globalGroup,
                ConnectionOpportunityId = YouthProgramOpportunityHostId,
                CampusId = null,
                ForeignKey = ForeignKey
            } );

            connectorGroupService.Add( new ConnectionOpportunityConnectorGroup
            {
                ConnectorGroup = secondCampusGroup,
                ConnectionOpportunityId = YouthProgramOpportunityHostId,
                CampusId = secondCampusId,
                ForeignKey = ForeignKey
            } );

            rockContext.SaveChanges();
        }

        /// <summary>
        /// Creates the test connection types.
        /// </summary>
        private static void CreateTestConnectionTypes()
        {
            var rockContext = new RockContext();
            var connectionTypeService = new ConnectionTypeService( rockContext );

            var typeCareTeamGuid = CareTeamConnectionTypeGuidString.AsGuid();
            var typeYouthProgramGuid = YouthProgramConnectionTypeGuidString.AsGuid();

            // Statuses
            var youthProgramStatusAlpha = new ConnectionStatus
            {
                Name = "Youth Program Status: Alpha",
                ForeignKey = ForeignKey
            };

            var careTeamStatusAlpha = new ConnectionStatus
            {
                Name = "Care Team Status: Alpha",
                ForeignKey = ForeignKey
            };

            var careTeamStatusBravo = new ConnectionStatus
            {
                Name = "Care Team Status: Bravo",
                ForeignKey = ForeignKey
            };

            var careTeamStatusCharlie = new ConnectionStatus
            {
                Name = "Care Team Status: Charlie",
                ForeignKey = ForeignKey
            };

            // Opportunities
            var youthProgramOpportunityGroupLeader = new ConnectionOpportunity
            {
                Name = "Youth Program Opportunity: Group Leader",
                PublicName = "Youth Program Opportunity: Group Leader",
                ForeignKey = ForeignKey
            };

            var youthProgramOpportunityHost = new ConnectionOpportunity
            {
                Name = "Youth Program Opportunity: Host",
                PublicName = "Youth Program Opportunity: Host",
                ForeignKey = ForeignKey
            };

            var careTeamOpportunityHospitalVisitor = new ConnectionOpportunity
            {
                Name = "Care Team Opportunity: Hopsital Visitor",
                PublicName = "Care Team Opportunity: Hopsital Visitor",
                ForeignKey = ForeignKey
            };

            var careTeamOpportunityPrayerPartner = new ConnectionOpportunity
            {
                Name = "Care Team Opportunity: PrayerPartner",
                PublicName = "Care Team Opportunity: PrayerPartner",
                ForeignKey = ForeignKey
            };

            // Types
            var typeYouthProgram = new ConnectionType
            {
                Name = "Type: Youth Program",
                Guid = typeYouthProgramGuid,
                RequiresPlacementGroupToConnect = false,
                EnableRequestSecurity = false,
                ConnectionStatuses = new List<ConnectionStatus> {
                    youthProgramStatusAlpha
                },
                ConnectionOpportunities = new List<ConnectionOpportunity> {
                    youthProgramOpportunityGroupLeader,
                    youthProgramOpportunityHost
                },
                ForeignKey = ForeignKey
            };

            var typeCareTeam = new ConnectionType
            {
                Name = "Type: Care Team",
                Guid = typeCareTeamGuid,
                RequiresPlacementGroupToConnect = true,
                EnableRequestSecurity = true,
                ConnectionStatuses = new List<ConnectionStatus> {
                    careTeamStatusAlpha,
                    careTeamStatusBravo,
                    careTeamStatusCharlie
                },
                ConnectionOpportunities = new List<ConnectionOpportunity> {
                    careTeamOpportunityHospitalVisitor,
                    careTeamOpportunityPrayerPartner
                },
                ForeignKey = ForeignKey
            };

            // Save to the database
            connectionTypeService.Add( typeCareTeam );
            connectionTypeService.Add( typeYouthProgram );
            rockContext.SaveChanges();

            // Set static ids
            TypeCareTeamId = typeCareTeam.Id;
            TypeYouthProgramId = typeYouthProgram.Id;

            CareTeamOpportunityHospitalVisitorId = careTeamOpportunityHospitalVisitor.Id;
            CareTeamOpportunityPrayerPartnerId = careTeamOpportunityPrayerPartner.Id;

            YouthProgramOpportunityGroupLeaderId = youthProgramOpportunityGroupLeader.Id;
            YouthProgramOpportunityHostId = youthProgramOpportunityHost.Id;

            CareTeamStatusAlphaId = careTeamStatusAlpha.Id;
            CareTeamStatusBravoId = careTeamStatusBravo.Id;
            CareTeamStatusCharlieId = careTeamStatusCharlie.Id;

            YouthProgramStatusAlphaId = youthProgramStatusAlpha.Id;
        }

        /// <summary>
        /// Creates the test workflow triggers.
        /// </summary>
        private static void CreateTestWorkflowTriggers()
        {
            var rockContext = new RockContext();
            var connectionWorkflowService = new ConnectionWorkflowService( rockContext );
            var workflowTypeService = new WorkflowTypeService( rockContext );
            var firstWorkflowTypeId = workflowTypeService.Queryable().FirstOrDefault()?.Id ?? 0;

            connectionWorkflowService.Add( new ConnectionWorkflow
            {
                WorkflowTypeId = firstWorkflowTypeId,
                TriggerType = ConnectionWorkflowTriggerType.ActivityAdded,
                ConnectionOpportunityId = CareTeamOpportunityHospitalVisitorId
            } );

            connectionWorkflowService.Add( new ConnectionWorkflow
            {
                WorkflowTypeId = firstWorkflowTypeId,
                TriggerType = ConnectionWorkflowTriggerType.StatusChanged,
                QualifierValue = $"|{CareTeamStatusBravoId}|{CareTeamStatusAlphaId}|",
                ConnectionOpportunityId = CareTeamOpportunityHospitalVisitorId
            } );

            connectionWorkflowService.Add( new ConnectionWorkflow
            {
                WorkflowTypeId = firstWorkflowTypeId,
                TriggerType = ConnectionWorkflowTriggerType.StatusChanged,
                QualifierValue = $"||{CareTeamStatusCharlieId}|",
                ConnectionTypeId = TypeCareTeamId
            } );

            rockContext.SaveChanges();
        }

        /// <summary>
        /// Creates the test permissions.
        /// </summary>
        private static void CreateTestPermissions()
        {
            var rockContext = new RockContext();
            var authService = new AuthService( rockContext );

            authService.Add( new Auth
            {
                Action = "View",
                AllowOrDeny = "D",
                EntityTypeId = EntityTypeCache.Get<ConnectionOpportunity>().Id,
                EntityId = YouthProgramOpportunityHostId,
                PersonAliasId = PersonAliasBarryBopId,
                ForeignKey = ForeignKey
            } );

            authService.Add( new Auth
            {
                Action = "View",
                AllowOrDeny = "D",
                EntityTypeId = EntityTypeCache.Get<ConnectionOpportunity>().Id,
                EntityId = YouthProgramOpportunityHostId,
                PersonAliasId = PersonAliasKathyKoleId,
                ForeignKey = ForeignKey
            } );

            authService.Add( new Auth
            {
                Action = "View",
                AllowOrDeny = "D",
                EntityTypeId = EntityTypeCache.Get<ConnectionOpportunity>().Id,
                EntityId = YouthProgramOpportunityHostId,
                PersonAliasId = PersonAliasJerryJenkinsId,
                ForeignKey = ForeignKey
            } );

            authService.Add( new Auth
            {
                Action = "View",
                AllowOrDeny = "D",
                EntityTypeId = EntityTypeCache.Get<ConnectionOpportunity>().Id,
                EntityId = CareTeamOpportunityHospitalVisitorId,
                PersonAliasId = PersonAliasBarryBopId,
                ForeignKey = ForeignKey
            } );

            rockContext.SaveChanges();
        }

        /// <summary>
        /// Adds the requests.
        /// </summary>
        /// <param name="opportunityIds">The opportunity ids.</param>
        /// <param name="statusIds">The status ids.</param>
        /// <param name="activityDateSeed">The activity date seed.</param>
        private static void CreateTestRequests( int[] opportunityIds, int[] statusIds, DateTime activityDateSeed )
        {
            var campusIds = CampusCache.All().Select( c => c.Id as int? ).ToList();
            campusIds.Add( null );

            var rockContext = new RockContext();
            var connectionActivityTypeService = new ConnectionActivityTypeService( rockContext );
            var connectionRequestService = new ConnectionRequestService( rockContext );

            var states = Enum.GetValues( typeof( ConnectionState ) ).Cast<ConnectionState>().ToList();
            var random = new Random();

            var connectionActivityTypeId = connectionActivityTypeService.Queryable()
                .FirstOrDefault( cat => !cat.ConnectionTypeId.HasValue )?
                .Id ?? 0;

            var personAliasIds = new int[] {
                PersonAliasSimonSandsId,
                PersonAliasBarryBopId,
                PersonAliasKathyKoleId,
                PersonAliasJerryJenkinsId
            };

            foreach ( var campusId in campusIds )
            {
                foreach ( var opportunityId in opportunityIds )
                {
                    foreach ( var requesterAliasId in personAliasIds )
                    {
                        foreach ( var connectorAliasId in personAliasIds )
                        {
                            foreach ( var statusId in statusIds )
                            {
                                var state = states[random.Next( states.Count )];

                                var requestWithNoConnector = new ConnectionRequest
                                {
                                    ConnectorPersonAliasId = null,
                                    CampusId = campusId,
                                    ConnectionOpportunityId = opportunityId,
                                    PersonAliasId = requesterAliasId,
                                    ForeignKey = ForeignKey,
                                    ConnectionStatusId = statusId,
                                    ConnectionState = state,
                                    ConnectionRequestActivities = new List<ConnectionRequestActivity> {
                                        new ConnectionRequestActivity {
                                            CreatedDateTime = activityDateSeed.AddYears(1),
                                            ConnectionOpportunityId = opportunityId,
                                            ConnectionActivityTypeId = connectionActivityTypeId,
                                            ForeignKey = ForeignKey
                                        },
                                        new ConnectionRequestActivity {
                                            CreatedDateTime = activityDateSeed.AddMonths(2),
                                            ConnectionOpportunityId = opportunityId,
                                            ConnectionActivityTypeId = connectionActivityTypeId,
                                            ForeignKey = ForeignKey
                                        }
                                    }
                                };

                                var requestWithConnector = new ConnectionRequest
                                {
                                    ConnectorPersonAliasId = connectorAliasId,
                                    CampusId = campusId,
                                    ConnectionOpportunityId = opportunityId,
                                    PersonAliasId = requesterAliasId,
                                    ForeignKey = ForeignKey,
                                    ConnectionStatusId = statusId,
                                    ConnectionState = state,
                                    ConnectionRequestActivities = new List<ConnectionRequestActivity> {
                                        new ConnectionRequestActivity {
                                            CreatedDateTime = activityDateSeed,
                                            ConnectionOpportunityId = opportunityId,
                                            ConnectionActivityTypeId = connectionActivityTypeId,
                                            ForeignKey = ForeignKey
                                        },
                                        new ConnectionRequestActivity {
                                            CreatedDateTime = activityDateSeed.AddMonths(1),
                                            ConnectionOpportunityId = opportunityId,
                                            ConnectionActivityTypeId = connectionActivityTypeId,
                                            ForeignKey = ForeignKey
                                        }
                                    }
                                };

                                // Make about half the future follow up dates past due
                                if ( state == ConnectionState.FutureFollowUp )
                                {
                                    var isPastDue = random.Next( 2 ) == 0;
                                    var followupDate = RockDateTime.Now.AddDays( isPastDue ? -2 : 2 );
                                    requestWithConnector.FollowupDate = followupDate;
                                    requestWithNoConnector.FollowupDate = followupDate;
                                }

                                connectionRequestService.Add( requestWithConnector );
                                connectionRequestService.Add( requestWithNoConnector );
                                activityDateSeed = activityDateSeed.AddDays( 1 );
                            }
                        }

                        rockContext.SaveChanges();
                    }
                }
            }
        }

        /// <summary>
        /// Create the data used to test
        /// </summary>
        private static void CreateTestData()
        {
            CreateTestCampuses();
            CreateTestPeople();
            CreateTestConnectionTypes();
            CreateTestWorkflowTriggers();
            CreateTestPermissions();
            CreateTestConnectorGroups();

            // Requests
            var careTeamOpportunityIds = new int[] {
                CareTeamOpportunityHospitalVisitorId,
                CareTeamOpportunityPrayerPartnerId
            };

            var careTeamStatusIds = new int[] {
                CareTeamStatusAlphaId,
                CareTeamStatusBravoId,
                CareTeamStatusCharlieId
            };

            var youthProgramStatusIds = new int[] {
                YouthProgramStatusAlphaId
            };

            var youthProgramOpportunityIds = new int[] {
                YouthProgramOpportunityGroupLeaderId,
                YouthProgramOpportunityHostId
            };

            CreateTestRequests( careTeamOpportunityIds, careTeamStatusIds, new DateTime( 2000, 1, 1 ) );
            CreateTestRequests( youthProgramOpportunityIds, youthProgramStatusIds, new DateTime( 2000, 5, 5 ) );
        }

        /// <summary>
        /// Delete test data
        /// </summary>
        private static void DeleteTestData()
        {
            var campusGuids = new Guid[] {
                SecondCampusGuidString.AsGuid()
            };

            var personGuids = new Guid[] {
                JerryJenkinsPersonGuidString.AsGuid(),
                BarryBopPersonGuidString.AsGuid(),
                KathyKolePersonGuidString.AsGuid(),
                SimonSandsPersonGuidString.AsGuid()
            };

            var typeGuids = new Guid[] {
                CareTeamConnectionTypeGuidString.AsGuid(),
                YouthProgramConnectionTypeGuidString.AsGuid()
            };

            var rockContext = new RockContext();

            var connectionRequestActivityService = new ConnectionRequestActivityService( rockContext );
            var activityQuery = connectionRequestActivityService.Queryable().Where( cra => typeGuids.Contains( cra.ConnectionOpportunity.ConnectionType.Guid ) );
            connectionRequestActivityService.DeleteRange( activityQuery );

            var connectionRequestService = new ConnectionRequestService( rockContext );
            var requestQuery = connectionRequestService.Queryable().Where( cr => typeGuids.Contains( cr.ConnectionOpportunity.ConnectionType.Guid ) );
            connectionRequestService.DeleteRange( requestQuery );

            var connectionOpportunityService = new ConnectionOpportunityService( rockContext );
            var opportunityQuery = connectionOpportunityService.Queryable().Where( co => typeGuids.Contains( co.ConnectionType.Guid ) );
            connectionOpportunityService.DeleteRange( opportunityQuery );

            var connectionTypeService = new ConnectionTypeService( rockContext );
            var typeQuery = connectionTypeService.Queryable().Where( ct => typeGuids.Contains( ct.Guid ) );
            connectionTypeService.DeleteRange( typeQuery );

            var personSearchKeyService = new PersonSearchKeyService( rockContext );
            var personSearchKeyQuery = personSearchKeyService.Queryable().Where( psk => personGuids.Contains( psk.PersonAlias.Person.Guid ) );
            personSearchKeyService.DeleteRange( personSearchKeyQuery );

            var authService = new AuthService( rockContext );
            var authQuery = authService.Queryable().Where( a => personGuids.Contains( a.PersonAlias.Person.Guid ) );
            authService.DeleteRange( authQuery );

            var personAliasService = new PersonAliasService( rockContext );
            var personAliasQuery = personAliasService.Queryable().Where( pa => personGuids.Contains( pa.Person.Guid ) );
            personAliasService.DeleteRange( personAliasQuery );

            var personService = new PersonService( rockContext );
            var personQuery = personService.Queryable().Where( p => personGuids.Contains( p.Guid ) );
            personService.DeleteRange( personQuery );

            var campusService = new CampusService( rockContext );
            var campusQuery = campusService.Queryable().Where( c => campusGuids.Contains( c.Guid ) );
            campusService.DeleteRange( campusQuery );

            var groupService = new GroupService( rockContext );
            var groupQuery = groupService.Queryable().Where( g => g.ForeignKey == ForeignKey );
            groupService.DeleteRange( groupQuery );

            rockContext.SaveChanges();
        }

        /// <summary>
        /// Runs before any tests in this class are executed.
        /// </summary>
        [ClassInitialize]
        public static void ClassInitialize( TestContext _ )
        {
            DeleteTestData();
            CreateTestData();
        }

        /// <summary>
        /// Runs after all tests in this class is executed.
        /// </summary>
        [ClassCleanup]
        public static void ClassCleanup()
        {
            DeleteTestData();
        }

        #endregion Setup Methods

        #region CanConnect

        /// <summary>
        /// Tests CanConnect.
        /// The Care Team requires group placement, but the request doesn't have a group id.
        /// </summary>
        [TestMethod]
        public void CanConnect_RequiredPlacementNotMet()
        {
            var rockContext = new RockContext();
            var service = new ConnectionRequestService( rockContext );
<<<<<<< HEAD
            var connectionOpportunityService = new ConnectionOpportunityService( rockContext );

            var connectionOpportunity = connectionOpportunityService.Queryable()
                .AsNoTracking()
                .FirstOrDefault( co => co.Id == CareTeamOpportunityPrayerPartnerId );

=======
>>>>>>> 61322ba5
            var result = service.CanConnect(
                new ConnectionRequestViewModel
                {
                    PlacementGroupId = null,
                    ConnectionState = ConnectionState.Active
                },
<<<<<<< HEAD
                connectionOpportunity,
                ConnectionTypeCache.Get( TypeCareTeamId ) );
=======
                new ConnectionOpportunity
                {
                    ShowConnectButton = true
                }, ConnectionTypeCache.Get( TypeCareTeamId ) );
>>>>>>> 61322ba5

            Assert.That.AreEqual( false, result );
        }

        /// <summary>
        /// Tests CanConnect.
        /// The care team requires placement and the request has a group id. Also, the connection state
        /// is not inactive.
        /// </summary>
        [TestMethod]
        public void CanConnect_RequiredPlacementMet()
        {
            var rockContext = new RockContext();
            var service = new ConnectionRequestService( rockContext );
            var connectionOpportunityService = new ConnectionOpportunityService( rockContext );

<<<<<<< HEAD
            var connectionOpportunity = connectionOpportunityService.Queryable()
                .AsNoTracking()
                .FirstOrDefault( co => co.Id == CareTeamOpportunityPrayerPartnerId );

=======
>>>>>>> 61322ba5
            var result = service.CanConnect(
                new ConnectionRequestViewModel
                {
                    PlacementGroupId = 1,
                    ConnectionState = ConnectionState.Active
                },
<<<<<<< HEAD
                connectionOpportunity,
=======
                new ConnectionOpportunity
                {
                    ShowConnectButton = true
                },
>>>>>>> 61322ba5
                ConnectionTypeCache.Get( TypeCareTeamId ) );

            Assert.That.AreEqual( true, result );
        }

        /// <summary>
        /// Tests CanConnect.
        /// Youth Program does not require placement. The state is active.
        /// </summary>
        [TestMethod]
        public void CanConnect_NotRequiredPlacementActive()
        {
            var rockContext = new RockContext();
            var service = new ConnectionRequestService( rockContext );
            var connectionOpportunityService = new ConnectionOpportunityService( rockContext );

<<<<<<< HEAD
            var connectionOpportunity = connectionOpportunityService.Queryable()
                .AsNoTracking()
                .FirstOrDefault( co => co.Id == YouthProgramOpportunityGroupLeaderId );

=======
>>>>>>> 61322ba5
            var result = service.CanConnect(
                new ConnectionRequestViewModel
                {
                    PlacementGroupId = null,
                    ConnectionState = ConnectionState.Active
                },
<<<<<<< HEAD
                connectionOpportunity,
=======
                new ConnectionOpportunity
                {
                    ShowConnectButton = true
                },
>>>>>>> 61322ba5
                ConnectionTypeCache.Get( TypeYouthProgramId ) );

            Assert.That.AreEqual( true, result );
        }

        /// <summary>
        /// Tests CanConnect.
        /// Youth program does not require placement, but the request is inactive.
        /// </summary>
        [TestMethod]
        public void CanConnect_NotRequiredPlacementInactive()
        {
            var rockContext = new RockContext();
            var service = new ConnectionRequestService( rockContext );
            var connectionOpportunityService = new ConnectionOpportunityService( rockContext );

<<<<<<< HEAD
            var connectionOpportunity = connectionOpportunityService.Queryable()
                .AsNoTracking()
                .FirstOrDefault( co => co.Id == YouthProgramOpportunityGroupLeaderId );

=======
>>>>>>> 61322ba5
            var result = service.CanConnect(
                new ConnectionRequestViewModel
                {
                    PlacementGroupId = null,
                    ConnectionState = ConnectionState.Inactive
                },
<<<<<<< HEAD
                connectionOpportunity,
                ConnectionTypeCache.Get( TypeYouthProgramId ) );
=======
                new ConnectionOpportunity
                {
                    ShowConnectButton = true
                }, ConnectionTypeCache.Get( TypeYouthProgramId ) );
>>>>>>> 61322ba5

            Assert.That.AreEqual( false, result );
        }

        #endregion CanConnect

        #region DoesStatusChangeCauseWorkflows

        /// <summary>
        /// Tests DoesStatusChangeCauseWorkflows.
        /// Changing from alpha to bravo does not cause workflows.
        /// </summary>
        [TestMethod]
        public void DoesStatusChangeCauseWorkflows_AlphaToBravo()
        {
            var rockContext = new RockContext();
            var service = new ConnectionRequestService( rockContext );

            var result = service.DoesStatusChangeCauseWorkflows( CareTeamOpportunityHospitalVisitorId, CareTeamStatusAlphaId, CareTeamStatusBravoId );
            Assert.That.IsNotNull( result );

            Assert.That.AreEqual( false, result.DoesCauseWorkflows );
            Assert.That.AreEqual( "Care Team Status: Alpha", result.FromStatusName );
            Assert.That.AreEqual( "Care Team Status: Bravo", result.ToStatusName );
        }

        /// <summary>
        /// Tests DoesStatusChangeCauseWorkflows.
        /// Changing from bravo to alpha does cause workflows for hospital visitor.
        /// </summary>
        [TestMethod]
        public void DoesStatusChangeCauseWorkflows_BravoToAlpha()
        {
            var rockContext = new RockContext();
            var service = new ConnectionRequestService( rockContext );

            var result = service.DoesStatusChangeCauseWorkflows( CareTeamOpportunityHospitalVisitorId, CareTeamStatusBravoId, CareTeamStatusAlphaId );
            Assert.That.IsNotNull( result );

            Assert.That.AreEqual( true, result.DoesCauseWorkflows );
            Assert.That.AreEqual( "Care Team Status: Bravo", result.FromStatusName );
            Assert.That.AreEqual( "Care Team Status: Alpha", result.ToStatusName );
        }

        /// <summary>
        /// Tests DoesStatusChangeCauseWorkflows.
        /// Any status change to charlie causes workflows for the care team type.
        /// </summary>
        [TestMethod]
        public void DoesStatusChangeCauseWorkflows_BravoToCharlie()
        {
            var rockContext = new RockContext();
            var service = new ConnectionRequestService( rockContext );

            var result = service.DoesStatusChangeCauseWorkflows( CareTeamOpportunityHospitalVisitorId, CareTeamStatusBravoId, CareTeamStatusCharlieId );
            Assert.That.IsNotNull( result );

            Assert.That.AreEqual( true, result.DoesCauseWorkflows );
            Assert.That.AreEqual( "Care Team Status: Bravo", result.FromStatusName );
            Assert.That.AreEqual( "Care Team Status: Charlie", result.ToStatusName );
        }

        /// <summary>
        /// Tests DoesStatusChangeCauseWorkflows.
        /// Any status change to charlie causes workflows for the care team type.
        /// </summary>
        [TestMethod]
        public void DoesStatusChangeCauseWorkflows_AlphaToCharlie()
        {
            var rockContext = new RockContext();
            var service = new ConnectionRequestService( rockContext );

            var result = service.DoesStatusChangeCauseWorkflows( CareTeamOpportunityHospitalVisitorId, CareTeamStatusAlphaId, CareTeamStatusCharlieId );
            Assert.That.IsNotNull( result );

            Assert.That.AreEqual( true, result.DoesCauseWorkflows );
            Assert.That.AreEqual( "Care Team Status: Alpha", result.FromStatusName );
            Assert.That.AreEqual( "Care Team Status: Charlie", result.ToStatusName );
        }

        /// <summary>
        /// Tests DoesStatusChangeCauseWorkflows
        /// Charlie to alpha does not cause workflows.
        /// </summary>
        [TestMethod]
        public void DoesStatusChangeCauseWorkflows_CharlieToAlpha()
        {
            var rockContext = new RockContext();
            var service = new ConnectionRequestService( rockContext );

            var result = service.DoesStatusChangeCauseWorkflows( CareTeamOpportunityHospitalVisitorId, CareTeamStatusCharlieId, CareTeamStatusAlphaId );
            Assert.That.IsNotNull( result );

            Assert.That.AreEqual( false, result.DoesCauseWorkflows );
            Assert.That.AreEqual( "Care Team Status: Charlie", result.FromStatusName );
            Assert.That.AreEqual( "Care Team Status: Alpha", result.ToStatusName );
        }

        /// <summary>
        /// Tests DoesStatusChangeCauseWorkflows.
        /// Bravo to alpha workfows only trigger for hospital visitor.
        /// </summary>
        [TestMethod]
        public void DoesStatusChangeCauseWorkflows_BravoToAlpha_PrayerPartner()
        {
            var rockContext = new RockContext();
            var service = new ConnectionRequestService( rockContext );

            var result = service.DoesStatusChangeCauseWorkflows( CareTeamOpportunityPrayerPartnerId, CareTeamStatusBravoId, CareTeamStatusAlphaId );
            Assert.That.IsNotNull( result );

            Assert.That.AreEqual( false, result.DoesCauseWorkflows );
            Assert.That.AreEqual( "Care Team Status: Bravo", result.FromStatusName );
            Assert.That.AreEqual( "Care Team Status: Alpha", result.ToStatusName );
        }

        /// <summary>
        /// Tests DoesStatusChangeCauseWorkflows.
        /// Any change to charlie for the care team type causes workflows.
        /// </summary>
        [TestMethod]
        public void DoesStatusChangeCauseWorkflows_BravoToCharlie_PrayerPartner()
        {
            var rockContext = new RockContext();
            var service = new ConnectionRequestService( rockContext );

            var result = service.DoesStatusChangeCauseWorkflows( CareTeamOpportunityPrayerPartnerId, CareTeamStatusBravoId, CareTeamStatusCharlieId );
            Assert.That.IsNotNull( result );

            Assert.That.AreEqual( true, result.DoesCauseWorkflows );
            Assert.That.AreEqual( "Care Team Status: Bravo", result.FromStatusName );
            Assert.That.AreEqual( "Care Team Status: Charlie", result.ToStatusName );
        }

        #endregion DoesStatusChangeCauseWorkflows

        #region GetConnectionBoardStatusViewModels

        /// <summary>
        /// Tests GetConnectionBoardStatusViewModels.
        /// Simon can see everything, but the count limit should apply to the number of requests returned.
        /// The actual count however should be the number in the database.
        /// </summary>
        [TestMethod]
        public void GetConnectionBoardStatusViewModels_MaxRequestsPerCol()
        {
            var rockContext = new RockContext();
            var service = new ConnectionRequestService( rockContext );

            var args = new ConnectionRequestViewModelQueryArgs { };
            var maxRequestsPerCol = 3;
            var opportunityId = CareTeamOpportunityHospitalVisitorId;

            var result = service.GetConnectionBoardStatusViewModels(
                PersonAliasSimonSandsId,
                opportunityId,
                args,
                null,
                maxRequestsPerCol );

            Assert.That.IsNotNull( result );

            foreach ( var statusViewModel in result )
            {
                var actualCount = service.Queryable().Count( cr =>
                    cr.ConnectionStatusId == statusViewModel.Id &&
                    cr.ConnectionOpportunityId == opportunityId );

                Assert.That.IsNotNull( statusViewModel.Requests );
                Assert.That.AreEqual( maxRequestsPerCol, statusViewModel.Requests.Count );
                Assert.That.AreEqual( actualCount, statusViewModel.RequestCount );
            }
        }

        /// <summary>
        /// Tests GetConnectionBoardStatusViewModels.
        /// Barry Bop does not have permission to view Host opportunity.
        /// </summary>
        [TestMethod]
        public void GetConnectionBoardStatusViewModels_AuthDeniesOpportunity()
        {
            var rockContext = new RockContext();
            var service = new ConnectionRequestService( rockContext );

            var args = new ConnectionRequestViewModelQueryArgs { };

            var result = service.GetConnectionBoardStatusViewModels(
                PersonAliasBarryBopId,
                YouthProgramOpportunityHostId,
                args );

            Assert.That.IsNotNull( result );
            Assert.That.IsTrue( result.Count > 0 );

            foreach ( var statusViewModel in result )
            {
                Assert.That.IsNotNull( statusViewModel.Requests );
                Assert.That.AreEqual( 0, statusViewModel.Requests.Count );
            }
        }

        /// <summary>
        /// Tests GetConnectionBoardStatusViewModels.
        /// Barry Bop does not have permission to view Hospital Visitor. However, since the Care Team has
        /// Enable Request Security, Barry can view his assigned requests.
        /// </summary>
        [TestMethod]
        public void GetConnectionBoardStatusViewModels_EnableRequestSecurityAllowsAssigned()
        {
            var rockContext = new RockContext();
            var service = new ConnectionRequestService( rockContext );

            var args = new ConnectionRequestViewModelQueryArgs { };

            var result = service.GetConnectionBoardStatusViewModels(
                PersonAliasBarryBopId,
                CareTeamOpportunityHospitalVisitorId,
                args );

            Assert.That.IsNotNull( result );
            Assert.That.IsTrue( result.Count > 0 );

            foreach ( var statusViewModel in result )
            {
                Assert.That.IsNotNull( statusViewModel.Requests );
                Assert.That.IsTrue( statusViewModel.Requests.Count > 0 );

                foreach ( var request in statusViewModel.Requests )
                {
                    Assert.That.AreEqual( PersonAliasBarryBopId, request.ConnectorPersonAliasId );
                }
            }
        }

        /// <summary>
        /// Tests GetConnectionBoardStatusViewModels.
        /// Kathy Kole is a global (no specific campus) connector for the Youth Program host opportunity.
        /// Kathy Kole is denied view of that same opportunity, but can view them anyway because she is
        /// a connector.
        /// </summary>
        [TestMethod]
        public void GetConnectionBoardStatusViewModels_GlobalConnector()
        {
            var rockContext = new RockContext();
            var service = new ConnectionRequestService( rockContext );

            var args = new ConnectionRequestViewModelQueryArgs { };

            var result = service.GetConnectionBoardStatusViewModels(
                PersonAliasKathyKoleId,
                YouthProgramOpportunityHostId,
                args );

            Assert.That.IsNotNull( result );
            Assert.That.IsTrue( result.Count > 0 );

            foreach ( var statusViewModel in result )
            {
                Assert.That.IsNotNull( statusViewModel.Requests );
                Assert.That.IsTrue( statusViewModel.Requests.Count > 0 );
                Assert.That.IsTrue( statusViewModel.Requests.Any( r => r.ConnectorPersonAliasId != PersonAliasKathyKoleId ) );
            }
        }

        /// <summary>
        /// Tests GetConnectionBoardStatusViewModels.
        /// Jerry Jenkins is a second campus connector for the Youth Program host opportunity.
        /// Jerry Jenkins is denied view of that same opportunity, but can view requests of
        /// that campus because he is a connector.
        /// </summary>
        [TestMethod]
        public void GetConnectionBoardStatusViewModels_CampusConnector()
        {
            var rockContext = new RockContext();
            var service = new ConnectionRequestService( rockContext );
            var campusId = CampusCache.Get( SecondCampusGuidString ).Id;

            var args = new ConnectionRequestViewModelQueryArgs { };

            var result = service.GetConnectionBoardStatusViewModels(
                PersonAliasJerryJenkinsId,
                YouthProgramOpportunityHostId,
                args );

            Assert.That.IsNotNull( result );
            Assert.That.IsTrue( result.Count > 0 );

            foreach ( var statusViewModel in result )
            {
                Assert.That.IsNotNull( statusViewModel.Requests );
                Assert.That.IsTrue( statusViewModel.Requests.Count > 0 );

                foreach ( var request in statusViewModel.Requests )
                {
                    Assert.That.AreEqual( campusId, request.CampusId );
                }
            }
        }

        /// <summary>
        /// Tests GetConnectionBoardStatusViewModels.
        /// </summary>
        [TestMethod]
        public void GetConnectionBoardStatusViewModels_FiltersStates()
        {
            var rockContext = new RockContext();
            var service = new ConnectionRequestService( rockContext );

            var expectedState = ConnectionState.Active;

            var args = new ConnectionRequestViewModelQueryArgs
            {
                ConnectionStates = new List<ConnectionState> {
                    expectedState
                }
            };

            var result = service.GetConnectionBoardStatusViewModels(
                PersonAliasSimonSandsId,
                CareTeamOpportunityHospitalVisitorId,
                args );

            Assert.That.IsNotNull( result );
            Assert.That.IsTrue( result.Count > 0 );

            foreach ( var statusViewModel in result )
            {
                Assert.That.IsNotNull( statusViewModel.Requests );
                Assert.That.IsTrue( statusViewModel.Requests.Count > 0 );

                foreach ( var request in statusViewModel.Requests )
                {
                    Assert.That.AreEqual( expectedState, request.ConnectionState );
                }
            }
        }

        /// <summary>
        /// Tests GetConnectionBoardStatusViewModels.
        /// </summary>
        [TestMethod]
        public void GetConnectionBoardStatusViewModels_FiltersPastDueOnly()
        {
            var rockContext = new RockContext();
            var service = new ConnectionRequestService( rockContext );

            var args = new ConnectionRequestViewModelQueryArgs
            {
                IsFutureFollowUpPastDueOnly = true
            };

            var result = service.GetConnectionBoardStatusViewModels(
                PersonAliasSimonSandsId,
                CareTeamOpportunityHospitalVisitorId,
                args );

            var midnightToday = RockDateTime.Today.AddDays( 1 );
            Assert.That.IsNotNull( result );
            Assert.That.IsTrue( result.Count > 0 );

            var foundFutureFollowup = false;
            var foundOtherState = false;

            foreach ( var statusViewModel in result )
            {
                Assert.That.IsNotNull( statusViewModel.Requests );
                Assert.That.IsTrue( statusViewModel.Requests.Count > 0 );

                foreach ( var request in statusViewModel.Requests )
                {
                    if ( request.ConnectionState == ConnectionState.FutureFollowUp )
                    {
                        foundFutureFollowup = true;
                        Assert.IsNotNull( request.FollowupDate );
                        Assert.That.IsTrue( request.FollowupDate.Value < midnightToday );
                    }
                    else
                    {
                        foundOtherState = true;
                    }
                }
            }

            Assert.IsTrue( foundOtherState );
            Assert.IsTrue( foundFutureFollowup );
        }

        /// <summary>
        /// Tests GetConnectionBoardStatusViewModels
        /// </summary>
        [TestMethod]
        public void GetConnectionBoardStatusViewModels_FiltersConnectors()
        {
            var rockContext = new RockContext();
            var service = new ConnectionRequestService( rockContext );

            var expectedConnector = PersonAliasKathyKoleId;

            var args = new ConnectionRequestViewModelQueryArgs
            {
                ConnectorPersonAliasId = expectedConnector
            };

            var result = service.GetConnectionBoardStatusViewModels(
                PersonAliasSimonSandsId,
                CareTeamOpportunityHospitalVisitorId,
                args );

            Assert.That.IsNotNull( result );
            Assert.That.IsTrue( result.Count > 0 );

            foreach ( var statusViewModel in result )
            {
                Assert.That.IsNotNull( statusViewModel.Requests );
                Assert.That.IsTrue( statusViewModel.Requests.Count > 0 );

                foreach ( var request in statusViewModel.Requests )
                {
                    Assert.That.AreEqual( expectedConnector, request.ConnectorPersonAliasId );
                }
            }
        }

        /// <summary>
        /// Tests GetConnectionBoardStatusViewModels
        /// </summary>
        [TestMethod]
        public void GetConnectionBoardStatusViewModels_FiltersDateRange()
        {
            var rockContext = new RockContext();
            var service = new ConnectionRequestService( rockContext );
            var expectedYear = 2001;

            var args = new ConnectionRequestViewModelQueryArgs
            {
                MinDate = new DateTime( expectedYear, 1, 1 ),
                MaxDate = new DateTime( expectedYear, 12, 31 )
            };

            var result = service.GetConnectionBoardStatusViewModels(
                PersonAliasSimonSandsId,
                CareTeamOpportunityHospitalVisitorId,
                args );

            Assert.That.IsNotNull( result );
            Assert.That.IsTrue( result.Count > 0 );

            foreach ( var statusViewModel in result )
            {
                Assert.That.IsNotNull( statusViewModel.Requests );
                Assert.That.IsTrue( statusViewModel.Requests.Count > 0 );

                foreach ( var request in statusViewModel.Requests )
                {
                    Assert.That.IsNotNull( request.LastActivityDate );
                    Assert.That.AreEqual( expectedYear, request.LastActivityDate.Value.Year );
                }
            }
        }

        /// <summary>
        /// Tests GetConnectionBoardStatusViewModels
        /// </summary>
        [TestMethod]
        public void GetConnectionBoardStatusViewModels_FiltersRequester()
        {
            var rockContext = new RockContext();
            var service = new ConnectionRequestService( rockContext );
            var expectedRequester = PersonAliasJerryJenkinsId;

            var args = new ConnectionRequestViewModelQueryArgs
            {
                RequesterPersonAliasId = expectedRequester
            };

            var result = service.GetConnectionBoardStatusViewModels(
                PersonAliasSimonSandsId,
                CareTeamOpportunityHospitalVisitorId,
                args );

            Assert.That.IsNotNull( result );
            Assert.That.IsTrue( result.Count > 0 );

            foreach ( var statusViewModel in result )
            {
                Assert.That.IsNotNull( statusViewModel.Requests );
                Assert.That.IsTrue( statusViewModel.Requests.Count > 0 );

                foreach ( var request in statusViewModel.Requests )
                {
                    Assert.That.AreEqual( expectedRequester, request.PersonAliasId );
                }
            }
        }

        /// <summary>
        /// Tests GetConnectionBoardStatusViewModels
        /// </summary>
        [TestMethod]
        public void GetConnectionBoardStatusViewModels_FiltersStatus()
        {
            var rockContext = new RockContext();
            var service = new ConnectionRequestService( rockContext );
            var expectedStatus = CareTeamStatusCharlieId;

            var args = new ConnectionRequestViewModelQueryArgs
            {
                StatusIds = new List<int> {
                    expectedStatus
                }
            };

            var result = service.GetConnectionBoardStatusViewModels(
                PersonAliasSimonSandsId,
                CareTeamOpportunityHospitalVisitorId,
                args );

            Assert.That.IsNotNull( result );
            Assert.That.IsTrue( result.Count > 0 );

            foreach ( var statusViewModel in result )
            {
                Assert.That.IsNotNull( statusViewModel.Requests );
                Assert.That.IsTrue( statusViewModel.Requests.Count > 0 );

                foreach ( var request in statusViewModel.Requests )
                {
                    Assert.That.AreEqual( expectedStatus, request.StatusId );
                }
            }
        }

        /// <summary>
        /// Tests GetConnectionBoardStatusViewModels
        /// </summary>
        [TestMethod]
        public void GetConnectionBoardStatusViewModels_FiltersCampus()
        {
            var rockContext = new RockContext();
            var service = new ConnectionRequestService( rockContext );
            var expectedCampusId = CampusCache.Get( SecondCampusGuidString ).Id;

            var args = new ConnectionRequestViewModelQueryArgs
            {
                CampusId = expectedCampusId
            };

            var result = service.GetConnectionBoardStatusViewModels(
                PersonAliasSimonSandsId,
                CareTeamOpportunityHospitalVisitorId,
                args );

            Assert.That.IsNotNull( result );
            Assert.That.IsTrue( result.Count > 0 );

            foreach ( var statusViewModel in result )
            {
                Assert.That.IsNotNull( statusViewModel.Requests );
                Assert.That.IsTrue( statusViewModel.Requests.Count > 0 );

                foreach ( var request in statusViewModel.Requests )
                {
                    Assert.That.AreEqual( expectedCampusId, request.CampusId );
                }
            }
        }

        #endregion GetConnectionBoardStatusViewModels
    }
}<|MERGE_RESOLUTION|>--- conflicted
+++ resolved
@@ -1,6 +1,5 @@
 ﻿using System;
 using System.Collections.Generic;
-using System.Data.Entity;
 using System.Linq;
 using Microsoft.VisualStudio.TestTools.UnitTesting;
 using Rock.Data;
@@ -679,30 +678,16 @@
         {
             var rockContext = new RockContext();
             var service = new ConnectionRequestService( rockContext );
-<<<<<<< HEAD
-            var connectionOpportunityService = new ConnectionOpportunityService( rockContext );
-
-            var connectionOpportunity = connectionOpportunityService.Queryable()
-                .AsNoTracking()
-                .FirstOrDefault( co => co.Id == CareTeamOpportunityPrayerPartnerId );
-
-=======
->>>>>>> 61322ba5
             var result = service.CanConnect(
                 new ConnectionRequestViewModel
                 {
                     PlacementGroupId = null,
                     ConnectionState = ConnectionState.Active
                 },
-<<<<<<< HEAD
-                connectionOpportunity,
-                ConnectionTypeCache.Get( TypeCareTeamId ) );
-=======
                 new ConnectionOpportunity
                 {
                     ShowConnectButton = true
                 }, ConnectionTypeCache.Get( TypeCareTeamId ) );
->>>>>>> 61322ba5
 
             Assert.That.AreEqual( false, result );
         }
@@ -717,29 +702,17 @@
         {
             var rockContext = new RockContext();
             var service = new ConnectionRequestService( rockContext );
-            var connectionOpportunityService = new ConnectionOpportunityService( rockContext );
-
-<<<<<<< HEAD
-            var connectionOpportunity = connectionOpportunityService.Queryable()
-                .AsNoTracking()
-                .FirstOrDefault( co => co.Id == CareTeamOpportunityPrayerPartnerId );
-
-=======
->>>>>>> 61322ba5
+
             var result = service.CanConnect(
                 new ConnectionRequestViewModel
                 {
                     PlacementGroupId = 1,
                     ConnectionState = ConnectionState.Active
                 },
-<<<<<<< HEAD
-                connectionOpportunity,
-=======
                 new ConnectionOpportunity
                 {
                     ShowConnectButton = true
                 },
->>>>>>> 61322ba5
                 ConnectionTypeCache.Get( TypeCareTeamId ) );
 
             Assert.That.AreEqual( true, result );
@@ -754,29 +727,17 @@
         {
             var rockContext = new RockContext();
             var service = new ConnectionRequestService( rockContext );
-            var connectionOpportunityService = new ConnectionOpportunityService( rockContext );
-
-<<<<<<< HEAD
-            var connectionOpportunity = connectionOpportunityService.Queryable()
-                .AsNoTracking()
-                .FirstOrDefault( co => co.Id == YouthProgramOpportunityGroupLeaderId );
-
-=======
->>>>>>> 61322ba5
+
             var result = service.CanConnect(
                 new ConnectionRequestViewModel
                 {
                     PlacementGroupId = null,
                     ConnectionState = ConnectionState.Active
                 },
-<<<<<<< HEAD
-                connectionOpportunity,
-=======
                 new ConnectionOpportunity
                 {
                     ShowConnectButton = true
                 },
->>>>>>> 61322ba5
                 ConnectionTypeCache.Get( TypeYouthProgramId ) );
 
             Assert.That.AreEqual( true, result );
@@ -791,30 +752,17 @@
         {
             var rockContext = new RockContext();
             var service = new ConnectionRequestService( rockContext );
-            var connectionOpportunityService = new ConnectionOpportunityService( rockContext );
-
-<<<<<<< HEAD
-            var connectionOpportunity = connectionOpportunityService.Queryable()
-                .AsNoTracking()
-                .FirstOrDefault( co => co.Id == YouthProgramOpportunityGroupLeaderId );
-
-=======
->>>>>>> 61322ba5
+
             var result = service.CanConnect(
                 new ConnectionRequestViewModel
                 {
                     PlacementGroupId = null,
                     ConnectionState = ConnectionState.Inactive
                 },
-<<<<<<< HEAD
-                connectionOpportunity,
-                ConnectionTypeCache.Get( TypeYouthProgramId ) );
-=======
                 new ConnectionOpportunity
                 {
                     ShowConnectButton = true
                 }, ConnectionTypeCache.Get( TypeYouthProgramId ) );
->>>>>>> 61322ba5
 
             Assert.That.AreEqual( false, result );
         }
