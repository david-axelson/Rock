﻿<?xml version="1.0" encoding="utf-8"?>
<Project ToolsVersion="15.0" DefaultTargets="Build" xmlns="http://schemas.microsoft.com/developer/msbuild/2003">
  <Import Project="..\packages\MSTest.TestAdapter.2.1.0\build\net45\MSTest.TestAdapter.props" Condition="Exists('..\packages\MSTest.TestAdapter.2.1.0\build\net45\MSTest.TestAdapter.props')" />
  <PropertyGroup>
    <Configuration Condition=" '$(Configuration)' == '' ">Debug</Configuration>
    <Platform Condition=" '$(Platform)' == '' ">AnyCPU</Platform>
    <ProjectGuid>{9BB83636-1C9C-4A3F-9C18-5CFDB1EC720A}</ProjectGuid>
    <OutputType>Library</OutputType>
    <AppDesignerFolder>Properties</AppDesignerFolder>
    <RootNamespace>Rock.Tests.Integration</RootNamespace>
    <AssemblyName>Rock.Tests.Integration</AssemblyName>
    <TargetFrameworkVersion>v4.7.2</TargetFrameworkVersion>
    <FileAlignment>512</FileAlignment>
    <ProjectTypeGuids>{3AC096D0-A1C2-E12C-1390-A8335801FDAB};{FAE04EC0-301F-11D3-BF4B-00C04F79EFBC}</ProjectTypeGuids>
    <VisualStudioVersion Condition="'$(VisualStudioVersion)' == ''">15.0</VisualStudioVersion>
    <VSToolsPath Condition="'$(VSToolsPath)' == ''">$(MSBuildExtensionsPath32)\Microsoft\VisualStudio\v$(VisualStudioVersion)</VSToolsPath>
    <ReferencePath>$(ProgramFiles)\Common Files\microsoft shared\VSTT\$(VisualStudioVersion)\UITestExtensionPackages</ReferencePath>
    <IsCodedUITest>False</IsCodedUITest>
    <TestProjectType>UnitTest</TestProjectType>
    <NuGetPackageImportStamp>
    </NuGetPackageImportStamp>
    <TargetFrameworkProfile />
  </PropertyGroup>
  <PropertyGroup Condition=" '$(Configuration)|$(Platform)' == 'Debug|AnyCPU' ">
    <DebugSymbols>true</DebugSymbols>
    <DebugType>full</DebugType>
    <Optimize>false</Optimize>
    <OutputPath>bin\Debug\</OutputPath>
    <DefineConstants>DEBUG;TRACE</DefineConstants>
    <ErrorReport>prompt</ErrorReport>
    <WarningLevel>4</WarningLevel>
    <LangVersion>7.3</LangVersion>
  </PropertyGroup>
  <PropertyGroup Condition=" '$(Configuration)|$(Platform)' == 'Release|AnyCPU' ">
    <DebugType>pdbonly</DebugType>
    <Optimize>true</Optimize>
    <OutputPath>bin\Release\</OutputPath>
    <DefineConstants>TRACE</DefineConstants>
    <ErrorReport>prompt</ErrorReport>
    <WarningLevel>4</WarningLevel>
    <LangVersion>7.3</LangVersion>
  </PropertyGroup>
  <ItemGroup>
    <Reference Include="AWSSDK.Core, Version=3.3.0.0, Culture=neutral, PublicKeyToken=885c28607f98e604, processorArchitecture=MSIL">
      <HintPath>..\packages\AWSSDK.Core.3.3.25.4\lib\net45\AWSSDK.Core.dll</HintPath>
    </Reference>
    <Reference Include="AWSSDK.S3, Version=3.3.0.0, Culture=neutral, PublicKeyToken=885c28607f98e604, processorArchitecture=MSIL">
      <HintPath>..\packages\AWSSDK.S3.3.3.21.1\lib\net45\AWSSDK.S3.dll</HintPath>
    </Reference>
    <Reference Include="BouncyCastle.Crypto, Version=1.8.5.0, Culture=neutral, PublicKeyToken=0e99375e54769942">
      <HintPath>..\packages\BouncyCastle.1.8.5\lib\BouncyCastle.Crypto.dll</HintPath>
    </Reference>
    <Reference Include="Castle.Core, Version=4.0.0.0, Culture=neutral, PublicKeyToken=407dd0808d44fbdc, processorArchitecture=MSIL">
      <HintPath>..\packages\Castle.Core.4.4.0\lib\net45\Castle.Core.dll</HintPath>
    </Reference>
    <Reference Include="DDay.iCal">
      <HintPath>..\RockWeb\Bin\DDay.iCal.dll</HintPath>
    </Reference>
    <Reference Include="EntityFramework">
      <HintPath>..\RockWeb\Bin\EntityFramework.dll</HintPath>
    </Reference>
    <Reference Include="EntityFramework.SqlServer">
      <HintPath>..\RockWeb\Bin\EntityFramework.SqlServer.dll</HintPath>
    </Reference>
    <Reference Include="HttpSimulator, Version=2.3.0.0, Culture=neutral, processorArchitecture=MSIL">
      <HintPath>..\packages\HttpSimulator.2.3.0\lib\net40\HttpSimulator.dll</HintPath>
    </Reference>
    <Reference Include="IdentityModel, Version=3.0.0.0, Culture=neutral, processorArchitecture=MSIL">
      <HintPath>..\packages\IdentityModel.3.0.0\lib\net461\IdentityModel.dll</HintPath>
    </Reference>
    <Reference Include="Microsoft.CSharp" />
    <Reference Include="Microsoft.Extensions.FileProviders.Abstractions, Version=1.1.1.0, Culture=neutral, PublicKeyToken=adb9793829ddae60, processorArchitecture=MSIL">
      <SpecificVersion>False</SpecificVersion>
      <HintPath>..\RockWeb\Bin\Microsoft.Extensions.FileProviders.Abstractions.dll</HintPath>
    </Reference>
    <Reference Include="Microsoft.Extensions.Primitives, Version=1.1.1.0, Culture=neutral, PublicKeyToken=adb9793829ddae60" />
    <Reference Include="Microsoft.IdentityModel.Logging, Version=1.1.5.0, Culture=neutral, PublicKeyToken=31bf3856ad364e35, processorArchitecture=MSIL">
      <HintPath>..\packages\Microsoft.IdentityModel.Logging.1.1.5\lib\net451\Microsoft.IdentityModel.Logging.dll</HintPath>
    </Reference>
    <Reference Include="Microsoft.IdentityModel.Protocols, Version=2.1.5.0, Culture=neutral, PublicKeyToken=31bf3856ad364e35, processorArchitecture=MSIL">
      <HintPath>..\packages\Microsoft.IdentityModel.Protocols.2.1.5\lib\net451\Microsoft.IdentityModel.Protocols.dll</HintPath>
    </Reference>
    <Reference Include="Microsoft.IdentityModel.Protocols.OpenIdConnect, Version=2.1.5.0, Culture=neutral, PublicKeyToken=31bf3856ad364e35, processorArchitecture=MSIL">
      <HintPath>..\packages\Microsoft.IdentityModel.Protocols.OpenIdConnect.2.1.5\lib\net451\Microsoft.IdentityModel.Protocols.OpenIdConnect.dll</HintPath>
    </Reference>
    <Reference Include="Microsoft.IdentityModel.Tokens, Version=5.1.5.0, Culture=neutral, PublicKeyToken=31bf3856ad364e35, processorArchitecture=MSIL">
      <HintPath>..\packages\Microsoft.IdentityModel.Tokens.5.1.5\lib\net451\Microsoft.IdentityModel.Tokens.dll</HintPath>
    </Reference>
    <Reference Include="Microsoft.VisualStudio.TestPlatform.TestFramework, Version=14.0.0.0, Culture=neutral, PublicKeyToken=b03f5f7f11d50a3a, processorArchitecture=MSIL">
      <HintPath>..\packages\MSTest.TestFramework.2.1.0\lib\net45\Microsoft.VisualStudio.TestPlatform.TestFramework.dll</HintPath>
    </Reference>
    <Reference Include="Microsoft.VisualStudio.TestPlatform.TestFramework.Extensions, Version=14.0.0.0, Culture=neutral, PublicKeyToken=b03f5f7f11d50a3a, processorArchitecture=MSIL">
      <HintPath>..\packages\MSTest.TestFramework.2.1.0\lib\net45\Microsoft.VisualStudio.TestPlatform.TestFramework.Extensions.dll</HintPath>
    </Reference>
    <Reference Include="MimeKit, Version=2.6.0.0, Culture=neutral, PublicKeyToken=bede1c8a46c66814, processorArchitecture=MSIL">
      <HintPath>..\packages\MimeKit.2.6.0\lib\net47\MimeKit.dll</HintPath>
    </Reference>
    <Reference Include="Moq, Version=4.14.0.0, Culture=neutral, PublicKeyToken=69f491c39445e920, processorArchitecture=MSIL">
      <HintPath>..\packages\Moq.4.14.1\lib\net45\Moq.dll</HintPath>
    </Reference>
    <Reference Include="Newtonsoft.Json, Version=11.0.0.0, Culture=neutral, PublicKeyToken=30ad4fe6b2a6aeed, processorArchitecture=MSIL">
      <HintPath>..\packages\Newtonsoft.Json.11.0.2\lib\net45\Newtonsoft.Json.dll</HintPath>
    </Reference>
    <Reference Include="Quartz, Version=2.0.0.100, Culture=neutral, processorArchitecture=MSIL">
      <SpecificVersion>False</SpecificVersion>
      <HintPath>..\libs\Quartz\Quartz.dll</HintPath>
    </Reference>
    <Reference Include="RestSharp, Version=105.2.3.0, Culture=neutral, processorArchitecture=MSIL">
      <HintPath>..\packages\RestSharp.105.2.3\lib\net46\RestSharp.dll</HintPath>
    </Reference>
    <Reference Include="SmtpServer, Version=5.3.0.0, Culture=neutral, processorArchitecture=MSIL">
      <HintPath>..\packages\SmtpServer.5.3.0\lib\net45\SmtpServer.dll</HintPath>
    </Reference>
    <Reference Include="System" />
    <Reference Include="System.ComponentModel.DataAnnotations" />
    <Reference Include="System.configuration" />
    <Reference Include="System.Core" />
    <Reference Include="System.Data" />
    <Reference Include="System.IdentityModel.Tokens.Jwt, Version=5.1.5.0, Culture=neutral, PublicKeyToken=31bf3856ad364e35, processorArchitecture=MSIL">
      <HintPath>..\packages\System.IdentityModel.Tokens.Jwt.5.1.5\lib\net451\System.IdentityModel.Tokens.Jwt.dll</HintPath>
    </Reference>
    <Reference Include="System.IO.Compression" />
    <Reference Include="System.Net.Http" />
    <Reference Include="System.Runtime.CompilerServices.Unsafe, Version=5.0.0.0, Culture=neutral, PublicKeyToken=b03f5f7f11d50a3a, processorArchitecture=MSIL">
      <HintPath>..\packages\System.Runtime.CompilerServices.Unsafe.5.0.0\lib\net45\System.Runtime.CompilerServices.Unsafe.dll</HintPath>
    </Reference>
    <Reference Include="System.Security" />
    <Reference Include="System.Threading.Tasks.Extensions, Version=4.2.0.1, Culture=neutral, PublicKeyToken=cc7b13ffcd2ddd51, processorArchitecture=MSIL">
      <HintPath>..\packages\System.Threading.Tasks.Extensions.4.5.4\lib\net461\System.Threading.Tasks.Extensions.dll</HintPath>
    </Reference>
    <Reference Include="System.Web" />
    <Reference Include="System.Web.Http, Version=5.2.3.0, Culture=neutral, PublicKeyToken=31bf3856ad364e35" />
    <Reference Include="System.Xml" />
  </ItemGroup>
  <ItemGroup>
    <Compile Include="Achievement\StepProgramAchievementTests.cs" />
    <Compile Include="Achievement\InteractionAchievementTests.cs" />
    <Compile Include="Achievement\AccumulativeAchievementTests.cs" />
    <Compile Include="Achievement\AchievementTests.cs" />
    <Compile Include="Attendances\AttendanceCodeTests.cs" />
    <Compile Include="Communications\EmailTransportComponentTests.cs" />
    <Compile Include="Communications\Transport\MailgunTests.cs" />
    <Compile Include="Communications\Transport\SMTPTests.cs" />
    <Compile Include="Communications\Transport\TwilioTests.cs" />
    <Compile Include="Core\FieldTypesListing.cs" />
    <Compile Include="Field.Types\UrlLinkFieldTypeTests.cs" />
    <Compile Include="Jobs\GivingAnalyticsJobTests.cs" />
    <Compile Include="Jobs\RockJobListenerTestJob.cs" />
    <Compile Include="Jobs\SendPrayerCommentsJobTests.cs" />
    <Compile Include="Jobs\RockJobListenerTests.cs" />
    <Compile Include="Lava\Commands\RockEntityTests.cs" />
    <Compile Include="Lava\DotLiquid\RockLiquidTests.cs" />
    <Compile Include="Lava\Engine\EntityPropertyAccessTests.cs" />
    <Compile Include="Lava\Engine\ConfigurationTests.cs" />
    <Compile Include="Lava\Engine\ParsingTests.cs" />
    <Compile Include="Lava\Engine\ExceptionHandlingTests.cs" />
    <Compile Include="Lava\Engine\ScopeTests.cs" />
    <Compile Include="Lava\Engine\ParallelExecutionTests.cs" />
    <Compile Include="Lava\Filters\EncodingFilterTests.cs" />
    <Compile Include="Lava\Filters\AttributeFilterTests.cs" />
    <Compile Include="Lava\Filters\WebFilterTests.cs" />
    <Compile Include="Lava\Filters\MiscellaneousFilterTests.cs" />
    <Compile Include="Lava\EventScheduledInstanceCommandTests.cs" />
    <Compile Include="Lava\CalendarEventsCommandTests.cs" />
    <Compile Include="Lava\Engine\LavaCommentsTests.cs" />
    <Compile Include="Lava\Filters\DateFilterTests.cs" />
    <Compile Include="Lava\Filters\NumericFilterTests.cs" />
    <Compile Include="Lava\FileSystem\LavaFileSystemTests.cs" />
    <Compile Include="Lava\LavaIntegrationTestHelper.cs" />
    <Compile Include="Lava\LavaIntegrationTestBase.cs" />
    <Compile Include="Lava\FileSystem\MockFileInfo.cs" />
    <Compile Include="Lava\FileSystem\MockFileProvider.cs" />
    <Compile Include="Lava\Commands\ShortcodeCodeTests.cs" />
    <Compile Include="Lava\Commands\CommandTests.cs" />
    <Compile Include="Lava\Commands\ShortcodeTemplateTests.cs" />
    <Compile Include="Lava\SqlTests.cs" />
    <Compile Include="Jobs\StepsAutomationJobTests.cs" />
    <Compile Include="Jobs\TestJobDetail.cs" />
    <Compile Include="Jobs\TestJobContext.cs" />
<<<<<<< HEAD
    <Compile Include="Model\BinaryFileTests.cs" />
=======
    <Compile Include="Lava\RockEntityTests.cs" />
    <Compile Include="Model\EventTests.cs" />
>>>>>>> b003e336
    <Compile Include="Model\LocationTests.cs" />
    <Compile Include="Model\IdentityVerificationCodeTests.cs" />
    <Compile Include="Model\IdentityVerificationTests.cs" />
    <Compile Include="Model\ConnectionRequestServiceTests.cs" />
    <Compile Include="Model\CommunicationServiceTests.cs" />
    <Compile Include="Model\PersonServiceTests.cs" />
    <Compile Include="Model\StepProgramServiceTests.cs" />
    <Compile Include="Rest\ControllersTests\InteractionsControllerTests.cs" />
    <Compile Include="Rest\ControllersTests\AuthControllerTests.cs" />
    <Compile Include="Rock.Logging\RockLoggingHelpers.cs" />
    <Compile Include="Rock.Oidc\RockSigningCredentialsTests.cs" />
    <Compile Include="Rock.Security\OidcClientTests.cs" />
    <Compile Include="StorageTests\AmazonS3ComponentTests.cs" />
    <Compile Include="StorageTests\AzureCloudComponentTests.cs" />
    <Compile Include="StorageTests\BaseStorageComponentTests.cs" />
    <Compile Include="StorageTests\GoogleCloudComponentTests.cs" />
    <Compile Include="TestFramework\DatabaseIntegrationTestClassBase.cs" />
    <Compile Include="DotLiquid\TemplateTests.cs" />
    <Compile Include="Interactions\PageViewTests.cs" />
    <Compile Include="Model\AttendanceOccurrenceTests.cs" />
    <Compile Include="Model\BenevolenceRequestTests.cs" />
    <Compile Include="Model\CommunicationsTests.cs" />
    <Compile Include="Model\ConnectionRequestTests.cs" />
    <Compile Include="Model\FinancialPledgeTest.cs" />
    <Compile Include="Model\FinancialTransactionTests.cs" />
    <Compile Include="Model\InteractionTests.cs" />
    <Compile Include="Model\MetricValueTests.cs" />
    <Compile Include="Model\RegistrationTests.cs" />
    <Compile Include="Model\StepTests.cs" />
    <Compile Include="Lava\LegacyLavaUpdaterTest.cs" />
    <Compile Include="Model\DeviceTests.cs" />
    <Compile Include="ThirdPartyIntegrations\NcoaApi\TrueNcoaApiTests.cs" />
    <Compile Include="Rock.Logging\RockLogConfigurationTest.cs" />
    <Compile Include="Rock.Logging\RockLoggerTests.cs" />
    <Compile Include="Rock.Logging\RockSerilogReaderTests.cs" />
    <Compile Include="Rock.Logging\RockLoggerSerilogTests.cs" />
    <Compile Include="Rest\ControllersTests\AttendanceControllerTests.cs" />
    <Compile Include="Attendances\AttendanceBulkImportTest.cs" />
    <Compile Include="Communications\SmsTests.cs" />
    <Compile Include="Core\CoreModuleTestHelper.cs" />
    <Compile Include="Core\SundayDateTest.cs" />
    <Compile Include="DatabaseTests.cs" />
    <Compile Include="Model\StreakTypeServiceTests.cs" />
    <Compile Include="Model\AttendanceCodeTests.cs" />
    <Compile Include="Properties\AssemblyInfo.cs" />
    <Compile Include="Model\GroupTests.cs" />
    <Compile Include="Model\PersonTests.cs" />
    <Compile Include="Reporting\DataFilter\TextPropertyFilterSettings.cs" />
    <Compile Include="Reporting\ReportingModuleTestHelper.cs" />
    <Compile Include="Reporting\DataFilter\DataFilterTestBase.cs" />
    <Compile Include="Reporting\DataFilter\Group\LocationDataViewDataFilterTests.cs" />
    <Compile Include="Reporting\DataFilter\Person\StepDataViewDataFilterTests.cs" />
    <Compile Include="Reporting\DataFilter\Person\StepsTakenDataFilterTests.cs" />
    <Compile Include="Reporting\ReportBuilder\ReportBuilderTests.cs" />
    <Compile Include="IntegrationTestInitializer.cs" />
    <Compile Include="StorageTests\FileSystemComponentTests.cs" />
    <Compile Include="test.Designer.cs">
      <AutoGen>True</AutoGen>
      <DesignTimeSharedInput>True</DesignTimeSharedInput>
      <DependentUpon>test.runsettings</DependentUpon>
      <CopyToOutputDirectory>Always</CopyToOutputDirectory>
    </Compile>
    <Compile Include="Crm\ConnectionStatusChangeReportTests.cs" />
    <Compile Include="TestData\TestDataHelper.cs" />
    <Compile Include="Utility\Settings\RockInstanceConfigurationTests.cs" />
    <Compile Include="Web\Utilities\RockUpdateHelperTests.cs" />
    <Compile Include="Workflow\Action\BackgroundCheckRequestTests.cs" />
  </ItemGroup>
  <ItemGroup>
    <None Include="app.config" />
    <None Include="packages.config" />
    <None Include="settings\lava-dotliquid-engine.runsettings" />
    <None Include="settings\lava-fluid-engine.runsettings" />
    <None Include="test.runsettings">
      <Generator>SettingsSingleFileGenerator</Generator>
      <LastGenOutput>test.Designer.cs</LastGenOutput>
      <CopyToOutputDirectory>Always</CopyToOutputDirectory>
    </None>
    <None Include="app.ConnectionStrings.config.example" />
  </ItemGroup>
  <ItemGroup>
    <ProjectReference Include="..\DotLiquid\DotLiquid.csproj">
      <Project>{00edcb8d-ef33-459c-ad62-02876bd24dff}</Project>
      <Name>DotLiquid</Name>
    </ProjectReference>
    <ProjectReference Include="..\Rock.Common\Rock.Common.csproj">
      <Project>{13568622-324e-4493-b605-c9896e725d30}</Project>
      <Name>Rock.Common</Name>
    </ProjectReference>
    <ProjectReference Include="..\Rock.Lava.Shared\Rock.Lava.Shared.csproj">
      <Project>{8820cd93-70ee-496d-b17b-0c4c68dd4957}</Project>
      <Name>Rock.Lava.Shared</Name>
    </ProjectReference>
    <ProjectReference Include="..\Rock.Lava\Rock.Lava.csproj">
      <Project>{37e293dd-f282-4a34-91fa-5fb8503d5672}</Project>
      <Name>Rock.Lava</Name>
    </ProjectReference>
    <ProjectReference Include="..\Rock.Mailgun\Rock.Mailgun.csproj">
      <Project>{d6b19c0d-da5e-4f75-8001-04ded86b741f}</Project>
      <Name>Rock.Mailgun</Name>
    </ProjectReference>
    <ProjectReference Include="..\Rock.Migrations\Rock.Migrations.csproj">
      <Project>{704740d8-b539-4560-9f8c-681670c9d6ad}</Project>
      <Name>Rock.Migrations</Name>
    </ProjectReference>
    <ProjectReference Include="..\Rock.Oidc\Rock.Oidc.csproj">
      <Project>{8ccb8e2a-073c-48cb-b31a-621ec5430a42}</Project>
      <Name>Rock.Oidc</Name>
    </ProjectReference>
    <ProjectReference Include="..\Rock.Rest\Rock.Rest.csproj">
      <Project>{add1edd0-a4cb-4e82-b6ad-6ad1d556deae}</Project>
      <Name>Rock.Rest</Name>
    </ProjectReference>
    <ProjectReference Include="..\Rock.Tests.Shared\Rock.Tests.Shared.csproj">
      <Project>{d8de32c9-25da-4897-a750-7dd8755b3d45}</Project>
      <Name>Rock.Tests.Shared</Name>
    </ProjectReference>
    <ProjectReference Include="..\Rock\Rock.csproj">
      <Project>{185a31d7-3037-4dae-8797-0459849a84bd}</Project>
      <Name>Rock</Name>
    </ProjectReference>
  </ItemGroup>
  <ItemGroup>
    <Analyzer Include="..\packages\AWSSDK.S3.3.3.21.1\analyzers\dotnet\cs\AWSSDK.S3.CodeAnalysis.dll" />
  </ItemGroup>
  <ItemGroup>
    <Content Include="TestData\test.jpg">
      <CopyToOutputDirectory>Always</CopyToOutputDirectory>
    </Content>
    <Content Include="TestData\TextDoc.txt">
      <CopyToOutputDirectory>Always</CopyToOutputDirectory>
    </Content>
  </ItemGroup>
  <ItemGroup>
    <Folder Include="Constants\" />
  </ItemGroup>
  <Import Project="$(VSToolsPath)\TeamTest\Microsoft.TestTools.targets" Condition="Exists('$(VSToolsPath)\TeamTest\Microsoft.TestTools.targets')" />
  <Import Project="$(MSBuildToolsPath)\Microsoft.CSharp.targets" />
  <PropertyGroup>
    <PostBuildEvent>IF EXIST "$(ProjectDir)app.ConnectionStrings.config" xcopy "$(ProjectDir)app.ConnectionStrings.config" "$(TargetDir)" /y</PostBuildEvent>
  </PropertyGroup>
  <Target Name="EnsureNuGetPackageBuildImports" BeforeTargets="PrepareForBuild">
    <PropertyGroup>
      <ErrorText>This project references NuGet package(s) that are missing on this computer. Use NuGet Package Restore to download them.  For more information, see http://go.microsoft.com/fwlink/?LinkID=322105. The missing file is {0}.</ErrorText>
    </PropertyGroup>
    <Error Condition="!Exists('..\packages\MSTest.TestAdapter.2.1.0\build\net45\MSTest.TestAdapter.props')" Text="$([System.String]::Format('$(ErrorText)', '..\packages\MSTest.TestAdapter.2.1.0\build\net45\MSTest.TestAdapter.props'))" />
    <Error Condition="!Exists('..\packages\MSTest.TestAdapter.2.1.0\build\net45\MSTest.TestAdapter.targets')" Text="$([System.String]::Format('$(ErrorText)', '..\packages\MSTest.TestAdapter.2.1.0\build\net45\MSTest.TestAdapter.targets'))" />
  </Target>
  <Import Project="..\packages\MSTest.TestAdapter.2.1.0\build\net45\MSTest.TestAdapter.targets" Condition="Exists('..\packages\MSTest.TestAdapter.2.1.0\build\net45\MSTest.TestAdapter.targets')" />
</Project><|MERGE_RESOLUTION|>--- conflicted
+++ resolved
@@ -177,12 +177,8 @@
     <Compile Include="Jobs\StepsAutomationJobTests.cs" />
     <Compile Include="Jobs\TestJobDetail.cs" />
     <Compile Include="Jobs\TestJobContext.cs" />
-<<<<<<< HEAD
+    <Compile Include="Model\EventTests.cs" />
     <Compile Include="Model\BinaryFileTests.cs" />
-=======
-    <Compile Include="Lava\RockEntityTests.cs" />
-    <Compile Include="Model\EventTests.cs" />
->>>>>>> b003e336
     <Compile Include="Model\LocationTests.cs" />
     <Compile Include="Model\IdentityVerificationCodeTests.cs" />
     <Compile Include="Model\IdentityVerificationTests.cs" />
