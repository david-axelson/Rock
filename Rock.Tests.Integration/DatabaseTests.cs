﻿using System;
using System.Configuration;
using System.Data.Common;
using System.Data.SqlClient;
using System.IO;
using System.IO.Compression;
using System.Linq;
using System.Net;
using Rock.Web.Cache;

namespace Rock.Tests.Integration
{
    public class DatabaseTests
    {

        /// <summary>
        /// Gets the target migration.
        /// </summary>
        private static string TargetMigration
        {
            get
            {
                if ( _targetMigration == null )
                {
                    _targetMigration = typeof( Rock.Migrations.RockMigration )
                        .Assembly
                        .GetExportedTypes()
                        .Where( a => typeof( System.Data.Entity.Migrations.Infrastructure.IMigrationMetadata ).IsAssignableFrom( a ) )
                        .Select( a => ( System.Data.Entity.Migrations.Infrastructure.IMigrationMetadata ) Activator.CreateInstance( a ) )
                        .Select( a => a.Id )
                        .OrderByDescending( a => a )
                        .First();
                }

                return _targetMigration;
            }
        }
        private static string _targetMigration;

        /// <summary>
        /// Gets the data path where we will store files.
        /// </summary>
        /// <returns>A string that contains the full path to our temporary folder.</returns>
        private static string GetDataPath()
        {
            string path = Path.Combine( Directory.GetCurrentDirectory(), "Data" );

            if ( !Directory.Exists( path ) )
            {
                Directory.CreateDirectory( path );
            }

            return path;
        }

        /// <summary>
        /// Gets the path where our temporary files are stored.
        /// </summary>
        /// <returns>A string containing the path to temporary files.</returns>
        private static string GetTempPath()
        {
            string tempPath = Path.Combine( Path.GetTempPath(), "RockUnitTests" );

            if ( !Directory.Exists( tempPath ) )
            {
                Directory.CreateDirectory( tempPath );
            }

            return tempPath;
        }

        /// <summary>
        /// Resets the database by using the default data source.
        /// </summary>
        public static void ResetDatabase()
        {
            var testSource = GetOrGenerateArchive();

            ResetDatabase( testSource );
        }

        /// <summary>
        /// Resets the database by using the specified path to a database archive file.
        /// </summary>
        /// <param name="archivePath">The archive path that contains the MDF and LDF files.</param>
        public static void ResetDatabase( string archivePath )
        {

            var cs = ConfigurationManager.ConnectionStrings["RockContext"].ConnectionString;
            var csb = new SqlConnectionStringBuilder( cs );

            //
            // We need to connect to the master database, but track the target database
            // for use later.
            //
            var dbName = csb.InitialCatalog;
            csb.InitialCatalog = "master";

            //
            // If this is a URL, download it.
            //
            if ( archivePath.ToUpper().StartsWith( "HTTP" ) )
            {
                archivePath = DownloadUrl( archivePath );
            }

            using ( var archive = new ZipArchive( File.Open( archivePath, FileMode.Open ) ) )
            {
                using ( var connection = new SqlConnection( csb.ConnectionString ) )
                {
                    connection.Open();

                    //
                    // If the database exists, that means something probably went
                    // horribly wrong on a previous run so we need to manually
                    // delete the database.
                    if ( DoesDatabaseExist( dbName, connection ) )
                    {
                        DeleteDatabase( connection, dbName );
                    }

                    RestoreDatabase( connection, dbName, archive );
                }
            }

            RockCache.ClearAllCachedItems();
        }

        /// <summary>
        /// Checks if the database exists.
        /// </summary>
        /// <param name="dbName">Name of the database.</param>
        /// <param name="connection">The connection.</param>
        /// <returns><c>true</c> if the named database exists; otherwise <c>false</c>.</returns>
        private static bool DoesDatabaseExist( string dbName, SqlConnection connection )
        {
            using ( var cmd = connection.CreateCommand() )
            {
                cmd.CommandText = "SELECT COUNT(*) FROM [sysdatabases] WHERE [name] = @dbName";
                cmd.Parameters.AddWithValue( "dbName", dbName );

                return ( int ) cmd.ExecuteScalar() != 0;
            }
        }

        /// <summary>
        /// Deletes the database from the SQL server so the next test can start clean.
        /// </summary>
        public static void DeleteDatabase()
        {
            var cs = ConfigurationManager.ConnectionStrings["RockContext"].ConnectionString;
            var csb = new SqlConnectionStringBuilder( cs );

            //
            // We need to connect to the master database, but track the target database
            // for use later.
            //
            var dbName = csb.InitialCatalog;
            csb.InitialCatalog = "master";

            using ( var connection = new SqlConnection( csb.ConnectionString ) )
            {
                connection.Open();

                if ( dbName != "master" )
                {
                    DeleteDatabase( connection, dbName );
                }
            }
        }

        /// <summary>
        /// Restores the database from the files stored in the archive.
        /// </summary>
        /// <param name="connection">The connection to use when running SQL commands.</param>
        /// <param name="dbName">Name of the database to be created.</param>
        /// <param name="archive">The archive that contains the MDF and LDF files.</param>
        private static void RestoreDatabase( DbConnection connection, string dbName, ZipArchive archive )
        {
            var mdf = archive.Entries.Where( e => e.Name.EndsWith( ".mdf" ) ).First();
            var ldf = archive.Entries.Where( e => e.Name.EndsWith( ".ldf" ) ).First();

            //
            // Extract the MDF file from the archive.
            //
            using ( var writer = File.Create( Path.Combine( GetDataPath(), $"{dbName}_Data.mdf" ) ) )
            {
                using ( var reader = mdf.Open() )
                {
                    reader.CopyTo( writer );
                }
            }

            //
            // Extract the LDF file from the archive.
            //
            using ( var writer = File.Create( Path.Combine( GetDataPath(), $"{dbName}_Log.ldf" ) ) )
            {
                using ( var reader = ldf.Open() )
                {
                    reader.CopyTo( writer );
                }
            }

            var dataFile = Path.Combine( GetDataPath(), $"{dbName}_Data.mdf" );
            var logFile = Path.Combine( GetDataPath(), $"{dbName}_Log.ldf" );

            //
            // Execute the SQL command to create the database from existing files.
            //
            using ( var cmd = connection.CreateCommand() )
            {
                cmd.CommandText = $@"
CREATE DATABASE [{dbName}]   
    ON (FILENAME = '{dataFile}'),  
    (FILENAME = '{logFile}')  
    FOR ATTACH;";
                cmd.ExecuteNonQuery();
            }
        }

        /// <summary>
        /// Deletes the database from SQL server as well as from disk.
        /// </summary>
        /// <param name="connection">The connection.</param>
        /// <param name="name">The name of the database.</param>
        private static void DeleteDatabase( DbConnection connection, string name )
        {
            using ( var cmd = connection.CreateCommand() )
            {
                cmd.CommandText = $@"
ALTER DATABASE [{name}] SET SINGLE_USER WITH ROLLBACK IMMEDIATE;
DROP DATABASE [{name}];";
                cmd.ExecuteNonQuery();
            }
        }

        /// <summary>
        /// Downloads the URL and returns the path on disk to the downloaded file.
        /// </summary>
        /// <param name="url">The URL to download.</param>
        /// <returns>A path to the file on disk.</returns>
        private static string DownloadUrl( string url )
        {
            string filename = Path.GetFileName( url );
            string downloadPath = Path.Combine( GetTempPath(), filename );
            string downloadETagPath = downloadPath + ".etag";

            CleanupArchiveCache();

            try
            {
                var request = WebRequest.Create( ConfigurationManager.AppSettings["RockUnitTestSource"] );

                //
                // If we have a cached version, tell the server to only give us the file
                // if it has changed.
                //
                if ( File.Exists( downloadPath ) && File.Exists( downloadETagPath ) )
                {
                    request.Headers.Add( "If-None-Match", File.ReadAllText( downloadETagPath ) );
                }

                var response = request.GetResponse();

                //
                // Save the archive and ETag information.
                //
                using ( var srcStream = response.GetResponseStream() )
                {
                    using ( var destStream = File.Create( downloadPath ) )
                    {
                        srcStream.CopyTo( destStream );
                    }
                }

                File.WriteAllText( downloadETagPath, response.Headers["ETag"] );
            }
            catch ( WebException ex )
            {
                //
                // Only throw an exception if it isn't a 302 Not Modified response.
                //
                if ( ex.Response == null || ( ( HttpWebResponse ) ex.Response ).StatusCode != HttpStatusCode.NotModified )
                {
                    throw ex;
                }
            }

            return downloadPath;
        }

        /// <summary>
        /// Cleanups the archive cache.
        /// </summary>
        private static void CleanupArchiveCache()
        {
            //
            // Delete any cached files older than 90 days.
            //
            foreach ( string file in Directory.GetFiles( GetTempPath() ) )
            {
                FileInfo fi = new FileInfo( file );

                if ( fi.CreationTime < DateTime.Now.AddDays( -90 ) )
                {
                    fi.Delete();
                }
            }
        }

        /// <summary>
        /// This method checks to see if we have an archive for the most recent
        /// target migration already and if not it builds a new archive.
        /// </summary>
        /// <returns>A string containing the path to the archive.</returns>
        private static string GetOrGenerateArchive()
        {
            string archivePath = Path.Combine( GetTempPath(), $"Snapshot-{TargetMigration}.zip" );

            if ( File.Exists( archivePath ) )
            {
                return archivePath;
            }

            CleanupArchiveCache();

            var cs = ConfigurationManager.ConnectionStrings["RockContext"].ConnectionString;
            var csb = new SqlConnectionStringBuilder( cs );

            //
            // We need to connect to the master database, but track the target database
            // for use later.
            //
            var dbName = csb.InitialCatalog;
            var dataFile = Path.Combine( GetDataPath(), $"{dbName}_Data.mdf" );
            var logFile = Path.Combine( GetDataPath(), $"{dbName}_Log.ldf" );

            csb.InitialCatalog = "master";

            using ( var connection = new SqlConnection( csb.ConnectionString ) )
            {
                connection.Open();

                //
                // If the database exists then delete it, otherwise just make
                // sure that the MDF and LDF files have been deleted.
                //
                if ( DoesDatabaseExist( dbName, connection ) )
                {
                    DeleteDatabase( connection, dbName );
                }
                else
                {
                    File.Delete( dataFile );
                    File.Delete( logFile );
                }

                //
                // Execute the SQL command to create the empty database.
                //
                using ( var cmd = connection.CreateCommand() )
                {
                    cmd.CommandText = $@"
CREATE DATABASE [{dbName}]   
    ON (NAME = '{dbName}', FILENAME = '{dataFile}')
    LOG ON (NAME = '{dbName}_Log', FILENAME = '{logFile}');
ALTER DATABASE [{dbName}] SET RECOVERY SIMPLE";
                    cmd.ExecuteNonQuery();
                }

                MigrateDatabase();

                //
                // Shrink the database and log files. This shrinks them from
                // about 133+133MB to about 105+4MB.
                //
                using ( var cmd = connection.CreateCommand() )
                {
                    cmd.CommandText = $@"USE [{dbName}];
<<<<<<< HEAD
DBCC SHRINKFILE ('{dbName}', 1);
DBCC SHRINKFILE ('{dbName}_Log', 1);
=======
DBCC SHRINKFILE ([{dbName}], 1);
DBCC SHRINKFILE ([{dbName}_Log], 1);
>>>>>>> 6f5065e3
USE [master];";
                    cmd.ExecuteNonQuery();
                }

                //
                // Detach the database but leave the files intact.
                //
                using ( var cmd = connection.CreateCommand() )
                {
                    cmd.CommandText = $@"EXEC sp_detach_db '{dbName}', 'true';";
                    cmd.ExecuteNonQuery();
                }
            }

            //
            // Zip up the data and log files.
            //
            using ( var archiveWriter = File.Create( archivePath ) )
            {
                using ( var zipArchive = new ZipArchive( archiveWriter, ZipArchiveMode.Create, false ) )
                {
                    //
                    // Add the MDF data file to the archive.
                    //
                    var mdfEntry = zipArchive.CreateEntry( $"{dbName}.mdf" );
                    using ( var writer = mdfEntry.Open() )
                    {
                        using ( var reader = File.OpenRead( dataFile ) )
                        {
                            reader.CopyTo( writer );
                        }
                    }

                    //
                    // Add the LDF log file to the archive.
                    //
                    var ldfEntry = zipArchive.CreateEntry( $"{dbName}_Log.ldf" );
                    using ( var writer = ldfEntry.Open() )
                    {
                        using ( var reader = File.OpenRead( logFile ) )
                        {
                            reader.CopyTo( writer );
                        }
                    }
                }
            }

            File.Delete( dataFile );
            File.Delete( logFile );

            return archivePath;
        }

        /// <summary>
        /// Migrates the database.
        /// </summary>
        private static void MigrateDatabase()
        {
            var migrator = new System.Data.Entity.Migrations.DbMigrator( new Rock.Migrations.Configuration() );
            migrator.Update();
        }
    }
}<|MERGE_RESOLUTION|>--- conflicted
+++ resolved
@@ -378,13 +378,8 @@
                 using ( var cmd = connection.CreateCommand() )
                 {
                     cmd.CommandText = $@"USE [{dbName}];
-<<<<<<< HEAD
-DBCC SHRINKFILE ('{dbName}', 1);
-DBCC SHRINKFILE ('{dbName}_Log', 1);
-=======
 DBCC SHRINKFILE ([{dbName}], 1);
 DBCC SHRINKFILE ([{dbName}_Log], 1);
->>>>>>> 6f5065e3
 USE [master];";
                     cmd.ExecuteNonQuery();
                 }
