﻿// <copyright>
// Copyright by the Spark Development Network
//
// Licensed under the Rock Community License (the "License");
// you may not use this file except in compliance with the License.
// You may obtain a copy of the License at
//
// http://www.rockrms.com/license
//
// Unless required by applicable law or agreed to in writing, software
// distributed under the License is distributed on an "AS IS" BASIS,
// WITHOUT WARRANTIES OR CONDITIONS OF ANY KIND, either express or implied.
// See the License for the specific language governing permissions and
// limitations under the License.
// </copyright>
//
using System.Collections.Generic;
using System.Linq;
using Fluid;
using Fluid.Ast;
using Fluid.Parser;
using Fluid.Values;
using Parlot.Fluent;
using static Parlot.Fluent.Parsers;

namespace Rock.Lava.Fluid
{
    public enum LavaTagFormatSpecifier
    {
        LiquidTag = 0,
        LavaShortcode = 1,
        BlockComment = 2,
        InlineComment = 3
    }

    /// <summary>
    /// An implementation of the Fluid Liquid parser for Lava.
    /// </summary>

    /* [2021-04-29] DJL
     * The Lava parser works by executing a set of parsers across the input template text.
     * Parsers are executed sequentially to process the text at the current scanner position until the first match is found.
     * The ultimate output of each parser is either a Statement for execution when the element is rendered, or a result that
     * can be consumed by another parser in the sequence.
     * 
     * This implementation extends the Fluid parser by adding the following Lava-specific behaviours:
     * 1. Capture the source text of Lava blocks as they are processed, which is needed to support our
     *    implementation of custom tags and blocks that offers direct access to the source text of the template.
     * 2. Adds support for Lava shortcode tags using the "{[ shortcode ]}" syntax.
     * 3. Adds support for Lava comment syntax.
     * 4. Adds support for basic date and string comparisons using standard operators.
     */
    internal class LavaFluidParser : FluidParser
    {
        #region Lava Template Element Text Parsers

        /*
         * A Lava Element is any recognized portion of a Lava document, including tags, shortcodes, output and literal text.
         * A Lava Token is a Lava Element that is delimited by a recognized string of characters, such as a tag, a shortcode, or a shorthand comment.
         * 
         * Elements must be defined before they are referenced by other elements.
         * Take care when altering the sequence of these definitions, or runtime errors may occur.
         */

        #region Internal Parsers

        private static readonly Parser<char> SpaceParser = Terms.Char( ' ' );

<<<<<<< HEAD
        private static readonly Parser<LavaDocumentToken> LavaOutputTokenParser =
            OutputStart
            .SkipAnd( AnyCharBefore( OutputEnd, canBeEmpty: true ) )
            .AndSkip( OutputEnd )
            .Then( x => new LavaDocumentToken( LavaDocumentTokenTypeSpecifier.Output, x.ToString() ) );

        private static readonly Parser<LavaDocumentToken> LavaTagTokenParser =
            LavaTokenStartParser.SkipAnd( AnyCharBefore( LavaTokenEndParser, canBeEmpty: true ) )
            .AndSkip( LavaTokenEndParser )
            .Then( x => new LavaDocumentToken( LavaDocumentTokenTypeSpecifier.Tag, x.ToString() ) );

        private static readonly Parser<LavaDocumentToken> LavaInlineCommentTokenParser =
            LavaTagParsers.LavaInlineCommentStart.SkipAnd( AnyCharBefore( LavaTagParsers.LavaInlineCommentEnd, canBeEmpty: true ) )
            .AndSkip( LavaTagParsers.LavaInlineCommentEnd )
            .Then( x => new LavaDocumentToken( LavaDocumentTokenTypeSpecifier.InlineComment, x.ToString() ) );
        private static readonly Parser<LavaDocumentToken> LavaBlockCommentTokenParser =
            LavaTagParsers.LavaBlockCommentStart.SkipAnd( AnyCharBefore( LavaTagParsers.LavaBlockCommentEnd, canBeEmpty: true ) )
            .AndSkip( LavaTagParsers.LavaBlockCommentEnd )
            .Then( x => new LavaDocumentToken( LavaDocumentTokenTypeSpecifier.BlockComment, x.ToString() ) );

        private static readonly Parser<LavaDocumentToken> LavaTextTokenParser =
            AnyCharBefore( OutputStart.Or( LavaTokenStartParser.AsFluidTagResultParser() ).Or( LavaCommentTokenStartParser.AsFluidTagResultParser() ) )
            .Then( x => new LavaDocumentToken( LavaDocumentTokenTypeSpecifier.Literal, x.ToString() ) );

        private static Parser<LavaTagResult> ShortcodeTagStartParser = LavaTagParsers.LavaShortcodeStart;
        private static Parser<LavaTagResult> ShortcodeTagEndParser = LavaTagParsers.LavaShortcodeEnd;

        private static readonly Parser<LavaDocumentToken> LavaShortcodeTokenParser =
            ShortcodeTagStartParser.SkipAnd( AnyCharBefore( ShortcodeTagEndParser, canBeEmpty: true ) )
            .AndSkip( ShortcodeTagEndParser )
            .Then( x => new LavaDocumentToken( LavaDocumentTokenTypeSpecifier.Shortcode, x.ToString() ) );

=======
>>>>>>> 3900b002
        private Parser<List<Statement>> _anyTagsListParser;
        private Parser<List<Statement>> _knownTagsListParser;

        #endregion

<<<<<<< HEAD
        public static Parser<LavaTagResult> LavaCommentTokenStartParser =>
            OneOf( LavaTagParsers.LavaBlockCommentStart,
                LavaTagParsers.LavaInlineCommentStart );
        public static Parser<LavaTagResult> LavaCommentTokenEndParser =>
            OneOf( LavaTagParsers.LavaBlockCommentEnd,
                LavaTagParsers.LavaInlineCommentEnd );

        public static Parser<LavaTagResult> LavaTokenStartParser =>
            OneOf( LavaTagParsers.LavaTagStart,
                LavaTagParsers.LavaShortcodeStart );
        public static Parser<LavaTagResult> LavaTokenEndParser =>
            OneOf( LavaTagParsers.LavaTagEnd,
                LavaTagParsers.LavaShortcodeEnd );

        // The complete list of valid tokens in a Lava document.
        public static readonly Parser<List<LavaDocumentToken>> LavaTokensListParser =
            ZeroOrMany(
                LavaInlineCommentTokenParser
                .Or( LavaBlockCommentTokenParser )
                .Or( LavaOutputTokenParser )
                .Or( LavaShortcodeTokenParser )
                .Or( LavaTagTokenParser )
                .Or( LavaTextTokenParser ) );

=======
        public static Parser<LavaTagResult> LavaTokenStartParser => OneOf( LavaTagParsers.LiquidTagStart,
            LavaTagParsers.LavaShortcodeStart,
            LavaTagParsers.LavaBlockCommentStart,
            LavaTagParsers.LavaInlineCommentStart );
        public static Parser<LavaTagResult> LavaTokenEndParser => OneOf( LavaTagParsers.LiquidTagEnd,
            LavaTagParsers.LavaShortcodeEnd,
            LavaTagParsers.LavaBlockCommentEnd,
            LavaTagParsers.LavaInlineCommentEnd );

>>>>>>> 3900b002
        public Parser<List<FilterArgument>> ArgumentsListParser => ArgumentsList;
        public Parser<List<FilterArgument>> LavaArgumentsListParser;

        #endregion

        #region Constructors
        public LavaFluidParser()
            : base()
        {
            CreateLavaDocumentParsers();

            RegisterLavaCommentTag();
            RegisterLavaCaptureTag();
            RegisterLavaElseIfTag();
            RegisterLavaTag();

            RegisterLavaOperators();

            DefineLavaElementParsers();
            DefineLavaTrueFalseAsCaseInsensitive();
            DefineLavaDocumentParsers();
        }

        private void DefineLavaElementParsers()
        {
            // Define a parser for a named argument list separated by spaces in the form:
            // [name1:]value1 [name2:]value2 ...
            // This parser can also return an empty argument list.
            LavaArgumentsListParser = OneOf( LavaTokenEndParser.Then( x => new List<FilterArgument>() ),
                Separated( SpaceParser,
                            OneOf(
                                Identifier.AndSkip( Colon ).And( Primary ).Then( x => new FilterArgument( x.Item1, x.Item2 ) ),
                                Primary.Then( x => new FilterArgument( null, x ) )
                            ) ) );
        }

        /// <summary>
        /// Redefines the True/False keywords to be case-insensitive.
        /// </summary>
        private void DefineLavaTrueFalseAsCaseInsensitive()
        {
            // To redefine the True and False parsers, we need to rebuild the Fluid Primary expression parser.
            // Fluid defines a Primary expression as: primary => STRING | BOOLEAN | EMPTY | MEMBER | NUMBER.

            // Reproduce the standard Fluid parsers that are internally defined by the default parser.
            var integer = Terms.Integer().Then<Expression>( x => new LiteralExpression( NumberValue.Create( x ) ) );

            var indexer = Between( LBracket, Primary, RBracket ).Then<MemberSegment>( x => new IndexerSegment( x ) );

            var member = Identifier.Then<MemberSegment>( x => new IdentifierSegment( x ) ).And(
                ZeroOrMany(
                    Dot.SkipAnd( Identifier.Then<MemberSegment>( x => new IdentifierSegment( x ) ) )
                    .Or( indexer ) ) )
                .Then( x =>
                {
                    x.Item2.Insert( 0, x.Item1 );
                    return new MemberExpression( x.Item2 );
                } );

            var range = LParen
                .SkipAnd( OneOf( integer, member.Then<Expression>( x => x ) ) )
                .AndSkip( Terms.Text( ".." ) )
                .And( OneOf( integer, member.Then<Expression>( x => x ) ) )
                .AndSkip( RParen )
                .Then<Expression>( x => new RangeExpression( x.Item1, x.Item2 ) );

            Primary.Parser =
                String.Then<Expression>( x => new LiteralExpression( StringValue.Create( x.ToString() ) ) )
                .Or( member.Then<Expression>( x =>
                {
                    if ( x.Segments.Count == 1 )
                    {
                        // Redefine these Liquid keywords as case-insensitive for compatibility with Lava.
                        switch ( ( x.Segments[0] as IdentifierSegment ).Identifier.ToLower() )
                        {
                            case "empty":
                                return EmptyKeyword;
                            case "blank":
                                return BlankKeyword;
                            case "true":
                                return TrueKeyword;
                            case "false":
                                return FalseKeyword;
                        }
                    }

                    return x;
                } ) )
                .Or( Number.Then<Expression>( x => new LiteralExpression( NumberValue.Create( x ) ) ) )
                .Or( range );
        }

        /// <summary>
        /// Defines the root-level parsers for a Lava document.
        /// </summary>
        private void CreateLavaDocumentParsers()
        {
            // Tag Elements: {% tag %} or {[ shortcode ]}
            var anyTags = CreateKnownTagsParser( throwOnUnknownTag: false );
            var knownTags = CreateKnownTagsParser( throwOnUnknownTag: true );

            // Output Element: {{ output }}
            var outputElement = OutputStart
                .SkipAnd( FilterExpression.And( OutputEnd.ElseError( ErrorMessages.ExpectedOutputEnd ) )
                .Then<Statement>( x => new OutputStatement( x.Item1 ) ) );

            // Block Comment Element: /- ... -/
            var blockCommentElement = LavaTagParsers.LavaBlockCommentStart
                .SkipAnd( AnyCharBefore( LavaTagParsers.LavaBlockCommentEnd ).And( LavaTagParsers.LavaBlockCommentEnd )
                    .Then<Statement>( x => new CommentStatement( x.Item1 ) ) );

            // Inline Comment Element: /- ... <eol>
            var inlineCommentElement = LavaTagParsers.LavaInlineCommentStart
                .SkipAnd( AnyCharBefore( LavaTagParsers.LavaInlineCommentEnd ) )
                .Then<Statement>( x => new CommentStatement( x ) );

            var commentElement = blockCommentElement.Or( inlineCommentElement );

            // Raw Tag: {% raw %}{% endraw %}
            var rawTag = CreateTag( "raw" )
                .SkipAnd( AnyCharBefore( CreateTag( "endraw" ), canBeEmpty: true, consumeDelimiter: true, failOnEof: true )
                .Then<Statement>( x => new RawStatement( x ) )
                .ElseError( "No end tag found for {% raw %}" ) );

            // Text Element: any literal text not contained in one of the preceding elements.
            var startTags = OutputStart
                .Or( LavaTagParsers.LiquidTagStart.AsFluidTagResultParser() )
                .Or( LavaTagParsers.LavaShortcodeStart.AsFluidTagResultParser() )
                .Or( LavaFluidTagParsers.LavaBlockCommentStart )
                .Or( LavaFluidTagParsers.LavaInlineCommentStart );

            var textElement = AnyCharBefore( startTags )
                .Then<Statement>( ( ctx, x ) =>
                {
                    // Keep track of each text span such that whitespace trimming can be applied
                    var p = ( FluidParseContext ) ctx;

                    var result = new TextSpanStatement( x );

                    p.PreviousTextSpanStatement = result;

                    if ( p.StripNextTextSpanStatement )
                    {
                        result.StripLeft = true;
                        p.StripNextTextSpanStatement = false;
                    }

                    result.PreviousIsTag = p.PreviousIsTag;
                    result.PreviousIsOutput = p.PreviousIsOutput;

                    return result;
                } );

            // Set the parser to be used for a block element.
            // This parser returns an empty result when an unknown tag is found, so the tag is ignored.
            _anyTagsListParser = ZeroOrMany( commentElement
                .Or( rawTag )
                .Or( outputElement )
                .Or( anyTags )
                .Or( textElement ) );

            // Set the parser to be used for the entire template.
            // This parser raises an exception when an unknown tag is found.
            _knownTagsListParser = ZeroOrMany( commentElement
                .Or( rawTag )
                .Or( outputElement )
                .Or( knownTags )
                .Or( textElement ) );
        }

        /// <summary>
        /// Configures the top-level parsers for Lava documents.
        /// </summary>
        private void DefineLavaDocumentParsers()
        {
            // Set the parser to be used for a block element.
            // This parser returns an empty result when an unknown tag is found.
            AnyTagsList.Parser = _anyTagsListParser;

            // Set the parser to be used for the entire template.
            // This parser raises an exception when an unknown tag is found.
            KnownTagsList.Parser = _knownTagsListParser;

            // Set the Grammer parser, which represents the top-level document elements.
            Grammar = KnownTagsList;
        }

        private void RegisterLavaOperators()
        {
            // Replace the default Fluid comparison operators to add support for
            // automatic operand type conversions, date comparisons, and empty string comparisons.
            this.RegisteredOperators["=="] = ( a, b ) =>
            {
                return new LavaEqualBinaryExpression( a, b, failIfEqual: false );
            };
            this.RegisteredOperators["!="] = ( a, b ) =>
            {
                return new LavaEqualBinaryExpression( a, b, failIfEqual: true );
            };
            this.RegisteredOperators["<"] = ( a, b ) =>
            {
                return new LavaLessThanExpression( a, b, failIfEqual: true );
            };
            this.RegisteredOperators["<="] = ( a, b ) =>
            {
                return new LavaLessThanExpression( a, b, failIfEqual: false );
            };
            this.RegisteredOperators[">"] = ( a, b ) =>
            {
                return new LavaGreaterThanExpression( a, b, failIfEqual: true );
            };
            this.RegisteredOperators[">="] = ( a, b ) =>
            {
                return new LavaGreaterThanExpression( a, b, failIfEqual: false );
            };
        }

        /// <summary>
        /// Replace the default Fluid comment block to allow empty content.
        /// </summary>
        private void RegisterLavaCommentTag()
        {
            var commentTag = LavaTagParsers.LiquidTagEnd
                .SkipAnd( AnyCharBefore( CreateTag( "endcomment" ), canBeEmpty: true ) )
                .AndSkip( CreateTag( "endcomment" ).ElseError( $"'{{% endcomment %}}' was expected" ) )
                .Then<Statement>( x => new CommentStatement( x ) )
                .ElseError( "Invalid 'comment' tag" );

            RegisteredTags["comment"] = commentTag;
        }

        /// <summary>
        /// Replace the default Fluid comment block to allow embedded tags.
        /// </summary>
        private void RegisterLavaCaptureTag()
        {
            var captureTag = Identifier
                .AndSkip( TagEnd )
                .And( AnyTagsList )
                .AndSkip( CreateTag( "endcapture" ).ElseError( $"'{{% endcapture %}}' was expected" ) )
                .Then<Statement>( x => new CaptureStatement( x.Item1, x.Item2 ) )
                .ElseError( "Invalid 'capture' tag" );

            RegisteredTags["capture"] = captureTag;
        }

        /// <summary>
        /// Redefine the standard Liquid {% if %} tag to allow "{% elsif %}" or "{% elseif %}".
        /// </summary>
        private void RegisterLavaElseIfTag()
        {
            var ifTag = LogicalExpression
                .AndSkip( TagEnd )
                .And( _anyTagsListParser )
                .And( ZeroOrMany(
                    TagStart.SkipAnd( Terms.Text( "elsif" ).Or( Terms.Text( "elseif" ) ) ).SkipAnd( LogicalExpression ).AndSkip( TagEnd ).And( _anyTagsListParser ) )
                    .Then( x => x.Select( e => new ElseIfStatement( e.Item1, e.Item2 ) ).ToList() ) )
                .And( ZeroOrOne(
                    CreateTag( "else" ).SkipAnd( _anyTagsListParser ) )
                    .Then( x => x != null ? new ElseStatement( x ) : null ) )
                .AndSkip( CreateTag( "endif" ).ElseError( $"'{{% endif %}}' was expected" ) )
                .Then<Statement>( x => new IfStatement( x.Item1, x.Item2, x.Item4, x.Item3 ) )
                .ElseError( "Invalid 'if' tag" );

            RegisteredTags["if"] = ifTag;
        }

        /// <summary>
        /// Re-implement the {% liquid %} tag to be Lava-friendly.
        /// </summary>
        private void RegisterLavaTag()
        {
            var LiquidTag = Literals.WhiteSpace( true ) // {% liquid %} can start with new lines
                .Then( ( context, x ) => { ( ( FluidParseContext ) context ).InsideLiquidTag = true; return x; } )
                .SkipAnd( OneOrMany( Identifier.Switch( ( context, previous ) =>
                {
                    // Because tags like 'else' are not listed, they won't count in TagsList, and will stop being processed
                    // as inner tags in blocks like {% if %} TagsList {% endif $}
                    var tagName = previous;

                    if ( RegisteredTags.TryGetValue( tagName, out var tag ) )
                    {
                        return tag;
                    }
                    // If the tag name matches a shortcode, return it.
                    // Note that there is some potential for collision between built-in tags and shortcodes,
                    // which may require this parser to be refined further.
                    else if ( RegisteredTags.TryGetValue( tagName + "_", out var shortcodeTag ) )
                    {
                        return shortcodeTag;
                    }
                    else
                    {
                        throw new ParseException( $"Unknown tag '{tagName}' at {context.Scanner.Cursor.Position}" );
                    }
                } ) ) )
                .Then( ( context, x ) => { ( ( FluidParseContext ) context ).InsideLiquidTag = false; return x; } )
                .AndSkip( TagEnd ).Then<Statement>( x => new LiquidStatement( x ) );

            // Register the new tag, and add an alias for the "{% lava %}" tag.
            RegisteredTags["liquid"] = LiquidTag;
            RegisteredTags["lava"] = LiquidTag;
        }

        /// <summary>
        /// Create a parser for the set of tags and shortcodes that have been defined.
        /// </summary>
        /// <param name="throwOnUnknownTag">If true, undefined tags return null rather than throwing an exception.</param>
        /// <returns></returns>
        /// <remarks>The option to ignore unknown tags can be used to ignore output tags that are not defined until the render process.</remarks>
        private Parser<Statement> CreateKnownTagsParser( bool throwOnUnknownTag )
        {
            var parser = OneOf(
                LavaTagParsers.LiquidTagStart
                    .SkipAnd( Identifier.ElseError( ErrorMessages.IdentifierAfterTagStart )
                        .Switch( ( context, tagName ) =>
                        {
                            if ( RegisteredTags.TryGetValue( tagName, out var tag ) )
                            {
                                return tag;
                            }
                            else if ( throwOnUnknownTag )
                            {
                                throw new global::Fluid.ParseException( $"Unknown tag '{tagName}' at {context.Scanner.Cursor.Position}" );
                            }

                            return null;
                        } )
                    ),
                LavaTagParsers.LavaShortcodeStart
                    .SkipAnd( Identifier.ElseError( ErrorMessages.IdentifierAfterTagStart )
                        .Switch( ( context, tagName ) =>
                        {
                            var shortcodeTagName = tagName + "_";

                            if ( RegisteredTags.TryGetValue( shortcodeTagName, out var shortcode ) )
                            {
                                return shortcode;
                            }

                            // If we encounter an invalid shortcode, always throw an error - if we don't, the parser will report
                            // a different (and misleading) error caused by the unexpected syntax.
                            // However, we can safely ignore the error inside a {% liquid %} tag because it will be reported
                            // later when the content of the tag is processed.
                            var p = ( FluidParseContext ) context;
                            if ( !p.InsideLiquidTag )
                            {
                                throw new global::Fluid.ParseException( $"Unknown shortcode '{tagName}' at {context.Scanner.Cursor.Position}" );
                            }
                            return null;
                        } )
                    )
                );

            return parser;
        }

        #endregion

        /// <summary>
        /// Register a Lava Block with the Fluid Parser.
        /// </summary>
        /// <param name="tagName"></param>
        public void RegisterLavaBlock( string tagName, LavaTagFormatSpecifier format = LavaTagFormatSpecifier.LiquidTag )
        {
            // Create a parser for the Lava block that does the following:
            // 1. Captures any optional attributes that are contained in the open tag.
            // 2. Creates a new Statement that will execute when the block is rendered. The Statement captures the block content
            //    as literal text, so that it can be scanned and tokenized by the Lava library before being passed back to Fluid
            //    for final rendering.
            // 3. Throw an exception if the Block is malformed.
            Parser<LavaTagResult> tokenEndParser;

            var registerTagName = tagName;
            string errorMessage;

            if ( format == LavaTagFormatSpecifier.LavaShortcode )
            {
                tokenEndParser = LavaTagParsers.LavaShortcodeEnd;
                tagName = tagName.Substring( 0, tagName.Length - "_".Length );
                errorMessage = $"Invalid '{{[ {tagName} ]}}' shortcode block";
            }
            else
            {
                tokenEndParser = LavaTokenEndParser;
                errorMessage = $"Invalid '{{% {tagName} %}}' block";
            }

            // Parses for any characters before the end token
            var lavaBlock = AnyCharBefore( tokenEndParser, canBeEmpty: true )
                .AndSkip( tokenEndParser )
                .And( new LavaTagParsers.LavaBlockContentParser( tagName, format ) )
                .Then<Statement>( x => new FluidLavaBlockStatement( this, tagName, format, x.Item1, x.Item2 ) )
                .ElseError( errorMessage );

            RegisteredTags[registerTagName] = lavaBlock;
        }

        /// <summary>
        /// Register a Lava Tag with the Fluid Parser.
        /// </summary>
        /// <param name="tagName"></param>
        public void RegisterLavaTag( string tagName, LavaTagFormatSpecifier format = LavaTagFormatSpecifier.LiquidTag )
        {
            // Create a parser for the Lava tag that does the following:
            // 1. Processes all of the content from the end of the open tag until the end of the closing tag.
            // 2. Captures any optional attributes that are contained in the open tag.
            // 3. Create a new Statement that will execute when the tag is rendered.
            // 4. Throw an exception if the Tag is malformed.
            Parser<LavaTagResult> tokenEndParser;

            var registerTagName = tagName;
            string errorMessage;

            if ( format == LavaTagFormatSpecifier.LavaShortcode )
            {
                tokenEndParser = LavaTagParsers.LavaShortcodeEnd;
                tagName = tagName.Substring( 0, tagName.Length - "_".Length );
                errorMessage = $"Invalid '{{[ {tagName} ]}}' shortcode tag";
            }
            else if ( format == LavaTagFormatSpecifier.LiquidTag )
            {
                tokenEndParser = LavaTagParsers.LiquidTagEnd;
                errorMessage = $"Invalid '{{% {tagName} %}}' tag";
            }
            else
            {
                throw new System.Exception( "Invalid Lava Tag Type. Cannot register a new tag of this type." );
            }

            var lavaTag = AnyCharBefore( tokenEndParser, canBeEmpty: true )
                           .AndSkip( tokenEndParser )
                           .Then<Statement>( x => new FluidLavaTagStatement( tagName, format, x ) )
                           .ElseError( errorMessage );

            this.RegisteredTags[registerTagName] = lavaTag;
        }

        #region Lava Document Parsers

        /// <summary>
        /// A Lava parser that captures an output token: {{ output }}
        /// </summary>
        private static readonly Parser<LavaDocumentToken> LavaOutputTokenParser = OutputStart
            .SkipAnd( AnyCharBefore( OutputEnd, canBeEmpty: true ) )
            .AndSkip( OutputEnd )
            .Then( x => new LavaDocumentToken( LavaDocumentTokenTypeSpecifier.Output, x.ToString() ) );

        /// <summary>
        /// A Lava parser that captures a tag token: {% tagname %}
        /// </summary>
        private static readonly Parser<LavaDocumentToken> LavaTagTokenParser = LavaTagParsers.LiquidTagStart.SkipAnd( AnyCharBefore( LavaTagParsers.LiquidTagEnd, canBeEmpty: true ) )
            .AndSkip( LavaTagParsers.LiquidTagEnd )
            .Then( x => new LavaDocumentToken( LavaDocumentTokenTypeSpecifier.Tag, x.ToString() ) );

        /// <summary>
        /// A parser that captures a span of literal text.
        /// </summary>
        private static readonly Parser<LavaDocumentToken> LavaTextTokenParser = AnyCharBefore( OutputStart.Or( LavaTokenStartParser.AsFluidTagResultParser() ) )
            .Then( x => new LavaDocumentToken( LavaDocumentTokenTypeSpecifier.Literal, x.ToString() ) );

        /// <summary>
        /// A Lava parser that captures a shortcode token: {[ shortcode ]}
        /// </summary>
        private static readonly Parser<LavaDocumentToken> LavaShortcodeTokenParser = LavaTagParsers.LavaShortcodeStart
            .SkipAnd( AnyCharBefore( LavaTagParsers.LavaShortcodeEnd, canBeEmpty: true ) )
            .AndSkip( LavaTagParsers.LavaShortcodeEnd )
            .Then( x => new LavaDocumentToken( LavaDocumentTokenTypeSpecifier.Shortcode, x.ToString() ) );

        /// <summary>
        /// A Lava parser that captures a block comment element: /- comment_text -/
        /// </summary>
        private static readonly Parser<LavaDocumentToken> LavaBlockCommentParser = LavaTagParsers.LavaBlockCommentStart
            .SkipAnd( AnyCharBefore( LavaTagParsers.LavaBlockCommentEnd ).And( LavaTagParsers.LavaBlockCommentEnd )
                .Then( x => new LavaDocumentToken( LavaDocumentTokenTypeSpecifier.Comment, x.ToString() ) ) );

        /// <summary>
        /// A Lava parser that captures an inline comment element: //- comment_text<EOL>
        /// </summary>
        private static readonly Parser<LavaDocumentToken> LavaInlineCommentParser = LavaTagParsers.LavaInlineCommentStart
            .SkipAnd( AnyCharBefore( LavaTagParsers.LavaInlineCommentEnd ) )
            .Then( x => new LavaDocumentToken( LavaDocumentTokenTypeSpecifier.Comment, x.ToString() ) );

        // The complete list of valid tokens in a Lava document.
        public static readonly Parser<List<LavaDocumentToken>> LavaTokensListParser = ZeroOrMany( LavaOutputTokenParser
            .Or( LavaShortcodeTokenParser )
            .Or( LavaTagTokenParser )
            .Or( LavaTextTokenParser )
            .Or( LavaBlockCommentParser)
            .Or( LavaInlineCommentParser ) );

        /// <summary>
        /// Parse the supplied template into a collection of tokens that are recognized by the Fluid parser.
        /// </summary>
        /// <param name="template"></param>
        /// <returns></returns>
        public static List<string> ParseToTokens( string template )
        {
            return ParseToTokens( template, includeComments: false );
        }
<<<<<<< HEAD

        /// <summary>
        /// Parse the supplied template into a collection of tokens that are recognized by the Fluid parser.
        /// </summary>
        /// <param name="template"></param>
        /// <param name="includeComments">If set to true, comment tokens are included in the output.</param>
        /// <returns></returns>
        public static List<string> ParseToTokens( string template, bool includeComments )
        {
            var tokens = new List<string>();
=======
>>>>>>> 3900b002

        /// <summary>
        /// Parse the supplied template into a collection of tokens that are recognized by the Fluid parser.
        /// </summary>
        /// <param name="template"></param>
        /// <returns></returns>
        public static List<string> ParseToTokens( string template, bool includeComments = false )
        {
            var context = new FluidParseContext( template );

<<<<<<< HEAD
            var lavaTokens = LavaTokensListParser.Parse( context );

            if ( !includeComments )
            {
                lavaTokens = lavaTokens.Where( t => t.ElementType != LavaDocumentTokenTypeSpecifier.InlineComment && t.ElementType != LavaDocumentTokenTypeSpecifier.BlockComment ).ToList();
            }

            var lavaTokenStrings = lavaTokens.Select( x => x.ToString() ).ToList();

            // If the template contains only literal text, add the entire content as a single text token.
            if ( !lavaTokenStrings.Any()
                 && !string.IsNullOrEmpty( template ) )
            {
                lavaTokenStrings.Add( template );
=======
            var statements = LavaTokensListParser.Parse( context );
            if ( !includeComments )
            {
                statements = statements.Where( s => s.ElementType != LavaDocumentTokenTypeSpecifier.Comment ).ToList();
            }

            var lavaTokens = new List<string>();
            if ( statements.Any() )
            {
                foreach ( var statement in statements )
                {
                    lavaTokens.Add( statement.GetTokenText() );
                };
            }
            else if ( !string.IsNullOrEmpty( template ) )
            {
                // If the template contains only literal text, add the entire content as a single text token.
                lavaTokens.Add( template );
>>>>>>> 3900b002
            }

            return lavaTokenStrings;
        }

<<<<<<< HEAD
=======
        /// <summary>
        /// Parse the supplied template into a collection of statements that are recognized by the Fluid parser.
        /// </summary>
        /// <param name="template"></param>
        /// <returns></returns>
        public static List<string> ParseToStatements( string template )
        {
            var context = new FluidParseContext( template );

            var statements = LavaTokensListParser.Parse( context );

            var lavaTokens = new List<string>();
            foreach ( var statement in statements )
            {
                var tokenInfo = $"{statement.Content} [Element={statement.ElementType}, Type={statement.GetType().FullName}]";
                lavaTokens.Add( tokenInfo );
            };

            return lavaTokens;
        }

        #endregion
>>>>>>> 3900b002
    }

    #region Support Classes

    /* [2021-02-02] DJL
     * These classes have been added to support Lava-specific changes to the Fluid Parser.
     */
    public enum LavaDocumentTokenTypeSpecifier
    {
        // Output Variable: {{ output }}
        Output,
        // Liquid Tag: {% tag %}, {% endtag %}
        Tag,
        // Literal Text: literal_text
        Literal,
<<<<<<< HEAD
        // {[ shortcode ]}
        Shortcode,
        // Comment in the form: //- comment<eol>
        InlineComment,
        // Comment in the form: /- comment -/
        BlockComment

=======
        // Shortcode: {[ shortcode ]}
        Shortcode,
        // Comment: //- comment_text -// or /- comment_text<EOL>
        Comment
>>>>>>> 3900b002
    }

    /// <summary>
    /// An element from a Fluid template that has been parsed.
    /// </summary>
    internal class LavaDocumentToken
    {
        public LavaDocumentToken( LavaDocumentTokenTypeSpecifier elementType, string content )
        {
            ElementType = elementType;
            Content = content;
        }

        /// <summary>
        /// The element type of the token.
        /// </summary>
        public LavaDocumentTokenTypeSpecifier ElementType { get; set; }

        /// <summary>
        /// The inner content of the token.
        /// </summary>
        public string Content { get; set; }

        /// <summary>
        /// The token text including opening and closing tags.
        /// </summary>
        /// <returns></returns>
        public string GetTokenText()
        {
            if ( ElementType == LavaDocumentTokenTypeSpecifier.Output )
            {
                return "{{" + Content + "}}";
            }
            else if ( ElementType == LavaDocumentTokenTypeSpecifier.Tag )
            {
                return "{%" + Content + "%}";
            }
            else if ( ElementType == LavaDocumentTokenTypeSpecifier.Shortcode )
            {
                return "{[" + Content + "]}";
            }
            else if ( ElementType == LavaDocumentTokenTypeSpecifier.InlineComment )
            {
                return "//-" + Content;
            }
            else if ( ElementType == LavaDocumentTokenTypeSpecifier.BlockComment )
            {
                return "/-" + Content + "-/";
            }
            else if ( ElementType == LavaDocumentTokenTypeSpecifier.Comment )
            {
                return "/- " + Content + " -/";
            }

            return Content;
        }

        public override string ToString()
        {
            return GetTokenText();
        }
    }

    #endregion
}<|MERGE_RESOLUTION|>--- conflicted
+++ resolved
@@ -66,72 +66,11 @@
 
         private static readonly Parser<char> SpaceParser = Terms.Char( ' ' );
 
-<<<<<<< HEAD
-        private static readonly Parser<LavaDocumentToken> LavaOutputTokenParser =
-            OutputStart
-            .SkipAnd( AnyCharBefore( OutputEnd, canBeEmpty: true ) )
-            .AndSkip( OutputEnd )
-            .Then( x => new LavaDocumentToken( LavaDocumentTokenTypeSpecifier.Output, x.ToString() ) );
-
-        private static readonly Parser<LavaDocumentToken> LavaTagTokenParser =
-            LavaTokenStartParser.SkipAnd( AnyCharBefore( LavaTokenEndParser, canBeEmpty: true ) )
-            .AndSkip( LavaTokenEndParser )
-            .Then( x => new LavaDocumentToken( LavaDocumentTokenTypeSpecifier.Tag, x.ToString() ) );
-
-        private static readonly Parser<LavaDocumentToken> LavaInlineCommentTokenParser =
-            LavaTagParsers.LavaInlineCommentStart.SkipAnd( AnyCharBefore( LavaTagParsers.LavaInlineCommentEnd, canBeEmpty: true ) )
-            .AndSkip( LavaTagParsers.LavaInlineCommentEnd )
-            .Then( x => new LavaDocumentToken( LavaDocumentTokenTypeSpecifier.InlineComment, x.ToString() ) );
-        private static readonly Parser<LavaDocumentToken> LavaBlockCommentTokenParser =
-            LavaTagParsers.LavaBlockCommentStart.SkipAnd( AnyCharBefore( LavaTagParsers.LavaBlockCommentEnd, canBeEmpty: true ) )
-            .AndSkip( LavaTagParsers.LavaBlockCommentEnd )
-            .Then( x => new LavaDocumentToken( LavaDocumentTokenTypeSpecifier.BlockComment, x.ToString() ) );
-
-        private static readonly Parser<LavaDocumentToken> LavaTextTokenParser =
-            AnyCharBefore( OutputStart.Or( LavaTokenStartParser.AsFluidTagResultParser() ).Or( LavaCommentTokenStartParser.AsFluidTagResultParser() ) )
-            .Then( x => new LavaDocumentToken( LavaDocumentTokenTypeSpecifier.Literal, x.ToString() ) );
-
-        private static Parser<LavaTagResult> ShortcodeTagStartParser = LavaTagParsers.LavaShortcodeStart;
-        private static Parser<LavaTagResult> ShortcodeTagEndParser = LavaTagParsers.LavaShortcodeEnd;
-
-        private static readonly Parser<LavaDocumentToken> LavaShortcodeTokenParser =
-            ShortcodeTagStartParser.SkipAnd( AnyCharBefore( ShortcodeTagEndParser, canBeEmpty: true ) )
-            .AndSkip( ShortcodeTagEndParser )
-            .Then( x => new LavaDocumentToken( LavaDocumentTokenTypeSpecifier.Shortcode, x.ToString() ) );
-
-=======
->>>>>>> 3900b002
         private Parser<List<Statement>> _anyTagsListParser;
         private Parser<List<Statement>> _knownTagsListParser;
 
         #endregion
 
-<<<<<<< HEAD
-        public static Parser<LavaTagResult> LavaCommentTokenStartParser =>
-            OneOf( LavaTagParsers.LavaBlockCommentStart,
-                LavaTagParsers.LavaInlineCommentStart );
-        public static Parser<LavaTagResult> LavaCommentTokenEndParser =>
-            OneOf( LavaTagParsers.LavaBlockCommentEnd,
-                LavaTagParsers.LavaInlineCommentEnd );
-
-        public static Parser<LavaTagResult> LavaTokenStartParser =>
-            OneOf( LavaTagParsers.LavaTagStart,
-                LavaTagParsers.LavaShortcodeStart );
-        public static Parser<LavaTagResult> LavaTokenEndParser =>
-            OneOf( LavaTagParsers.LavaTagEnd,
-                LavaTagParsers.LavaShortcodeEnd );
-
-        // The complete list of valid tokens in a Lava document.
-        public static readonly Parser<List<LavaDocumentToken>> LavaTokensListParser =
-            ZeroOrMany(
-                LavaInlineCommentTokenParser
-                .Or( LavaBlockCommentTokenParser )
-                .Or( LavaOutputTokenParser )
-                .Or( LavaShortcodeTokenParser )
-                .Or( LavaTagTokenParser )
-                .Or( LavaTextTokenParser ) );
-
-=======
         public static Parser<LavaTagResult> LavaTokenStartParser => OneOf( LavaTagParsers.LiquidTagStart,
             LavaTagParsers.LavaShortcodeStart,
             LavaTagParsers.LavaBlockCommentStart,
@@ -141,7 +80,6 @@
             LavaTagParsers.LavaBlockCommentEnd,
             LavaTagParsers.LavaInlineCommentEnd );
 
->>>>>>> 3900b002
         public Parser<List<FilterArgument>> ArgumentsListParser => ArgumentsList;
         public Parser<List<FilterArgument>> LavaArgumentsListParser;
 
@@ -642,7 +580,6 @@
         {
             return ParseToTokens( template, includeComments: false );
         }
-<<<<<<< HEAD
 
         /// <summary>
         /// Parse the supplied template into a collection of tokens that are recognized by the Fluid parser.
@@ -650,37 +587,10 @@
         /// <param name="template"></param>
         /// <param name="includeComments">If set to true, comment tokens are included in the output.</param>
         /// <returns></returns>
-        public static List<string> ParseToTokens( string template, bool includeComments )
-        {
-            var tokens = new List<string>();
-=======
->>>>>>> 3900b002
-
-        /// <summary>
-        /// Parse the supplied template into a collection of tokens that are recognized by the Fluid parser.
-        /// </summary>
-        /// <param name="template"></param>
-        /// <returns></returns>
         public static List<string> ParseToTokens( string template, bool includeComments = false )
         {
             var context = new FluidParseContext( template );
 
-<<<<<<< HEAD
-            var lavaTokens = LavaTokensListParser.Parse( context );
-
-            if ( !includeComments )
-            {
-                lavaTokens = lavaTokens.Where( t => t.ElementType != LavaDocumentTokenTypeSpecifier.InlineComment && t.ElementType != LavaDocumentTokenTypeSpecifier.BlockComment ).ToList();
-            }
-
-            var lavaTokenStrings = lavaTokens.Select( x => x.ToString() ).ToList();
-
-            // If the template contains only literal text, add the entire content as a single text token.
-            if ( !lavaTokenStrings.Any()
-                 && !string.IsNullOrEmpty( template ) )
-            {
-                lavaTokenStrings.Add( template );
-=======
             var statements = LavaTokensListParser.Parse( context );
             if ( !includeComments )
             {
@@ -699,14 +609,20 @@
             {
                 // If the template contains only literal text, add the entire content as a single text token.
                 lavaTokens.Add( template );
->>>>>>> 3900b002
+            }
+
+            var lavaTokenStrings = lavaTokens.Select( x => x.ToString() ).ToList();
+
+            // If the template contains only literal text, add the entire content as a single text token.
+            if ( !lavaTokenStrings.Any()
+                 && !string.IsNullOrEmpty( template ) )
+            {
+                lavaTokenStrings.Add( template );
             }
 
             return lavaTokenStrings;
         }
 
-<<<<<<< HEAD
-=======
         /// <summary>
         /// Parse the supplied template into a collection of statements that are recognized by the Fluid parser.
         /// </summary>
@@ -729,7 +645,6 @@
         }
 
         #endregion
->>>>>>> 3900b002
     }
 
     #region Support Classes
@@ -745,20 +660,10 @@
         Tag,
         // Literal Text: literal_text
         Literal,
-<<<<<<< HEAD
-        // {[ shortcode ]}
-        Shortcode,
-        // Comment in the form: //- comment<eol>
-        InlineComment,
-        // Comment in the form: /- comment -/
-        BlockComment
-
-=======
         // Shortcode: {[ shortcode ]}
         Shortcode,
         // Comment: //- comment_text -// or /- comment_text<EOL>
         Comment
->>>>>>> 3900b002
     }
 
     /// <summary>
@@ -800,14 +705,6 @@
             {
                 return "{[" + Content + "]}";
             }
-            else if ( ElementType == LavaDocumentTokenTypeSpecifier.InlineComment )
-            {
-                return "//-" + Content;
-            }
-            else if ( ElementType == LavaDocumentTokenTypeSpecifier.BlockComment )
-            {
-                return "/-" + Content + "-/";
-            }
             else if ( ElementType == LavaDocumentTokenTypeSpecifier.Comment )
             {
                 return "/- " + Content + " -/";
