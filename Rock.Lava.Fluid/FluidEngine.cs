--- conflicted
+++ resolved
@@ -69,12 +69,8 @@
         /// <returns></returns>
         protected override ILavaRenderContext OnCreateRenderContext()
         {
-<<<<<<< HEAD
-            var fluidContext = new global::Fluid.TemplateContext( GetTemplateOptions() );
-=======
             var options = GetTemplateOptions();
             var fluidContext = new global::Fluid.TemplateContext( options );
->>>>>>> 0688d66b
             var context = new FluidRenderContext( fluidContext );
 
             return context;
