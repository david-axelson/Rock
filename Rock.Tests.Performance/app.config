--- conflicted
+++ resolved
@@ -1,198 +1,5 @@
 ﻿<?xml version="1.0" encoding="utf-8"?>
 <configuration>
-<<<<<<< HEAD
-    <configSections>
-        <!-- For more information on Entity Framework configuration, visit http://go.microsoft.com/fwlink/?LinkID=237468 -->
-        <section name="entityFramework" type="System.Data.Entity.Internal.ConfigFile.EntityFrameworkSection, EntityFramework, Version=6.0.0.0, Culture=neutral, PublicKeyToken=b77a5c561934e089" requirePermission="false" />
-    </configSections>
-    <startup>
-        <supportedRuntime version="v4.0" sku=".NETFramework,Version=v4.7.2" />
-    </startup>
-    <entityFramework>
-        <defaultConnectionFactory type="System.Data.Entity.Infrastructure.LocalDbConnectionFactory, EntityFramework">
-            <parameters>
-                <parameter value="mssqllocaldb" />
-            </parameters>
-        </defaultConnectionFactory>
-        <providers>
-            <provider invariantName="System.Data.SqlClient" type="System.Data.Entity.SqlServer.SqlProviderServices, EntityFramework.SqlServer" />
-        </providers>
-    </entityFramework>
-    <connectionStrings configSource="app.ConnectionStrings.config" />
-    <appSettings configSource="app.TestSettings.config" />
-    <runtime>
-        <assemblyBinding xmlns="urn:schemas-microsoft-com:asm.v1">
-            <dependentAssembly>
-                <assemblyIdentity name="System.Threading.Tasks.Extensions" publicKeyToken="cc7b13ffcd2ddd51" culture="neutral" />
-                <bindingRedirect oldVersion="0.0.0.0-4.2.0.1" newVersion="4.2.0.1" />
-            </dependentAssembly>
-            <dependentAssembly>
-                <assemblyIdentity name="System.Text.Json" publicKeyToken="cc7b13ffcd2ddd51" culture="neutral" />
-                <bindingRedirect oldVersion="0.0.0.0-5.0.0.2" newVersion="5.0.0.2" />
-            </dependentAssembly>
-            <dependentAssembly>
-                <assemblyIdentity name="Newtonsoft.Json" publicKeyToken="30ad4fe6b2a6aeed" culture="neutral" />
-                <bindingRedirect oldVersion="0.0.0.0-13.0.0.0" newVersion="13.0.0.0" />
-            </dependentAssembly>
-            <dependentAssembly>
-                <assemblyIdentity name="Google.Apis.Auth" publicKeyToken="4b01fa6e34db77ab" culture="neutral" />
-                <bindingRedirect oldVersion="0.0.0.0-1.42.0.0" newVersion="1.42.0.0" />
-            </dependentAssembly>
-            <dependentAssembly>
-                <assemblyIdentity name="Google.Apis" publicKeyToken="4b01fa6e34db77ab" culture="neutral" />
-                <bindingRedirect oldVersion="0.0.0.0-1.42.0.0" newVersion="1.42.0.0" />
-            </dependentAssembly>
-            <dependentAssembly>
-                <assemblyIdentity name="Google.Apis.Core" publicKeyToken="4b01fa6e34db77ab" culture="neutral" />
-                <bindingRedirect oldVersion="0.0.0.0-1.42.0.0" newVersion="1.42.0.0" />
-            </dependentAssembly>
-            <dependentAssembly>
-                <assemblyIdentity name="System.ValueTuple" publicKeyToken="cc7b13ffcd2ddd51" culture="neutral" />
-                <bindingRedirect oldVersion="0.0.0.0-4.0.3.0" newVersion="4.0.3.0" />
-            </dependentAssembly>
-            <dependentAssembly>
-                <assemblyIdentity name="Microsoft.Owin" publicKeyToken="31bf3856ad364e35" culture="neutral" />
-                <bindingRedirect oldVersion="0.0.0.0-4.0.0.0" newVersion="4.0.0.0" />
-            </dependentAssembly>
-            <dependentAssembly>
-                <assemblyIdentity name="Microsoft.Owin.Security" publicKeyToken="31bf3856ad364e35" culture="neutral" />
-                <bindingRedirect oldVersion="0.0.0.0-4.0.0.0" newVersion="4.0.0.0" />
-            </dependentAssembly>
-            <dependentAssembly>
-                <assemblyIdentity name="System.Memory" publicKeyToken="cc7b13ffcd2ddd51" culture="neutral" />
-                <bindingRedirect oldVersion="0.0.0.0-4.0.1.1" newVersion="4.0.1.1" />
-            </dependentAssembly>
-            <dependentAssembly>
-                <assemblyIdentity name="System.Text.Encodings.Web" publicKeyToken="cc7b13ffcd2ddd51" culture="neutral" />
-                <bindingRedirect oldVersion="0.0.0.0-5.0.0.1" newVersion="5.0.0.1" />
-            </dependentAssembly>
-            <dependentAssembly>
-                <assemblyIdentity name="WebGrease" publicKeyToken="31bf3856ad364e35" culture="neutral" />
-                <bindingRedirect oldVersion="0.0.0.0-1.5.2.14234" newVersion="1.5.2.14234" />
-            </dependentAssembly>
-            <dependentAssembly>
-                <assemblyIdentity name="Antlr3.Runtime" publicKeyToken="eb42632606e9261f" culture="neutral" />
-                <bindingRedirect oldVersion="0.0.0.0-3.5.0.2" newVersion="3.5.0.2" />
-            </dependentAssembly>
-            <dependentAssembly>
-                <assemblyIdentity name="System.Web.Http" publicKeyToken="31bf3856ad364e35" culture="neutral" />
-                <bindingRedirect oldVersion="0.0.0.0-5.2.3.0" newVersion="5.2.3.0" />
-            </dependentAssembly>
-            <dependentAssembly>
-                <assemblyIdentity name="System.Net.Http.Formatting" publicKeyToken="31bf3856ad364e35" culture="neutral" />
-                <bindingRedirect oldVersion="0.0.0.0-5.2.3.0" newVersion="5.2.3.0" />
-            </dependentAssembly>
-            <dependentAssembly>
-                <assemblyIdentity name="System.Reflection.Metadata" publicKeyToken="b03f5f7f11d50a3a" culture="neutral" />
-                <bindingRedirect oldVersion="0.0.0.0-1.4.3.0" newVersion="1.4.3.0" />
-            </dependentAssembly>
-            <dependentAssembly>
-                <assemblyIdentity name="System.Collections.Immutable" publicKeyToken="b03f5f7f11d50a3a" culture="neutral" />
-                <bindingRedirect oldVersion="0.0.0.0-1.2.3.0" newVersion="1.2.3.0" />
-            </dependentAssembly>
-            <dependentAssembly>
-                <assemblyIdentity name="Microsoft.Extensions.FileProviders.Abstractions" publicKeyToken="adb9793829ddae60" culture="neutral" />
-                <bindingRedirect oldVersion="0.0.0.0-2.0.0.0" newVersion="2.0.0.0" />
-            </dependentAssembly>
-            <dependentAssembly>
-                <assemblyIdentity name="Microsoft.Extensions.Primitives" publicKeyToken="adb9793829ddae60" culture="neutral" />
-                <bindingRedirect oldVersion="0.0.0.0-2.2.0.0" newVersion="2.2.0.0" />
-            </dependentAssembly>
-            <dependentAssembly>
-                <assemblyIdentity name="Microsoft.Bcl.AsyncInterfaces" publicKeyToken="cc7b13ffcd2ddd51" culture="neutral" />
-                <bindingRedirect oldVersion="0.0.0.0-5.0.0.0" newVersion="5.0.0.0" />
-            </dependentAssembly>
-            <dependentAssembly>
-                <assemblyIdentity name="System.Diagnostics.DiagnosticSource" publicKeyToken="cc7b13ffcd2ddd51" culture="neutral" />
-                <bindingRedirect oldVersion="0.0.0.0-5.0.0.0" newVersion="5.0.0.0" />
-            </dependentAssembly>
-            <dependentAssembly>
-                <assemblyIdentity name="Microsoft.CodeAnalysis" publicKeyToken="31bf3856ad364e35" culture="neutral" />
-                <bindingRedirect oldVersion="0.0.0.0-2.10.0.0" newVersion="2.10.0.0" />
-            </dependentAssembly>
-            <dependentAssembly>
-                <assemblyIdentity name="System.Buffers" publicKeyToken="cc7b13ffcd2ddd51" culture="neutral" />
-                <bindingRedirect oldVersion="0.0.0.0-4.0.3.0" newVersion="4.0.3.0" />
-            </dependentAssembly>
-            <dependentAssembly>
-                <assemblyIdentity name="System.Runtime.CompilerServices.Unsafe" publicKeyToken="b03f5f7f11d50a3a" culture="neutral" />
-                <bindingRedirect oldVersion="0.0.0.0-5.0.0.0" newVersion="5.0.0.0" />
-            </dependentAssembly>
-            <dependentAssembly>
-                <assemblyIdentity name="System.Numerics.Vectors" publicKeyToken="b03f5f7f11d50a3a" culture="neutral" />
-                <bindingRedirect oldVersion="0.0.0.0-4.1.4.0" newVersion="4.1.4.0" />
-            </dependentAssembly>
-            <dependentAssembly>
-                <assemblyIdentity name="Microsoft.IdentityModel.Logging" publicKeyToken="31bf3856ad364e35" culture="neutral" />
-                <bindingRedirect oldVersion="0.0.0.0-5.5.0.0" newVersion="5.5.0.0" />
-            </dependentAssembly>
-            <dependentAssembly>
-                <assemblyIdentity name="Microsoft.IdentityModel.Tokens" publicKeyToken="31bf3856ad364e35" culture="neutral" />
-                <bindingRedirect oldVersion="0.0.0.0-5.5.0.0" newVersion="5.5.0.0" />
-            </dependentAssembly>
-            <dependentAssembly>
-                <assemblyIdentity name="System.IdentityModel.Tokens.Jwt" publicKeyToken="31bf3856ad364e35" culture="neutral" />
-                <bindingRedirect oldVersion="0.0.0.0-5.5.0.0" newVersion="5.5.0.0" />
-            </dependentAssembly>
-            <dependentAssembly>
-                <assemblyIdentity name="System.Text.Encoding.CodePages" publicKeyToken="b03f5f7f11d50a3a" culture="neutral" />
-                <bindingRedirect oldVersion="0.0.0.0-5.0.0.0" newVersion="5.0.0.0" />
-            </dependentAssembly>
-            <dependentAssembly>
-                <assemblyIdentity name="Microsoft.AspNet.SignalR.Core" publicKeyToken="31bf3856ad364e35" culture="neutral" />
-                <bindingRedirect oldVersion="0.0.0.0-2.4.3.0" newVersion="2.4.3.0" />
-            </dependentAssembly>
-            <dependentAssembly>
-                <assemblyIdentity name="Microsoft.Extensions.Logging.Abstractions" publicKeyToken="adb9793829ddae60" culture="neutral" />
-                <bindingRedirect oldVersion="0.0.0.0-2.1.0.0" newVersion="2.1.0.0" />
-            </dependentAssembly>
-            <dependentAssembly>
-                <assemblyIdentity name="Microsoft.Extensions.Logging" publicKeyToken="adb9793829ddae60" culture="neutral" />
-                <bindingRedirect oldVersion="0.0.0.0-2.1.0.0" newVersion="2.1.0.0" />
-            </dependentAssembly>
-            <dependentAssembly>
-                <assemblyIdentity name="Microsoft.Win32.Registry" publicKeyToken="b03f5f7f11d50a3a" culture="neutral" />
-                <bindingRedirect oldVersion="0.0.0.0-4.1.1.0" newVersion="4.1.1.0" />
-            </dependentAssembly>
-            <dependentAssembly>
-                <assemblyIdentity name="Microsoft.Extensions.DependencyInjection.Abstractions" publicKeyToken="adb9793829ddae60" culture="neutral" />
-                <bindingRedirect oldVersion="0.0.0.0-2.1.0.0" newVersion="2.1.0.0" />
-            </dependentAssembly>
-            <dependentAssembly>
-                <assemblyIdentity name="Microsoft.Extensions.Options" publicKeyToken="adb9793829ddae60" culture="neutral" />
-                <bindingRedirect oldVersion="0.0.0.0-2.1.0.0" newVersion="2.1.0.0" />
-            </dependentAssembly>
-            <dependentAssembly>
-                <assemblyIdentity name="System.Security.Cryptography.Xml" publicKeyToken="cc7b13ffcd2ddd51" culture="neutral" />
-                <bindingRedirect oldVersion="0.0.0.0-4.0.0.1" newVersion="4.0.0.1" />
-            </dependentAssembly>
-            <dependentAssembly>
-                <assemblyIdentity name="System.Security.Principal.Windows" publicKeyToken="b03f5f7f11d50a3a" culture="neutral" />
-                <bindingRedirect oldVersion="0.0.0.0-4.1.1.0" newVersion="4.1.1.0" />
-            </dependentAssembly>
-            <dependentAssembly>
-                <assemblyIdentity name="Microsoft.Extensions.Configuration.Abstractions" publicKeyToken="adb9793829ddae60" culture="neutral" />
-                <bindingRedirect oldVersion="0.0.0.0-2.1.0.0" newVersion="2.1.0.0" />
-            </dependentAssembly>
-            <dependentAssembly>
-                <assemblyIdentity name="Microsoft.AspNetCore.Http.Features" publicKeyToken="adb9793829ddae60" culture="neutral" />
-                <bindingRedirect oldVersion="0.0.0.0-2.1.0.0" newVersion="2.1.0.0" />
-            </dependentAssembly>
-            <dependentAssembly>
-                <assemblyIdentity name="Microsoft.AspNetCore.DataProtection.Abstractions" publicKeyToken="adb9793829ddae60" culture="neutral" />
-                <bindingRedirect oldVersion="0.0.0.0-2.0.0.0" newVersion="2.0.0.0" />
-            </dependentAssembly>
-            <dependentAssembly>
-                <assemblyIdentity name="Microsoft.AspNetCore.DataProtection.Extensions" publicKeyToken="adb9793829ddae60" culture="neutral" />
-                <bindingRedirect oldVersion="0.0.0.0-2.0.0.0" newVersion="2.0.0.0" />
-            </dependentAssembly>
-            <dependentAssembly>
-                <assemblyIdentity name="Microsoft.Owin.Security.Interop" publicKeyToken="adb9793829ddae60" culture="neutral" />
-                <bindingRedirect oldVersion="0.0.0.0-2.0.0.0" newVersion="2.0.0.0" />
-            </dependentAssembly>
-        </assemblyBinding>
-    </runtime>
-=======
   <configSections>
     <!-- For more information on Entity Framework configuration, visit http://go.microsoft.com/fwlink/?LinkID=237468 -->
     <section name="entityFramework" type="System.Data.Entity.Internal.ConfigFile.EntityFrameworkSection, EntityFramework, Version=6.0.0.0, Culture=neutral, PublicKeyToken=b77a5c561934e089" requirePermission="false" />
@@ -388,5 +195,4 @@
       </dependentAssembly>
     </assemblyBinding>
   </runtime>
->>>>>>> c51f4bab
 </configuration>