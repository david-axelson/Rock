﻿// <copyright>
// Copyright by the Spark Development Network
//
// Licensed under the Rock Community License (the "License");
// you may not use this file except in compliance with the License.
// You may obtain a copy of the License at
//
// http://www.rockrms.com/license
//
// Unless required by applicable law or agreed to in writing, software
// distributed under the License is distributed on an "AS IS" BASIS,
// WITHOUT WARRANTIES OR CONDITIONS OF ANY KIND, either express or implied.
// See the License for the specific language governing permissions and
// limitations under the License.
// </copyright>
//
using System;
using System.Collections.Generic;
using System.ComponentModel;
using System.Data.Entity;
using System.Linq;

using Rock.Attribute;
using Rock.ClientService.Core.Campus;
using Rock.Common.Mobile.Blocks.Connection.ConnectionRequestDetail;
using Rock.Data;
using Rock.Model;
using Rock.Security;
using Rock.ViewModels.Utility;
using Rock.Web.Cache;

using GroupMemberStatus = Rock.Model.GroupMemberStatus;
using MeetsGroupRequirement = Rock.Model.MeetsGroupRequirement;

namespace Rock.Blocks.Types.Mobile.Connection
{
    /// <summary>
    /// Displays the details of the given connection request for editing state, status, etc.
    /// </summary>
    /// <seealso cref="Rock.Blocks.RockMobileBlockType" />

    [DisplayName( "Connection Request Detail" )]
    [Category( "Mobile > Connection" )]
    [Description( "Displays the details of the given connection request for editing state, status, etc." )]
    [IconCssClass( "fa fa-id-card" )]

    #region Block Attributes

    [CodeEditorField( "Header Template",
        Description = "Lava template used to render the header above the connection request.",
        IsRequired = false,
        EditorMode = Rock.Web.UI.Controls.CodeEditorMode.Xml,
        Key = AttributeKey.HeaderTemplate,
        Order = 0 )]

    [BlockTemplateField( "Activity Template",
        Description = "The template used to render the activity history for the connection request.",
        TemplateBlockValueGuid = SystemGuid.DefinedValue.BLOCK_TEMPLATE_MOBILE_CONNECTION_CONNECTION_REQUEST_DETAIL,
        DefaultValue = "D19A6D1A-BB4F-45FB-92DE-17EB97479F40",
        IsRequired = true,
        Key = AttributeKey.ActivityTemplate,
        Order = 1 )]

    [LinkedPage(
        "Person Profile Page",
        Description = "Page to link to when user taps on the profile button. PersonGuid is passed in the query string.",
        IsRequired = false,
        Key = AttributeKey.PersonProfilePage,
        Order = 2 )]

    [LinkedPage(
        "Group Detail Page",
        Description = "Page to link to when user taps on the group. GroupGuid is passed in the query string.",
        IsRequired = false,
        Key = AttributeKey.GroupDetailPage,
        Order = 3 )]

    [LinkedPage(
        "Workflow Page",
        Description = "Page to link to when user launches a workflow that requires interaction. WorkflowTypeGuid is passed in the query string.",
        IsRequired = false,
        Key = AttributeKey.WorkflowPage,
        Order = 4 )]

    #endregion

    [Rock.SystemGuid.EntityTypeGuid( Rock.SystemGuid.EntityType.MOBILE_CONNECTION_CONNECTION_REQUEST_DETAIL_BLOCK_TYPE )]
    [Rock.SystemGuid.BlockTypeGuid( Rock.SystemGuid.BlockType.MOBILE_CONNECTION_CONNECTION_REQUEST_DETAIL )]
    public class ConnectionRequestDetail : RockMobileBlockType
    {
        #region Block Attributes

        /// <summary>
        /// The block setting attribute keys for the <see cref="ConnectionRequestDetail"/> block.
        /// </summary>
        private static class AttributeKey
        {
            public const string HeaderTemplate = "HeaderTemplate";

            public const string ActivityTemplate = "ActivityTemplate";

            public const string PersonProfilePage = "PersonProfilePage";

            public const string GroupDetailPage = "GroupDetailPage";

            public const string WorkflowPage = "WorkflowPage";
        }

        /// <summary>
        /// Gets the header template.
        /// </summary>
        /// <value>
        /// The header template.
        /// </value>
        protected string HeaderTemplate => GetAttributeValue( AttributeKey.HeaderTemplate );

        /// <summary>
        /// Gets the activity template.
        /// </summary>
        /// <value>
        /// The activity template.
        /// </value>
        protected string ActivityTemplate => Rock.Field.Types.BlockTemplateFieldType.GetTemplateContent( GetAttributeValue( AttributeKey.ActivityTemplate ) );

        /// <summary>
        /// Gets the person profile page unique identifier.
        /// </summary>
        /// <value>
        /// The person profile page unique identifier.
        /// </value>
        protected Guid? PersonProfilePageGuid => GetAttributeValue( AttributeKey.PersonProfilePage ).AsGuidOrNull();

        /// <summary>
        /// Gets the group detail page unique identifier.
        /// </summary>
        /// <value>
        /// The group detail page unique identifier.
        /// </value>
        protected Guid? GroupDetailPageGuid => GetAttributeValue( AttributeKey.GroupDetailPage ).AsGuidOrNull();

        /// <summary>
        /// Gets the workflow page unique identifier.
        /// </summary>
        /// <value>
        /// The workflow page unique identifier.
        /// </value>
        protected Guid? WorkflowPageGuid => GetAttributeValue( AttributeKey.WorkflowPage ).AsGuidOrNull();

        #endregion

        #region IRockMobileBlockType Implementation

        /// <inheritdoc/>
        public override int RequiredMobileAbiVersion => 3;

        /// <inheritdoc/>
        public override string MobileBlockType => "Rock.Mobile.Blocks.Connection.ConnectionRequestDetail";

        /// <inheritdoc/>
        public override object GetMobileConfigurationValues()
        {
            return new
            {
                PersonProfilePageGuid,
                GroupDetailPageGuid,
                WorkflowPageGuid
            };
        }

        #endregion

        #region Methods

        /// <summary>
        /// Determines whether the connection request is critical.
        /// </summary>
        /// <param name="request">The request.</param>
        /// <returns>
        ///   <c>true</c> if the connection request is critical; otherwise, <c>false</c>.
        /// </returns>
        private static bool IsRequestCritical( ConnectionRequest request )
        {
            // Only a connection request with a status of type critical can be
            // considered critical.
            if ( !request.ConnectionStatus.IsCritical )
            {
                return false;
            }

            // Past due means it is a future follow-up state with a date on or
            // before today.
            var isPastDue = request.ConnectionState == ConnectionState.FutureFollowUp
                && request.FollowupDate.HasValue
                && request.FollowupDate.Value < RockDateTime.Today.AddDays( 1 );

            // If the status is critical and the state is either active or
            // past due then the request is critical.
            return request.ConnectionState == ConnectionState.Active || isPastDue;
        }

        /// <summary>
        /// Determines whether the connection request is considered to be idle.
        /// </summary>
        /// <param name="request">The request.</param>
        /// <returns>
        ///   <c>true</c> if the connection request is considered to be idle; otherwise, <c>false</c>.
        /// </returns>
        private static bool IsRequestIdle( ConnectionRequest request )
        {
            var daysUntilIdle = request.ConnectionOpportunity.ConnectionType.DaysUntilRequestIdle;
            var idleDate = RockDateTime.Now.AddDays( -daysUntilIdle );

            // Past due means it is a future follow-up state with a date on or
            // before today.
            var isPastDue = request.ConnectionState == ConnectionState.FutureFollowUp
                && request.FollowupDate.HasValue
                && request.FollowupDate.Value < RockDateTime.Today.AddDays( 1 );

            // A request can only be idle if it is the active state or a
            // past due follow up state.
            if ( request.ConnectionState == ConnectionState.Active || isPastDue )
            {
                var mostRecentActivityDateTime = request.ConnectionRequestActivities
                    .Where( ra => ra.CreatedDateTime.HasValue )
                    .Max( ra => ( DateTime? ) ra.CreatedDateTime.Value );

                // If we have an activity with a created date then use the most
                // recent one to check if it older than the idle date. Otherwise
                // try to use the date when the request was created.
                if ( mostRecentActivityDateTime.HasValue )
                {
                    return mostRecentActivityDateTime.Value < idleDate;
                }
                else if ( request.CreatedDateTime.HasValue )
                {
                    return request.CreatedDateTime.Value < idleDate;
                }
            }

            return false;
        }

        /// <summary>
        /// Gets the manually triggered workflows that should be used with the
        /// connection opportunity.
        /// </summary>
        /// <param name="connectionOpportunity">The connection opportunity.</param>
        /// <param name="currentPerson">The current person for security checks.</param>
        /// <returns>An enumeration of all manually triggered workflow types.</returns>
        private static IEnumerable<ConnectionWorkflow> GetConnectionOpportunityManualWorkflowTypes( ConnectionOpportunity connectionOpportunity, Person currentPerson )
        {
            return connectionOpportunity.ConnectionWorkflows
                .Union( connectionOpportunity.ConnectionType.ConnectionWorkflows )
                .Where( w => w.TriggerType == ConnectionWorkflowTriggerType.Manual
                    && w.WorkflowType != null
                    && ( w.WorkflowType.IsActive ?? true ) )
                .OrderBy( w => w.WorkflowType.Name )
                .Distinct()
                .Where( w => w.WorkflowType.IsAuthorized( Authorization.VIEW, currentPerson ) );
        }

        /// <summary>
        /// Gets the activity view models.
        /// </summary>
        /// <returns></returns>
        private static IQueryable<ConnectionRequestActivity> GetConnectionRequestActivities( ConnectionRequest connectionRequest, RockContext rockContext )
        {
            var connectionType = connectionRequest.ConnectionOpportunity.ConnectionType;
            var connectionRequestActivityService = new ConnectionRequestActivityService( rockContext );
            var query = connectionRequestActivityService.Queryable()
                .AsNoTracking()
                .Include( a => a.ConnectionRequest.ConnectionOpportunity )
                .Include( a => a.ConnectorPersonAlias.Person )
                .Include( a => a.ConnectionActivityType )
                .Where( a => a.ConnectionRequest.PersonAliasId == connectionRequest.PersonAliasId );

            if ( connectionType.EnableFullActivityList )
            {
                query = query.Where( a => a.ConnectionOpportunity.ConnectionTypeId == connectionType.Id );
            }
            else
            {
                query = query.Where( a => a.ConnectionRequestId == connectionRequest.Id );
            }

            return query.OrderByDescending( a => a.CreatedDateTime );
        }

        /// <summary>
        /// Determines whether [is activity modifiable] [the specified activity].
        /// </summary>
        /// <param name="activity">The activity.</param>
        /// <returns><c>true</c> if [is activity modifiable] [the specified activity]; otherwise, <c>false</c>.</returns>
        private bool IsActivityModifiable( ConnectionRequestActivity activity )
        {
            if ( activity != null &&
                ( activity.CreatedByPersonAliasId.Equals( RequestContext.CurrentPerson?.PrimaryAliasId ) || activity.ConnectorPersonAliasId.Equals( RequestContext.CurrentPerson?.PrimaryAliasId ) ) &&
                activity.ConnectionActivityType.ConnectionTypeId.HasValue )
            {
                return true;
            }

            return false;
        }

        /// <summary>
        /// Gets the request view model that represents the request in a way the
        /// client can properly display.
        /// </summary>
        /// <param name="request">The request.</param>
        /// <param name="rockContext">The Rock database context.</param>
        /// <returns>The view model that represents the request.</returns>
        private RequestViewModel GetRequestViewModel( ConnectionRequest request, RockContext rockContext )
        {
            var baseUrl = GlobalAttributesCache.Value( "PublicApplicationRoot" );
            var connectionRequestService = new ConnectionRequestService( rockContext );

            var mergeFields = RequestContext.GetCommonMergeFields();
            mergeFields.Add( "ConnectionRequest", request );

            // Generate the content that will be displayed above the connection request.
            var headerContent = HeaderTemplate.ResolveMergeFields( mergeFields );

            // Generate the content that will be used to display the activities.
            mergeFields.Add( "Activities", GetConnectionRequestActivities( request, rockContext ) );
            var activityContent = ActivityTemplate.ResolveMergeFields( mergeFields );

            // Get all the workflows that can be manually triggered by the person.
            var connectionWorkflows = GetConnectionOpportunityManualWorkflowTypes( request.ConnectionOpportunity, RequestContext.CurrentPerson )
                .Select( w => new WorkflowTypeItemViewModel
                {
                    Guid = w.Guid,
                    Name = w.WorkflowType.Name,
                    IconClass = w.WorkflowType.IconCssClass
                } )
                .ToList();

            var isEditable = request.IsAuthorized( Authorization.EDIT, RequestContext.CurrentPerson );

            var activities = GetConnectionRequestActivities( request, rockContext )
            .ToList()
            .Select( a => new ActivityViewModel
            {
                ActivityTypeGuid = a.ConnectionActivityType.Guid,
                ConnectorGuid = a.ConnectorPersonAlias.Person.Guid,
                CreatedDateTime = ( DateTimeOffset ) a.CreatedDateTime,
                IsModifiable = IsActivityModifiable(a),
                Note = a.Note,
                Guid = a.Guid,
                ActivityType = a.ConnectionActivityType.ToString(),
                Connector = new ConnectorItemViewModel
                {
                    FirstName = a.ConnectorPersonAlias.Person.FirstName,
                    LastName = a.ConnectorPersonAlias.Person.LastName,
                    PhotoUrl = $"{baseUrl}{a.ConnectorPersonAlias.Person.PhotoUrl}",
                }
            } ).ToList();

            var viewModel = new RequestViewModel
            {
                ActivityContent = activityContent,
                Attributes = GetPublicAttributeValues( request ),
                CampusGuid = request.Campus?.Guid,
                CampusName = request.Campus?.Name,
                Comments = request.Comments,
                ConnectorGuid = request.ConnectorPersonAlias?.Person.Guid,
                ConnectorFullName = request.ConnectorPersonAlias?.Person.FullName,
                HeaderContent = headerContent,
                IsEditable = isEditable,
                IsCritical = IsRequestCritical( request ),
                IsIdle = IsRequestIdle( request ),
                CanConnect = isEditable && connectionRequestService.CanConnect( request ),
                OpportunityName = request.ConnectionOpportunity.Name,
                PersonGuid = request.PersonAlias.Person.Guid,
                PersonFullName = request.PersonAlias.Person.FullName,
                PersonEmail = request.PersonAlias.Person.Email,
                PersonMobileNumber = request.PersonAlias.Person.GetPhoneNumber( Rock.SystemGuid.DefinedValue.PERSON_PHONE_TYPE_MOBILE.AsGuid() )?.NumberFormatted,
                PersonConnectionStatusName = request.PersonAlias.Person.ConnectionStatusValue?.Value,
                PersonProfilePhotoUrl = $"{baseUrl}{request.PersonAlias.Person.PhotoUrl}",
                PlacementGroupGuid = request.AssignedGroup?.Guid,
                PlacementGroupName = request.AssignedGroup?.Name,
                RequestDate = request.CreatedDateTime?.ToRockDateTimeOffset(),
                State = request.ConnectionState,
                StatusGuid = request.ConnectionStatus.Guid,
                StatusName = request.ConnectionStatus.Name,
                WorkflowTypes = connectionWorkflows,
                Activities = activities
            };

            if ( isEditable )
            {
                viewModel.PlacementGroupRequirements = GetPlacementGroupRequirements( request, rockContext, out _ );
            }

            return viewModel;
        }

        /// <summary>
        /// Gets the request edit view model that represents the request in a way
        /// the client can use to display an edit interface.
        /// </summary>
        /// <param name="request">The request.</param>
        /// <param name="rockContext">The context to use when needing to load any data.</param>
        /// <returns>The edit view model that represents the request.</returns>
        private RequestEditViewModel GetRequestEditViewModel( ConnectionRequest request, RockContext rockContext )
        {
            var campusClientService = new CampusClientService( rockContext, RequestContext.CurrentPerson );

            // Get the list of connectors that are available to pick from
            // for the client to use.
            var connectors = GetAvailableConnectors( request, rockContext );

            var viewModel = new RequestEditViewModel
            {
                Attributes = GetPublicEditableAttributeValues( request ),
                CampusGuid = request.Campus?.Guid,
                Comments = request.Comments,
                ConnectorGuid = request.ConnectorPersonAlias?.Person.Guid,
                PlacementGroupGuid = request.AssignedGroup?.Guid,
                State = request.ConnectionState,
                FutureFollowUpDate = request.FollowupDate?.ToRockDateTimeOffset(),
                StatusGuid = request.ConnectionStatus.Guid,
                Connectors = connectors,
                Campuses = campusClientService.GetCampusesAsListItems(),
                PlacementGroups = GetRequestPlacementGroups( request ),
                Statuses = GetOpportunityStatusListItems( request.ConnectionOpportunity.ConnectionType )
            };

            return viewModel;
        }

        /// <summary>
        /// Gets all the attributes and values for the connection request.
        /// </summary>
        /// <param name="request">The connection request.</param>
        /// <returns>A list of editable attribute values.</returns>
        private List<PublicEditableAttributeValueViewModel> GetPublicAttributeValues( ConnectionRequest request )
        {
            // Build the basic attributes.
            var attributes = request.GetPublicAttributesForView( RequestContext.CurrentPerson )
                .ToDictionary( kvp => kvp.Key, kvp => new PublicEditableAttributeValueViewModel
                {
                    AttributeGuid = kvp.Value.AttributeGuid,
                    Categories = kvp.Value.Categories,
                    ConfigurationValues = kvp.Value.ConfigurationValues,
                    Description = kvp.Value.Description,
                    FieldTypeGuid = kvp.Value.FieldTypeGuid,
                    IsRequired = kvp.Value.IsRequired,
                    Key = kvp.Value.Key,
                    Name = kvp.Value.Name,
                    Order = kvp.Value.Order,
                    Value = ""
                } );

            // Add all the values to those attributes.
            request.GetPublicAttributeValuesForView( RequestContext.CurrentPerson )
                .ToList()
                .ForEach( kvp =>
                {
                    if ( attributes.ContainsKey( kvp.Key ) )
                    {
                        attributes[kvp.Key].Value = kvp.Value;
                    }
                } );

            return attributes.Select( kvp => kvp.Value ).OrderBy( a => a.Order ).ToList();
        }

        /// <summary>
        /// Gets all the attributes and values for the entity in a form
        /// suitable to use for editing.
        /// </summary>
        /// <param name="request">The connection request.</param>
        /// <returns>A list of editable attribute values.</returns>
        private List<PublicEditableAttributeValueViewModel> GetPublicEditableAttributeValues( IHasAttributes request )
        {
            var attributes = request.GetPublicAttributesForEdit( RequestContext.CurrentPerson )
                .ToDictionary( kvp => kvp.Key, kvp => new PublicEditableAttributeValueViewModel
                {
                    AttributeGuid = kvp.Value.AttributeGuid,
                    Categories = kvp.Value.Categories,
                    ConfigurationValues = kvp.Value.ConfigurationValues,
                    Description = kvp.Value.Description,
                    FieldTypeGuid = kvp.Value.FieldTypeGuid,
                    IsRequired = kvp.Value.IsRequired,
                    Key = kvp.Value.Key,
                    Name = kvp.Value.Name,
                    Order = kvp.Value.Order,
                    Value = ""
                } );

            request.GetPublicAttributeValuesForEdit( RequestContext.CurrentPerson )
                .ToList()
                .ForEach( kvp =>
                {
                    if ( attributes.ContainsKey( kvp.Key ) )
                    {
                        attributes[kvp.Key].Value = kvp.Value;
                    }
                } );

            return attributes.Select( kvp => kvp.Value ).OrderBy( a => a.Order ).ToList();
        }

        /// <summary>
        /// Gets the possible connectors for the specified connection request.
        /// All possible connectors are returned, campus filtering is not applied.
        /// </summary>
        /// <param name="request">The connection request.</param>
        /// <param name="rockContext">The Rock database context.</param>
        /// <returns>A list of connectors that are valid for the request.</returns>
        private List<ConnectorItemViewModel> GetAvailableConnectors( ConnectionRequest request, RockContext rockContext )
        {
            var additionalConnectorAliasIds = new List<int>();

            // Add the current connector if there is one.
            if ( request.ConnectorPersonAliasId.HasValue )
            {
                additionalConnectorAliasIds.Add( request.ConnectorPersonAliasId.Value );
            }

            // Add the logged in person.
            if ( RequestContext.CurrentPerson != null )
            {
                additionalConnectorAliasIds.Add( RequestContext.CurrentPerson.PrimaryAliasId.Value );
            }

            return GetConnectionOpportunityConnectors( request.ConnectionOpportunityId, null, additionalConnectorAliasIds, rockContext );
        }

        /// <summary>
        /// Gets a list of connectors that match the specified criteria.
        /// </summary>
        /// <param name="connectionOpportunityId">The connection opportunity identifier.</param>
        /// <param name="campusGuid">The campus to limit connectors to.</param>
        /// <param name="additionalPersonAliasIds">The additional person alias ids.</param>
        /// <param name="rockContext">The Rock database context.</param>
        /// <returns>A list of connectors that are valid for the request.</returns>
        private static List<ConnectorItemViewModel> GetConnectionOpportunityConnectors( int connectionOpportunityId, Guid? campusGuid, List<int> additionalPersonAliasIds, RockContext rockContext )
        {
            var connectorGroupService = new ConnectionOpportunityConnectorGroupService( rockContext );
            var personAliasService = new PersonAliasService( rockContext );

            // Get the primary list of connectors for this connection opportunity.
            // Include all the currently active members of the groups and then
            // build the connector view model
            var connectorList = connectorGroupService.Queryable()
                .Where( a => a.ConnectionOpportunityId == connectionOpportunityId
                    && ( !campusGuid.HasValue || a.ConnectorGroup.Campus.Guid == campusGuid ) )
                .SelectMany( g => g.ConnectorGroup.Members )
                .Where( m => m.GroupMemberStatus == GroupMemberStatus.Active )
                .Select( m => new ConnectorItemViewModel
                {
                    Guid = m.Person.Guid,
                    FirstName = m.Person.NickName,
                    LastName = m.Person.LastName,
                    CampusGuid = m.Group.Campus.Guid
                } )
                .ToList();

            // If they specified any additional people to load then execute
            // a query to find just those people.
            if ( additionalPersonAliasIds != null && additionalPersonAliasIds.Any() )
            {
                var additionalPeople = personAliasService.Queryable()
                    .Where( pa => additionalPersonAliasIds.Contains( pa.Id ) )
                    .Select( pa => new ConnectorItemViewModel
                    {
                        Guid = pa.Person.Guid,
                        FirstName = pa.Person.NickName,
                        LastName = pa.Person.LastName,
                        CampusGuid = null
                    } )
                    .ToList();

                connectorList.AddRange( additionalPeople );
            }

            // Distinct by both the person Guid and the CampusGuid. We could
            // still have duplicate people, but that will be up to the client
            // to sort out. Then apply final sorting.
            return connectorList.GroupBy( c => new { c.Guid, c.CampusGuid } )
                .Select( g => g.First() )
                .OrderBy( c => c.LastName )
                .ThenBy( c => c.FirstName )
                .ToList();
        }

        /// <summary>
        /// Gets the opportunity status list items for the given connection type.
        /// </summary>
        /// <param name="connectionType">Connection type to query.</param>
        /// <returns>A list of list items that can be displayed.</returns>
        private static List<ListItemBag> GetOpportunityStatusListItems( ConnectionType connectionType )
        {
            return connectionType.ConnectionStatuses
                .OrderBy( s => s.Order )
                .Select( s => new ListItemBag
                {
                    Value = s.Guid.ToString(),
                    Text = s.Name
                } )
                .ToList();
        }

        /// <summary>
        /// Gets a query of all groups that are possible placement groups for
        /// the connection request.
        /// </summary>
        /// <param name="connectionOpportunityId">The connection opportunity identifier.</param>
        /// <param name="additionalGroupId">An optional additional group to include, such as the currently assigned group for a request.</param>
        /// <param name="rockContext">The rock database context.</param>
        /// <returns>A queryable of all the Group objects that can be used with the request.</returns>
        private static IQueryable<Group> GetAvailablePlacementGroupsQuery( int connectionOpportunityId, int? additionalGroupId, RockContext rockContext )
        {
            var opportunityService = new ConnectionOpportunityService( rockContext );
            var groupService = new GroupService( rockContext );

            // First add any groups specifically configured for the opportunity
            var specificConfigQuery = opportunityService.Queryable()
                .AsNoTracking()
                .Where( o => o.Id == connectionOpportunityId )
                .SelectMany( o => o.ConnectionOpportunityGroups )
                .Select( cog => cog.Group );

            // Then get any groups that are configured with 'all groups of type'
            var allGroupsOfTypeQuery = opportunityService.Queryable()
                .AsNoTracking()
                .Where( o => o.Id == connectionOpportunityId )
                .SelectMany( o => o.ConnectionOpportunityGroupConfigs )
                .Where( gc => gc.UseAllGroupsOfType )
                .SelectMany( gc => gc.GroupType.Groups );

            var allGroupsQuery = specificConfigQuery.Union( allGroupsOfTypeQuery );

            // Add the currently assigned group.
            if ( additionalGroupId.HasValue )
            {
                var additionalGroupQuery = groupService.Queryable()
                    .AsNoTracking()
                    .Where( g => g.Id == additionalGroupId );

                allGroupsQuery = allGroupsQuery.Union( additionalGroupQuery );
            }

            return allGroupsQuery
                .Where( g => g.IsActive && !g.IsArchived )
                .Distinct();
        }

        /// <summary>
        /// Gets the request placement group view models. This takes into account
        /// the existing assigned group view model
        /// </summary>
        /// <param name="request">The connection request.</param>
        /// <returns>A list of group placement view models.</returns>
        private static List<PlacementGroupItemViewModel> GetRequestPlacementGroups( ConnectionRequest request )
        {
            using ( var rockContext = new RockContext() )
            {
                var connectionOpportunityGroupConfigQuery = new ConnectionOpportunityGroupConfigService( rockContext ).Queryable()
                    .Where( c => c.ConnectionOpportunityId == request.ConnectionOpportunityId );

                // Translate the query of available placement groups
                // into data we can use to construct our view models.
                var availablePlacementGroups = GetAvailablePlacementGroupsQuery( request.ConnectionOpportunityId, request.AssignedGroupId, rockContext )
                    .Select( g => new
                    {
                        g.Id,
                        g.Guid,
                        g.Name,
                        CampusGuid = ( Guid? ) g.Campus.Guid,
                        CampusName = g.Campus.Name,
                        Configs = connectionOpportunityGroupConfigQuery
                            .Where( c => c.GroupTypeId == g.GroupTypeId )
                            .Select( c => new
                            {
                                c.GroupMemberRole.Id,
                                c.GroupMemberRole.Guid,
                                c.GroupMemberRole.Name,
                                Status = c.GroupMemberStatus
                            } )
                            .ToList()
                    } )
                    .ToList();

                // Translate the data into the actual view models. The
                // configs could have duplicated Guid and Name properties
                // so we group those and then put all resulting status
                // values in the object.
                var availableGroupViewModels = availablePlacementGroups
                    .Select( g => new PlacementGroupItemViewModel
                    {
                        Guid = g.Guid,
                        Name = $"{g.Name} ({( g.CampusName.IsNotNullOrWhiteSpace() ? g.CampusName : "No Campus" )})",
                        CampusGuid = g.CampusGuid,
                        Roles = g.Configs
                            .GroupBy( c => new { c.Guid, c.Name } )
                            .Select( cgrp => new PlacementGroupRoleItemViewModel
                            {
                                Guid = cgrp.Key.Guid,
                                Name = cgrp.Key.Name,
                                Statuses = cgrp.Select( s => s.Status ).ToList()
                            } )
                            .ToList()
                    } )
                    .ToList();

                // Check if we have fully qualified assigned values.
                var hasAssignedValues = request.AssignedGroupId.HasValue
                        && request.AssignedGroupMemberRoleId.HasValue
                        && request.AssignedGroupMemberStatus.HasValue;

                // If we do then try to load the group type role they are
                // supposed to be assigned to.
                var assignedGroupMemberRole = hasAssignedValues
                    ? new GroupTypeRoleService( rockContext ).Queryable()
                        .Where( r => r.Id == request.AssignedGroupMemberRoleId.Value )
                        .Select( r => new
                        {
                            r.Guid,
                            r.Name
                        } )
                        .SingleOrDefault()
                    : null;

                // Now, if we have an assigned role, that means we have assigned
                // values. Check to make sure the existing values exist and if
                // not add then in.
                if ( assignedGroupMemberRole != null )
                {
                    var existingGroupViewModel = availableGroupViewModels.Single( g => g.Guid == request.AssignedGroup.Guid );
                    var existingRole = existingGroupViewModel.Roles.SingleOrDefault( r => r.Guid == assignedGroupMemberRole.Guid );

                    // Check if the group member role is already present.
                    if ( existingRole != null )
                    {
                        // If the currently assigned status doesn't exist as
                        // an option in the role configuration then add it to the
                        // list of available options.
                        if ( !existingRole.Statuses.Contains( request.AssignedGroupMemberStatus.Value ) )
                        {
                            existingRole.Statuses.Add( request.AssignedGroupMemberStatus.Value );
                        }
                    }
                    else
                    {
                        // Add the role as a valid option to select.
                        existingGroupViewModel.Roles.Add( new PlacementGroupRoleItemViewModel
                        {
                            Guid = assignedGroupMemberRole.Guid,
                            Name = assignedGroupMemberRole.Name,
                            Statuses = new List<GroupMemberStatus> { request.AssignedGroupMemberStatus.Value }
                        } );
                    }
                }

                return availableGroupViewModels;
            }
        }

        /// <summary>
        /// Launches a workflow for the connection request. All linkages are automatically
        /// configured.
        /// </summary>
        /// <param name="connectionRequest">The connection request that will be passed to the workflow as the Entity.</param>
        /// <param name="connectionWorkflow">The connection workflow to be launched.</param>
        /// <param name="currentPerson">The logged in person that is launching the workflow.</param>
        /// <param name="rockContext">The Rock database context.</param>
        /// <returns>A view model that describes the result of the operation.</returns>
        private static ConnectionWorkflowLaunchedViewModel LaunchConnectionRequestWorkflow( ConnectionRequest connectionRequest, ConnectionWorkflow connectionWorkflow, Person currentPerson, RockContext rockContext )
        {
            if ( connectionRequest == null )
            {
                throw new ArgumentNullException( nameof( connectionRequest ) );
            }

            if ( connectionWorkflow == null )
            {
                throw new ArgumentNullException( nameof( connectionWorkflow ) );
            }

            // Validate that the workflow type is configured properly.
            var workflowService = new WorkflowService( rockContext );
            var workflowType = connectionWorkflow.WorkflowTypeCache;

            if ( workflowType == null || workflowType.IsActive == false )
            {
                return new ConnectionWorkflowLaunchedViewModel
                {
                    WorkflowTypeGuid = workflowType?.Guid,
                    Errors = new List<string> { "Workflow was not found or is not active." }
                };
            }

            // Do the initial activation of the workflow.
            var workflow = Rock.Model.Workflow.Activate( workflowType, connectionWorkflow.WorkflowType.WorkTerm, rockContext );

            // Attempt to process the workflow, check if an error has prevented
            // the workflow from processing correctly.
            if ( !workflowService.Process( workflow, connectionRequest, out var workflowErrors ) )
            {
                return new ConnectionWorkflowLaunchedViewModel
                {
                    WorkflowTypeGuid = workflowType.Guid,
                    WorkflowGuid = workflow.Guid,
                    Errors = workflowErrors
                };
            }

            // The workflow is persisted, so we need to create the link between
            // the workflow and this connection request.
            if ( workflow.Id != 0 )
            {
                new ConnectionRequestWorkflowService( rockContext ).Add( new ConnectionRequestWorkflow
                {
                    ConnectionRequestId = connectionRequest.Id,
                    WorkflowId = workflow.Id,
                    ConnectionWorkflowId = connectionWorkflow.Id,
                    TriggerType = connectionWorkflow.TriggerType,
                    TriggerQualifier = connectionWorkflow.QualifierValue
                } );

                rockContext.SaveChanges();
            }

            // Check if there is an entry form waiting for this person to enter
            // data into.
            var hasEntryForm = workflow.HasActiveEntryForm( currentPerson );

            return new ConnectionWorkflowLaunchedViewModel
            {
                WorkflowTypeGuid = workflowType.Guid,
                WorkflowGuid = workflow.Guid,
                HasActiveEntryForm = hasEntryForm,
                Message = $"A '{workflowType.Name}' workflow was started."
            };
        }

        /// <summary>
        /// Creates a new <see cref="ConnectionRequestActivity"/> for when
        /// a request is assigned to a connector.
        /// </summary>
        /// <remarks>
        /// This does not attach the new entity or save the changes.
        /// </remarks>
        /// <param name="connectionRequest">The connection request that was assigned a connector.</param>
        /// <param name="rockContext">The Rock database context to use for data lookups.</param>
        /// <returns>A new <see cref="ConnectionRequestActivity"/> or <c>null</c> if one is not needed.</returns>
        private static ConnectionRequestActivity CreateAssignedActivity( ConnectionRequest connectionRequest, RockContext rockContext )
        {
            if ( !connectionRequest.ConnectorPersonAliasId.HasValue )
            {
                return null;
            }

            var guid = Rock.SystemGuid.ConnectionActivityType.ASSIGNED.AsGuid();
            var assignedActivityId = new ConnectionActivityTypeService( rockContext ).Queryable()
                .Where( t => t.Guid == guid )
                .Select( t => t.Id )
                .FirstOrDefault();

            if ( assignedActivityId == 0 )
            {
                return null;
            }

            return new ConnectionRequestActivity
            {
                ConnectionRequestId = connectionRequest.Id,
                ConnectionOpportunityId = connectionRequest.ConnectionOpportunityId,
                ConnectionActivityTypeId = assignedActivityId,
                ConnectorPersonAliasId = connectionRequest.ConnectorPersonAliasId
            };
        }

        /// <summary>
        /// Gets the placement group member requirements for the connection request.
        /// </summary>
        /// <param name="request">The connection request.</param>
        /// <param name="rockContext">The Rock database context.</param>
        /// <param name="requirementErrors">On return will contain any requirement errors that were encountered.</param>
        /// <returns>A list of requirements that the person must meet before being connected.</returns>
        private static List<GroupMemberRequirementViewModel> GetPlacementGroupRequirements( ConnectionRequest request, RockContext rockContext, out List<string> requirementErrors )
        {
            // Get the requirements
            var requirementsResults = GetGroupRequirementStatuses( request, rockContext );
            var requirementViewModels = new List<GroupMemberRequirementViewModel>();

            foreach ( var requirementResult in requirementsResults )
            {
                if ( requirementResult.GroupRequirement.GroupRequirementType.RequirementCheckType == RequirementCheckType.Manual )
                {
                    // A manual requirement that must be acknowledged before the
                    // person can be placed in the group.
                    requirementViewModels.Add( new GroupMemberRequirementViewModel
                    {
                        Guid = requirementResult.GroupRequirement.Guid,
                        Label = requirementResult.GroupRequirement.GroupRequirementType.CheckboxLabel.IfEmpty( requirementResult.GroupRequirement.GroupRequirementType.Name ),
                        IsManual = true,
                        MustMeetRequirementToAddMember = requirementResult.GroupRequirement.MustMeetRequirementToAddMember,
                        MeetsGroupRequirement = requirementResult.MeetsGroupRequirement
                    } );
                }
                else
                {
                    string labelText;
                    DateTimeOffset? lastCheckedDateTime = null;

                    // Determine the label text to use for this requirement.
                    if ( requirementResult.MeetsGroupRequirement == MeetsGroupRequirement.Meets )
                    {
                        labelText = requirementResult.GroupRequirement.GroupRequirementType.PositiveLabel;
                    }
                    else if ( requirementResult.MeetsGroupRequirement == MeetsGroupRequirement.MeetsWithWarning )
                    {
                        labelText = requirementResult.GroupRequirement.GroupRequirementType.WarningLabel;
                    }
                    else
                    {
                        if ( requirementResult.GroupRequirement.MustMeetRequirementToAddMember )
                        {
                            labelText = requirementResult.GroupRequirement.GroupRequirementType.NegativeLabel;
                        }
                        else
                        {
                            labelText = string.Empty;
                        }
                    }

                    if ( string.IsNullOrEmpty( labelText ) )
                    {
                        labelText = requirementResult.GroupRequirement.GroupRequirementType.Name;
                    }

                    // Determine the last checked date time for this requirement.
                    if ( requirementResult.MeetsGroupRequirement == MeetsGroupRequirement.MeetsWithWarning )
                    {
                        lastCheckedDateTime = requirementResult.RequirementWarningDateTime;
                    }
                    else
                    {
                        lastCheckedDateTime = requirementResult.LastRequirementCheckDateTime;
                    }

                    requirementViewModels.Add( new GroupMemberRequirementViewModel
                    {
                        Guid = requirementResult.GroupRequirement.Guid,
                        Label = labelText,
                        MustMeetRequirementToAddMember = requirementResult.GroupRequirement.MustMeetRequirementToAddMember,
                        MeetsGroupRequirement = requirementResult.MeetsGroupRequirement,
                        LastCheckedDateTime = lastCheckedDateTime
                    } );
                }
            }

            // Set any errors we may have run into.
            requirementErrors = requirementsResults
                .Where( a => a.MeetsGroupRequirement == MeetsGroupRequirement.Error )
                .Select( a => a.ToString() )
                .ToList();

            return requirementViewModels;
        }

        /// <summary>
        /// Gets the group requirement statuses for the connection request.
        /// </summary>
        /// <param name="request">The connection request.</param>
        /// <param name="rockContext">The Rock database context.</param>
        /// <returns></returns>
        private static List<PersonGroupRequirementStatus> GetGroupRequirementStatuses( ConnectionRequest request, RockContext rockContext )
        {
            if ( request == null || !request.AssignedGroupId.HasValue || request.PersonAlias == null )
            {
                return new List<PersonGroupRequirementStatus>();
            }

            var groupId = request.AssignedGroupId.Value;
            var group = new GroupService( rockContext )
                .GetNoTracking( request.AssignedGroupId.Value );

            if ( group == null )
            {
                return new List<PersonGroupRequirementStatus>();
            }

            var requirementsResults = group.PersonMeetsGroupRequirements( rockContext, request.PersonAlias.PersonId, request.AssignedGroupMemberRoleId );

            if ( requirementsResults != null )
            {
                // Ignore the NotApplicable requirements.
                requirementsResults = requirementsResults.Where( r => r.MeetsGroupRequirement != MeetsGroupRequirement.NotApplicable );
            }

            return requirementsResults.ToList();
        }

        /// <summary>
        /// Attempts to mark the connection request as connected.
        /// </summary>
        /// <param name="connectionRequest">The connection request to be updated.</param>
        /// <param name="manualRequirementsMet">A dictionary of manual requirements that have been met.</param>
        /// <param name="currentPerson">The person that is performing the operation.</param>
        /// <param name="rockContext">The Rock database context.</param>
        /// <param name="errorMessage">On return, contains any error message.</param>
        /// <returns><c>true</c> if the request has been marked as connected; otherwise <c>false</c>.</returns>
        /// <remarks>
        /// This method will call SaveChanges() on <paramref name="rockContext"/> before returning <c>true</c>.
        /// </remarks>
        private static bool TryMarkRequestConnected( ConnectionRequest connectionRequest, Dictionary<Guid, bool> manualRequirementsMet, Person currentPerson, RockContext rockContext, out string errorMessage )
        {
            var groupMemberService = new GroupMemberService( rockContext );
            var connectionActivityTypeService = new ConnectionActivityTypeService( rockContext );
            var connectionRequestActivityService = new ConnectionRequestActivityService( rockContext );

            if ( connectionRequest == null || connectionRequest.PersonAlias == null || connectionRequest.ConnectionOpportunity == null )
            {
                errorMessage = "Connection request is not in a valid state.";
                return false;
            }

            // If it is already connected then nothing to do.
            if ( connectionRequest.ConnectionState == ConnectionState.Connected )
            {
                errorMessage = null;
                return true;
            }

            GroupMember groupMember = null;
            var hasGroupAssignment = connectionRequest.AssignedGroupId.HasValue
                && connectionRequest.AssignedGroupMemberRoleId.HasValue
                && connectionRequest.AssignedGroupMemberStatus.HasValue
                && connectionRequest.AssignedGroup != null;

            // Only do group member placement if the request has an assigned
            // placement group, role, and status.
            if ( hasGroupAssignment )
            {
                var group = connectionRequest.AssignedGroup;

                // Only attempt the add if person does not already exist in group with same role
                groupMember = groupMemberService.GetByGroupIdAndPersonIdAndGroupRoleId(
                    connectionRequest.AssignedGroupId.Value,
                    connectionRequest.PersonAlias.PersonId,
                    connectionRequest.AssignedGroupMemberRoleId.Value );

                if ( groupMember == null )
                {
                    groupMember = new GroupMember();
                    groupMember.PersonId = connectionRequest.PersonAlias.PersonId;
                    groupMember.GroupId = connectionRequest.AssignedGroupId.Value;
                    groupMember.GroupRoleId = connectionRequest.AssignedGroupMemberRoleId.Value;
                    groupMember.GroupMemberStatus = connectionRequest.AssignedGroupMemberStatus.Value;

                    // Load all the manual group requirements for this group.
                    var manualGroupRequirements = group.GetGroupRequirements( rockContext )
                        .Where( r => r.GroupRequirementType.RequirementCheckType == RequirementCheckType.Manual )
                        .ToList();

                    // Walk through each manual requirement to ensure they
                    // have been explicitly marked as meeting the requirement.
                    foreach ( var requirement in manualGroupRequirements )
                    {
                        var meetsRequirement = manualRequirementsMet.GetValueOrDefault( requirement.Guid, false );

                        if ( !meetsRequirement && requirement.MustMeetRequirementToAddMember )
                        {
                            errorMessage = "Group Requirements have not been met. Please verify all of the requirements.";
                            return false;
                        }

                        // If they meet the requirement, create the record
                        // that notes it has been met.
                        if ( meetsRequirement )
                        {
                            groupMember.GroupMemberRequirements.Add( new GroupMemberRequirement
                            {
                                GroupRequirementId = requirement.Id,
                                RequirementMetDateTime = RockDateTime.Now,
                                LastRequirementCheckDateTime = RockDateTime.Now
                            } );
                        }
                    }

                    // All requirements have been met, add the group member.
                    groupMemberService.Add( groupMember );

                    // If there are any assigned group member attribute values
                    // that should be filled in then do so.
                    if ( !string.IsNullOrWhiteSpace( connectionRequest.AssignedGroupMemberAttributeValues ) )
                    {
                        var savedValues = connectionRequest.AssignedGroupMemberAttributeValues.FromJsonOrNull<Dictionary<string, string>>();

                        if ( savedValues != null )
                        {
                            groupMember.LoadAttributes();

                            foreach ( var item in savedValues )
                            {
                                groupMember.SetAttributeValue( item.Key, item.Value );
                            }
                        }
                    }
                }
            }

            // Always record the connection activity and change the state to connected.
            var connectedGuid = Rock.SystemGuid.ConnectionActivityType.CONNECTED.AsGuid();
            var connectedActivityId = connectionActivityTypeService.Queryable()
                .Where( t => t.Guid == connectedGuid )
                .Select( t => t.Id )
                .FirstOrDefault();

            if ( connectedActivityId > 0 )
            {
                var connectionRequestActivity = new ConnectionRequestActivity();
                connectionRequestActivity.ConnectionRequestId = connectionRequest.Id;
                connectionRequestActivity.ConnectionOpportunityId = connectionRequest.ConnectionOpportunityId;
                connectionRequestActivity.ConnectionActivityTypeId = connectedActivityId;
                connectionRequestActivity.ConnectorPersonAliasId = currentPerson.PrimaryAliasId;
                connectionRequestActivityService.Add( connectionRequestActivity );
            }

            connectionRequest.ConnectionState = ConnectionState.Connected;

            rockContext.WrapTransaction( () =>
            {
                rockContext.SaveChanges();

                if ( groupMember != null && connectionRequest.AssignedGroupMemberAttributeValues.IsNotNullOrWhiteSpace() )
                {
                    groupMember.SaveAttributeValues( rockContext );
                }
            } );

            errorMessage = null;

            return true;
        }

        /// <summary>
        /// This gets a specific set of information about a connection activity that is ultimately passed down to the mobile shell.
        /// </summary>
        /// <param name="rockContext">The rock context.</param>
        /// <param name="connectionRequestGuid">The connection request unique identifier.</param>
        /// <param name="activityGuid">The activity unique identifier.</param>
        /// <returns>System.ValueTuple&lt;ConnectionRequestActivity, List&lt;ConnectorItemViewModel&gt;, List&lt;Common.Mobile.ViewModel.ListItemViewModel&gt;, BlockActionResult&gt;.</returns>
        private (ConnectionRequestActivity Activity, List<ConnectorItemViewModel> Connectors, List<Common.Mobile.ViewModel.ListItemViewModel> ActivityTypes, BlockActionResult Error) GetConnectionRequestActivityBag( RockContext rockContext, Guid connectionRequestGuid, Guid? activityGuid, bool readOnly )
        {
            var connectionRequestService = new ConnectionRequestService( rockContext );
            var connectionActivityTypeService = new ConnectionActivityTypeService( rockContext );

            // Load the connection request and include the opportunity and type
            // to speed up the security check.
            var request = connectionRequestService.Queryable()
                .Include( r => r.ConnectionOpportunity.ConnectionType )
                .AsNoTracking()
                .Where( r => r.Guid == connectionRequestGuid )
                .FirstOrDefault();

            if ( request == null )
            {
                return (null, null, null, ActionNotFound());
            }
            else if ( !readOnly && !request.IsAuthorized( Authorization.EDIT, RequestContext.CurrentPerson ) )
            {
                // Require edit access in order to see the available activity types
                // since they are only required when editing.
                return (null, null, null, ActionUnauthorized());
            }
            else if( readOnly && !request.IsAuthorized( Authorization.VIEW, RequestContext.CurrentPerson ) )
            {
                return (null, null, null, ActionUnauthorized());
            }
            
            // Load up the activity types for this connection request and pull
            // in the Guid an Name to send to the client.
            var activityTypes = connectionActivityTypeService.Queryable()
                .Where( a => a.ConnectionTypeId == request.ConnectionOpportunity.ConnectionTypeId )
                .Select( a => new Common.Mobile.ViewModel.ListItemViewModel
                {
                    Value = a.Guid.ToString(),
                    Text = a.Name
                } )
                .ToList();

            // Get the list of connectors that are available to pick from
            // for the client to use.
            var connectors = GetAvailableConnectors( request, rockContext );

            ConnectionRequestActivity activity = null;
            if ( activityGuid != null )
            {
                activity = new ConnectionRequestActivityService( rockContext ).Get( activityGuid.Value );
            }

            return (activity, connectors, activityTypes, null);
        }

        #endregion

        #region Action Methods

        /// <summary>
        /// Gets the request details that should be displayed to the user.
        /// </summary>
        /// <param name="connectionRequestGuid">The connection request unique identifier.</param>
        /// <returns>A model that contains the connection request details.</returns>
        [BlockAction]
        public BlockActionResult GetRequestDetails( Guid connectionRequestGuid )
        {
            using ( var rockContext = new RockContext() )
            {
                var connectionRequestService = new ConnectionRequestService( rockContext );

                // Load the connection request and include the opportunity and type
                // to speed up the security check.
                var request = connectionRequestService.Queryable()
                    .Include( r => r.ConnectionOpportunity.ConnectionType )
                    .Include( r => r.Campus )
                    .Include( r => r.ConnectorPersonAlias.Person )
                    .Include( r => r.ConnectionStatus )
                    .AsNoTracking()
                    .Where( r => r.Guid == connectionRequestGuid )
                    .FirstOrDefault();

                if ( request == null )
                {
                    return ActionNotFound();
                }
                else if ( !request.IsAuthorized( Authorization.VIEW, RequestContext.CurrentPerson ) )
                {
                    return ActionUnauthorized();
                }

                request.LoadAttributes( rockContext );

                return ActionOk( GetRequestViewModel( request, rockContext ) );
            }
        }

        /// <summary>
        /// Gets the details that describe an edit operation for the connection request.
        /// </summary>
        /// <param name="connectionRequestGuid">The connection request unique identifier.</param>
        /// <returns>The edit view model for the connection request.</returns>
        [BlockAction]
        public BlockActionResult GetRequestEditDetails( Guid connectionRequestGuid )
        {
            using ( var rockContext = new RockContext() )
            {

                var connectionRequestService = new ConnectionRequestService( rockContext );

                // Load the connection request and include the opportunity and type
                // to speed up the security check.
                var request = connectionRequestService.Queryable()
                    .Include( r => r.ConnectionOpportunity.ConnectionType )
                    .Include( r => r.Campus )
                    .Include( r => r.ConnectorPersonAlias.Person )
                    .Include( r => r.ConnectionStatus )
                    .AsNoTracking()
                    .Where( r => r.Guid == connectionRequestGuid )
                    .FirstOrDefault();

                if ( request == null )
                {
                    return ActionNotFound();
                }
                else if ( !request.IsAuthorized( Authorization.EDIT, RequestContext.CurrentPerson ) )
                {
                    return ActionUnauthorized();
                }

                request.LoadAttributes( rockContext );

                return ActionOk( GetRequestEditViewModel( request, rockContext ) );
            }
        }

        /// <summary>
        /// Updates the connection request to match the data provided.
        /// </summary>
        /// <param name="connectionRequestGuid">The connection request unique identifier to be updated.</param>
        /// <param name="requestDetails">The details that will be updated on the connection request.</param>
        /// <returns>A model that contains the updated connection request details to be displayed.</returns>
        [BlockAction]
        public BlockActionResult UpdateRequest( Guid connectionRequestGuid, RequestSaveViewModel requestDetails )
        {
            using ( var rockContext = new RockContext() )
            {
                var connectionRequestService = new ConnectionRequestService( rockContext );
                var connectionStatusService = new ConnectionStatusService( rockContext );
                var personAliasService = new PersonAliasService( rockContext );

                // Load the connection request and include the opportunity and type
                // to speed up the security check.
                var request = connectionRequestService.Queryable()
                    .Include( r => r.ConnectionOpportunity.ConnectionType )
                    .Where( r => r.Guid == connectionRequestGuid )
                    .FirstOrDefault();

                if ( request == null )
                {
                    return ActionNotFound();
                }
                else if ( !request.IsAuthorized( Authorization.EDIT, RequestContext.CurrentPerson ) )
                {
                    return ActionUnauthorized();
                }

                request.LoadAttributes( rockContext );

                var originalConnectorPersonAliasId = request.ConnectorPersonAliasId;

                // Set the basic values that don't require lookups.
                request.Comments = requestDetails.Comments;
                request.ConnectionState = requestDetails.State;

                // Set the future follow up date.
                if ( request.ConnectionState == ConnectionState.FutureFollowUp )
                {
                    if ( !requestDetails.FutureFollowUpDate.HasValue )
                    {
                        return ActionBadRequest( "Invalid data." );
                    }

                    // Drop the timezone since we are just setting a "raw" date.
                    request.FollowupDate = requestDetails.FutureFollowUpDate.Value.DateTime;
                }
                else
                {
                    request.FollowupDate = null;
                }

                // Perform a lookup and validate the campus then set it.
                CampusCache campus;
                if ( requestDetails.CampusGuid.HasValue )
                {
                    campus = CampusCache.Get( requestDetails.CampusGuid.Value );

                    if ( campus == null )
                    {
                        return ActionBadRequest( "Invalid Data." );
                    }

                    request.CampusId = campus.Id;
                }
                else
                {
                    request.CampusId = null;
                    campus = null;
                }

                // Perform a lookup and validate the connector then set it.
                if ( requestDetails.ConnectorGuid.HasValue )
                {
                    var isValidConnector = GetAvailableConnectors( request, rockContext )
                        .Where( c => campus == null || !c.CampusGuid.HasValue || campus.Guid == c.CampusGuid )
                        .Any( c => c.Guid == requestDetails.ConnectorGuid );

                    var connectorPersonAliasId = personAliasService.GetPrimaryAliasId( requestDetails.ConnectorGuid.Value );

                    if ( !connectorPersonAliasId.HasValue || !isValidConnector )
                    {
                        return ActionBadRequest( "Invalid data." );
                    }

                    request.ConnectorPersonAliasId = connectorPersonAliasId;
                }
                else
                {
                    request.ConnectorPersonAliasId = null;
                }

                // Set the status which requires a lookup.
                var status = connectionStatusService.Queryable()
                    .Where( s => s.ConnectionTypeId == request.ConnectionOpportunity.ConnectionTypeId
                        && s.Guid == requestDetails.StatusGuid )
                    .SingleOrDefault();

                if ( status == null )
                {
                    return ActionBadRequest( "Invalid data." );
                }

                request.ConnectionStatusId = status.Id;

                // Perform a lookup and validate the placement group then set it.
                if ( requestDetails.PlacementGroupGuid.HasValue || requestDetails.PlacementGroupMemberRoleGuid.HasValue || requestDetails.PlacementGroupMemberStatus.HasValue )
                {
                    // Check if they gave us any one of the three placement values
                    // but not all three. That is an error.
                    if ( !requestDetails.PlacementGroupGuid.HasValue || !requestDetails.PlacementGroupMemberRoleGuid.HasValue || !requestDetails.PlacementGroupMemberStatus.HasValue )
                    {
                        return ActionBadRequest( "Invalid data." );
                    }

                    // Validate that the information they provided is valid
                    // group placement options.
                    var validPlacementGroups = GetRequestPlacementGroups( request );
                    var placementGroup = validPlacementGroups.SingleOrDefault( g => g.Guid == requestDetails.PlacementGroupGuid );
                    var placementRole = placementGroup?.Roles.SingleOrDefault( r => r.Guid == requestDetails.PlacementGroupMemberRoleGuid );

                    if ( placementGroup == null || placementRole == null || !placementRole.Statuses.Contains( requestDetails.PlacementGroupMemberStatus.Value ) )
                    {
                        return ActionBadRequest( "Invalid data." );
                    }

                    var groupId = new GroupService( rockContext ).GetId( placementGroup.Guid );
                    var roleId = new GroupTypeRoleService( rockContext ).GetId( placementRole.Guid );

                    request.AssignedGroupId = groupId;
                    request.AssignedGroupMemberRoleId = roleId;
                    request.AssignedGroupMemberStatus = requestDetails.PlacementGroupMemberStatus.Value;

                    var memberAttributeValues = new Dictionary<string, string>();
                    if ( requestDetails.PlacementGroupMemberAttributeValues != null )
                    {
                        // Load the attribute data for an empty group member so we can
                        // decode the data from the client.
                        var groupMember = new GroupMember
                        {
                            GroupId = request.AssignedGroupId.Value,
                            GroupRoleId = request.AssignedGroupMemberRoleId.Value
                        };

                        groupMember.LoadAttributes( rockContext );

                        foreach ( var memberValue in requestDetails.PlacementGroupMemberAttributeValues )
                        {
                            if ( !groupMember.Attributes.TryGetValue( memberValue.Key, out var attribute ) )
                            {
                                return ActionBadRequest( "Invalid data." );
                            }

                            if ( !attribute.IsAuthorized( Authorization.VIEW, RequestContext.CurrentPerson ) )
                            {
                                return ActionBadRequest( "Invalid data." );
                            }

                            var value = PublicAttributeHelper.GetPrivateValue( attribute, memberValue.Value );

                            memberAttributeValues.Add( memberValue.Key, value );
                        }

                        request.AssignedGroupMemberAttributeValues = memberAttributeValues.ToJson();
                    }
                    else
                    {
                        request.AssignedGroupMemberAttributeValues = null;
                    }
                }
                else
                {
                    request.AssignedGroupId = null;
                    request.AssignedGroupMemberRoleId = null;
                    request.AssignedGroupMemberStatus = null;
                    request.AssignedGroupMemberAttributeValues = null;
                }

                // Set any custom request attribute values.
                if ( requestDetails.AttributeValues != null )
                {
                    request.SetPublicAttributeValues( requestDetails.AttributeValues, RequestContext.CurrentPerson );
                }

                // Add an activity that the connector was assigned or changed.
                if ( originalConnectorPersonAliasId != request.ConnectorPersonAliasId )
                {
                    var connectionRequestActivityService = new ConnectionRequestActivityService( rockContext );
                    var activity = CreateAssignedActivity( request, rockContext );

                    if ( activity != null )
                    {
                        connectionRequestActivityService.Add( activity );
                    }
                }

                rockContext.WrapTransaction( () =>
                {
                    rockContext.SaveChanges();
                    request.SaveAttributeValues( rockContext );
                } );
            }

            // Even though calling this method will load a whole new entity
            // that is what we want anyway. If we changed any values then
            // all the in-memory navigation properties are probably incorrect.
            return GetRequestDetails( connectionRequestGuid );
        }

        /// <summary>
        /// Gets the activity options available for the connection request.
        /// </summary>
        /// <param name="connectionRequestGuid">The connection request unique identifier.</param>
        /// <returns>A description of options available when adding a new activity.</returns>
        [BlockAction]
        public BlockActionResult GetActivityOptions( Guid connectionRequestGuid )
        {
            using ( var rockContext = new RockContext() )
            {
                var requestActivityBag = GetConnectionRequestActivityBag( rockContext, connectionRequestGuid, null, false );

                if ( requestActivityBag.Error != null )
                {
                    return requestActivityBag.Error;
                }

                return ActionOk( new Common.Mobile.Blocks.Connection.ConnectionRequestDetail.ActivityOptionsViewModel
                {
                    ActivityTypes = requestActivityBag.ActivityTypes,
                    Connectors = requestActivityBag.Connectors
                } );
            }
        }

        /// <summary>
<<<<<<< HEAD
        /// Gets the existing activity options.
=======
        /// Gets the activity options available for the connection request with an already existing activity.
>>>>>>> 0b52f556
        /// </summary>
        /// <param name="connectionRequestGuid">The connection request unique identifier.</param>
        /// <param name="activityGuid">The activity unique identifier.</param>
        /// <returns>BlockActionResult.</returns>
        [BlockAction]
        public BlockActionResult GetExistingActivityOptions( Guid connectionRequestGuid, Guid activityGuid, bool readOnly )
        {
            using ( var rockContext = new RockContext() )
            {
                var requestActivityBag = GetConnectionRequestActivityBag( rockContext, connectionRequestGuid, activityGuid, readOnly );

                if( requestActivityBag.Error != null )
                {
                    return requestActivityBag.Error;
                }

                Guid? connectorGuid = null;
                string activityNote = "";
                Guid? activityTypeGuid = null;
                string activityType = "";

                if ( activityGuid != null )
                {
                    var activity = new ConnectionRequestActivityService( rockContext ).Get( activityGuid );

                    if ( activity != null )
                    {
                        if ( activity.ConnectorPersonAliasId.HasValue )
                        {
                            connectorGuid = new PersonAliasService( rockContext ).Get( activity.ConnectorPersonAliasId.Value ).Guid;
                        }

                        activityType = activity.ConnectionActivityType.ToString();
                        activityNote = activity.Note;
                        activityTypeGuid = activity.ConnectionActivityType.Guid;
                    }
                }

                return ActionOk( new Common.Mobile.Blocks.Connection.ConnectionRequestDetail.ConnectionRequestActivityDetailBag
                {
                    ActivityOptions = new ActivityOptionsViewModel
                    {
                        ActivityTypes = requestActivityBag.ActivityTypes,
                        Connectors = requestActivityBag.Connectors
                    },
                    ActivityCurrentConnectorGuid = connectorGuid,
                    Note = activityNote,
                    ActivityTypeGuid = activityTypeGuid,
                    ActivityType = activityType
                } );
            }
        }

        /// <summary>
        /// Adds a new activity to the connection request.
        /// </summary>
        /// <param name="connectionRequestGuid">The connection request unique identifier.</param>
        /// <param name="activity">The activity details.</param>
        /// <returns>The view model data that should be displayed.</returns>
        [BlockAction]
        public BlockActionResult AddActivity( Guid connectionRequestGuid, ActivityViewModel activity )
        {
            using ( var rockContext = new RockContext() )
            {
                var connectionRequestService = new ConnectionRequestService( rockContext );
                var connectionRequestActivityService = new ConnectionRequestActivityService( rockContext );
                var connectionActivityTypeService = new ConnectionActivityTypeService( rockContext );
                var personAliasService = new PersonAliasService( rockContext );
                int? connectorAliasId = null;

                // Load the connection request. Include the connection opportunity
                // and type for security check.
                var request = connectionRequestService.Queryable()
                    .Where( r => r.Guid == connectionRequestGuid )
                    .Include( r => r.ConnectionOpportunity.ConnectionType )
                    .FirstOrDefault();

                // Validate the request exists and the current person has permission
                // to make changes to it.
                if ( request == null )
                {
                    return ActionNotFound();
                }
                else if ( !request.IsAuthorized( Authorization.EDIT, RequestContext.CurrentPerson ) )
                {
                    return ActionUnauthorized();
                }

                // Load the activity identifier from the database, making sure
                // the Guid they gave us is actually for the correct connection type.
                var activityTypeId = connectionActivityTypeService.Queryable()
                    .Where( a => a.Guid == activity.ActivityTypeGuid
                        && a.ConnectionTypeId == request.ConnectionOpportunity.ConnectionTypeId )
                    .Select( a => a.Id )
                    .FirstOrDefault();

                if ( activityTypeId == 0 )
                {
                    return ActionBadRequest( "Invalid activity type specified." );
                }

                // Load the connector primary alias from the database and verify
                // that it is valid option.
                if ( activity.ConnectorGuid.HasValue )
                {
                    var connectors = GetAvailableConnectors( request, rockContext );

                    if ( !connectors.Any( c => c.Guid == activity.ConnectorGuid.Value ) )
                    {
                        return ActionBadRequest( "Invalid connector was specified." );
                    }

                    connectorAliasId = personAliasService.GetPrimaryAliasId( activity.ConnectorGuid.Value );

                    if ( !connectorAliasId.HasValue )
                    {
                        return ActionBadRequest( "Invalid connector was specified." );
                    }
                }

                // Load attributes since we need them to generate the view model
                // later.
                request.LoadAttributes( rockContext );

                // Create the new activity via the Create() method so that lazy
                // loading will work after it has been saved. This gets used by
                // the lava template.
                var requestActivity = rockContext.ConnectionRequestActivities.Create();
                requestActivity.ConnectionOpportunityId = request.ConnectionOpportunityId;
                requestActivity.ConnectionActivityTypeId = activityTypeId;
                requestActivity.ConnectorPersonAliasId = RequestContext.CurrentPerson?.PrimaryAliasId;
                requestActivity.Note = activity.Note;
                requestActivity.ConnectorPersonAliasId = connectorAliasId;

                request.ConnectionRequestActivities.Add( requestActivity );
                connectionRequestActivityService.Add( requestActivity );

                rockContext.SaveChanges();

                return ActionOk( GetRequestViewModel( request, rockContext ) );
            }
        }

        /// <summary>
        /// Updates a connection request activity.
        /// </summary>
        /// <param name="activityGuid">The activity unique identifier.</param>
        /// <param name="connectionRequestGuid">The connection request unique identifier.</param>
        /// <param name="activity">The activity.</param>
        /// <returns>The view model data that should be displayed.</returns>
        [BlockAction]
        public BlockActionResult UpdateActivity( Guid activityGuid, Guid connectionRequestGuid, ActivityViewModel activity )
        {
            using ( var rockContext = new RockContext() )
            {
                var activityService = new ConnectionRequestActivityService( rockContext );
                var connectionActivityTypeService = new ConnectionActivityTypeService( rockContext );
                var personAliasService = new PersonAliasService( rockContext );
                var connectionRequestService = new ConnectionRequestService( rockContext );

                var activityToUpdate = activityService.Get( activityGuid );

                if ( activityToUpdate == null )
                {
                    return ActionNotFound();
                }

                // Load the connection request. Include the connection opportunity
                // and type for security check.
                var request = connectionRequestService.Queryable()
                    .Where( r => r.Guid == connectionRequestGuid )
                    .Include( r => r.ConnectionOpportunity.ConnectionType )
                    .FirstOrDefault();

                // Validate the request exists and the current person has permission
                // to make changes to it.
                if ( request == null )
                {
                    return ActionNotFound();
                }
                else if ( !request.IsAuthorized( Authorization.EDIT, RequestContext.CurrentPerson ) )
                {
                    return ActionUnauthorized();
                }

                var connectionActivityType = connectionActivityTypeService.Get( activity.ActivityTypeGuid );
                if ( connectionActivityType == null )
                {
                    return ActionBadRequest( "Unable to find that connection activity type." );
                }

                var connectorAliasId = personAliasService.GetPrimaryAliasId( activity.ConnectorGuid.Value );

                if ( !connectorAliasId.HasValue )
                {
                    return ActionBadRequest( "Invalid connector was specified." );
                }

                activityToUpdate.ConnectionActivityTypeId = connectionActivityType.Id;
                activityToUpdate.ConnectorPersonAliasId = RequestContext.CurrentPerson?.PrimaryAliasId;
                activityToUpdate.Note = activity.Note;
                activityToUpdate.ConnectorPersonAliasId = connectorAliasId;

                rockContext.SaveChanges();
                return ActionOk( GetRequestViewModel( request, rockContext ) );
            }
        }

        /// <summary>
        /// Deletes a connection request activity.
        /// </summary>
        /// <param name="activityGuid">The activity unique identifier.</param>
        /// <param name="connectionRequestGuid">The connection request unique identifier.</param>
        /// <param name="currentPersonAliasId">The current person alias identifier.</param>
        /// <returns>The view model data that should be displayed.</returns>
        [BlockAction]
        public BlockActionResult DeleteActivity( Guid activityGuid, Guid connectionRequestGuid, int currentPersonAliasId )
        {
            using ( var rockContext = new RockContext() )
            {
                // only allow deleting if current user created the activity, and not a system activity
                var connectionRequestActivityService = new ConnectionRequestActivityService( rockContext );
                var connectionRequestService = new ConnectionRequestService( rockContext );

                var activity = connectionRequestActivityService.Get( activityGuid );
                var request = connectionRequestService.Get( connectionRequestGuid );

                if( activity == null )
                {
                    return ActionNotFound( "Unable to find that specific activity." );
                }

                if( request == null )
                {
                    return ActionNotFound( "Unable to find that specific connection request." );
                }

                // Make sure we have permission to delete this activity.
                if ( ( activity.CreatedByPersonAliasId.Equals( currentPersonAliasId )
                    || activity.ConnectorPersonAliasId.Equals( currentPersonAliasId ) )
                    && activity.ConnectionActivityType.ConnectionTypeId.HasValue )
                {
                    connectionRequestActivityService.Delete( activity );
                    rockContext.SaveChanges();
                }
                // If we don't have permission.
                else
                {
                    return ActionForbidden( "You don't have permission to delete that activity." );
                }

                return ActionOk( GetRequestViewModel( request, rockContext ) );
            }
        }

        /// <summary>
        /// Launches a new workflow for the connection request.
        /// </summary>
        /// <param name="connectionRequestGuid">The connection request unique identifier.</param>
        /// <param name="connectionWorkflowGuid">The connection workflow unique identifier, the value from <see cref="WorkflowTypeItemViewModel.Guid"/>.</param>
        /// <returns>A response that determines if the workflow launched and if the user needs to be directed to the workflow entry page.</returns>
        [BlockAction]
        public BlockActionResult LaunchWorkflow( Guid connectionRequestGuid, Guid connectionWorkflowGuid )
        {
            using ( var rockContext = new RockContext() )
            {
                var connectionRequestService = new ConnectionRequestService( rockContext );
                var connectionWorkflowService = new ConnectionWorkflowService( rockContext );

                var connectionRequest = connectionRequestService.Get( connectionRequestGuid );
                var connectionWorkflow = connectionWorkflowService.Get( connectionWorkflowGuid );

                // Make sure we found the connection request and then check if they
                // even have permission to see this connection request.
                if ( connectionRequest == null || connectionWorkflow == null )
                {
                    return ActionNotFound();
                }

                if ( !connectionRequest.IsAuthorized( Authorization.VIEW, RequestContext.CurrentPerson ) )
                {
                    return ActionUnauthorized();
                }

                // Verify that the workflow they specified matches one that they
                // are allowed to launch.
                var workflows = GetConnectionOpportunityManualWorkflowTypes( connectionRequest.ConnectionOpportunity, RequestContext.CurrentPerson );

                if ( !workflows.Any( w => w.Guid == connectionWorkflow.Guid ) )
                {
                    return ActionNotFound();
                }

                var result = LaunchConnectionRequestWorkflow( connectionRequest, connectionWorkflow, RequestContext.CurrentPerson, rockContext );

                // Even if result returned an error, send back an OK response
                // since the workflow at least partially ran. The client can
                // decide how to proceed.
                return ActionOk( result );
            }
        }

        /// <summary>
        /// Get the placement group member attributes that should be set when
        /// the client changes either the placement group or the member role.
        /// </summary>
        /// <param name="connectionRequestGuid">The connection request unique identifier.</param>
        /// <param name="groupGuid">The unique identifier of the group the person will be placed into.</param>
        /// <param name="groupMemberRoleGuid">The unique identifier of the role the person will be assigned.</param>
        /// <returns>The attributes that can be filled in by the individual.</returns>
        [BlockAction]
        [RockObsolete( "1.13.3" )]
        public BlockActionResult GetPlacementGroupMemberAttributes( Guid connectionRequestGuid, Guid groupGuid, Guid groupMemberRoleGuid )
        {
            using ( var rockContext = new RockContext() )
            {
                var connectionRequestService = new ConnectionRequestService( rockContext );
                var groupService = new GroupService( rockContext );

                // Load the connection request. Include the connection opportunity
                // and type for security check.
                var request = connectionRequestService.Queryable()
                    .Where( r => r.Guid == connectionRequestGuid )
                    .Include( r => r.ConnectionOpportunity.ConnectionType )
                    .FirstOrDefault();

                // Validate the request exists and the current person has permission
                // to make changes to it.
                if ( request == null )
                {
                    return ActionNotFound();
                }
                else if ( !request.IsAuthorized( Authorization.EDIT, RequestContext.CurrentPerson ) )
                {
                    return ActionUnauthorized();
                }

                // Validate that the information they provided is valid
                // group placement options.
                var validPlacementGroups = GetRequestPlacementGroups( request );
                var placementGroup = validPlacementGroups.SingleOrDefault( g => g.Guid == groupGuid );
                var placementRole = placementGroup?.Roles.SingleOrDefault( r => r.Guid == groupMemberRoleGuid );

                if ( placementGroup == null || placementRole == null )
                {
                    return ActionBadRequest( "Invalid data." );
                }

                // Try to load the group identifier along with the group type
                // identifier so we can load the role from cache.
                var groupInfo = groupService.Queryable()
                    .Where( g => g.Guid == groupGuid )
                    .Select( g => new
                    {
                        g.Id,
                        g.GroupTypeId
                    } )
                    .FirstOrDefault();

                if ( groupInfo == null )
                {
                    return ActionBadRequest( "Invalid data." );
                }

                // Try to load the group member role identifier. This also ensures
                // the unique identifier they provided belongs to the correct
                // group type.
                var groupTypeCache = GroupTypeCache.Get( groupInfo.GroupTypeId );
                var groupMemberRoleId = groupTypeCache?.Roles
                    .FirstOrDefault( r => r.Guid == groupMemberRoleGuid )
                    ?.Id;

                if ( !groupMemberRoleId.HasValue )
                {
                    return ActionBadRequest( "Invalid data." );
                }

                // Load the attribute data for an empty group member so we can
                // send the data to the client.
                var groupMember = new GroupMember
                {
                    GroupId = groupInfo.Id,
                    GroupRoleId = groupMemberRoleId.Value
                };

                groupMember.LoadAttributes( rockContext );

                // Restore the saved group member attribute values if we have any.
                var savedMemberAttributeValues = request.AssignedGroupMemberAttributeValues?.FromJsonOrNull<Dictionary<string, string>>();
                if ( savedMemberAttributeValues != null )
                {
                    foreach ( var item in savedMemberAttributeValues )
                    {
                        groupMember.SetAttributeValue( item.Key, item.Value );
                    }
                }

                var attributes = GetPublicEditableAttributeValues( groupMember );

                return ActionOk( attributes );
            }
        }

        /// <summary>
        /// Get the placement group member attributes that should be set when
        /// the client changes either the placement group or the member role.
        /// </summary>
        /// <param name="connectionRequestGuid">The connection request unique identifier.</param>
        /// <param name="groupGuid">The unique identifier of the group the person will be placed into.</param>
        /// <param name="groupMemberRoleGuid">The unique identifier of the role the person will be assigned.</param>
        /// <returns>The attributes that can be filled in by the individual.</returns>
        [BlockAction]
        public BlockActionResult GetPlacementGroupMemberAttributesAndValues( Guid connectionRequestGuid, Guid groupGuid, Guid groupMemberRoleGuid )
        {
            using ( var rockContext = new RockContext() )
            {
                var connectionRequestService = new ConnectionRequestService( rockContext );
                var groupService = new GroupService( rockContext );

                // Load the connection request. Include the connection opportunity
                // and type for security check.
                var request = connectionRequestService.Queryable()
                    .Where( r => r.Guid == connectionRequestGuid )
                    .Include( r => r.ConnectionOpportunity.ConnectionType )
                    .FirstOrDefault();

                // Validate the request exists and the current person has permission
                // to make changes to it.
                if ( request == null )
                {
                    return ActionNotFound();
                }
                else if ( !request.IsAuthorized( Authorization.EDIT, RequestContext.CurrentPerson ) )
                {
                    return ActionUnauthorized();
                }

                // Validate that the information they provided is valid
                // group placement options.
                var validPlacementGroups = GetRequestPlacementGroups( request );
                var placementGroup = validPlacementGroups.SingleOrDefault( g => g.Guid == groupGuid );
                var placementRole = placementGroup?.Roles.SingleOrDefault( r => r.Guid == groupMemberRoleGuid );

                if ( placementGroup == null || placementRole == null )
                {
                    return ActionBadRequest( "Invalid data." );
                }

                // Try to load the group identifier along with the group type
                // identifier so we can load the role from cache.
                var groupInfo = groupService.Queryable()
                    .Where( g => g.Guid == groupGuid )
                    .Select( g => new
                    {
                        g.Id,
                        g.GroupTypeId
                    } )
                    .FirstOrDefault();

                if ( groupInfo == null )
                {
                    return ActionBadRequest( "Invalid data." );
                }

                // Try to load the group member role identifier. This also ensures
                // the unique identifier they provided belongs to the correct
                // group type.
                var groupTypeCache = GroupTypeCache.Get( groupInfo.GroupTypeId );
                var groupMemberRoleId = groupTypeCache?.Roles
                    .FirstOrDefault( r => r.Guid == groupMemberRoleGuid )
                    ?.Id;

                if ( !groupMemberRoleId.HasValue )
                {
                    return ActionBadRequest( "Invalid data." );
                }

                // Load the attribute data for an empty group member so we can
                // send the data to the client.
                var groupMember = new GroupMember
                {
                    GroupId = groupInfo.Id,
                    GroupRoleId = groupMemberRoleId.Value
                };

                groupMember.LoadAttributes( rockContext );

                // Restore the saved group member attribute values if we have any.
                var savedMemberAttributeValues = request.AssignedGroupMemberAttributeValues?.FromJsonOrNull<Dictionary<string, string>>();
                if ( savedMemberAttributeValues != null )
                {
                    foreach ( var item in savedMemberAttributeValues )
                    {
                        groupMember.SetAttributeValue( item.Key, item.Value );
                    }
                }

                var attributes = GetPublicEditableAttributeValues( groupMember );

                return ActionOk( new AttributesAndValuesViewModel
                {
                    Attributes = groupMember.GetPublicAttributesForEdit( RequestContext.CurrentPerson ),
                    Values = groupMember.GetPublicAttributeValuesForEdit( RequestContext.CurrentPerson )
                } );
            }
        }

        /// <summary>
        /// Attempts to mark the connection request as connected.
        /// </summary>
        /// <param name="connectionRequestGuid">The connection request to be marked as connected.</param>
        /// <param name="manualRequirements"></param>
        /// <returns></returns>
        [BlockAction]
        public BlockActionResult MarkRequestConnected( Guid connectionRequestGuid, Dictionary<Guid, bool> manualRequirements )
        {
            using ( var rockContext = new RockContext() )
            {
                var connectionRequestService = new ConnectionRequestService( rockContext );
                var connectionStatusService = new ConnectionStatusService( rockContext );
                var personAliasService = new PersonAliasService( rockContext );

                // Load the connection request and include the opportunity and type
                // to speed up the security check.
                var request = connectionRequestService.Queryable()
                    .Include( r => r.ConnectionOpportunity.ConnectionType )
                    .Where( r => r.Guid == connectionRequestGuid )
                    .FirstOrDefault();

                if ( request == null )
                {
                    return ActionNotFound();
                }
                else if ( !request.IsAuthorized( Authorization.EDIT, RequestContext.CurrentPerson ) )
                {
                    return ActionUnauthorized();
                }

                if ( !TryMarkRequestConnected( request, manualRequirements, RequestContext.CurrentPerson, rockContext, out var errorMessage ) )
                {
                    return ActionBadRequest( errorMessage );
                }
            }

            // Even though calling this method will load a whole new entity
            // that is what we want anyway. If we changed any values then
            // all the in-memory navigation properties are probably incorrect.
            return GetRequestDetails( connectionRequestGuid );
        }

        #endregion

        #region Support Classes

        /// <summary>
        /// Common details about a connection request.
        /// </summary>
        public abstract class RequestViewModelBase
        {
            /// <summary>
            /// Gets or sets the connector unique identifier.
            /// </summary>
            /// <value>
            /// The connector unique identifier.
            /// </value>
            public Guid? ConnectorGuid { get; set; }

            /// <summary>
            /// Gets or sets the comments.
            /// </summary>
            /// <value>
            /// The comments.
            /// </value>
            public string Comments { get; set; }

            /// <summary>
            /// Gets or sets the campus unique identifier.
            /// </summary>
            /// <value>
            /// The campus unique identifier.
            /// </value>
            public Guid? CampusGuid { get; set; }

            /// <summary>
            /// Gets or sets the placement group unique identifier.
            /// </summary>
            /// <value>
            /// The placement group unique identifier.
            /// </value>
            public Guid? PlacementGroupGuid { get; set; }

            /// <summary>
            /// Gets or sets the state.
            /// </summary>
            /// <value>
            /// The state.
            /// </value>
            public ConnectionState State { get; set; }

            /// <summary>
            /// Gets or sets the status unique identifier.
            /// </summary>
            /// <value>
            /// The status unique identifier.
            /// </value>
            public Guid StatusGuid { get; set; }
        }

        /// <summary>
        /// Contains all the detail information required to display a connection request.
        /// </summary>
        /// <seealso cref="RequestViewModelBase" />
        public class RequestViewModel : RequestViewModelBase
        {
            /// <summary>
            /// Gets or sets the content of the header.
            /// </summary>
            /// <value>
            /// The content of the header.
            /// </value>
            public string HeaderContent { get; set; }

            /// <summary>
            /// Gets or sets the person unique identifier this connection request is for.
            /// </summary>
            /// <value>
            /// The person unique identifier this connection request is for.
            /// </value>
            public Guid PersonGuid { get; set; }

            /// <summary>
            /// Gets or sets the full name of the person this connection request is for.
            /// </summary>
            /// <value>
            /// The full name of the person this connection request is for.
            /// </value>
            public string PersonFullName { get; set; }

            /// <summary>
            /// Gets or sets the person profile photo URL.
            /// </summary>
            /// <value>
            /// The person profile photo URL.
            /// </value>
            public string PersonProfilePhotoUrl { get; set; }

            /// <summary>
            /// Gets or sets the name of person connection status.
            /// </summary>
            /// <value>
            /// The name of person connection status.
            /// </value>
            public string PersonConnectionStatusName { get; set; }

            /// <summary>
            /// Gets or sets the person mobile number.
            /// </summary>
            /// <value>
            /// The person mobile number.
            /// </value>
            public string PersonMobileNumber { get; set; }

            /// <summary>
            /// Gets or sets the person email.
            /// </summary>
            /// <value>
            /// The person email.
            /// </value>
            public string PersonEmail { get; set; }

            /// <summary>
            /// Gets or sets the full name of the connector.
            /// </summary>
            /// <value>
            /// The full name of the connector.
            /// </value>
            public string ConnectorFullName { get; set; }

            /// <summary>
            /// Gets or sets the name of the opportunity.
            /// </summary>
            /// <value>
            /// The name of the opportunity.
            /// </value>
            public string OpportunityName { get; set; }

            /// <summary>
            /// Gets or sets a value indicating whether this instance is critical.
            /// </summary>
            /// <value>
            ///   <c>true</c> if this instance is critical; otherwise, <c>false</c>.
            /// </value>
            public bool IsCritical { get; set; }

            /// <summary>
            /// Gets or sets a value indicating whether this instance is idle.
            /// </summary>
            /// <value>
            ///   <c>true</c> if this instance is idle; otherwise, <c>false</c>.
            /// </value>
            public bool IsIdle { get; set; }

            /// <summary>
            /// Gets or sets a value indicating whether this instance is editable.
            /// </summary>
            /// <value>
            ///   <c>true</c> if this instance is editable; otherwise, <c>false</c>.
            /// </value>
            public bool IsEditable { get; set; }

            /// <summary>
            /// Gets or sets a value indicating whether this instance can be connected.
            /// </summary>
            /// <value>
            ///   <c>true</c> if this instance can be connected; otherwise, <c>false</c>.
            /// </value>
            public bool CanConnect { get; set; }

            /// <summary>
            /// Gets or sets the name of the campus.
            /// </summary>
            /// <value>
            /// The name of the campus.
            /// </value>
            public string CampusName { get; set; }

            /// <summary>
            /// Gets or sets the name of the placement group.
            /// </summary>
            /// <value>
            /// The name of the placement group.
            /// </value>
            public string PlacementGroupName { get; set; }

            /// <summary>
            /// Gets or sets the placement group requirements.
            /// </summary>
            /// <value>
            /// The placement group requirements.
            /// </value>
            public List<GroupMemberRequirementViewModel> PlacementGroupRequirements { get; set; }

            /// <summary>
            /// Gets or sets the name of the status.
            /// </summary>
            /// <value>
            /// The name of the status.
            /// </value>
            public string StatusName { get; set; }

            /// <summary>
            /// Gets or sets the request date.
            /// </summary>
            /// <value>
            /// The request date.
            /// </value>
            public DateTimeOffset? RequestDate { get; set; }

            /// <summary>
            /// Gets or sets the attributes.
            /// </summary>
            /// <value>
            /// The attributes.
            /// </value>
            public List<PublicEditableAttributeValueViewModel> Attributes { get; set; }

            /// <summary>
            /// Gets or sets the workflow types.
            /// </summary>
            /// <value>
            /// The workflow types.
            /// </value>
            public List<WorkflowTypeItemViewModel> WorkflowTypes { get; set; }

            /// <summary>
            /// Gets or sets the content of the activity.
            /// </summary>
            /// <value>
            /// The content of the activity.
            /// </value>
            public string ActivityContent { get; set; }

            /// <summary>
            /// Gets or sets the activities.
            /// </summary>
            /// <value>The activities.</value>
            public List<ActivityViewModel> Activities { get; set; }
        }

        /// <summary>
        /// Identifies a single requirement that must be met before a person
        /// is placed in a placement group.
        /// </summary>
        public class GroupMemberRequirementViewModel
        {
            /// <summary>
            /// Gets or sets the unique identifier.
            /// </summary>
            /// <value>
            /// The unique identifier.
            /// </value>
            public Guid Guid { get; set; }

            /// <summary>
            /// Gets or sets the label.
            /// </summary>
            /// <value>
            /// The label.
            /// </value>
            public string Label { get; set; }

            /// <summary>
            /// Gets or sets a value indicating whether this requirement is manual.
            /// </summary>
            /// <value>
            ///   <c>true</c> if this requirement is manual; otherwise, <c>false</c>.
            /// </value>
            public bool IsManual { get; set; }

            /// <summary>
            /// Gets or sets the meets group requirement state.
            /// </summary>
            /// <value>
            /// The meets group requirement state.
            /// </value>
            public MeetsGroupRequirement MeetsGroupRequirement { get; set; }

            /// <summary>
            /// Gets or sets a value indicating whether the requirement must be met before being placed.
            /// </summary>
            /// <value>
            ///   <c>true</c> if the requirement must be met before being placed; otherwise, <c>false</c>.
            /// </value>
            public bool MustMeetRequirementToAddMember { get; set; }

            /// <summary>
            /// Gets or sets the last checked date time.
            /// </summary>
            /// <value>
            /// The last checked date time.
            /// </value>
            public DateTimeOffset? LastCheckedDateTime { get; set; }
        }

        /// <summary>
        /// A workflow type item to be displayed on the connection request.
        /// </summary>
        public class WorkflowTypeItemViewModel
        {
            /// <summary>
            /// Gets or sets the unique identifier.
            /// </summary>
            /// <value>
            /// The unique identifier.
            /// </value>
            public Guid Guid { get; set; }

            /// <summary>
            /// Gets or sets the icon class.
            /// </summary>
            /// <value>
            /// The icon class.
            /// </value>
            public string IconClass { get; set; }

            /// <summary>
            /// Gets or sets the name.
            /// </summary>
            /// <value>
            /// The name.
            /// </value>
            public string Name { get; set; }
        }

        /// <summary>
        /// Additional details about the connection request that will be used
        /// when going into edit mode.
        /// </summary>
        /// <seealso cref="RequestViewModelBase" />
        public class RequestEditViewModel : RequestViewModelBase
        {
            /// <summary>
            /// Gets or sets the connectors available.
            /// </summary>
            /// <value>
            /// The connectors available.
            /// </value>
            public List<ConnectorItemViewModel> Connectors { get; set; }

            /// <summary>
            /// Gets or sets the campuses available to pick from.
            /// </summary>
            /// <value>
            /// The campuses available to pick from.
            /// </value>
            public List<ListItemBag> Campuses { get; set; }

            /// <summary>
            /// Gets or sets the placement groups available to pick from.
            /// </summary>
            /// <value>
            /// The placement groups available to pick from.
            /// </value>
            public List<PlacementGroupItemViewModel> PlacementGroups { get; set; }

            /// <summary>
            /// Gets or sets the statuses available to pick from.
            /// </summary>
            /// <value>
            /// The statuses available to pick from.
            /// </value>
            public List<ListItemBag> Statuses { get; set; }

            /// <summary>
            /// Gets or sets the future follow up date.
            /// </summary>
            /// <value>
            /// The future follow up date.
            /// </value>
            public DateTimeOffset? FutureFollowUpDate { get; set; }

            /// <summary>
            /// Gets or sets the attributes that can be edited.
            /// </summary>
            /// <value>
            /// The attributes that can be edited.
            /// </value>
            public List<PublicEditableAttributeValueViewModel> Attributes { get; set; }
        }

        /// <summary>
        /// The object that contains all the information to be updated during
        /// a save operation.
        /// </summary>
        /// <seealso cref="RequestViewModelBase" />
        public class RequestSaveViewModel : RequestViewModelBase
        {
            /// <summary>
            /// Gets or sets the future follow up date.
            /// </summary>
            /// <value>
            /// The future follow up date.
            /// </value>
            public DateTimeOffset? FutureFollowUpDate { get; set; }

            /// <summary>
            /// Gets or sets the attribute values to be saved.
            /// </summary>
            /// <value>
            /// The attribute values to be saved.
            /// </value>
            public Dictionary<string, string> AttributeValues { get; set; }

            /// <summary>
            /// Gets or sets the placement group member role unique identifier.
            /// </summary>
            /// <value>
            /// The placement group member role unique identifier.
            /// </value>
            public Guid? PlacementGroupMemberRoleGuid { get; set; }

            /// <summary>
            /// Gets or sets the placement group member status.
            /// </summary>
            /// <value>
            /// The placement group member status.
            /// </value>
            public GroupMemberStatus? PlacementGroupMemberStatus { get; set; }

            /// <summary>
            /// Gets or sets the placement group member attribute values.
            /// </summary>
            /// <value>
            /// The placement group member attribute values.
            /// </value>
            public Dictionary<string, string> PlacementGroupMemberAttributeValues { get; set; }
        }

        /// <summary>
        /// The data used when adding a new activity to a connection request.
        /// </summary>
        public class ActivityViewModel
        {
            /// <summary>
            /// Gets or sets the activity type unique identifier.
            /// </summary>
            /// <value>
            /// The activity type unique identifier.
            /// </value>
            public Guid ActivityTypeGuid { get; set; }

            public string ActivityType { get; set; }

            /// <summary>
            /// Gets or sets the note to save with the activity.
            /// </summary>
            /// <value>
            /// The note to save with the activity.
            /// </value>
            public string Note { get; set; }

            /// <summary>
            /// Gets or sets the connector unique identifier.
            /// </summary>
            /// <value>
            /// The connector unique identifier.
            /// </value>
            public Guid? ConnectorGuid { get; set; }

            /// <summary>
            /// Gets or sets the connector.
            /// </summary>
            /// <value>The connector.</value>
            public ConnectorItemViewModel Connector { get; set; }

            /// <summary>
            /// Gets or sets the unique identifier.
            /// </summary>
            /// <value>The unique identifier.</value>
            public Guid Guid { get; set; }

            /// <summary>
            /// Gets or sets the created date time.
            /// </summary>
            /// <value>The created date time.</value>
            public DateTimeOffset CreatedDateTime { get; set; }

            /// <summary>
            /// Gets or sets a value indicating whether this instance is modifiable.
            /// </summary>
            /// <value><c>true</c> if this instance is modifiable; otherwise, <c>false</c>.</value>
            public bool IsModifiable { get; set; }
        }

        /// <summary>
        /// Contains details about a placement group will be made available
        /// to the user to select.
        /// </summary>
        public class PlacementGroupItemViewModel
        {
            /// <summary>
            /// Gets or sets the group unique identifier.
            /// </summary>
            /// <value>
            /// The group unique identifier.
            /// </value>
            public Guid Guid { get; set; }

            /// <summary>
            /// Gets or sets the display name of the group.
            /// </summary>
            /// <value>
            /// The display name of the group.
            /// </value>
            public string Name { get; set; }

            /// <summary>
            /// Gets or sets the campus unique identifier to limit this group to.
            /// </summary>
            /// <value>
            /// The campus unique identifier to limit this group to.
            /// </value>
            public Guid? CampusGuid { get; set; }

            /// <summary>
            /// Gets or sets the roles that are available on this group.
            /// </summary>
            /// <value>
            /// The roles that are available on this group.
            /// </value>
            public List<PlacementGroupRoleItemViewModel> Roles { get; set; }
        }

        /// <summary>
        /// Contains details about a group member role that is available to
        /// choose from on a placement group.
        /// </summary>
        public class PlacementGroupRoleItemViewModel
        {
            /// <summary>
            /// Gets or sets the unique identifier.
            /// </summary>
            /// <value>
            /// The unique identifier.
            /// </value>
            public Guid Guid { get; set; }

            /// <summary>
            /// Gets or sets the name.
            /// </summary>
            /// <value>
            /// The name.
            /// </value>
            public string Name { get; set; }

            /// <summary>
            /// Gets or sets the statuses that can be chosen for this role.
            /// </summary>
            /// <value>
            /// The statuses that can be chosen for this role.
            /// </value>
            public List<GroupMemberStatus> Statuses { get; set; }
        }

        /// <summary>
        /// Contains details about the result of a request to launch a connection
        /// request workflow.
        /// </summary>
        public class ConnectionWorkflowLaunchedViewModel
        {
            /// <summary>
            /// Gets or sets the workflow type unique identifier.
            /// </summary>
            /// <value>
            /// The workflow type unique identifier.
            /// </value>
            public Guid? WorkflowTypeGuid { get; set; }

            /// <summary>
            /// Gets or sets the workflow unique identifier.
            /// </summary>
            /// <value>
            /// The workflow unique identifier.
            /// </value>
            public Guid? WorkflowGuid { get; set; }

            /// <summary>
            /// Gets or sets a value indicating whether this instance has active entry form.
            /// </summary>
            /// <value>
            ///   <c>true</c> if this instance has active entry form; otherwise, <c>false</c>.
            /// </value>
            public bool HasActiveEntryForm { get; set; }

            /// <summary>
            /// Gets or sets the message to be displayed to the user after
            /// successful completion.
            /// </summary>
            /// <value>
            /// The message to be displayed to the user after successful completion.
            /// </value>
            public string Message { get; set; }

            /// <summary>
            /// Gets or sets the errors messages generated by the workflow.
            /// </summary>
            /// <value>
            /// The errors messages generated by the workflow.
            /// </value>
            public IList<string> Errors { get; set; }
        }

        /// <summary>
        /// Custom class to store the value along with the attribute. This is for
        /// backwards compatibility with Mobile Shell.
        /// </summary>
        public class PublicEditableAttributeValueViewModel : PublicAttributeBag
        {
            /// <summary>
            /// Gets or sets the value.
            /// </summary>
            /// <value>The value.</value>
            public string Value { get; set; }
        }

        /// <summary>
        /// Used to return the attributes and values from the action
        /// "GetPlacementGroupMemberAttributesAndValues".
        /// </summary>
        public class AttributesAndValuesViewModel
        {
            /// <summary>
            /// Gets or sets the attributes.
            /// </summary>
            /// <value>The attributes.</value>
            public Dictionary<string, PublicAttributeBag> Attributes { get; set; }

            /// <summary>
            /// Gets or sets the values for the attributes.
            /// </summary>
            /// <value>The values for the attributes.</value>
            public Dictionary<string, string> Values { get; set; }
        }

        #endregion
    }
}<|MERGE_RESOLUTION|>--- conflicted
+++ resolved
@@ -1517,11 +1517,7 @@
         }
 
         /// <summary>
-<<<<<<< HEAD
-        /// Gets the existing activity options.
-=======
         /// Gets the activity options available for the connection request with an already existing activity.
->>>>>>> 0b52f556
         /// </summary>
         /// <param name="connectionRequestGuid">The connection request unique identifier.</param>
         /// <param name="activityGuid">The activity unique identifier.</param>
