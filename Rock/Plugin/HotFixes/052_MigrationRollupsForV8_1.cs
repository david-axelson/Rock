--- conflicted
+++ resolved
@@ -18,7 +18,6 @@
         /// </summary>
         public override void Up()
         {
-<<<<<<< HEAD
             //InactivePeopleInStatementGenerator();
             //RemoveAdultChildrenServiceJob();
             //EnableAlternateIdentifier();
@@ -26,16 +25,7 @@
             //ERAFinancial();
             //AddDisplayNotes();
             //HomepageStylesheet();
-=======
-            InactivePeopleInStatementGenerator();
-            RemoveAdultChildrenServiceJob();
-            EnableAlternateIdentifier();
-            MoveAdultChildrenDefaults();
-            ERAFinancial();
-            AddDisplayNotes();
-            HomepageStylesheet();
-            HomepageMatrix();
->>>>>>> d0afada3
+            //HomepageMatrix();
         }
 
         /// <summary>
