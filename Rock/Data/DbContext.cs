﻿// <copyright>
// Copyright by the Spark Development Network
//
// Licensed under the Rock Community License (the "License");
// you may not use this file except in compliance with the License.
// You may obtain a copy of the License at
//
// http://www.rockrms.com/license
//
// Unless required by applicable law or agreed to in writing, software
// distributed under the License is distributed on an "AS IS" BASIS,
// WITHOUT WARRANTIES OR CONDITIONS OF ANY KIND, either express or implied.
// See the License for the specific language governing permissions and
// limitations under the License.
// </copyright>
//
using System;
using System.Collections.Generic;
using System.Data;
#if NET5_0_OR_GREATER
using System.ComponentModel.DataAnnotations;
using Microsoft.EntityFrameworkCore;
using Microsoft.EntityFrameworkCore.Migrations;
#else
using System.Data.Entity;
using System.Data.Entity.Core.Objects;
using System.Data.Entity.Infrastructure;
#endif
using System.Linq;
using System.Linq.Expressions;
using System.Reflection;
using System.Threading.Tasks;
using System.Web;

using Rock.Bus.Message;
using Rock.Model;
using Rock.Tasks;
<<<<<<< HEAD
#if !NET5_0_OR_GREATER
using Rock.Transactions;
#endif
=======
>>>>>>> 34a36e40
using Rock.UniversalSearch;
using Rock.Web.Cache;

using Z.EntityFramework.Plus;

using Audit = Rock.Model.Audit;

#if NET5_0_OR_GREATER
using EFDbContext = Microsoft.EntityFrameworkCore.DbContext;
using EFEntityEntry = Microsoft.EntityFrameworkCore.ChangeTracking.EntityEntry;
#else
using EFDbContext = System.Data.Entity.DbContext;
using EFEntityEntry = System.Data.Entity.Infrastructure.DbEntityEntry;
#endif

namespace Rock.Data
{
    /// <summary>
    /// Entity Framework Context
    /// </summary>
    public abstract class DbContext : EFDbContext
    {
        /// <summary>
        /// The shared save hook provider that is used by default by all
        /// instances of DbContext.
        /// </summary>
        internal static readonly Internal.EntitySaveHookProvider SharedSaveHookProvider = new Internal.EntitySaveHookProvider();

        /// <summary>
        /// Gets or sets the entity save hook provider.
        /// </summary>
        /// <value>
        /// The entity save hook provider.
        /// </value>
        internal Internal.EntitySaveHookProvider EntitySaveHookProvider { get; set; } = SharedSaveHookProvider;

        /// <summary>
        /// Is there a transaction in progress?
        /// </summary>
        private bool _transactionInProgress = false;

        /// <summary>
        /// Initializes a new instance of the <see cref="DbContext"/> class.
        /// </summary>
        public DbContext() : base() { }

#if !NET5_0_OR_GREATER
        /// <summary>
        /// Initializes a new instance of the <see cref="DbContext"/> class.
        /// </summary>
        /// <param name="nameOrConnectionString">Either the database name or a connection string.</param>
        public DbContext( string nameOrConnectionString ) : base( nameOrConnectionString ) { }
#else
        private readonly string _nameOrConnectionString;

        /// <summary>
        /// Initializes a new instance of the <see cref="DbContext"/> class.
        /// </summary>
        /// <param name="nameOrConnectionString">The connection string.</param>
        public DbContext( string nameOrConnectionString ) : base()
        {
            _nameOrConnectionString = nameOrConnectionString;
        }

        /// <summary>
        /// Configures the context parameters and initializes any extensions.
        /// </summary>
        /// <param name="optionsBuilder">A builder used to create or modify options for this context. Databases (and other extensions)
        /// typically define extension methods on this object that allow you to configure the context.</param>
        protected override void OnConfiguring( DbContextOptionsBuilder optionsBuilder )
        {
            base.OnConfiguring( optionsBuilder );

            var connectionString = System.Configuration.ConfigurationManager.ConnectionStrings[_nameOrConnectionString]?.ConnectionString ?? _nameOrConnectionString;

            optionsBuilder.UseSqlServer( connectionString, a => a.UseNetTopologySuite() )
                //.UseLazyLoadingProxies()
                .ReplaceService<IMigrationsAssembly, CoreShims.RockMigrationsAssembly>()
                .ReplaceService<IMigrationsSqlGenerator, CoreShims.RockSqlServerMigrationsSqlGenerator>();
        }
#endif

        /// <inheritdoc />
        internal protected DbContext( ObjectContext objectContext, bool dbContextOwnsObjectContext ) :
            base( objectContext, dbContextOwnsObjectContext )
        {
        }

        /// <summary>
        /// Gets any error messages that occurred during a SaveChanges
        /// </summary>
        /// <value>
        /// The save error messages.
        /// </value>
        public virtual List<string> SaveErrorMessages { get; private set; }

        /// <summary>
        /// Gets or sets the source of change. If the source of change is set then changes made to entities with this context will have History records marked with this Source of Change.
        /// </summary>
        /// <value>
        /// The source of change.
        /// </value>
        public string SourceOfChange { get; set; }

        /// <summary>
        /// Wraps the action in a BeginTransaction and CommitTransaction.
        /// Note that this will *always* commit the transaction (unless an exception occurs).
        /// If need to rollback the transaction within your action (for example, to show a validation warning),
        /// use <see cref="WrapTransactionIf(Func{bool})" /> instead.
        /// </summary>
        /// <param name="action">The action.</param>
        public void WrapTransaction( Action action )
        {
            WrapTransactionIf( () =>
            {
                action.Invoke();
                return true;
            } );
        }

        /// <summary>
        /// Wraps code in a BeginTransaction and CommitTransaction.
        /// If the action returns false, the transaction will be rolled back.
        /// </summary>
        /// <param name="action">The action.</param>
        public bool WrapTransactionIf( Func<bool> action )
        {
            if ( !_transactionInProgress )
            {
                _transactionInProgress = true;
                using ( var dbContextTransaction = this.Database.BeginTransaction() )
                {
                    try
                    {
                        if ( action.Invoke() )
                        {
                            dbContextTransaction.Commit();
                        }
                        else
                        {
                            dbContextTransaction.Rollback();
                            return false;
                        }
                    }
                    catch
                    {
                        dbContextTransaction.Rollback();
                        throw;
                    }
                    finally
                    {
                        _transactionInProgress = false;
                    }
                }

                return true;
            }
            else
            {
                return action.Invoke();
            }
        }

        /// <summary>
        /// Saves all changes made in this context to the underlying database.
        /// </summary>
        /// <returns>
        /// The number of objects written to the underlying database.
        /// </returns>
        public override int SaveChanges()
        {
            return SaveChanges( false );
        }

        /// <summary>
        /// Saves all changes made in this context to the underlying database.  The
        /// default pre and post processing can also optionally be disabled.  This
        /// would disable audit records being created, workflows being triggered, and
        /// any PreSaveChanges() methods being called for changed entities.
        /// </summary>
        /// <param name="disablePrePostProcessing">if set to <c>true</c> disables
        /// the Pre and Post processing from being run. This should only be disabled
        /// when updating a large number of records at a time (e.g. importing records).</param>
        /// <returns></returns>
<<<<<<< HEAD
#if NET5_0_OR_GREATER
        public new int SaveChanges( bool disablePrePostProcessing )
#else
        public int SaveChanges( bool disablePrePostProcessing )
#endif
=======
        public virtual int SaveChanges( bool disablePrePostProcessing )
>>>>>>> 34a36e40
        {
            var result = SaveChanges( new SaveChangesArgs
            {
                DisablePrePostProcessing = disablePrePostProcessing
            } );

            return result.RecordsUpdated;
        }

        /// <summary>
        /// Saves all changes made in this context to the underlying database.  The
        /// default pre and post processing can also optionally be disabled.  This
        /// would disable audit records being created, workflows being triggered, and
        /// any PreSaveChanges() methods being called for changed entities.
        /// </summary>
        /// <param name="args">Arguments determining behavior of the save.</param>
        /// <returns></returns>
        public virtual SaveChangesResult SaveChanges( SaveChangesArgs args )
        {
            var saveChangesResult = new SaveChangesResult();

            // Pre and Post processing has been disabled, just call the base
            // SaveChanges() method and return
            if ( args.DisablePrePostProcessing )
            {
                saveChangesResult.RecordsUpdated = base.SaveChanges();
                return saveChangesResult;
            }

            SaveErrorMessages = new List<string>();

            // Try to get the current person alias and id
            PersonAlias personAlias = GetCurrentPersonAlias();

            bool enableAuditing = GlobalAttributesCache.Value( "EnableAuditing" ).AsBoolean();

            // Evaluate the current context for items that have changes
            var updatedItems = RockPreSave( this, personAlias, enableAuditing );

            // If update was not cancelled by triggered workflow
            if ( updatedItems != null )
            {
#if NET5_0_OR_GREATER
                try
                {
                    // EF Core does not do built-in validation. Run our own.
                    var entitiesToValidate = ChangeTracker.Entries()
                        .Where( e => e.State == EntityState.Added || e.State == EntityState.Modified );

                    var validationErrors = new List<string>();

                    foreach ( var entity in entitiesToValidate )
                    {
                        var validationContext = new ValidationContext( entity );
                        var validationResults = new List<ValidationResult>();
                        if ( !Validator.TryValidateObject( entity, validationContext, validationResults, true ) )
                        {
                            foreach ( var error in validationResults )
                            {
                                foreach ( var prop in error.MemberNames )
                                {
                                    validationErrors.Add( $"{entity.GetType().Name} ({prop}): {error.ErrorMessage}" );
                                }
                            }
                        }
                    }

                    if ( validationErrors.Any() )
                    {
                        // Let all the hooks that were called know that the save
                        // was aborted.
                        CallSaveFailedHooks( updatedItems );

                        throw new SystemException( $"Entity Validation Error: {validationErrors.AsDelimited( ";" )}" );
                    }

                    saveChangesResult.RecordsUpdated = base.SaveChanges();
                }
                catch
                {
                    // Let all the hooks that were called know that the save
                    // was aborted.
                    CallSaveFailedHooks( updatedItems );

                    throw;
                }
#else
                try
                {
                    // Save the context changes
                    saveChangesResult.RecordsUpdated = base.SaveChanges();
                }
                catch ( System.Data.Entity.Validation.DbEntityValidationException ex )
                {
                    var validationErrors = new List<string>();
                    foreach ( var error in ex.EntityValidationErrors )
                    {
                        foreach ( var prop in error.ValidationErrors )
                        {
                            validationErrors.Add( string.Format( "{0} ({1}): {2}", error.Entry.Entity.GetType().Name, prop.PropertyName, prop.ErrorMessage ) );
                        }
                    }

                    // Let all the hooks that were called know that the save
                    // was aborted.
                    CallSaveFailedHooks( updatedItems );

                    throw new SystemException( "Entity Validation Error: " + validationErrors.AsDelimited( ";" ), ex );
                }
                catch
                {
                    // Let all the hooks that were called know that the save
                    // was aborted.
                    CallSaveFailedHooks( updatedItems );

                    throw;
                }
#endif

                // If any items changed process audit and triggers
                if ( updatedItems.Any() )
                {
                    RockPostSave( updatedItems, personAlias, enableAuditing );

                    if ( args.IsAchievementsEnabled )
                    {
                        var attempts = ProcessAchievements( updatedItems );
                        saveChangesResult.AchievementAttempts = attempts;
                    }
                }
            }

            return saveChangesResult;
        }

        /// <summary>
        /// Gets the current person alias.
        /// </summary>
        /// <returns></returns>
        internal PersonAlias GetCurrentPersonAlias()
        {
#if !NET5_0_OR_GREATER
            if ( HttpContext.Current != null && HttpContext.Current.Items.Contains( "CurrentPerson" ) )
            {
                var currentPerson = HttpContext.Current.Items["CurrentPerson"] as Person;
                if ( currentPerson != null && currentPerson.PrimaryAlias != null )
                {
                    return currentPerson.PrimaryAlias;
                }
            }
#endif

            return null;
        }

        /// <summary>
        /// Updates the Created/Modified data for any model being created or modified
        /// </summary>
        /// <param name="dbContext">The database context.</param>
        /// <param name="personAlias">The person alias.</param>
        /// <param name="enableAuditing">if set to <c>true</c> [enable auditing].</param>
        /// <returns></returns>
        protected virtual List<ContextItem> RockPreSave( DbContext dbContext, PersonAlias personAlias, bool enableAuditing = false )
        {
            int? personAliasId = null;
            if ( personAlias != null )
            {
                personAliasId = personAlias.Id;
            }

            var preSavedEntities = new HashSet<Guid>();

            // First loop through all models calling the PreSaveChanges
            var updatedItems = new Dictionary<IEntity, ContextItem>();

            try
            {
                foreach ( var entry in dbContext.ChangeTracker.Entries()
                    .Where( c =>
                        c.Entity is IEntity &&
                        ( c.State == EntityState.Added || c.State == EntityState.Modified || c.State == EntityState.Deleted ) ) )
                {
                    var entity = entry.Entity as IEntity;

                    // Get the context item to track audits
                    var contextItem = new ContextItem( entity, this, entry, enableAuditing );
                    updatedItems.Add( entity, contextItem );

                    contextItem.InProcessSaveHooks = new List<IEntitySaveHook>();

                    var saveHooks = EntitySaveHookProvider.GetHooksForEntityType( entity.GetType() ).ToList();
                    foreach ( var hook in saveHooks )
                    {
                        hook.PreSave( contextItem );
                        contextItem.InProcessSaveHooks.Add( hook );
                    }

                    if ( entry.Entity is IModel )
                    {
                        var model = entry.Entity as IModel;
                        model.PreSaveChanges( this, entry, entry.State );

                        if ( !preSavedEntities.Contains( model.Guid ) )
                        {
                            preSavedEntities.Add( model.Guid );
                        }
                    }
                }

                // Then loop again, as new models may have been added by PreSaveChanges events
                foreach ( var entry in dbContext.ChangeTracker.Entries()
                    .Where( c =>
                        c.Entity is IEntity &&
                        ( c.State == EntityState.Added || c.State == EntityState.Modified || c.State == EntityState.Deleted ) ) )
                {
                    // Cast entry as IEntity
                    var entity = entry.Entity as IEntity;

                    if ( !updatedItems.TryGetValue( entity, out var contextItem ) )
                    {
                        // Entity was added by a previous save hook.
                        contextItem = new ContextItem( entity, this, entry, enableAuditing );
                        updatedItems.Add( entity, contextItem );

                        contextItem.InProcessSaveHooks = new List<IEntitySaveHook>();

                        var saveHooks = EntitySaveHookProvider.GetHooksForEntityType( entity.GetType() ).ToList();
                        foreach ( var hook in saveHooks )
                        {
                            hook.PreSave( contextItem );
                            contextItem.InProcessSaveHooks.Add( hook );
                        }
                    }

                    // If entity was added or modified, update the Created/Modified fields
                    if ( entry.State == EntityState.Added || entry.State == EntityState.Modified )
                    {
                        // instead of passing "true" the trigger model and UI would support a
                        // on-value-changed checkbox (or perhaps it should be the default/only behavior)
                        // and its value would be passed in to the onValueChange
                        if ( !TriggerWorkflows( contextItem, WorkflowTriggerType.PreSave, personAlias ) )
                        {
                            // If any workflow has aborted the save operation
                            // then let all the save hooks know the save was
                            // aborted.
                            CallSaveFailedHooks( updatedItems.Values );

                            return null;
                        }

                        if ( entry.Entity is IModel )
                        {
                            var model = entry.Entity as IModel;

                            if ( !preSavedEntities.Contains( model.Guid ) )
                            {
                                model.PreSaveChanges( this, entry );
                            }

                            // Update Guid/Created/Modified person and times
                            if ( entry.State == EntityState.Added )
                            {
                                if ( !model.CreatedDateTime.HasValue )
                                {
                                    model.CreatedDateTime = RockDateTime.Now;
                                }
                                if ( !model.CreatedByPersonAliasId.HasValue )
                                {
                                    model.CreatedByPersonAliasId = personAliasId;
                                }

                                if ( model.Guid == Guid.Empty )
                                {
                                    model.Guid = Guid.NewGuid();
                                }

                                model.ModifiedDateTime = RockDateTime.Now;

                                if ( !model.ModifiedAuditValuesAlreadyUpdated || model.ModifiedByPersonAliasId == null )
                                {
                                    model.ModifiedByPersonAliasId = personAliasId;
                                }
                            }
                            else if ( entry.State == EntityState.Modified )
                            {
                                model.ModifiedDateTime = RockDateTime.Now;

                                if ( !model.ModifiedAuditValuesAlreadyUpdated || model.ModifiedByPersonAliasId == null )
                                {
                                    model.ModifiedByPersonAliasId = personAliasId;
                                }
                            }
                        }
                    }
                    else if ( entry.State == EntityState.Deleted )
                    {
                        if ( !TriggerWorkflows( contextItem, WorkflowTriggerType.PreDelete, personAlias ) )
                        {
                            // Let all the hooks that were called know that
                            // the save was aborted.
                            CallSaveFailedHooks( updatedItems.Values );
                            return null;
                        }
                    }

                    if ( enableAuditing )
                    {
                        try
                        {
                            GetAuditDetails( dbContext, contextItem, personAliasId );
                        }
                        catch ( SystemException ex )
                        {
                            contextItem.Audit = null;
                            System.Diagnostics.Debug.WriteLine( $"Exception when getting Audit details for {contextItem?.GetType().Name} - {ex}" );
                            ExceptionLogService.LogException( ex, null );
                        }
                    }
                }
            }
            catch
            {
                // If any errors happened let all the hooks that were called
                // know that the save was aborted.
                CallSaveFailedHooks( updatedItems.Values );

                throw;
            }

            return updatedItems.Values.ToList();
        }

        /// <summary>
        /// Creates audit logs and/or triggers workflows for items that were changed
        /// </summary>
        /// <param name="updatedItems">The updated items.</param>
        /// <param name="personAlias">The person alias.</param>
        /// <param name="enableAuditing">if set to <c>true</c> [enable auditing].</param>
        protected virtual void RockPostSave( List<ContextItem> updatedItems, PersonAlias personAlias, bool enableAuditing = false )
        {
            // Triggers when the post-save actions have completed.
            var tcsPostSave = new TaskCompletionSource<bool>();

            if ( enableAuditing )
            {
                var audits = updatedItems
                    .Where( a => a.Audit?.Details?.Any() == true )
                    .Select( i => i.Audit )
                    .ToList();

                if ( audits.Any() )
                {
                    Task.Run( async () =>
                    {
                        // Wait for all post-save tasks to complete.
                        await tcsPostSave.Task;

                        try
                        {
                            using ( var rockContext = new RockContext() )
                            {
                                var auditService = new AuditService( rockContext );
                                auditService.AddRange( audits );
                                rockContext.SaveChanges( true );
                            }
                        }
                        catch ( SystemException ex )
                        {
                            ExceptionLogService.LogException( ex, null );
                        }
                    } );
                }
            }

            try
            {
                foreach ( var item in updatedItems )
                {
                    // Publish on the message bus if the entity type is configured
                    EntityWasUpdatedMessage.PublishIfShould( item.Entity, item.PreSaveStateLegacy );

                    if ( item.State == EntityContextState.Detached || item.State == EntityContextState.Deleted )
                    {
                        TriggerWorkflows( item, WorkflowTriggerType.PostDelete, personAlias );
                    }
                    else
                    {
                        if ( item.PreSaveState == EntityContextState.Added )
                        {
                            TriggerWorkflows( item, WorkflowTriggerType.PostAdd, personAlias );
                        }

                        TriggerWorkflows( item, WorkflowTriggerType.ImmediatePostSave, personAlias );
                        TriggerWorkflows( item, WorkflowTriggerType.PostSave, personAlias );
                    }

                    if ( item.Entity is IModel )
                    {
                        var model = item.Entity as IModel;
                        model.PostSaveChanges( this );
                    }
                }
            }
            finally
            {
                // At this point, even if a workflow trigger fails or a legacy
                // PostSaveChanges() call fails, the save still worked so call
                // all post save hooks with success state.
                CallPostSaveHooks( updatedItems );

                tcsPostSave.SetResult( true );
            }

            var processEntityTypeIndexMsgs = new List<ProcessEntityTypeIndex.Message>();
            var deleteEntityTypeIndexMsgs = new List<DeleteEntityTypeIndex.Message>();
            foreach ( var item in updatedItems )
            {
                // check if this entity should be passed on for indexing
                if ( item.Entity is IRockIndexable )
                {
                    if ( item.State == EntityContextState.Detached || item.State == EntityContextState.Deleted )
                    {
                        var deleteEntityTypeIndexMsg = new DeleteEntityTypeIndex.Message
                        {
                            EntityTypeId = item.Entity.TypeId,
                            EntityId = item.Entity.Id
                        };

                        deleteEntityTypeIndexMsgs.Add( deleteEntityTypeIndexMsg );
                    }
                    else
                    {
                        var processEntityTypeIndexMsg = new ProcessEntityTypeIndex.Message
                        {
                            EntityTypeId = item.Entity.TypeId,
                            EntityId = item.Entity.Id
                        };

                        processEntityTypeIndexMsgs.Add( processEntityTypeIndexMsg );
                    }
                }

                if ( item.Entity is ICacheable cacheable )
                {
                    cacheable.UpdateCache( item.PreSaveStateLegacy, this );
                }
            }

            // check if Indexing is enabled in another thread to avoid deadlock when Snapshot Isolation is turned off when the Index components upload/load attributes
            if ( processEntityTypeIndexMsgs.Any() || deleteEntityTypeIndexMsgs.Any() )
            {
                System.Threading.Tasks.Task.Run( () =>
                {
                    var indexingEnabled = IndexContainer.GetActiveComponent() == null ? false : true;
                    if ( indexingEnabled )
                    {
                        processEntityTypeIndexMsgs.ForEach( t => t.Send() );
                        deleteEntityTypeIndexMsgs.ForEach( t => t.Send() );
                    }
                } );
            }
        }

        /// <summary>
        /// Calls <see cref="IEntitySaveHook.PostSave(IEntitySaveEntry)"/> on
        /// all hooks that had their <see cref="IEntitySaveHook.PreSave(IEntitySaveEntry)"/>
        /// method called successfully already.
        /// </summary>
        /// <param name="contextItems">The context items.</param>
        private void CallPostSaveHooks( IEnumerable<ContextItem> contextItems )
        {
            foreach ( var contextItem in contextItems )
            {
                foreach ( var hook in contextItem.InProcessSaveHooks )
                {
                    try
                    {
                        hook.PostSave( contextItem );
                    }
                    catch
                    {
                        // Intentionally ignored, this is cleanup so if one
                        // thing fails to clean up don't let that affect the
                        // rest of the cleanup.
                    }
                }
            }
        }

        /// <summary>
        /// Calls <see cref="IEntitySaveHook.SaveFailed(IEntitySaveEntry)"/> on
        /// all hooks that had their <see cref="IEntitySaveHook.PreSave(IEntitySaveEntry)"/>
        /// method called successfully already.
        /// </summary>
        /// <param name="contextItems">The context items.</param>
        private void CallSaveFailedHooks( IEnumerable<ContextItem> contextItems )
        {
            foreach ( var contextItem in contextItems )
            {
                foreach ( var hook in contextItem.InProcessSaveHooks )
                {
                    try
                    {
                        hook.SaveFailed( contextItem );
                    }
                    catch
                    {
                        // Intentionally ignored, this is cleanup so if one
                        // thing fails to clean up don't let that affect the
                        // rest of the cleanup.
                    }
                }
            }
        }

        /// <summary>
        /// Processes achievements, checking if any of the recently updated items (this is post save) caused any <see cref="AchievementType"/> progress.
        /// </summary>
        /// <param name="updatedItems">The updated items.</param>
        private List<AchievementAttempt> ProcessAchievements( List<ContextItem> updatedItems )
        {
            var updatedAttempts = new Dictionary<int, AchievementAttempt>();

            foreach ( var item in updatedItems )
            {
                var loopUpdatedAttempts = ProcessAchievements( item );

                foreach ( var attempt in loopUpdatedAttempts )
                {
                    updatedAttempts[attempt.Id] = attempt;
                }
            }

            return updatedAttempts.Values.ToList();
        }

        /// <summary>
        /// Processes achievements, checking if any of the recently updated items (this is post save) caused any <see cref="AchievementType"/> progress.
        /// </summary>
        /// <param name="updatedItem">The updated item.</param>
        private List<AchievementAttempt> ProcessAchievements( ContextItem updatedItem )
        {
            if ( updatedItem == null )
            {
                return new List<AchievementAttempt>();
            }

            if ( updatedItem.State == EntityContextState.Detached || updatedItem.State == EntityContextState.Deleted || updatedItem.Entity == null )
            {
                return new List<AchievementAttempt>();
            }

#if NET5_0_OR_GREATER
            return new List<AchievementAttempt>();
#else
            return AchievementTypeCache.ProcessAchievements( updatedItem.Entity );
#endif
        }

        #region Bulk Operations

        /// <summary>
        /// Use SqlBulkInsert to quickly insert a large number records.
        /// NOTE: This bypasses the Rock and a bunch of the EF Framework and automatically commits the changes to the database
        /// </summary>
        /// <typeparam name="T"></typeparam>
        /// <param name="records">The records.</param>
        /// <param name="canUseCache">if set to <c>true</c> [can use cache]. Set false for migrations.</param>
        public virtual void BulkInsertWithConditionalCacheUse<T>( IEnumerable<T> records, bool canUseCache ) where T : class
        {
            // This logic is normally handled in the SaveChanges method, but since the BulkInsert bypasses those
            // model hooks, achievements need to be updated here. Also, it is not necessary for this logic to complete before this
            // transaction can continue processing and exit.
            var entitiesForAchievements = new List<IEntity>();
            var isAchievementsEnabled = canUseCache && EntityTypeCache.Get<T>()?.IsAchievementsEnabled == true;

            // ensure CreatedDateTime and ModifiedDateTime is set
            var currentDateTime = RockDateTime.Now;
            var currentPersonAliasId = this.GetCurrentPersonAlias()?.Id;

            foreach ( var record in records )
            {
                var model = record as IModel;
                if ( model != null )
                {
                    model.CreatedDateTime = model.CreatedDateTime ?? currentDateTime;
                    model.ModifiedDateTime = model.ModifiedDateTime ?? currentDateTime;

                    if ( currentPersonAliasId.HasValue )
                    {
                        model.CreatedByPersonAliasId = model.CreatedByPersonAliasId ?? currentPersonAliasId;
                        model.ModifiedByPersonAliasId = model.ModifiedByPersonAliasId ?? currentPersonAliasId;
                    }

                    if ( isAchievementsEnabled )
                    {
                        entitiesForAchievements.Add( model );
                    }
                }
            }

            // if the CommandTimeout is less than 5 minutes (or null with a default of 30 seconds), set timeout to 5 minutes
            int minTimeout = 300;
#if NET5_0_OR_GREATER
            if ( this.Database.GetCommandTimeout().HasValue && this.Database.GetCommandTimeout().Value > minTimeout )
            {
                minTimeout = this.Database.GetCommandTimeout().Value;
            }

            this.BulkInsert( records, options =>
            {
                options.BatchTimeout = minTimeout;
                options.IsCheckConstraintOnInsertDisabled = false;
            } );
#else
            if ( this.Database.CommandTimeout.HasValue && this.Database.CommandTimeout.Value > minTimeout )
            {
                EntityFramework.Utilities.Configuration.BulkCopyTimeout = this.Database.CommandTimeout.Value;
            }
            else
            {
                EntityFramework.Utilities.Configuration.BulkCopyTimeout = minTimeout;
            }

            EntityFramework.Utilities.Configuration.SqlBulkCopyOptions = System.Data.SqlClient.SqlBulkCopyOptions.CheckConstraints;
            EntityFramework.Utilities.EFBatchOperation.For( this, this.Set<T>() ).InsertAll( records );
#endif

            // Send the achievements messages
            foreach ( var entityForAchievement in entitiesForAchievements )
            {
                new ProcessAchievements.Message
                {
                    EntityGuid = entityForAchievement.Guid,
                    EntityTypeName = entityForAchievement.TypeName
                }.Send();
            }
        }

        /// <summary>
        /// Use SqlBulkInsert to quickly insert a large number records.
        /// NOTE: This bypasses the Rock and a bunch of the EF Framework and automatically commits the changes to the database
        /// </summary>
        /// <typeparam name="T"></typeparam>
        /// <param name="records">The records.</param>
        public virtual void BulkInsert<T>( IEnumerable<T> records ) where T : class
        {
            BulkInsertWithConditionalCacheUse( records, true );
        }

        /// <summary>
        /// Does a direct bulk UPDATE.
        /// Example: rockContext.BulkUpdate( personQuery, p => new Person { LastName = "Decker" } );
        /// NOTE: This bypasses the Rock and a bunch of the EF Framework and automatically commits the changes to the database
        /// </summary>
        /// <typeparam name="T"></typeparam>
        /// <param name="queryable">The queryable for the records to update</param>
        /// <param name="updateFactory">Linq expression to specify the updated property values</param>
        /// <returns>the number of records updated</returns>
        public virtual int BulkUpdate<T>( IQueryable<T> queryable, Expression<Func<T, T>> updateFactory ) where T : class
        {
            var currentDateTime = RockDateTime.Now;
            PersonAlias currentPersonAlias = this.GetCurrentPersonAlias();
            var rockExpressionVisitor = new RockBulkUpdateExpressionVisitor( currentDateTime, currentPersonAlias );
            var updatedExpression = rockExpressionVisitor.Visit( updateFactory ) as Expression<Func<T, T>> ?? updateFactory;
            int recordsUpdated = queryable.Update( updatedExpression, batchUpdateBuilder =>
            {
#if NET5_0_OR_GREATER
                batchUpdateBuilder.Executing = ( e ) => { e.CommandTimeout = this.Database.GetCommandTimeout() ?? 30; };
#else
                batchUpdateBuilder.Executing = ( e ) => { e.CommandTimeout = this.Database.CommandTimeout ?? 30; };
#endif
            } );
            return recordsUpdated;
        }

        /// <summary>
        /// Does a direct bulk DELETE.
        /// Example: rockContext.BulkDelete( groupMembersToDeleteQuery );
        /// NOTES:
        /// - This bypasses the Rock and a bunch of the EF Framework and automatically commits the changes to the database.
        /// - This will use the Database.CommandTimeout value.
        /// </summary>
        /// <typeparam name="T"></typeparam>
        /// <param name="queryable">The queryable for the records to delete</param>
        /// <param name="batchSize">The BatchSize property sets the amount of rows to delete in a single batch (Default 4000)</param>
        /// <returns></returns>
        public virtual int BulkDelete<T>( IQueryable<T> queryable, int? batchSize = null ) where T : class
        {
            return queryable.Delete( d =>
            {
                d.BatchSize = batchSize ?? 4000;
#if NET5_0_OR_GREATER
                d.Executing = ( e ) => { e.CommandTimeout = this.Database.GetCommandTimeout() ?? 30; };
#else
                d.Executing = ( e ) => { e.CommandTimeout = this.Database.CommandTimeout ?? 30; };
#endif
            } );
        }

        #endregion Bulk Operations

        /// <summary>
        /// Triggers all the workflows of the given triggerType for the given entity item.
        /// </summary>
        /// <param name="item">The item.</param>
        /// <param name="triggerType">Type of the trigger.</param>
        /// <param name="personAlias">The person alias.</param>
        /// <returns></returns>
        private bool TriggerWorkflows( ContextItem item, WorkflowTriggerType triggerType, PersonAlias personAlias )
        {
            IEntity entity = item.Entity;
            Dictionary<string, PropertyInfo> properties = null;

            // Look at each trigger for this entity and for the given trigger type
            // and see if it's a match.
            foreach ( var trigger in WorkflowTriggersCache.Triggers( entity.TypeName, triggerType ).Where( t => t.IsActive == true ) )
            {
                bool match = true;

                // If a qualifier column was given, then we need to check the previous or current qualifier value
                // otherwise it's just an automatic match.
                if ( !string.IsNullOrWhiteSpace( trigger.EntityTypeQualifierColumn ) )
                {
                    // Get and cache the properties https://lotsacode.wordpress.com/2010/04/13/reflection-type-getproperties-and-performance/
                    // (Note: its possible that none of the triggers need them, so future TODO could be to
                    // bypass all this in that case.
                    if ( properties == null )
                    {
                        properties = new Dictionary<string, PropertyInfo>();
                        foreach ( PropertyInfo propertyInfo in entity.GetType().GetProperties() )
                        {
                            properties.Add( propertyInfo.Name.ToLower(), propertyInfo );
                        }
                    }

                    match = IsQualifierMatch( item, properties, trigger );
                }

                // If we found a matching trigger, then fire it; otherwise do nothing.
                if ( match )
                {
                    // If it's one of the pre or immediate triggers, fire it immediately; otherwise queue it.
                    if ( triggerType == WorkflowTriggerType.PreSave || triggerType == WorkflowTriggerType.PreDelete || triggerType == WorkflowTriggerType.ImmediatePostSave )
                    {
                        var workflowType = WorkflowTypeCache.Get( trigger.WorkflowTypeId );
                        if ( workflowType != null && ( workflowType.IsActive ?? true ) )
                        {
                            var workflow = Rock.Model.Workflow.Activate( workflowType, trigger.WorkflowName );

                            List<string> workflowErrors;

                            using ( var rockContext = new RockContext() )
                            {
                                var workflowService = new WorkflowService( rockContext );
                                if ( !workflowService.Process( workflow, entity, out workflowErrors ) )
                                {
                                    SaveErrorMessages.AddRange( workflowErrors );
                                    return false;
                                }
                            }
                        }
                    }
                    else
                    {
                        var processWorkflowTriggerMsg = new ProcessWorkflowTrigger.Message
                        {
                            WorkflowTriggerGuid = trigger.Guid,
                            EntityId = entity.Id,
                            EntityTypeId = entity.TypeId
                        };

                        processWorkflowTriggerMsg.Send();
                    }
                }
            }


            return true;
        }

        /// <summary>
        /// Determines whether the entity matches the current and/or previous qualifier values.
        /// If
        /// </summary>
        /// <param name="item">The item.</param>
        /// <param name="properties">The properties.</param>
        /// <param name="trigger">The trigger.</param>
        /// <returns>true if matches; false otherwise</returns>
        private static bool IsQualifierMatch( ContextItem item, Dictionary<string, PropertyInfo> properties, WorkflowTrigger trigger )
        {
            bool match = false;

            try
            {
                var dbEntity = item.DbEntityEntry;

                // Now attempt to find a match taking into account the EntityTypeQualifierValue and/or EntityTypeQualifierValuePrevious
                if ( properties.ContainsKey( trigger.EntityTypeQualifierColumn.ToLower() ) )
                {
                    var propertyInfo = properties[trigger.EntityTypeQualifierColumn.ToLower()];

                    bool hasPrevious = !string.IsNullOrEmpty( trigger.EntityTypeQualifierValuePrevious );
                    bool hasCurrent = !string.IsNullOrEmpty( trigger.EntityTypeQualifierValue );

                    var currentProperty = propertyInfo.GetValue( item.Entity, null );
                    var currentValue = currentProperty != null ? currentProperty.ToString() : string.Empty;
                    var alternateCurrentValue = currentValue; // used for comparisons of EntityTypeQualifierValue in case the user enters the numeric value of an enum.
                    if ( propertyInfo.PropertyType.IsEnum )
                    {
                        alternateCurrentValue = Convert.ChangeType( currentProperty, Enum.GetUnderlyingType( currentProperty.GetType() ) ).ToString();
                    }

                    var previousValue = string.Empty;
                    var alternatePreviousValue = previousValue; // used for comparisons of EntityTypeQualifierValue in case the user enters the numeric value of an enum.

                    if ( item.OriginalValues != null && item.OriginalValues.ContainsKey( propertyInfo.Name ) )
                    {
                        var previousProperty = item.OriginalValues[propertyInfo.Name];
                        previousValue = previousProperty.ToStringSafe();
                        if ( propertyInfo.PropertyType.IsEnum )
                        {
                            alternatePreviousValue = Convert.ChangeType( previousProperty, Enum.GetUnderlyingType( previousProperty.GetType() ) ).ToString();
                        }
                    }
                    else
                    {
                        var dbPropertyEntry = dbEntity.Property( propertyInfo.Name );
                        if ( dbPropertyEntry != null && item.PreSaveState != EntityContextState.Added )
                        {
                            previousValue = dbPropertyEntry.OriginalValue.ToStringSafe();
                            if ( propertyInfo.PropertyType.IsEnum )
                            {
                                alternatePreviousValue = Convert.ChangeType( dbPropertyEntry.OriginalValue, Enum.GetUnderlyingType( dbPropertyEntry.OriginalValue.GetType() ) ).ToString();
                            }
                        }
                    }

                    if ( trigger.WorkflowTriggerType == WorkflowTriggerType.PreDelete ||
                        trigger.WorkflowTriggerType == WorkflowTriggerType.PostDelete )
                    {
                        match = ( previousValue == trigger.EntityTypeQualifierValue || alternatePreviousValue == trigger.EntityTypeQualifierValue );
                    }

                    if ( trigger.WorkflowTriggerType == WorkflowTriggerType.PostAdd )
                    {
                        match = ( currentValue == trigger.EntityTypeQualifierValue || alternateCurrentValue == trigger.EntityTypeQualifierValue );
                    }

                    if ( trigger.WorkflowTriggerType == WorkflowTriggerType.ImmediatePostSave ||
                        trigger.WorkflowTriggerType == WorkflowTriggerType.PostSave ||
                        trigger.WorkflowTriggerType == WorkflowTriggerType.PreSave )
                    {
                        if ( trigger.WorkflowTriggerValueChangeType == WorkflowTriggerValueChangeType.ValueEqual )
                        {
                            match = ( trigger.EntityTypeQualifierValue == currentValue || trigger.EntityTypeQualifierValue == alternateCurrentValue );
                        }
                        else
                        {
                            if ( hasCurrent && !hasPrevious )
                            {
                                // ...and previous cannot be the same as the current (must be a change)
                                match = ( currentValue != previousValue &&
                                    ( currentValue == trigger.EntityTypeQualifierValue ||
                                    alternateCurrentValue == trigger.EntityTypeQualifierValue ) );
                            }
                            else if ( !hasCurrent && hasPrevious )
                            {
                                // ...and previous cannot be the same as the current (must be a change)
                                match = ( previousValue != currentValue &&
                                    ( previousValue == trigger.EntityTypeQualifierValuePrevious ||
                                    alternatePreviousValue == trigger.EntityTypeQualifierValuePrevious ) );
                            }
                            else if ( hasCurrent && hasPrevious )
                            {
                                match = ( ( currentValue == trigger.EntityTypeQualifierValue ||
                                    alternateCurrentValue == trigger.EntityTypeQualifierValue ) &&
                                    ( previousValue == trigger.EntityTypeQualifierValuePrevious ||
                                    alternatePreviousValue == trigger.EntityTypeQualifierValuePrevious ) );
                            }
                            else if ( !hasCurrent && !hasPrevious )
                            {
                                match = previousValue != currentValue;
                            }
                        }
                    }
                }
            }
            catch ( Exception ex )
            {
                ExceptionLogService.LogException( ex, null );
            }

            return match;
        }

        /// <summary>
        /// Gets the audit details.
        /// </summary>
        /// <param name="dbContext">The database context.</param>
        /// <param name="item">The item.</param>
        /// <param name="personAliasId">The person alias identifier.</param>
        private static void GetAuditDetails( DbContext dbContext, ContextItem item, int? personAliasId )
        {
            // Get the base class (not the proxy class)
            Type rockEntityType = item.Entity.GetType();
            if ( rockEntityType.IsDynamicProxyType() )
            {
                rockEntityType = rockEntityType.BaseType;
            }

            if ( IsAuditableClass( rockEntityType ) )
            {
                var dbEntity = item.DbEntityEntry;
                var audit = item.Audit;

                PropertyInfo[] properties = rockEntityType.GetProperties();

                foreach ( PropertyInfo propInfo in properties )
                {
                    if ( IsAuditableProperty( propInfo ) )
                    {
                        // If entire entity was added or deleted or this property was modified
                        var dbPropertyEntry = dbEntity.Property( propInfo.Name );
                        if ( dbPropertyEntry != null && (
                            dbEntity.State == EntityState.Added ||
                            dbEntity.State == EntityState.Deleted ||
                            dbPropertyEntry.IsModified ) )
                        {
                            var currentValue = dbEntity.State == EntityState.Deleted ? string.Empty : dbPropertyEntry.CurrentValue;
                            var originalValue = dbEntity.State == EntityState.Added ? string.Empty : dbPropertyEntry.OriginalValue;

                            var detail = new AuditDetail();
                            detail.Property = propInfo.Name;
                            detail.CurrentValue = currentValue != null ? currentValue.ToString() : string.Empty;
                            detail.OriginalValue = originalValue != null ? originalValue.ToString() : string.Empty;
                            if ( detail.CurrentValue != detail.OriginalValue )
                            {
                                audit.Details.Add( detail );
                            }
                        }
                    }
                }

                if ( audit.Details.Any() )
                {
                    var entityType = EntityTypeCache.Get( rockEntityType );
                    if ( entityType != null )
                    {
                        string title;
                        try
                        {
                            title = item.Entity.ToString();
                        }
                        catch
                        {
                            // ignore exception (Entity often overrides ToString() and we don't want that prevent the audit if it fails)
                            title = null;
                        }

                        if ( string.IsNullOrWhiteSpace( title ) )
                        {
                            title = entityType.FriendlyName ?? string.Empty;
                        }
                        audit.DateTime = RockDateTime.Now;
                        audit.PersonAliasId = personAliasId;
                        audit.EntityTypeId = entityType.Id;
                        audit.EntityId = item.Entity.Id;
                        audit.Title = title.Truncate( 195 );
                    }
                }
            }
        }

        /// <summary>
        /// Determines whether [is auditable class] [the specified base type].
        /// </summary>
        /// <param name="baseType">Type of the base.</param>
        /// <returns>
        ///   <c>true</c> if [is auditable class] [the specified base type]; otherwise, <c>false</c>.
        /// </returns>
        private static bool IsAuditableClass( Type baseType )
        {
            var attribute = baseType.GetCustomAttribute( typeof( NotAuditedAttribute ) );
            return ( attribute == null );
        }

        /// <summary>
        /// Determines whether [is auditable property] [the specified property information].
        /// </summary>
        /// <param name="propertyInfo">The property information.</param>
        /// <returns>
        ///   <c>true</c> if [is auditable property] [the specified property information]; otherwise, <c>false</c>.
        /// </returns>
        private static bool IsAuditableProperty( PropertyInfo propertyInfo )
        {
            // if it is specifically marked as NotAudited, don't include it
            if ( propertyInfo.GetCustomAttribute<NotAuditedAttribute>() != null )
            {
                return false;
            }

            // Otherwise, make sure it is a real database field
            return Reflection.IsMappedDatabaseProperty( propertyInfo );
        }

        /// <summary>
        /// State of entity being changed during a context save
        /// </summary>
        [System.Diagnostics.DebuggerDisplay( "{Entity.GetType()}:{Entity}, State:{State}" )]
        protected class ContextItem : IEntitySaveEntry
        {
            /// <summary>
            /// Gets or sets the entity.
            /// </summary>
            /// <value>
            /// The entity.
            /// </value>
            public IEntity Entity { get; set; }

            /// <inheritdoc/>
            object IEntitySaveEntry.Entity => Entity;

            /// <summary>
            /// Gets or sets the current state of the item in the ChangeTracker. Note: Use PreSaveState to see the state of the item before SaveChanges was called.
            /// </summary>
            /// <value>
            /// The state.
            /// </value>
            public EntityContextState State { get; }

            /// <inheritdoc/>
            public EntityContextState PreSaveState { get; private set; }

            /// <summary>
            /// Gets or sets the save hooks that have had their
            /// <see cref="IEntitySaveHook.PreSave(IEntitySaveEntry)"/> method
            /// called and return successfully. In other words, these are save
            /// hooks that will need to have either <see cref="IEntitySaveHook.SaveFailed(IEntitySaveEntry)"/>
            /// or <see cref="IEntitySaveHook.PostSave(IEntitySaveEntry)"/> called.
            /// </summary>
            /// <value>
            /// The save hooks that are pending completion.
            /// </value>
            internal List<IEntitySaveHook> InProcessSaveHooks { get; set; }

            /// <summary>
            /// Gets the pre-save state legacy value.
            /// </summary>
            /// <value>
            /// The pre-save state legacy value.
            /// </value>
            /// <remarks>
            /// This can be removed once the Model{T}.PostSaveChanges() methods are removed.
            /// </remarks>
            internal EntityState PreSaveStateLegacy { get; }

            /// <inheritdoc/>
            public object DataContext { get; private set; }

            /// <summary>
            /// Gets or sets the database entity entry.
            /// </summary>
            /// <value>
            /// The database entity entry.
            /// </value>
            public EFEntityEntry DbEntityEntry { get; set; }

            /// <summary>
            /// Gets or sets the audit.
            /// </summary>
            /// <value>
            /// The audit.
            /// </value>
            public Audit Audit { get; set; }

            /// <summary>
            /// Gets or sets the collection of original entity values before the save occurs,
            /// only valid when the entity-state is <seealso cref="EntityState.Modified"/>
            /// or <seealso cref="EntityState.Deleted"/>.
            /// </summary>
            /// <value>
            /// The original entity values.
            /// </value>
            public IReadOnlyDictionary<string, object> OriginalValues { get; set; }

            /// <summary>
            /// Initializes a new instance of the <see cref="ContextItem" /> class.
            /// </summary>
            /// <param name="entity">The entity.</param>
            /// <param name="dbContext">The database context that is tracking this entity.</param>
            /// <param name="dbEntityEntry">The database entity entry.</param>
            /// <param name="enableAuditing">if set to <c>true</c> then auditing is enabled for this entity item.</param>
            public ContextItem( IEntity entity, DbContext dbContext, EFEntityEntry dbEntityEntry, bool enableAuditing )
            {
                Entity = entity;
                DbEntityEntry = dbEntityEntry;
                State = DbEntityEntry.State.ToEntityContextState();
                DataContext = dbContext;

                if ( enableAuditing )
                {
                    Audit = new Audit();

                    switch ( dbEntityEntry.State )
                    {
                        case EntityState.Added:
                            {
                                Audit.AuditType = AuditType.Add;
                                break;
                            }
                        case EntityState.Deleted:
                            {
                                Audit.AuditType = AuditType.Delete;
                                break;
                            }
                        case EntityState.Modified:
                            {
                                Audit.AuditType = AuditType.Modify;
                                break;
                            }
                    }
                }

                PreSaveState = dbEntityEntry.State.ToEntityContextState();
                PreSaveStateLegacy = dbEntityEntry.State;

                if ( dbEntityEntry.State == EntityState.Modified || dbEntityEntry.State == EntityState.Deleted )
                {
                    var originalValues = new Dictionary<string, object>();
#if NET5_0_OR_GREATER
                    foreach ( var p in DbEntityEntry.OriginalValues.Properties )
                    {
                        originalValues.Add( p.Name, DbEntityEntry.OriginalValues[p] );
                    }
#else
                    foreach ( var p in DbEntityEntry.OriginalValues.PropertyNames )
                    {
                        originalValues.Add( p, DbEntityEntry.OriginalValues[p] );
                    }
#endif

                    OriginalValues = originalValues;
                }
            }
        }
    }
}<|MERGE_RESOLUTION|>--- conflicted
+++ resolved
@@ -35,12 +35,6 @@
 using Rock.Bus.Message;
 using Rock.Model;
 using Rock.Tasks;
-<<<<<<< HEAD
-#if !NET5_0_OR_GREATER
-using Rock.Transactions;
-#endif
-=======
->>>>>>> 34a36e40
 using Rock.UniversalSearch;
 using Rock.Web.Cache;
 
@@ -123,11 +117,13 @@
         }
 #endif
 
+#if !NET5_0_OR_GREATER
         /// <inheritdoc />
         internal protected DbContext( ObjectContext objectContext, bool dbContextOwnsObjectContext ) :
             base( objectContext, dbContextOwnsObjectContext )
         {
         }
+#endif
 
         /// <summary>
         /// Gets any error messages that occurred during a SaveChanges
@@ -225,15 +221,11 @@
         /// the Pre and Post processing from being run. This should only be disabled
         /// when updating a large number of records at a time (e.g. importing records).</param>
         /// <returns></returns>
-<<<<<<< HEAD
 #if NET5_0_OR_GREATER
-        public new int SaveChanges( bool disablePrePostProcessing )
+        public new virtual int SaveChanges( bool disablePrePostProcessing )
 #else
-        public int SaveChanges( bool disablePrePostProcessing )
+        public virtual int SaveChanges( bool disablePrePostProcessing )
 #endif
-=======
-        public virtual int SaveChanges( bool disablePrePostProcessing )
->>>>>>> 34a36e40
         {
             var result = SaveChanges( new SaveChangesArgs
             {
