--- conflicted
+++ resolved
@@ -1571,16 +1571,13 @@
                 if ( dbEntityEntry.State == EntityState.Modified || dbEntityEntry.State == EntityState.Deleted )
                 {
                     var originalValues = new Dictionary<string, object>();
-<<<<<<< HEAD
+
 #if REVIEW_NET5_0_OR_GREATER
                     foreach ( var p in DbEntityEntry.OriginalValues.Properties )
                     {
                         originalValues.Add( p.Name, DbEntityEntry.OriginalValues[p] );
                     }
 #else
-=======
-
->>>>>>> bfae48b3
                     foreach ( var p in DbEntityEntry.OriginalValues.PropertyNames )
                     {
                         originalValues.Add( p, DbEntityEntry.OriginalValues[p] );
