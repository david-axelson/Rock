﻿// <copyright>
// Copyright by the Spark Development Network
//
// Licensed under the Rock Community License (the "License");
// you may not use this file except in compliance with the License.
// You may obtain a copy of the License at
//
// http://www.rockrms.com/license
//
// Unless required by applicable law or agreed to in writing, software
// distributed under the License is distributed on an "AS IS" BASIS,
// WITHOUT WARRANTIES OR CONDITIONS OF ANY KIND, either express or implied.
// See the License for the specific language governing permissions and
// limitations under the License.
// </copyright>
//
using System;
using System.Collections.Generic;
using System.Data;
#if NET5_0_OR_GREATER
using System.ComponentModel.DataAnnotations;
using Microsoft.EntityFrameworkCore;
using Microsoft.EntityFrameworkCore.Migrations;
#else
using System.Data.Entity;
using System.Data.Entity.Infrastructure;
#endif
using System.Linq;
using System.Linq.Expressions;
using System.Reflection;
using System.Threading.Tasks;
using System.Web;
using Rock.Bus.Message;
using Rock.Model;
using Rock.Tasks;
#if !NET5_0_OR_GREATER
using Rock.Transactions;
#endif
using Rock.UniversalSearch;
using Rock.Web.Cache;
using Z.EntityFramework.Plus;

using Audit = Rock.Model.Audit;

#if NET5_0_OR_GREATER
using EFDbContext = Microsoft.EntityFrameworkCore.DbContext;
using EFEntityEntry = Microsoft.EntityFrameworkCore.ChangeTracking.EntityEntry;
#else
using EFDbContext = System.Data.Entity.DbContext;
using EFEntityEntry = System.Data.Entity.Infrastructure.DbEntityEntry;
#endif

namespace Rock.Data
{
    /// <summary>
    /// Entity Framework Context
    /// </summary>
    public abstract class DbContext : EFDbContext
    {
        /// <summary>
        /// The shared save hook provider that is used by default by all
        /// instances of DbContext.
        /// </summary>
        internal static readonly Internal.EntitySaveHookProvider SharedSaveHookProvider = new Internal.EntitySaveHookProvider();

        /// <summary>
        /// Gets or sets the entity save hook provider.
        /// </summary>
        /// <value>
        /// The entity save hook provider.
        /// </value>
        internal Internal.EntitySaveHookProvider EntitySaveHookProvider { get; set; } = SharedSaveHookProvider;

        /// <summary>
        /// Is there a transaction in progress?
        /// </summary>
        private bool _transactionInProgress = false;

        /// <summary>
        /// Initializes a new instance of the <see cref="DbContext"/> class.
        /// </summary>
        public DbContext() : base() { }

#if !NET5_0_OR_GREATER
        /// <summary>
        /// Initializes a new instance of the <see cref="DbContext"/> class.
        /// </summary>
        /// <param name="nameOrConnectionString">Either the database name or a connection string.</param>
        public DbContext( string nameOrConnectionString ) : base( nameOrConnectionString ) { }
#else
        private readonly string _nameOrConnectionString;

        /// <summary>
        /// Initializes a new instance of the <see cref="DbContext"/> class.
        /// </summary>
        /// <param name="nameOrConnectionString">The connection string.</param>
        public DbContext( string nameOrConnectionString ) : base()
        {
            _nameOrConnectionString = nameOrConnectionString;
        }

        /// <summary>
        /// Configures the context parameters and initializes any extensions.
        /// </summary>
        /// <param name="optionsBuilder">A builder used to create or modify options for this context. Databases (and other extensions)
        /// typically define extension methods on this object that allow you to configure the context.</param>
        protected override void OnConfiguring( DbContextOptionsBuilder optionsBuilder )
        {
            base.OnConfiguring( optionsBuilder );

            var connectionString = System.Configuration.ConfigurationManager.ConnectionStrings[_nameOrConnectionString]?.ConnectionString ?? _nameOrConnectionString;

            optionsBuilder.UseSqlServer( connectionString, a => a.UseNetTopologySuite() )
                //.UseLazyLoadingProxies()
                .ReplaceService<IMigrationsAssembly, CoreShims.RockMigrationsAssembly>()
                .ReplaceService<IMigrationsSqlGenerator, CoreShims.RockSqlServerMigrationsSqlGenerator>();
        }
#endif

        /// <summary>
        /// Gets any error messages that occurred during a SaveChanges
        /// </summary>
        /// <value>
        /// The save error messages.
        /// </value>
        public virtual List<string> SaveErrorMessages { get; private set; }

        /// <summary>
        /// Gets or sets the source of change. If the source of change is set then changes made to entities with this context will have History records marked with this Source of Change.
        /// </summary>
        /// <value>
        /// The source of change.
        /// </value>
        public string SourceOfChange { get; set; }

        /// <summary>
        /// Wraps the action in a BeginTransaction and CommitTransaction.
        /// Note that this will *always* commit the transaction (unless an exception occurs).
        /// If need to rollback the transaction within your action (for example, to show a validation warning),
        /// use <see cref="WrapTransactionIf(Func{bool})" /> instead.
        /// </summary>
        /// <param name="action">The action.</param>
        public void WrapTransaction( Action action )
        {
            WrapTransactionIf( () =>
            {
                action.Invoke();
                return true;
            } );
        }

        /// <summary>
        /// Wraps code in a BeginTransaction and CommitTransaction.
        /// If the action returns false, the transaction will be rolled back.
        /// </summary>
        /// <param name="action">The action.</param>
        public bool WrapTransactionIf( Func<bool> action )
        {
            if ( !_transactionInProgress )
            {
                _transactionInProgress = true;
                using ( var dbContextTransaction = this.Database.BeginTransaction() )
                {
                    try
                    {
                        if ( action.Invoke() )
                        {
                            dbContextTransaction.Commit();
                        }
                        else
                        {
                            dbContextTransaction.Rollback();
                            return false;
                        }
                    }
                    catch
                    {
                        dbContextTransaction.Rollback();
                        throw;
                    }
                    finally
                    {
                        _transactionInProgress = false;
                    }
                }

                return true;
            }
            else
            {
                return action.Invoke();
            }
        }

        /// <summary>
        /// Saves all changes made in this context to the underlying database.
        /// </summary>
        /// <returns>
        /// The number of objects written to the underlying database.
        /// </returns>
        public override int SaveChanges()
        {
            return SaveChanges( false );
        }

        /// <summary>
        /// Saves all changes made in this context to the underlying database.  The
        /// default pre and post processing can also optionally be disabled.  This
        /// would disable audit records being created, workflows being triggered, and
        /// any PreSaveChanges() methods being called for changed entities.
        /// </summary>
        /// <param name="disablePrePostProcessing">if set to <c>true</c> disables
        /// the Pre and Post processing from being run. This should only be disabled
        /// when updating a large number of records at a time (e.g. importing records).</param>
        /// <returns></returns>
#if NET5_0_OR_GREATER
        public new int SaveChanges( bool disablePrePostProcessing )
#else
        public int SaveChanges( bool disablePrePostProcessing )
#endif
        {
            var result = SaveChanges( new SaveChangesArgs
            {
                DisablePrePostProcessing = disablePrePostProcessing
            } );

            return result.RecordsUpdated;
        }

        /// <summary>
        /// Saves all changes made in this context to the underlying database.  The
        /// default pre and post processing can also optionally be disabled.  This
        /// would disable audit records being created, workflows being triggered, and
        /// any PreSaveChanges() methods being called for changed entities.
        /// </summary>
        /// <param name="args">Arguments determining behavior of the save.</param>
        /// <returns></returns>
        public SaveChangesResult SaveChanges( SaveChangesArgs args )
        {
            var saveChangesResult = new SaveChangesResult();

            // Pre and Post processing has been disabled, just call the base
            // SaveChanges() method and return
            if ( args.DisablePrePostProcessing )
            {
                saveChangesResult.RecordsUpdated = base.SaveChanges();
                return saveChangesResult;
            }

            SaveErrorMessages = new List<string>();

            // Try to get the current person alias and id
            PersonAlias personAlias = GetCurrentPersonAlias();

            bool enableAuditing = GlobalAttributesCache.Value( "EnableAuditing" ).AsBoolean();

            // Evaluate the current context for items that have changes
            var updatedItems = RockPreSave( this, personAlias, enableAuditing );

            // If update was not cancelled by triggered workflow
            if ( updatedItems != null )
            {
#if NET5_0_OR_GREATER
                var entitiesToValidate = ChangeTracker.Entries()
                    .Where( e => e.State == EntityState.Added || e.State == EntityState.Modified );

                var validationErrors = new List<string>();

                foreach ( var entity in entitiesToValidate )
                {
                    var validationContext = new ValidationContext( entity );
                    var validationResults = new List<ValidationResult>();
                    if ( !Validator.TryValidateObject( entity, validationContext, validationResults, true ) )
                    {
                        foreach ( var error in validationResults )
                        {
                            foreach ( var prop in error.MemberNames )
                            {
                                validationErrors.Add( $"{entity.GetType().Name} ({prop}): {error.ErrorMessage}" );
                            }
                        }
                    }
                }

                if ( validationErrors.Any() )
                {
                    throw new SystemException( $"Entity Validation Error: {validationErrors.AsDelimited( ";" )}" );
                }

                saveChangesResult.RecordsUpdated = base.SaveChanges();
#else
                try
                {
                    // Save the context changes
                    saveChangesResult.RecordsUpdated = base.SaveChanges();
                }
                catch ( System.Data.Entity.Validation.DbEntityValidationException ex )
                {
                    var validationErrors = new List<string>();
                    foreach ( var error in ex.EntityValidationErrors )
                    {
                        foreach ( var prop in error.ValidationErrors )
                        {
                            validationErrors.Add( string.Format( "{0} ({1}): {2}", error.Entry.Entity.GetType().Name, prop.PropertyName, prop.ErrorMessage ) );
                        }
                    }

                    // Let all the hooks that were called know that the save
                    // was aborted.
                    CallSaveFailedHooks( updatedItems );

                    throw new SystemException( "Entity Validation Error: " + validationErrors.AsDelimited( ";" ), ex );
                }
<<<<<<< HEAD
#endif
=======
                catch
                {
                    // Let all the hooks that were called know that the save
                    // was aborted.
                    CallSaveFailedHooks( updatedItems );

                    throw;
                }
>>>>>>> f4dba25d

                // If any items changed process audit and triggers
                if ( updatedItems.Any() )
                {
                    RockPostSave( updatedItems, personAlias, enableAuditing );

                    if ( args.IsAchievementsEnabled )
                    {
                        var attempts = ProcessAchievements( updatedItems );
                        saveChangesResult.AchievementAttempts = attempts;
                    }
                }
            }

            return saveChangesResult;
        }

        /// <summary>
        /// Gets the current person alias.
        /// </summary>
        /// <returns></returns>
        internal PersonAlias GetCurrentPersonAlias()
        {
#if !NET5_0_OR_GREATER
            if ( HttpContext.Current != null && HttpContext.Current.Items.Contains( "CurrentPerson" ) )
            {
                var currentPerson = HttpContext.Current.Items["CurrentPerson"] as Person;
                if ( currentPerson != null && currentPerson.PrimaryAlias != null )
                {
                    return currentPerson.PrimaryAlias;
                }
            }
#endif

            return null;
        }

        /// <summary>
        /// Updates the Created/Modified data for any model being created or modified
        /// </summary>
        /// <param name="dbContext">The database context.</param>
        /// <param name="personAlias">The person alias.</param>
        /// <param name="enableAuditing">if set to <c>true</c> [enable auditing].</param>
        /// <returns></returns>
        protected virtual List<ContextItem> RockPreSave( DbContext dbContext, PersonAlias personAlias, bool enableAuditing = false )
        {
            int? personAliasId = null;
            if ( personAlias != null )
            {
                personAliasId = personAlias.Id;
            }

            var preSavedEntities = new HashSet<Guid>();

            // First loop through all models calling the PreSaveChanges
            var updatedItems = new Dictionary<IEntity, ContextItem>();

            try
            {
                foreach ( var entry in dbContext.ChangeTracker.Entries()
                    .Where( c =>
                        c.Entity is IEntity &&
                        ( c.State == EntityState.Added || c.State == EntityState.Modified || c.State == EntityState.Deleted ) ) )
                {
                    var entity = entry.Entity as IEntity;

                    // Get the context item to track audits
                    var contextItem = new ContextItem( entity, this, entry, enableAuditing );
                    updatedItems.Add( entity, contextItem );

                    contextItem.InProcessSaveHooks = new List<IEntitySaveHook>();

                    var saveHooks = EntitySaveHookProvider.GetHooksForEntityType( entity.GetType() ).ToList();
                    foreach ( var hook in saveHooks )
                    {
                        hook.PreSave( contextItem );
                        contextItem.InProcessSaveHooks.Add( hook );
                    }

                    if ( entry.Entity is IModel )
                    {
                        var model = entry.Entity as IModel;
                        model.PreSaveChanges( this, entry, entry.State );

                        if ( !preSavedEntities.Contains( model.Guid ) )
                        {
                            preSavedEntities.Add( model.Guid );
                        }
                    }
                }

                // Then loop again, as new models may have been added by PreSaveChanges events
                foreach ( var entry in dbContext.ChangeTracker.Entries()
                    .Where( c =>
                        c.Entity is IEntity &&
                        ( c.State == EntityState.Added || c.State == EntityState.Modified || c.State == EntityState.Deleted ) ) )
                {
                    // Cast entry as IEntity
                    var entity = entry.Entity as IEntity;

                    if ( !updatedItems.TryGetValue( entity, out var contextItem ) )
                    {
                        // Entity was added by a previous save hook.
                        contextItem = new ContextItem( entity, this, entry, enableAuditing );
                        updatedItems.Add( entity, contextItem );

                        contextItem.InProcessSaveHooks = new List<IEntitySaveHook>();

                        var saveHooks = EntitySaveHookProvider.GetHooksForEntityType( entity.GetType() ).ToList();
                        foreach ( var hook in saveHooks )
                        {
                            hook.PreSave( contextItem );
                            contextItem.InProcessSaveHooks.Add( hook );
                        }
                    }

                    // If entity was added or modified, update the Created/Modified fields
                    if ( entry.State == EntityState.Added || entry.State == EntityState.Modified )
                    {
                        // instead of passing "true" the trigger model and UI would support a
                        // on-value-changed checkbox (or perhaps it should be the default/only behavior)
                        // and its value would be passed in to the onValueChange
                        if ( !TriggerWorkflows( contextItem, WorkflowTriggerType.PreSave, personAlias ) )
                        {
                            // If any workflow has aborted the save operation
                            // then let all the save hooks know the save was
                            // aborted.
                            CallSaveFailedHooks( updatedItems.Values );

                            return null;
                        }

                        if ( entry.Entity is IModel )
                        {
                            var model = entry.Entity as IModel;

                            if ( !preSavedEntities.Contains( model.Guid ) )
                            {
                                model.PreSaveChanges( this, entry );
                            }

                            // Update Guid/Created/Modified person and times
                            if ( entry.State == EntityState.Added )
                            {
                                if ( !model.CreatedDateTime.HasValue )
                                {
                                    model.CreatedDateTime = RockDateTime.Now;
                                }
                                if ( !model.CreatedByPersonAliasId.HasValue )
                                {
                                    model.CreatedByPersonAliasId = personAliasId;
                                }

                                if ( model.Guid == Guid.Empty )
                                {
                                    model.Guid = Guid.NewGuid();
                                }

                                model.ModifiedDateTime = RockDateTime.Now;

                                if ( !model.ModifiedAuditValuesAlreadyUpdated || model.ModifiedByPersonAliasId == null )
                                {
                                    model.ModifiedByPersonAliasId = personAliasId;
                                }
                            }
                            else if ( entry.State == EntityState.Modified )
                            {
                                model.ModifiedDateTime = RockDateTime.Now;

                                if ( !model.ModifiedAuditValuesAlreadyUpdated || model.ModifiedByPersonAliasId == null )
                                {
                                    model.ModifiedByPersonAliasId = personAliasId;
                                }
                            }
                        }
                    }
                    else if ( entry.State == EntityState.Deleted )
                    {
                        if ( !TriggerWorkflows( contextItem, WorkflowTriggerType.PreDelete, personAlias ) )
                        {
                            // Let all the hooks that were called know that
                            // the save was aborted.
                            CallSaveFailedHooks( updatedItems.Values );
                            return null;
                        }
                    }

                    if ( enableAuditing )
                    {
                        try
                        {
                            GetAuditDetails( dbContext, contextItem, personAliasId );
                        }
                        catch ( SystemException ex )
                        {
                            contextItem.Audit = null;
                            System.Diagnostics.Debug.WriteLine( $"Exception when getting Audit details for {contextItem?.GetType().Name} - {ex}" );
                            ExceptionLogService.LogException( ex, null );
                        }
                    }
                }
            }
            catch
            {
                // If any errors happened let all the hooks that were called
                // know that the save was aborted.
                CallSaveFailedHooks( updatedItems.Values );

                throw;
            }

            return updatedItems.Values.ToList();
        }

        /// <summary>
        /// Creates audit logs and/or triggers workflows for items that were changed
        /// </summary>
        /// <param name="updatedItems">The updated items.</param>
        /// <param name="personAlias">The person alias.</param>
        /// <param name="enableAuditing">if set to <c>true</c> [enable auditing].</param>
        protected virtual void RockPostSave( List<ContextItem> updatedItems, PersonAlias personAlias, bool enableAuditing = false )
        {
            // Triggers when the post-save actions have completed.
            var tcsPostSave = new TaskCompletionSource<bool>();

            if ( enableAuditing )
            {
                var audits = updatedItems
                    .Where( a => a.Audit?.Details?.Any() == true )
                    .Select( i => i.Audit )
                    .ToList();

                if ( audits.Any() )
                {
                    Task.Run( async () =>
                    {
                        // Wait for all post-save tasks to complete.
                        await tcsPostSave.Task;

                        try
                        {
                            using ( var rockContext = new RockContext() )
                            {
                                var auditService = new AuditService( rockContext );
                                auditService.AddRange( audits );
                                rockContext.SaveChanges( true );
                            }
                        }
                        catch ( SystemException ex )
                        {
                            ExceptionLogService.LogException( ex, null );
                        }
                    } );
                }
            }

            try
            {
                foreach ( var item in updatedItems )
                {
                    // Publish on the message bus if the entity type is configured
                    EntityWasUpdatedMessage.PublishIfShould( item.Entity, item.PreSaveStateLegacy );

                    if ( item.State == EntityContextState.Detached || item.State == EntityContextState.Deleted )
                    {
                        TriggerWorkflows( item, WorkflowTriggerType.PostDelete, personAlias );
                    }
                    else
                    {
                        if ( item.PreSaveState == EntityContextState.Added )
                        {
                            TriggerWorkflows( item, WorkflowTriggerType.PostAdd, personAlias );
                        }

                        TriggerWorkflows( item, WorkflowTriggerType.ImmediatePostSave, personAlias );
                        TriggerWorkflows( item, WorkflowTriggerType.PostSave, personAlias );
                    }

                    if ( item.Entity is IModel )
                    {
                        var model = item.Entity as IModel;
                        model.PostSaveChanges( this );
                    }
                }
            }
            finally
            {
                // At this point, even if a workflow trigger fails or a legacy
                // PostSaveChanges() call fails, the save still worked so call
                // all post save hooks with success state.
                CallPostSaveHooks( updatedItems );

                tcsPostSave.SetResult( true );
            }

            var processEntityTypeIndexMsgs = new List<ProcessEntityTypeIndex.Message>();
            var deleteEntityTypeIndexMsgs = new List<DeleteEntityTypeIndex.Message>();
            foreach ( var item in updatedItems )
            {
                // check if this entity should be passed on for indexing
                if ( item.Entity is IRockIndexable )
                {
                    if ( item.State == EntityContextState.Detached || item.State == EntityContextState.Deleted )
                    {
                        var deleteEntityTypeIndexMsg = new DeleteEntityTypeIndex.Message
                        {
                            EntityTypeId = item.Entity.TypeId,
                            EntityId = item.Entity.Id
                        };

                        deleteEntityTypeIndexMsgs.Add( deleteEntityTypeIndexMsg );
                    }
                    else
                    {
                        var processEntityTypeIndexMsg = new ProcessEntityTypeIndex.Message
                        {
                            EntityTypeId = item.Entity.TypeId,
                            EntityId = item.Entity.Id
                        };

                        processEntityTypeIndexMsgs.Add( processEntityTypeIndexMsg );
                    }
                }

                if ( item.Entity is ICacheable cacheable )
                {
                    cacheable.UpdateCache( item.PreSaveStateLegacy, this );
                }
            }

            // check if Indexing is enabled in another thread to avoid deadlock when Snapshot Isolation is turned off when the Index components upload/load attributes
            if ( processEntityTypeIndexMsgs.Any() || deleteEntityTypeIndexMsgs.Any() )
            {
                System.Threading.Tasks.Task.Run( () =>
                {
                    var indexingEnabled = IndexContainer.GetActiveComponent() == null ? false : true;
                    if ( indexingEnabled )
                    {
                        processEntityTypeIndexMsgs.ForEach( t => t.Send() );
                        deleteEntityTypeIndexMsgs.ForEach( t => t.Send() );
                    }
                } );
            }
        }

        /// <summary>
        /// Calls <see cref="IEntitySaveHook.PostSave(IEntitySaveEntry)"/> on
        /// all hooks that had their <see cref="IEntitySaveHook.PreSave(IEntitySaveEntry)"/>
        /// method called successfully already.
        /// </summary>
        /// <param name="contextItems">The context items.</param>
        private void CallPostSaveHooks( IEnumerable<ContextItem> contextItems )
        {
            foreach ( var contextItem in contextItems )
            {
                foreach ( var hook in contextItem.InProcessSaveHooks )
                {
                    try
                    {
                        hook.PostSave( contextItem );
                    }
                    catch
                    {
                        // Intentionally ignored, this is cleanup so if one
                        // thing fails to clean up don't let that affect the
                        // rest of the cleanup.
                    }
                }
            }
        }

        /// <summary>
        /// Calls <see cref="IEntitySaveHook.SaveFailed(IEntitySaveEntry)"/> on
        /// all hooks that had their <see cref="IEntitySaveHook.PreSave(IEntitySaveEntry)"/>
        /// method called successfully already.
        /// </summary>
        /// <param name="contextItems">The context items.</param>
        private void CallSaveFailedHooks( IEnumerable<ContextItem> contextItems )
        {
            foreach ( var contextItem in contextItems )
            {
                foreach ( var hook in contextItem.InProcessSaveHooks )
                {
                    try
                    {
                        hook.SaveFailed( contextItem );
                    }
                    catch
                    {
                        // Intentionally ignored, this is cleanup so if one
                        // thing fails to clean up don't let that affect the
                        // rest of the cleanup.
                    }
                }
            }
        }

        /// <summary>
        /// Processes achievements, checking if any of the recently updated items (this is post save) caused any <see cref="AchievementType"/> progress.
        /// </summary>
        /// <param name="updatedItems">The updated items.</param>
        private List<AchievementAttempt> ProcessAchievements( List<ContextItem> updatedItems )
        {
            var updatedAttempts = new Dictionary<int, AchievementAttempt>();

            foreach ( var item in updatedItems )
            {
                var loopUpdatedAttempts = ProcessAchievements( item );

                foreach ( var attempt in loopUpdatedAttempts )
                {
                    updatedAttempts[attempt.Id] = attempt;
                }
            }

            return updatedAttempts.Values.ToList();
        }

        /// <summary>
        /// Processes achievements, checking if any of the recently updated items (this is post save) caused any <see cref="AchievementType"/> progress.
        /// </summary>
        /// <param name="updatedItem">The updated item.</param>
        private List<AchievementAttempt> ProcessAchievements( ContextItem updatedItem )
        {
            if ( updatedItem == null )
            {
                return new List<AchievementAttempt>();
            }

            if ( updatedItem.State == EntityContextState.Detached || updatedItem.State == EntityContextState.Deleted || updatedItem.Entity == null )
            {
                return new List<AchievementAttempt>();
            }

#if NET5_0_OR_GREATER
            return new List<AchievementAttempt>();
#else
            return AchievementTypeCache.ProcessAchievements( updatedItem.Entity );
#endif
        }

        #region Bulk Operations

        /// <summary>
        /// Use SqlBulkInsert to quickly insert a large number records.
        /// NOTE: This bypasses the Rock and a bunch of the EF Framework and automatically commits the changes to the database
        /// </summary>
        /// <typeparam name="T"></typeparam>
        /// <param name="records">The records.</param>
        /// <param name="canUseCache">if set to <c>true</c> [can use cache]. Set false for migrations.</param>
        public virtual void BulkInsertWithConditionalCacheUse<T>( IEnumerable<T> records, bool canUseCache ) where T : class
        {
            // This logic is normally handled in the SaveChanges method, but since the BulkInsert bypasses those
            // model hooks, achievements need to be updated here. Also, it is not necessary for this logic to complete before this
            // transaction can continue processing and exit.
            var entitiesForAchievements = new List<IEntity>();
            var isAchievementsEnabled = canUseCache && EntityTypeCache.Get<T>()?.IsAchievementsEnabled == true;

            // ensure CreatedDateTime and ModifiedDateTime is set
            var currentDateTime = RockDateTime.Now;
            var currentPersonAliasId = this.GetCurrentPersonAlias()?.Id;

            foreach ( var record in records )
            {
                var model = record as IModel;
                if ( model != null )
                {
                    model.CreatedDateTime = model.CreatedDateTime ?? currentDateTime;
                    model.ModifiedDateTime = model.ModifiedDateTime ?? currentDateTime;

                    if ( currentPersonAliasId.HasValue )
                    {
                        model.CreatedByPersonAliasId = model.CreatedByPersonAliasId ?? currentPersonAliasId;
                        model.ModifiedByPersonAliasId = model.ModifiedByPersonAliasId ?? currentPersonAliasId;
                    }

                    if ( isAchievementsEnabled )
                    {
                        entitiesForAchievements.Add( model );
                    }
                }
            }

            // if the CommandTimeout is less than 5 minutes (or null with a default of 30 seconds), set timeout to 5 minutes
            int minTimeout = 300;
#if NET5_0_OR_GREATER
            if ( this.Database.GetCommandTimeout().HasValue && this.Database.GetCommandTimeout().Value > minTimeout )
            {
                minTimeout = this.Database.GetCommandTimeout().Value;
            }

            this.BulkInsert( records, options =>
            {
                options.BatchTimeout = minTimeout;
                options.IsCheckConstraintOnInsertDisabled = false;
            } );
#else
            if ( this.Database.CommandTimeout.HasValue && this.Database.CommandTimeout.Value > minTimeout )
            {
                EntityFramework.Utilities.Configuration.BulkCopyTimeout = this.Database.CommandTimeout.Value;
            }
            else
            {
                EntityFramework.Utilities.Configuration.BulkCopyTimeout = minTimeout;
            }

            EntityFramework.Utilities.Configuration.SqlBulkCopyOptions = System.Data.SqlClient.SqlBulkCopyOptions.CheckConstraints;
            EntityFramework.Utilities.EFBatchOperation.For( this, this.Set<T>() ).InsertAll( records );
#endif

            // Send the achievements messages
            foreach ( var entityForAchievement in entitiesForAchievements )
            {
                new ProcessAchievements.Message
                {
                    EntityGuid = entityForAchievement.Guid,
                    EntityTypeName = entityForAchievement.TypeName
                }.Send();
            }
        }

        /// <summary>
        /// Use SqlBulkInsert to quickly insert a large number records.
        /// NOTE: This bypasses the Rock and a bunch of the EF Framework and automatically commits the changes to the database
        /// </summary>
        /// <typeparam name="T"></typeparam>
        /// <param name="records">The records.</param>
        public virtual void BulkInsert<T>( IEnumerable<T> records ) where T : class
        {
            BulkInsertWithConditionalCacheUse( records, true );
        }

        /// <summary>
        /// Does a direct bulk UPDATE.
        /// Example: rockContext.BulkUpdate( personQuery, p => new Person { LastName = "Decker" } );
        /// NOTE: This bypasses the Rock and a bunch of the EF Framework and automatically commits the changes to the database
        /// </summary>
        /// <typeparam name="T"></typeparam>
        /// <param name="queryable">The queryable for the records to update</param>
        /// <param name="updateFactory">Linq expression to specify the updated property values</param>
        /// <returns>the number of records updated</returns>
        public virtual int BulkUpdate<T>( IQueryable<T> queryable, Expression<Func<T, T>> updateFactory ) where T : class
        {
            var currentDateTime = RockDateTime.Now;
            PersonAlias currentPersonAlias = this.GetCurrentPersonAlias();
            var rockExpressionVisitor = new RockBulkUpdateExpressionVisitor( currentDateTime, currentPersonAlias );
            var updatedExpression = rockExpressionVisitor.Visit( updateFactory ) as Expression<Func<T, T>> ?? updateFactory;
            int recordsUpdated = queryable.Update( updatedExpression, batchUpdateBuilder =>
            {
#if NET5_0_OR_GREATER
                batchUpdateBuilder.Executing = ( e ) => { e.CommandTimeout = this.Database.GetCommandTimeout() ?? 30; };
#else
                batchUpdateBuilder.Executing = ( e ) => { e.CommandTimeout = this.Database.CommandTimeout ?? 30; };
#endif
            } );
            return recordsUpdated;
        }

        /// <summary>
        /// Does a direct bulk DELETE.
        /// Example: rockContext.BulkDelete( groupMembersToDeleteQuery );
        /// NOTES:
        /// - This bypasses the Rock and a bunch of the EF Framework and automatically commits the changes to the database.
        /// - This will use the Database.CommandTimeout value.
        /// </summary>
        /// <typeparam name="T"></typeparam>
        /// <param name="queryable">The queryable for the records to delete</param>
        /// <param name="batchSize">The BatchSize property sets the amount of rows to delete in a single batch (Default 4000)</param>
        /// <returns></returns>
        public virtual int BulkDelete<T>( IQueryable<T> queryable, int? batchSize = null ) where T : class
        {
            return queryable.Delete( d =>
            {
                d.BatchSize = batchSize ?? 4000;
#if NET5_0_OR_GREATER
                d.Executing = ( e ) => { e.CommandTimeout = this.Database.GetCommandTimeout() ?? 30; };
#else
                d.Executing = ( e ) => { e.CommandTimeout = this.Database.CommandTimeout ?? 30; };
#endif
            } );
        }

        #endregion Bulk Operations

        /// <summary>
        /// Triggers all the workflows of the given triggerType for the given entity item.
        /// </summary>
        /// <param name="item">The item.</param>
        /// <param name="triggerType">Type of the trigger.</param>
        /// <param name="personAlias">The person alias.</param>
        /// <returns></returns>
        private bool TriggerWorkflows( ContextItem item, WorkflowTriggerType triggerType, PersonAlias personAlias )
        {
            IEntity entity = item.Entity;
            Dictionary<string, PropertyInfo> properties = null;

            // Look at each trigger for this entity and for the given trigger type
            // and see if it's a match.
            foreach ( var trigger in WorkflowTriggersCache.Triggers( entity.TypeName, triggerType ).Where( t => t.IsActive == true ) )
            {
                bool match = true;

                // If a qualifier column was given, then we need to check the previous or current qualifier value
                // otherwise it's just an automatic match.
                if ( !string.IsNullOrWhiteSpace( trigger.EntityTypeQualifierColumn ) )
                {
                    // Get and cache the properties https://lotsacode.wordpress.com/2010/04/13/reflection-type-getproperties-and-performance/
                    // (Note: its possible that none of the triggers need them, so future TODO could be to
                    // bypass all this in that case.
                    if ( properties == null )
                    {
                        properties = new Dictionary<string, PropertyInfo>();
                        foreach ( PropertyInfo propertyInfo in entity.GetType().GetProperties() )
                        {
                            properties.Add( propertyInfo.Name.ToLower(), propertyInfo );
                        }
                    }

                    match = IsQualifierMatch( item, properties, trigger );
                }

                // If we found a matching trigger, then fire it; otherwise do nothing.
                if ( match )
                {
                    // If it's one of the pre or immediate triggers, fire it immediately; otherwise queue it.
                    if ( triggerType == WorkflowTriggerType.PreSave || triggerType == WorkflowTriggerType.PreDelete || triggerType == WorkflowTriggerType.ImmediatePostSave )
                    {
                        var workflowType = WorkflowTypeCache.Get( trigger.WorkflowTypeId );
                        if ( workflowType != null && ( workflowType.IsActive ?? true ) )
                        {
                            var workflow = Rock.Model.Workflow.Activate( workflowType, trigger.WorkflowName );

                            List<string> workflowErrors;

                            using ( var rockContext = new RockContext() )
                            {
                                var workflowService = new WorkflowService( rockContext );
                                if ( !workflowService.Process( workflow, entity, out workflowErrors ) )
                                {
                                    SaveErrorMessages.AddRange( workflowErrors );
                                    return false;
                                }
                            }
                        }
                    }
                    else
                    {
                        var processWorkflowTriggerMsg = new ProcessWorkflowTrigger.Message
                        {
                            WorkflowTriggerGuid = trigger.Guid,
                            EntityId = entity.Id,
                            EntityTypeId = entity.TypeId
                        };

                        processWorkflowTriggerMsg.Send();
                    }
                }
            }


            return true;
        }

        /// <summary>
        /// Determines whether the entity matches the current and/or previous qualifier values.
        /// If
        /// </summary>
        /// <param name="item">The item.</param>
        /// <param name="properties">The properties.</param>
        /// <param name="trigger">The trigger.</param>
        /// <returns>true if matches; false otherwise</returns>
        private static bool IsQualifierMatch( ContextItem item, Dictionary<string, PropertyInfo> properties, WorkflowTrigger trigger )
        {
            bool match = false;

            try
            {
                var dbEntity = item.DbEntityEntry;

                // Now attempt to find a match taking into account the EntityTypeQualifierValue and/or EntityTypeQualifierValuePrevious
                if ( properties.ContainsKey( trigger.EntityTypeQualifierColumn.ToLower() ) )
                {
                    var propertyInfo = properties[trigger.EntityTypeQualifierColumn.ToLower()];

                    bool hasPrevious = !string.IsNullOrEmpty( trigger.EntityTypeQualifierValuePrevious );
                    bool hasCurrent = !string.IsNullOrEmpty( trigger.EntityTypeQualifierValue );

                    var currentProperty = propertyInfo.GetValue( item.Entity, null );
                    var currentValue = currentProperty != null ? currentProperty.ToString() : string.Empty;
                    var alternateCurrentValue = currentValue; // used for comparisons of EntityTypeQualifierValue in case the user enters the numeric value of an enum.
                    if ( propertyInfo.PropertyType.IsEnum )
                    {
                        alternateCurrentValue = Convert.ChangeType( currentProperty, Enum.GetUnderlyingType( currentProperty.GetType() ) ).ToString();
                    }

                    var previousValue = string.Empty;
                    var alternatePreviousValue = previousValue; // used for comparisons of EntityTypeQualifierValue in case the user enters the numeric value of an enum.

                    if ( item.OriginalValues != null && item.OriginalValues.ContainsKey( propertyInfo.Name ) )
                    {
                        var previousProperty = item.OriginalValues[propertyInfo.Name];
                        previousValue = previousProperty.ToStringSafe();
                        if ( propertyInfo.PropertyType.IsEnum )
                        {
                            alternatePreviousValue = Convert.ChangeType( previousProperty, Enum.GetUnderlyingType( previousProperty.GetType() ) ).ToString();
                        }
                    }
                    else
                    {
                        var dbPropertyEntry = dbEntity.Property( propertyInfo.Name );
                        if ( dbPropertyEntry != null && item.PreSaveState != EntityContextState.Added )
                        {
                            previousValue = dbPropertyEntry.OriginalValue.ToStringSafe();
                            if ( propertyInfo.PropertyType.IsEnum )
                            {
                                alternatePreviousValue = Convert.ChangeType( dbPropertyEntry.OriginalValue, Enum.GetUnderlyingType( dbPropertyEntry.OriginalValue.GetType() ) ).ToString();
                            }
                        }
                    }

                    if ( trigger.WorkflowTriggerType == WorkflowTriggerType.PreDelete ||
                        trigger.WorkflowTriggerType == WorkflowTriggerType.PostDelete )
                    {
                        match = ( previousValue == trigger.EntityTypeQualifierValue || alternatePreviousValue == trigger.EntityTypeQualifierValue );
                    }

                    if ( trigger.WorkflowTriggerType == WorkflowTriggerType.PostAdd )
                    {
                        match = ( currentValue == trigger.EntityTypeQualifierValue || alternateCurrentValue == trigger.EntityTypeQualifierValue );
                    }

                    if ( trigger.WorkflowTriggerType == WorkflowTriggerType.ImmediatePostSave ||
                        trigger.WorkflowTriggerType == WorkflowTriggerType.PostSave ||
                        trigger.WorkflowTriggerType == WorkflowTriggerType.PreSave )
                    {
                        if ( trigger.WorkflowTriggerValueChangeType == WorkflowTriggerValueChangeType.ValueEqual )
                        {
                            match = ( trigger.EntityTypeQualifierValue == currentValue || trigger.EntityTypeQualifierValue == alternateCurrentValue );
                        }
                        else
                        {
                            if ( hasCurrent && !hasPrevious )
                            {
                                // ...and previous cannot be the same as the current (must be a change)
                                match = ( currentValue != previousValue &&
                                    ( currentValue == trigger.EntityTypeQualifierValue ||
                                    alternateCurrentValue == trigger.EntityTypeQualifierValue ) );
                            }
                            else if ( !hasCurrent && hasPrevious )
                            {
                                // ...and previous cannot be the same as the current (must be a change)
                                match = ( previousValue != currentValue &&
                                    ( previousValue == trigger.EntityTypeQualifierValuePrevious ||
                                    alternatePreviousValue == trigger.EntityTypeQualifierValuePrevious ) );
                            }
                            else if ( hasCurrent && hasPrevious )
                            {
                                match = ( ( currentValue == trigger.EntityTypeQualifierValue ||
                                    alternateCurrentValue == trigger.EntityTypeQualifierValue ) &&
                                    ( previousValue == trigger.EntityTypeQualifierValuePrevious ||
                                    alternatePreviousValue == trigger.EntityTypeQualifierValuePrevious ) );
                            }
                            else if ( !hasCurrent && !hasPrevious )
                            {
                                match = previousValue != currentValue;
                            }
                        }
                    }
                }
            }
            catch ( Exception ex )
            {
                ExceptionLogService.LogException( ex, null );
            }

            return match;
        }

        /// <summary>
        /// Gets the audit details.
        /// </summary>
        /// <param name="dbContext">The database context.</param>
        /// <param name="item">The item.</param>
        /// <param name="personAliasId">The person alias identifier.</param>
        private static void GetAuditDetails( DbContext dbContext, ContextItem item, int? personAliasId )
        {
            // Get the base class (not the proxy class)
            Type rockEntityType = item.Entity.GetType();
            if ( rockEntityType.IsDynamicProxyType() )
            {
                rockEntityType = rockEntityType.BaseType;
            }

            if ( IsAuditableClass( rockEntityType ) )
            {
                var dbEntity = item.DbEntityEntry;
                var audit = item.Audit;

                PropertyInfo[] properties = rockEntityType.GetProperties();

                foreach ( PropertyInfo propInfo in properties )
                {
                    if ( IsAuditableProperty( propInfo ) )
                    {
                        // If entire entity was added or deleted or this property was modified
                        var dbPropertyEntry = dbEntity.Property( propInfo.Name );
                        if ( dbPropertyEntry != null && (
                            dbEntity.State == EntityState.Added ||
                            dbEntity.State == EntityState.Deleted ||
                            dbPropertyEntry.IsModified ) )
                        {
                            var currentValue = dbEntity.State == EntityState.Deleted ? string.Empty : dbPropertyEntry.CurrentValue;
                            var originalValue = dbEntity.State == EntityState.Added ? string.Empty : dbPropertyEntry.OriginalValue;

                            var detail = new AuditDetail();
                            detail.Property = propInfo.Name;
                            detail.CurrentValue = currentValue != null ? currentValue.ToString() : string.Empty;
                            detail.OriginalValue = originalValue != null ? originalValue.ToString() : string.Empty;
                            if ( detail.CurrentValue != detail.OriginalValue )
                            {
                                audit.Details.Add( detail );
                            }
                        }
                    }
                }

                if ( audit.Details.Any() )
                {
                    var entityType = EntityTypeCache.Get( rockEntityType );
                    if ( entityType != null )
                    {
                        string title;
                        try
                        {
                            title = item.Entity.ToString();
                        }
                        catch
                        {
                            // ignore exception (Entity often overrides ToString() and we don't want that prevent the audit if it fails)
                            title = null;
                        }

                        if ( string.IsNullOrWhiteSpace( title ) )
                        {
                            title = entityType.FriendlyName ?? string.Empty;
                        }
                        audit.DateTime = RockDateTime.Now;
                        audit.PersonAliasId = personAliasId;
                        audit.EntityTypeId = entityType.Id;
                        audit.EntityId = item.Entity.Id;
                        audit.Title = title.Truncate( 195 );
                    }
                }
            }
        }

        /// <summary>
        /// Determines whether [is auditable class] [the specified base type].
        /// </summary>
        /// <param name="baseType">Type of the base.</param>
        /// <returns>
        ///   <c>true</c> if [is auditable class] [the specified base type]; otherwise, <c>false</c>.
        /// </returns>
        private static bool IsAuditableClass( Type baseType )
        {
            var attribute = baseType.GetCustomAttribute( typeof( NotAuditedAttribute ) );
            return ( attribute == null );
        }

        /// <summary>
        /// Determines whether [is auditable property] [the specified property information].
        /// </summary>
        /// <param name="propertyInfo">The property information.</param>
        /// <returns>
        ///   <c>true</c> if [is auditable property] [the specified property information]; otherwise, <c>false</c>.
        /// </returns>
        private static bool IsAuditableProperty( PropertyInfo propertyInfo )
        {
            // if it is specifically marked as NotAudited, don't include it
            if ( propertyInfo.GetCustomAttribute<NotAuditedAttribute>() != null )
            {
                return false;
            }

            // Otherwise, make sure it is a real database field
            return Reflection.IsMappedDatabaseProperty( propertyInfo );
        }

        /// <summary>
        /// State of entity being changed during a context save
        /// </summary>
        [System.Diagnostics.DebuggerDisplay( "{Entity.GetType()}:{Entity}, State:{State}" )]
        protected class ContextItem : IEntitySaveEntry
        {
            /// <summary>
            /// Gets or sets the entity.
            /// </summary>
            /// <value>
            /// The entity.
            /// </value>
            public IEntity Entity { get; set; }

            /// <inheritdoc/>
            object IEntitySaveEntry.Entity => Entity;

            /// <summary>
            /// Gets or sets the current state of the item in the ChangeTracker. Note: Use PreSaveState to see the state of the item before SaveChanges was called.
            /// </summary>
            /// <value>
            /// The state.
            /// </value>
            public EntityContextState State { get; }

            /// <inheritdoc/>
            public EntityContextState PreSaveState { get; private set; }

            /// <summary>
            /// Gets or sets the save hooks that have had their
            /// <see cref="IEntitySaveHook.PreSave(IEntitySaveEntry)"/> method
            /// called and return successfully. In other words, these are save
            /// hooks that will need to have either <see cref="IEntitySaveHook.SaveFailed(IEntitySaveEntry)"/>
            /// or <see cref="IEntitySaveHook.PostSave(IEntitySaveEntry)"/> called.
            /// </summary>
            /// <value>
            /// The save hooks that are pending completion.
            /// </value>
            internal List<IEntitySaveHook> InProcessSaveHooks { get; set; }

            /// <summary>
            /// Gets the pre-save state legacy value.
            /// </summary>
            /// <value>
            /// The pre-save state legacy value.
            /// </value>
            /// <remarks>
            /// This can be removed once the Model{T}.PostSaveChanges() methods are removed.
            /// </remarks>
            internal EntityState PreSaveStateLegacy { get; }

            /// <inheritdoc/>
            public object DataContext { get; private set; }

            /// <summary>
            /// Gets or sets the database entity entry.
            /// </summary>
            /// <value>
            /// The database entity entry.
            /// </value>
            public EFEntityEntry DbEntityEntry { get; set; }

            /// <summary>
            /// Gets or sets the audit.
            /// </summary>
            /// <value>
            /// The audit.
            /// </value>
            public Audit Audit { get; set; }

            /// <summary>
            /// Gets or sets the collection of original entity values before the save occurs,
            /// only valid when the entity-state is Modified.
            /// </summary>
            /// <value>
            /// The original entity values.
            /// </value>
            public IReadOnlyDictionary<string, object> OriginalValues { get; set; }

            /// <summary>
            /// Initializes a new instance of the <see cref="ContextItem" /> class.
            /// </summary>
            /// <param name="entity">The entity.</param>
            /// <param name="dbContext">The database context that is tracking this entity.</param>
            /// <param name="dbEntityEntry">The database entity entry.</param>
<<<<<<< HEAD
            /// <param name="enableAuditing">if set to <c>true</c> [enable auditing].</param>
            public ContextItem( IEntity entity, EFEntityEntry dbEntityEntry, bool enableAuditing )
=======
            /// <param name="enableAuditing">if set to <c>true</c> then auditing is enabled for this entity item.</param>
            public ContextItem( IEntity entity, DbContext dbContext, DbEntityEntry dbEntityEntry, bool enableAuditing )
>>>>>>> f4dba25d
            {
                Entity = entity;
                DbEntityEntry = dbEntityEntry;
                State = DbEntityEntry.State.ToEntityContextState();
                DataContext = dbContext;

                if ( enableAuditing )
                {
                    Audit = new Audit();

                    switch ( dbEntityEntry.State )
                    {
                        case EntityState.Added:
                            {
                                Audit.AuditType = AuditType.Add;
                                break;
                            }
                        case EntityState.Deleted:
                            {
                                Audit.AuditType = AuditType.Delete;
                                break;
                            }
                        case EntityState.Modified:
                            {
                                Audit.AuditType = AuditType.Modify;
                                break;
                            }
                    }
                }

                PreSaveState = dbEntityEntry.State.ToEntityContextState();
                PreSaveStateLegacy = dbEntityEntry.State;

                if ( dbEntityEntry.State == EntityState.Modified )
                {
                    var originalValues = new Dictionary<string, object>();
                    foreach ( var p in DbEntityEntry.OriginalValues.PropertyNames )
                    {
<<<<<<< HEAD
                        OriginalValues = new Dictionary<string, object>();
#if NET5_0_OR_GREATER
                        foreach ( var p in DbEntityEntry.OriginalValues.Properties )
                        {
                            OriginalValues.Add( p.Name, DbEntityEntry.OriginalValues[p] );
                        }
#else
                        foreach ( var p in DbEntityEntry.OriginalValues.PropertyNames )
                        {
                            OriginalValues.Add( p, DbEntityEntry.OriginalValues[p] );
                        }
#endif
=======
                        originalValues.Add( p, DbEntityEntry.OriginalValues[p] );
>>>>>>> f4dba25d
                    }

                    OriginalValues = originalValues;
                }
            }
        }
    }
}<|MERGE_RESOLUTION|>--- conflicted
+++ resolved
@@ -261,68 +261,81 @@
             if ( updatedItems != null )
             {
 #if NET5_0_OR_GREATER
-                var entitiesToValidate = ChangeTracker.Entries()
-                    .Where( e => e.State == EntityState.Added || e.State == EntityState.Modified );
-
-                var validationErrors = new List<string>();
-
-                foreach ( var entity in entitiesToValidate )
-                {
-                    var validationContext = new ValidationContext( entity );
-                    var validationResults = new List<ValidationResult>();
-                    if ( !Validator.TryValidateObject( entity, validationContext, validationResults, true ) )
-                    {
-                        foreach ( var error in validationResults )
-                        {
-                            foreach ( var prop in error.MemberNames )
-                            {
-                                validationErrors.Add( $"{entity.GetType().Name} ({prop}): {error.ErrorMessage}" );
-                            }
-                        }
-                    }
-                }
-
-                if ( validationErrors.Any() )
-                {
-                    throw new SystemException( $"Entity Validation Error: {validationErrors.AsDelimited( ";" )}" );
-                }
-
-                saveChangesResult.RecordsUpdated = base.SaveChanges();
-#else
                 try
                 {
-                    // Save the context changes
+                    // EF Core does not do built-in validation. Run our own.
+                    var entitiesToValidate = ChangeTracker.Entries()
+                        .Where( e => e.State == EntityState.Added || e.State == EntityState.Modified );
+
+                    var validationErrors = new List<string>();
+
+                    foreach ( var entity in entitiesToValidate )
+                    {
+                        var validationContext = new ValidationContext( entity );
+                        var validationResults = new List<ValidationResult>();
+                        if ( !Validator.TryValidateObject( entity, validationContext, validationResults, true ) )
+                        {
+                            foreach ( var error in validationResults )
+                            {
+                                foreach ( var prop in error.MemberNames )
+                                {
+                                    validationErrors.Add( $"{entity.GetType().Name} ({prop}): {error.ErrorMessage}" );
+                                }
+                            }
+                        }
+                    }
+
+                    if ( validationErrors.Any() )
+                    {
+                        // Let all the hooks that were called know that the save
+                        // was aborted.
+                        CallSaveFailedHooks( updatedItems );
+
+                        throw new SystemException( $"Entity Validation Error: {validationErrors.AsDelimited( ";" )}" );
+                    }
+
                     saveChangesResult.RecordsUpdated = base.SaveChanges();
                 }
-                catch ( System.Data.Entity.Validation.DbEntityValidationException ex )
-                {
-                    var validationErrors = new List<string>();
-                    foreach ( var error in ex.EntityValidationErrors )
-                    {
-                        foreach ( var prop in error.ValidationErrors )
-                        {
-                            validationErrors.Add( string.Format( "{0} ({1}): {2}", error.Entry.Entity.GetType().Name, prop.PropertyName, prop.ErrorMessage ) );
-                        }
-                    }
-
+                catch
+                {
                     // Let all the hooks that were called know that the save
                     // was aborted.
                     CallSaveFailedHooks( updatedItems );
 
-                    throw new SystemException( "Entity Validation Error: " + validationErrors.AsDelimited( ";" ), ex );
-                }
-<<<<<<< HEAD
-#endif
-=======
-                catch
-                {
+                    throw;
+                }
+#else
+                try
+                {
+                    // Save the context changes
+                    saveChangesResult.RecordsUpdated = base.SaveChanges();
+                }
+                catch ( System.Data.Entity.Validation.DbEntityValidationException ex )
+                {
+                    var validationErrors = new List<string>();
+                    foreach ( var error in ex.EntityValidationErrors )
+                    {
+                        foreach ( var prop in error.ValidationErrors )
+                        {
+                            validationErrors.Add( string.Format( "{0} ({1}): {2}", error.Entry.Entity.GetType().Name, prop.PropertyName, prop.ErrorMessage ) );
+                        }
+                    }
+
                     // Let all the hooks that were called know that the save
                     // was aborted.
                     CallSaveFailedHooks( updatedItems );
 
+                    throw new SystemException( "Entity Validation Error: " + validationErrors.AsDelimited( ";" ), ex );
+                }
+                catch
+                {
+                    // Let all the hooks that were called know that the save
+                    // was aborted.
+                    CallSaveFailedHooks( updatedItems );
+
                     throw;
                 }
->>>>>>> f4dba25d
+#endif
 
                 // If any items changed process audit and triggers
                 if ( updatedItems.Any() )
@@ -1296,13 +1309,8 @@
             /// <param name="entity">The entity.</param>
             /// <param name="dbContext">The database context that is tracking this entity.</param>
             /// <param name="dbEntityEntry">The database entity entry.</param>
-<<<<<<< HEAD
-            /// <param name="enableAuditing">if set to <c>true</c> [enable auditing].</param>
-            public ContextItem( IEntity entity, EFEntityEntry dbEntityEntry, bool enableAuditing )
-=======
             /// <param name="enableAuditing">if set to <c>true</c> then auditing is enabled for this entity item.</param>
-            public ContextItem( IEntity entity, DbContext dbContext, DbEntityEntry dbEntityEntry, bool enableAuditing )
->>>>>>> f4dba25d
+            public ContextItem( IEntity entity, DbContext dbContext, EFEntityEntry dbEntityEntry, bool enableAuditing )
             {
                 Entity = entity;
                 DbEntityEntry = dbEntityEntry;
@@ -1339,25 +1347,17 @@
                 if ( dbEntityEntry.State == EntityState.Modified )
                 {
                     var originalValues = new Dictionary<string, object>();
+#if NET5_0_OR_GREATER
+                    foreach ( var p in DbEntityEntry.OriginalValues.Properties )
+                    {
+                        originalValues.Add( p.Name, DbEntityEntry.OriginalValues[p] );
+                    }
+#else
                     foreach ( var p in DbEntityEntry.OriginalValues.PropertyNames )
                     {
-<<<<<<< HEAD
-                        OriginalValues = new Dictionary<string, object>();
-#if NET5_0_OR_GREATER
-                        foreach ( var p in DbEntityEntry.OriginalValues.Properties )
-                        {
-                            OriginalValues.Add( p.Name, DbEntityEntry.OriginalValues[p] );
-                        }
-#else
-                        foreach ( var p in DbEntityEntry.OriginalValues.PropertyNames )
-                        {
-                            OriginalValues.Add( p, DbEntityEntry.OriginalValues[p] );
-                        }
+                        originalValues.Add( p, DbEntityEntry.OriginalValues[p] );
+                    }
 #endif
-=======
-                        originalValues.Add( p, DbEntityEntry.OriginalValues[p] );
->>>>>>> f4dba25d
-                    }
 
                     OriginalValues = originalValues;
                 }
