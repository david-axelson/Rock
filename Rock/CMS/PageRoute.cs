//
// THIS WORK IS LICENSED UNDER A CREATIVE COMMONS ATTRIBUTION-NONCOMMERCIAL-
// SHAREALIKE 3.0 UNPORTED LICENSE:
// http://creativecommons.org/licenses/by-nc-sa/3.0/
//
using System;
using System.ComponentModel.DataAnnotations;
using System.ComponentModel.DataAnnotations.Schema;
using System.Data.Entity.ModelConfiguration;
using System.Runtime.Serialization;

using Rock.Data;

namespace Rock.Cms
{
    /// <summary>
    /// Page Route POCO Entity.
    /// </summary>
    [Table( "cmsPageRoute" )]
    public partial class PageRoute : Model<PageRoute>, IExportable
    {
<<<<<<< HEAD
		/// <summary>
		/// Gets or sets the System.
		/// </summary>
		/// <value>
		/// System.
		/// </value>
		[Required]
		[DataMember]
		public bool IsSystem { get; set; }
		
		/// <summary>
		/// Gets or sets the Page Id.
		/// </summary>
		/// <value>
		/// Page Id.
		/// </value>
		[Required]
		[DataMember]
		public int PageId { get; set; }
		
		/// <summary>
		/// Gets or sets the Route.
		/// </summary>
		/// <value>
		/// Route.
		/// </value>
		[Required]
		[MaxLength( 200 )]
		[DataMember]
		public string Route { get; set; }
		
		/// <summary>
		/// Static Method to return an object based on the id
		/// </summary>
		/// <param name="id">The id.</param>
		/// <returns></returns>
		public static PageRoute Read( int id )
		{
			return Read<PageRoute>( id );
		}
=======
        /// <summary>
        /// Gets or sets the System.
        /// </summary>
        /// <value>
        /// System.
        /// </value>
        [Required]
        [DataMember]
        public bool IsSystem { get; set; }

        /// <summary>
        /// Gets or sets the Page Id.
        /// </summary>
        /// <value>
        /// Page Id.
        /// </value>
        [Required]
        [DataMember]
        public int PageId { get; set; }

        /// <summary>
        /// Gets or sets the Route.
        /// </summary>
        /// <value>
        /// Route.
        /// </value>
        [Route]
        [Required]
        [MaxLength( 200 )]
        [DataMember]
        public string Route { get; set; }

        /// <summary>
        /// Gets or sets the Created Date Time.
        /// </summary>
        /// <value>
        /// Created Date Time.
        /// </value>
        [DataMember]
        public DateTime? CreatedDateTime { get; set; }

        /// <summary>
        /// Gets or sets the Modified Date Time.
        /// </summary>
        /// <value>
        /// Modified Date Time.
        /// </value>
        [DataMember]
        public DateTime? ModifiedDateTime { get; set; }

        /// <summary>
        /// Gets or sets the Created By Person Id.
        /// </summary>
        /// <value>
        /// Created By Person Id.
        /// </value>
        [DataMember]
        public int? CreatedByPersonId { get; set; }

        /// <summary>
        /// Gets or sets the Modified By Person Id.
        /// </summary>
        /// <value>
        /// Modified By Person Id.
        /// </value>
        [DataMember]
        public int? ModifiedByPersonId { get; set; }

        /// <summary>
        /// Static Method to return an object based on the id
        /// </summary>
        /// <param name="id">The id.</param>
        /// <returns></returns>
        public static PageRoute Read( int id )
        {
            return Read<PageRoute>( id );
        }
>>>>>>> 32540396

        /// <summary>
        /// Gets the auth entity.
        /// </summary>
<<<<<<< HEAD
		[NotMapped]
		public override string EntityTypeName { get { return "Cms.PageRoute"; } }
        
		/// <summary>
=======
        [NotMapped]
        public override string AuthEntity { get { return "Cms.PageRoute"; } }

        /// <summary>
>>>>>>> 32540396
        /// Gets or sets the Page.
        /// </summary>
        /// <value>
        /// A <see cref="Page"/> object.
        /// </value>
        public virtual Page Page { get; set; }

<<<<<<< HEAD
		/// <summary>
		/// Returns a <see cref="System.String" /> that represents this instance.
		/// </summary>
		/// <returns>
		/// A <see cref="System.String" /> that represents this instance.
		/// </returns>
		public override string ToString()
		{
			return this.Route;
		}

		/// <summary>
		/// Exports the object.
		/// </summary>
		/// <returns></returns>
=======
        /// <summary>
        /// Exports the object.
        /// </summary>
        /// <returns></returns>
>>>>>>> 32540396
        public object ExportObject()
        {
            return this.ToDynamic();
        }

        /// <summary>
        /// Exports the object as JSON.
        /// </summary>
        /// <returns></returns>
        public string ExportJson()
        {
            return ExportObject().ToJSON();
        }

        /// <summary>
        /// Imports the object from JSON.
        /// </summary>
        /// <param name="data">The data.</param>
        /// <exception cref="System.NotImplementedException"></exception>
        public void ImportJson( string data )
        {
            throw new NotImplementedException();
        }

    }

    /// <summary>
    /// Page Route Configuration class.
    /// </summary>
    public partial class PageRouteConfiguration : EntityTypeConfiguration<PageRoute>
    {
        /// <summary>
        /// Initializes a new instance of the <see cref="PageRouteConfiguration"/> class.
        /// </summary>
        public PageRouteConfiguration()
        {
            this.HasRequired( p => p.Page ).WithMany( p => p.PageRoutes ).HasForeignKey( p => p.PageId ).WillCascadeOnDelete( true );
        }
    }
}<|MERGE_RESOLUTION|>--- conflicted
+++ resolved
@@ -19,7 +19,6 @@
     [Table( "cmsPageRoute" )]
     public partial class PageRoute : Model<PageRoute>, IExportable
     {
-<<<<<<< HEAD
 		/// <summary>
 		/// Gets or sets the System.
 		/// </summary>
@@ -46,6 +45,7 @@
 		/// <value>
 		/// Route.
 		/// </value>
+        [Route]
 		[Required]
 		[MaxLength( 200 )]
 		[DataMember]
@@ -60,100 +60,14 @@
 		{
 			return Read<PageRoute>( id );
 		}
-=======
-        /// <summary>
-        /// Gets or sets the System.
-        /// </summary>
-        /// <value>
-        /// System.
-        /// </value>
-        [Required]
-        [DataMember]
-        public bool IsSystem { get; set; }
-
-        /// <summary>
-        /// Gets or sets the Page Id.
-        /// </summary>
-        /// <value>
-        /// Page Id.
-        /// </value>
-        [Required]
-        [DataMember]
-        public int PageId { get; set; }
-
-        /// <summary>
-        /// Gets or sets the Route.
-        /// </summary>
-        /// <value>
-        /// Route.
-        /// </value>
-        [Route]
-        [Required]
-        [MaxLength( 200 )]
-        [DataMember]
-        public string Route { get; set; }
-
-        /// <summary>
-        /// Gets or sets the Created Date Time.
-        /// </summary>
-        /// <value>
-        /// Created Date Time.
-        /// </value>
-        [DataMember]
-        public DateTime? CreatedDateTime { get; set; }
-
-        /// <summary>
-        /// Gets or sets the Modified Date Time.
-        /// </summary>
-        /// <value>
-        /// Modified Date Time.
-        /// </value>
-        [DataMember]
-        public DateTime? ModifiedDateTime { get; set; }
-
-        /// <summary>
-        /// Gets or sets the Created By Person Id.
-        /// </summary>
-        /// <value>
-        /// Created By Person Id.
-        /// </value>
-        [DataMember]
-        public int? CreatedByPersonId { get; set; }
-
-        /// <summary>
-        /// Gets or sets the Modified By Person Id.
-        /// </summary>
-        /// <value>
-        /// Modified By Person Id.
-        /// </value>
-        [DataMember]
-        public int? ModifiedByPersonId { get; set; }
-
-        /// <summary>
-        /// Static Method to return an object based on the id
-        /// </summary>
-        /// <param name="id">The id.</param>
-        /// <returns></returns>
-        public static PageRoute Read( int id )
-        {
-            return Read<PageRoute>( id );
-        }
->>>>>>> 32540396
 
         /// <summary>
         /// Gets the auth entity.
         /// </summary>
-<<<<<<< HEAD
 		[NotMapped]
 		public override string EntityTypeName { get { return "Cms.PageRoute"; } }
         
 		/// <summary>
-=======
-        [NotMapped]
-        public override string AuthEntity { get { return "Cms.PageRoute"; } }
-
-        /// <summary>
->>>>>>> 32540396
         /// Gets or sets the Page.
         /// </summary>
         /// <value>
@@ -161,7 +75,6 @@
         /// </value>
         public virtual Page Page { get; set; }
 
-<<<<<<< HEAD
 		/// <summary>
 		/// Returns a <see cref="System.String" /> that represents this instance.
 		/// </summary>
@@ -177,12 +90,6 @@
 		/// Exports the object.
 		/// </summary>
 		/// <returns></returns>
-=======
-        /// <summary>
-        /// Exports the object.
-        /// </summary>
-        /// <returns></returns>
->>>>>>> 32540396
         public object ExportObject()
         {
             return this.ToDynamic();
