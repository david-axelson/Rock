//
// THIS WORK IS LICENSED UNDER A CREATIVE COMMONS ATTRIBUTION-NONCOMMERCIAL-
// SHAREALIKE 3.0 UNPORTED LICENSE:
// http://creativecommons.org/licenses/by-nc-sa/3.0/
//
using System;
using System.Collections.Generic;
using System.ComponentModel.DataAnnotations;
using System.ComponentModel.DataAnnotations.Schema;
using System.Data.Entity.ModelConfiguration;
using System.Runtime.Serialization;

using Rock.Data;

namespace Rock.Cms
{
    /// <summary>
    /// Site Domain POCO Entity.
    /// </summary>
    [Table( "cmsSiteDomain" )]
    public partial class SiteDomain : Model<SiteDomain>
    {
<<<<<<< HEAD
		/// <summary>
		/// Gets or sets the System.
		/// </summary>
		/// <value>
		/// System.
		/// </value>
		[Required]
		[DataMember]
		public bool IsSystem { get; set; }
		
		/// <summary>
		/// Gets or sets the Site Id.
		/// </summary>
		/// <value>
		/// Site Id.
		/// </value>
		[Required]
		[DataMember]
		public int SiteId { get; set; }
		
		/// <summary>
		/// Gets or sets the Domain.
		/// </summary>
		/// <value>
		/// Domain.
		/// </value>
		[Required]
		[MaxLength( 200 )]
		[DataMember]
		public string Domain { get; set; }
		
        /// <summary>
        /// Gets the auth entity.
        /// </summary>
		[NotMapped]
		public override string EntityTypeName { get { return "Cms.SiteDomain"; } }
=======
        /// <summary>
        /// Gets or sets the System.
        /// </summary>
        /// <value>
        /// System.
        /// </value>
        [Required]
        [DataMember]
        public bool IsSystem { get; set; }
        
        /// <summary>
        /// Gets or sets the Site Id.
        /// </summary>
        /// <value>
        /// Site Id.
        /// </value>
        [Required]
        [DataMember]
        public int SiteId { get; set; }
        
        /// <summary>
        /// Gets or sets the Domain.
        /// </summary>
        /// <value>
        /// Domain.
        /// </value>
        [Required]
        [MaxLength( 200 )]
        [DataMember]
        public string Domain { get; set; }
        
        /// <summary>
        /// Gets or sets the Created Date Time.
        /// </summary>
        /// <value>
        /// Created Date Time.
        /// </value>
        [DataMember]
        public DateTime? CreatedDateTime { get; set; }
        
        /// <summary>
        /// Gets or sets the Modified Date Time.
        /// </summary>
        /// <value>
        /// Modified Date Time.
        /// </value>
        [DataMember]
        public DateTime? ModifiedDateTime { get; set; }
        
        /// <summary>
        /// Gets or sets the Created By Person Id.
        /// </summary>
        /// <value>
        /// Created By Person Id.
        /// </value>
        [DataMember]
        public int? CreatedByPersonId { get; set; }
        
        /// <summary>
        /// Gets or sets the Modified By Person Id.
        /// </summary>
        /// <value>
        /// Modified By Person Id.
        /// </value>
        [DataMember]
        public int? ModifiedByPersonId { get; set; }
        
        /// <summary>
        /// Gets the auth entity.
        /// </summary>
        [NotMapped]
        public override string AuthEntity { get { return "Cms.SiteDomain"; } }
>>>>>>> 32540396
        
        /// <summary>
        /// Gets or sets the Site.
        /// </summary>
        /// <value>
        /// A <see cref="Site"/> object.
        /// </value>
        public virtual Site Site { get; set; }
        
        /// <summary>
        /// Static Method to return an object based on the id
        /// </summary>
        /// <param name="id">The id.</param>
        /// <returns></returns>
        public static SiteDomain Read( int id )
        {
            return Read<SiteDomain>( id );
        }

		/// <summary>
		/// Returns a <see cref="System.String" /> that represents this instance.
		/// </summary>
		/// <returns>
		/// A <see cref="System.String" /> that represents this instance.
		/// </returns>
		public override string ToString()
		{
			return this.Domain;
		}
    }

    /// <summary>
    /// Site Domain Configuration class.
    /// </summary>
    public partial class SiteDomainConfiguration : EntityTypeConfiguration<SiteDomain>
    {
        /// <summary>
        /// Initializes a new instance of the <see cref="SiteDomainConfiguration"/> class.
        /// </summary>
        public SiteDomainConfiguration()
        {
            this.HasRequired( p => p.Site ).WithMany( p => p.SiteDomains ).HasForeignKey( p => p.SiteId ).WillCascadeOnDelete(true);
        }
    }
}<|MERGE_RESOLUTION|>--- conflicted
+++ resolved
@@ -20,7 +20,6 @@
     [Table( "cmsSiteDomain" )]
     public partial class SiteDomain : Model<SiteDomain>
     {
-<<<<<<< HEAD
 		/// <summary>
 		/// Gets or sets the System.
 		/// </summary>
@@ -57,80 +56,6 @@
         /// </summary>
 		[NotMapped]
 		public override string EntityTypeName { get { return "Cms.SiteDomain"; } }
-=======
-        /// <summary>
-        /// Gets or sets the System.
-        /// </summary>
-        /// <value>
-        /// System.
-        /// </value>
-        [Required]
-        [DataMember]
-        public bool IsSystem { get; set; }
-        
-        /// <summary>
-        /// Gets or sets the Site Id.
-        /// </summary>
-        /// <value>
-        /// Site Id.
-        /// </value>
-        [Required]
-        [DataMember]
-        public int SiteId { get; set; }
-        
-        /// <summary>
-        /// Gets or sets the Domain.
-        /// </summary>
-        /// <value>
-        /// Domain.
-        /// </value>
-        [Required]
-        [MaxLength( 200 )]
-        [DataMember]
-        public string Domain { get; set; }
-        
-        /// <summary>
-        /// Gets or sets the Created Date Time.
-        /// </summary>
-        /// <value>
-        /// Created Date Time.
-        /// </value>
-        [DataMember]
-        public DateTime? CreatedDateTime { get; set; }
-        
-        /// <summary>
-        /// Gets or sets the Modified Date Time.
-        /// </summary>
-        /// <value>
-        /// Modified Date Time.
-        /// </value>
-        [DataMember]
-        public DateTime? ModifiedDateTime { get; set; }
-        
-        /// <summary>
-        /// Gets or sets the Created By Person Id.
-        /// </summary>
-        /// <value>
-        /// Created By Person Id.
-        /// </value>
-        [DataMember]
-        public int? CreatedByPersonId { get; set; }
-        
-        /// <summary>
-        /// Gets or sets the Modified By Person Id.
-        /// </summary>
-        /// <value>
-        /// Modified By Person Id.
-        /// </value>
-        [DataMember]
-        public int? ModifiedByPersonId { get; set; }
-        
-        /// <summary>
-        /// Gets the auth entity.
-        /// </summary>
-        [NotMapped]
-        public override string AuthEntity { get { return "Cms.SiteDomain"; } }
->>>>>>> 32540396
         
         /// <summary>
         /// Gets or sets the Site.
