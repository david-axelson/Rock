﻿<?xml version="1.0" encoding="utf-8"?>
<Project ToolsVersion="12.0" DefaultTargets="Build" xmlns="http://schemas.microsoft.com/developer/msbuild/2003">
  <Import Project="$(MSBuildExtensionsPath)\$(MSBuildToolsVersion)\Microsoft.Common.props" Condition="Exists('$(MSBuildExtensionsPath)\$(MSBuildToolsVersion)\Microsoft.Common.props')" />
  <PropertyGroup>
    <Configuration Condition=" '$(Configuration)' == '' ">Debug</Configuration>
    <Platform Condition=" '$(Platform)' == '' ">AnyCPU</Platform>
    <ProjectGuid>{8F8C2A79-24F4-4157-8B99-45F75FA85799}</ProjectGuid>
    <OutputType>Library</OutputType>
    <AppDesignerFolder>Properties</AppDesignerFolder>
    <RootNamespace>Rock</RootNamespace>
    <AssemblyName>Rock</AssemblyName>
    <TargetFrameworkVersion>v4.5.1</TargetFrameworkVersion>
    <TargetFrameworkProfile />
  </PropertyGroup>
  <PropertyGroup Condition=" '$(Configuration)|$(Platform)' == 'Debug|AnyCPU' ">
    <DebugSymbols>true</DebugSymbols>
    <DebugType>full</DebugType>
    <Optimize>false</Optimize>
    <OutputPath>bin\</OutputPath>
    <DefineConstants>DEBUG;TRACE</DefineConstants>
    <ErrorReport>prompt</ErrorReport>
    <WarningLevel>4</WarningLevel>
    <DocumentationFile>
    </DocumentationFile>
    <Prefer32Bit>false</Prefer32Bit>
    <PlatformTarget>AnyCPU</PlatformTarget>
  </PropertyGroup>
  <PropertyGroup Condition=" '$(Configuration)|$(Platform)' == 'Release|AnyCPU' ">
    <DebugType>pdbonly</DebugType>
    <Optimize>true</Optimize>
    <OutputPath>bin\</OutputPath>
    <DefineConstants>TRACE</DefineConstants>
    <ErrorReport>prompt</ErrorReport>
    <WarningLevel>4</WarningLevel>
    <Prefer32Bit>false</Prefer32Bit>
    <DocumentationFile>bin\Rock.XML</DocumentationFile>
  </PropertyGroup>
  <ItemGroup>
    <Reference Include="AjaxControlToolkit">
      <HintPath>..\packages\AjaxControlToolkit.7.1213\lib\45\AjaxControlToolkit.dll</HintPath>
    </Reference>
    <Reference Include="AjaxMin">
      <HintPath>..\packages\AjaxMin.5.8.5172.27710\lib\net40\AjaxMin.dll</HintPath>
    </Reference>
    <Reference Include="CronExpressionDescriptor">
      <HintPath>..\packages\CronExpressionDescriptor.1.9.1\lib\net35\CronExpressionDescriptor.dll</HintPath>
    </Reference>
    <Reference Include="DDay.iCal">
      <HintPath>..\packages\DDay.iCal.1.0.2.575\lib\DDay.iCal.dll</HintPath>
    </Reference>
    <Reference Include="DotLiquid">
      <HintPath>..\libs\DotLiquid v1.7.0\NET40\DotLiquid.dll</HintPath>
    </Reference>
    <Reference Include="EntityFramework">
      <HintPath>..\packages\EntityFramework.6.1.0\lib\net45\EntityFramework.dll</HintPath>
    </Reference>
    <Reference Include="EntityFramework.SqlServer">
      <HintPath>..\packages\EntityFramework.6.1.0\lib\net45\EntityFramework.SqlServer.dll</HintPath>
    </Reference>
    <Reference Include="EPPlus">
      <HintPath>..\libs\EPPlus\EPPlus.dll</HintPath>
    </Reference>
    <Reference Include="Facebook">
      <HintPath>..\packages\Facebook.6.4.2\lib\net45\Facebook.dll</HintPath>
    </Reference>
    <Reference Include="HtmlAgilityPack">
      <HintPath>..\packages\HtmlAgilityPack.1.4.6\lib\Net45\HtmlAgilityPack.dll</HintPath>
    </Reference>
    <Reference Include="ImageResizer">
      <HintPath>..\packages\ImageResizer.3.4.2\lib\ImageResizer.dll</HintPath>
    </Reference>
    <Reference Include="Microsoft.Data.Edm, Version=5.6.1.0, Culture=neutral, PublicKeyToken=31bf3856ad364e35, processorArchitecture=MSIL">
      <SpecificVersion>False</SpecificVersion>
      <HintPath>..\packages\Microsoft.Data.Edm.5.6.1\lib\net40\Microsoft.Data.Edm.dll</HintPath>
    </Reference>
    <Reference Include="Microsoft.Data.OData, Version=5.6.1.0, Culture=neutral, PublicKeyToken=31bf3856ad364e35, processorArchitecture=MSIL">
      <SpecificVersion>False</SpecificVersion>
      <HintPath>..\packages\Microsoft.Data.OData.5.6.1\lib\net40\Microsoft.Data.OData.dll</HintPath>
    </Reference>
    <Reference Include="Microsoft.Data.Services.Client, Version=5.6.1.0, Culture=neutral, PublicKeyToken=31bf3856ad364e35, processorArchitecture=MSIL">
      <SpecificVersion>False</SpecificVersion>
      <HintPath>..\packages\Microsoft.Data.Services.Client.5.6.1\lib\net40\Microsoft.Data.Services.Client.dll</HintPath>
    </Reference>
    <Reference Include="Microsoft.Web.XmlTransform">
      <HintPath>..\packages\Microsoft.Web.Xdt.1.0.0\lib\net40\Microsoft.Web.XmlTransform.dll</HintPath>
    </Reference>
    <Reference Include="Microsoft.WindowsAzure.Configuration">
      <HintPath>..\packages\Microsoft.WindowsAzure.ConfigurationManager.2.0.3\lib\net40\Microsoft.WindowsAzure.Configuration.dll</HintPath>
    </Reference>
    <Reference Include="Microsoft.WindowsAzure.Storage">
      <HintPath>..\packages\WindowsAzure.Storage.3.1.0.1\lib\net40\Microsoft.WindowsAzure.Storage.dll</HintPath>
    </Reference>
    <Reference Include="Newtonsoft.Json">
      <HintPath>..\packages\Newtonsoft.Json.6.0.2\lib\net45\Newtonsoft.Json.dll</HintPath>
    </Reference>
    <Reference Include="NuGet.Core, Version=2.8.50320.36, Culture=neutral, PublicKeyToken=31bf3856ad364e35, processorArchitecture=MSIL">
      <SpecificVersion>False</SpecificVersion>
      <HintPath>..\packages\Nuget.Core.2.8.1\lib\net40-Client\NuGet.Core.dll</HintPath>
    </Reference>
    <Reference Include="Quartz">
      <HintPath>..\libs\Quartz\Quartz.dll</HintPath>
    </Reference>
    <Reference Include="RestSharp">
      <HintPath>..\packages\RestSharp.104.4.0\lib\net4\RestSharp.dll</HintPath>
    </Reference>
    <Reference Include="System" />
    <Reference Include="System.ComponentModel.Composition" />
    <Reference Include="System.ComponentModel.DataAnnotations" />
    <Reference Include="System.configuration" />
    <Reference Include="System.Core" />
    <Reference Include="System.Data.Entity.Design" />
    <Reference Include="System.Data.Services" />
    <Reference Include="System.Data.Services.Client" />
    <Reference Include="System.DirectoryServices" />
    <Reference Include="System.DirectoryServices.AccountManagement" />
    <Reference Include="System.Drawing" />
    <Reference Include="System.Net.Http" />
    <Reference Include="System.Net.Http.Formatting, Version=5.1.0.0, Culture=neutral, PublicKeyToken=31bf3856ad364e35, processorArchitecture=MSIL">
      <SpecificVersion>False</SpecificVersion>
      <HintPath>..\packages\Microsoft.AspNet.WebApi.Client.5.1.2\lib\net45\System.Net.Http.Formatting.dll</HintPath>
    </Reference>
    <Reference Include="System.Runtime.Caching" />
    <Reference Include="System.Runtime.Serialization" />
    <Reference Include="System.ServiceModel" />
    <Reference Include="System.ServiceModel.Activation" />
    <Reference Include="System.ServiceModel.Web" />
    <Reference Include="System.Spatial, Version=5.6.1.0, Culture=neutral, PublicKeyToken=31bf3856ad364e35, processorArchitecture=MSIL">
      <SpecificVersion>False</SpecificVersion>
      <HintPath>..\packages\System.Spatial.5.6.1\lib\net40\System.Spatial.dll</HintPath>
    </Reference>
    <Reference Include="System.Transactions" />
    <Reference Include="System.Web" />
    <Reference Include="System.Web.Extensions" />
    <Reference Include="System.Web.Http, Version=5.1.0.0, Culture=neutral, PublicKeyToken=31bf3856ad364e35, processorArchitecture=MSIL">
      <SpecificVersion>False</SpecificVersion>
      <HintPath>..\packages\Microsoft.AspNet.WebApi.Core.5.1.2\lib\net45\System.Web.Http.dll</HintPath>
    </Reference>
    <Reference Include="System.Web.Http.WebHost, Version=5.1.0.0, Culture=neutral, PublicKeyToken=31bf3856ad364e35, processorArchitecture=MSIL">
      <SpecificVersion>False</SpecificVersion>
      <HintPath>..\packages\Microsoft.AspNet.WebApi.WebHost.5.1.2\lib\net45\System.Web.Http.WebHost.dll</HintPath>
    </Reference>
    <Reference Include="System.Xml.Linq" />
    <Reference Include="System.Data.DataSetExtensions" />
    <Reference Include="Microsoft.CSharp" />
    <Reference Include="System.Data" />
    <Reference Include="System.Xml" />
    <Reference Include="Twilio.Api">
      <HintPath>..\packages\Twilio.3.6.11\lib\3.5\Twilio.Api.dll</HintPath>
    </Reference>
  </ItemGroup>
  <ItemGroup>
    <Compile Include="Address\SmartyStreets.cs" />
    <Compile Include="Address\VerificationContainer.cs" />
    <Compile Include="Address\VerificationComponent.cs" />
    <Compile Include="Address\Bing.cs" />
    <Compile Include="Attribute\ComparisonFieldAttribute.cs" />
    <Compile Include="Attribute\MetricEntityFieldAttribute.cs" />
    <Compile Include="Attribute\AccountsFieldAttribute.cs" />
    <Compile Include="Attribute\BooleanFieldAttribute.cs" />
    <Compile Include="Attribute\DaysOfWeekFieldAttribute.cs" />
    <Compile Include="Attribute\DayOfWeekFieldAttribute.cs" />
    <Compile Include="Attribute\CommunicationTemplateFieldAttribute .cs" />
    <Compile Include="Attribute\RemoteAuthsFieldAttribute.cs" />
    <Compile Include="Attribute\SiteFieldAttribute.cs" />
    <Compile Include="Attribute\PersonBadgesAttribute.cs" />
    <Compile Include="Attribute\CampusFieldAttribute.cs" />
    <Compile Include="Attribute\BinaryFileTypeFieldAttribute.cs" />
    <Compile Include="Attribute\ComponentFieldAttribute.cs" />
    <Compile Include="Attribute\ComponentsFieldAttribute.cs" />
    <Compile Include="Attribute\CategoryFieldAttribute.cs" />
    <Compile Include="Attribute\AttributeCategoryFieldAttribute.cs" />
    <Compile Include="Attribute\CodeEditorFieldAttribute.cs" />
    <Compile Include="Attribute\DefinedTypeFieldAttribute.cs" />
    <Compile Include="Attribute\GroupLocationTypeFieldAttribute.cs" />
    <Compile Include="Attribute\InheritedAttribute.cs" />
    <Compile Include="Attribute\TimeFieldAttribute.cs" />
    <Compile Include="Attribute\IntegerRangeFieldAttribute.cs" />
    <Compile Include="Attribute\DateRangeFieldAttribute.cs" />
    <Compile Include="Attribute\DecimalRangeFieldAttribute.cs" />
    <Compile Include="Attribute\LocationFieldAttribute.cs" />
    <Compile Include="Attribute\GroupRoleFieldAttribute.cs" />
    <Compile Include="Attribute\MemoFieldAttribute.cs" />
    <Compile Include="Attribute\DecimalFieldAttribute.cs" />
    <Compile Include="Attribute\DateFieldAttribute.cs" />
    <Compile Include="Attribute\AccountFieldAttribute.cs" />
    <Compile Include="Attribute\WorkflowAttributeAttribute.cs" />
    <Compile Include="Attribute\WorkflowTypeFieldAttribute.cs" />
    <Compile Include="Attribute\GroupTypeFieldAttribute.cs" />
    <Compile Include="Attribute\EmailTemplateFieldAttribute.cs" />
    <Compile Include="Attribute\CustomCheckboxListFieldAttribute.cs">
      <SubType>Code</SubType>
    </Compile>
    <Compile Include="Attribute\CustomRadioListFieldAttribute.cs" />
    <Compile Include="Attribute\CustomDropdownListFieldAttribute.cs" />
    <Compile Include="Attribute\DefinedValueFieldAttribute.cs" />
    <Compile Include="Attribute\CampusesFieldAttribute.cs" />
    <Compile Include="Attribute\EntityTypeFieldAttribute.cs" />
    <Compile Include="Attribute\FieldAttribute.cs" />
    <Compile Include="Attribute\GroupFieldAttribute.cs" />
    <Compile Include="Attribute\GroupTypesFieldAttribute.cs" />
    <Compile Include="Attribute\IntegerFieldAttribute.cs" />
    <Compile Include="Attribute\LinkedPageAttribute.cs" />
    <Compile Include="Communication\Transport\MandrillSmtp.cs" />
    <Compile Include="Communication\Transport\Twilio.cs" />
    <Compile Include="Constants\SystemSettingKeys.cs" />
    <Compile Include="Field\IEntityFieldType.cs" />
    <Compile Include="Field\Types\ComparisonFieldType.cs" />
    <Compile Include="Field\Types\MetricEntityFieldType.cs" />
    <Compile Include="Field\Types\WorkflowAttributeFieldType.cs" />
    <Compile Include="Model\CodeGenerated\PluginMigrationService.cs" />
    <Compile Include="Model\PluginMigration.cs" />
<<<<<<< HEAD
    <Compile Include="Reporting\Dashboard\ChartTheme.cs" />
    <Compile Include="Reporting\Dashboard\FlotChartOptions.cs" />
    <Compile Include="Field\Types\WorkflowActivityTypeFieldType.cs" />
=======
    <Compile Include="Plugin\Migration.cs" />
    <Compile Include="Plugin\VersionAttribute.cs" />
    <Compile Include="Reporting\Dashboard\ChartDateTimeJsonConverter.cs" />
    <Compile Include="Reporting\Dashboard\ChartOptions.cs" />
>>>>>>> 1d12c75d
    <Compile Include="Reporting\Dashboard\DashboardWidget.cs">
      <SubType>ASPXCodeBehind</SubType>
    </Compile>
    <Compile Include="Data\DbService.cs" />
    <Compile Include="Data\IgnoreCanDelete.cs" />
    <Compile Include="Data\IModel.cs" />
    <Compile Include="Data\IService.cs" />
    <Compile Include="Data\LinqRuntimeTypeBuilder.cs" />
    <Compile Include="Data\HideFromReportingAttribute.cs" />
    <Compile Include="Data\DbContext.cs" />
    <Compile Include="Field\Types\CommunicationTemplateFieldType.cs" />
    <Compile Include="Field\Types\DaysOfWeekFieldType.cs" />
    <Compile Include="Field\Types\DayOfWeekFieldType.cs" />
    <Compile Include="Field\Types\RemoteAuthsFieldType.cs" />
    <Compile Include="Field\Types\SiteFieldType.cs" />
    <Compile Include="Field\Types\PersonBadgesFieldType.cs" />
    <Compile Include="Field\Types\GroupLocationTypeFieldType.cs" />
    <Compile Include="Field\Types\CodeEditorFieldType.cs" />
    <Compile Include="Field\Types\TimeFieldType.cs" />
    <Compile Include="Field\Types\IntegerRangeFieldType.cs" />
    <Compile Include="Field\Types\DateRangeFieldType.cs" />
    <Compile Include="Field\Types\DecimalRangeFieldType.cs" />
    <Compile Include="Financial\PaymentInfo.cs" />
    <Compile Include="Financial\SwipePaymentInfo.cs" />
    <Compile Include="Financial\ReferencePaymentInfo.cs" />
    <Compile Include="Financial\PaymentSchedule.cs" />
    <Compile Include="Financial\Payment.cs" />
    <Compile Include="Financial\GatewayComponent.cs" />
    <Compile Include="Financial\GatewayContainer.cs" />
    <Compile Include="Jobs\LocationServicesVerify.cs" />
    <Compile Include="Jobs\LaunchWorkflow.cs">
      <SubType>ASPXCodeBehind</SubType>
    </Compile>
    <Compile Include="Jobs\SendCommunications.cs" />
    <Compile Include="Jobs\RunSQL.cs" />
    <Compile Include="Model\CodeGenerated\CommunicationRecipientActivityService.cs" />
    <Compile Include="Model\CodeGenerated\CommunicationTemplateService.cs" />
    <Compile Include="Model\CodeGenerated\MetricCategoryService.cs" />
    <Compile Include="Model\CodeGenerated\MetricService.cs">
      <SubType>Code</SubType>
    </Compile>
    <Compile Include="Model\CodeGenerated\MetricValueService.cs" />
    <Compile Include="Model\CodeGenerated\WorkflowActionFormAttributeService.cs" />
    <Compile Include="Model\CodeGenerated\WorkflowActionFormService.cs" />
    <Compile Include="Model\CodeGenerated\WorkflowActionService.cs" />
    <Compile Include="Model\CommunicationRecipientActivity.cs" />
    <Compile Include="Model\CommunicationTemplate.cs" />
    <Compile Include="Model\FinancialPersonBankAccountService.Partial.cs" />
    <Compile Include="Model\FinancialTransactionImage.cs" />
    <Compile Include="Model\MetricCategory.cs" />
    <Compile Include="Model\Metaphone.cs" />
    <Compile Include="Model\CodeGenerated\FollowingService.cs" />
    <Compile Include="Model\Following.cs" />
    <Compile Include="Model\AuditDetail.cs" />
    <Compile Include="Model\CodeGenerated\PageViewService.cs" />
    <Compile Include="Model\CodeGenerated\PersonBadgeService.cs" />
    <Compile Include="Model\Metric.cs" />
    <Compile Include="Model\MetricValue.cs" />
    <Compile Include="Model\PersonBadge.cs" />
    <Compile Include="Model\CodeGenerated\AuditDetailService.cs" />
    <Compile Include="Model\CodeGenerated\HistoryService.cs" />
    <Compile Include="Model\CodeGenerated\LayoutService.cs" />
    <Compile Include="Model\CodeGenerated\PersonAliasService.cs" />
    <Compile Include="Model\CodeGenerated\ReportFieldService.cs" />
    <Compile Include="Model\CodeGenerated\RestActionService.cs" />
    <Compile Include="Model\CodeGenerated\RestControllerService.cs" />
    <Compile Include="Model\DbGeographyConverter.cs" />
    <Compile Include="Model\PageViewService.Partial.cs" />
    <Compile Include="Model\RestAction.cs" />
    <Compile Include="Model\RestController.cs" />
    <Compile Include="Model\FinancialScheduledTransactionService.Partial.cs" />
    <Compile Include="Model\HistoryService.Partial.cs" />
    <Compile Include="Model\LayoutService.Partial.cs" />
    <Compile Include="Model\Layout.cs" />
    <Compile Include="Model\FinancialPersonSavedAccountService.Partial.cs" />
    <Compile Include="Model\History.cs" />
    <Compile Include="Model\PersonAlias.cs" />
    <Compile Include="Model\ReportField.cs" />
    <Compile Include="Model\RestControllerService.Partial.cs" />
    <Compile Include="Model\PageView.cs" />
    <Compile Include="Model\WorkflowActionFormAttribute.cs" />
    <Compile Include="Model\WorkflowActionForm.cs" />
    <Compile Include="Net\RestParameters\ContributionStatementOptions.cs" />
    <Compile Include="PersonProfile\Badge\Campus.cs" />
    <Compile Include="PersonProfile\Badge\AttendingDuration.cs" />
    <Compile Include="PersonProfile\Badge\LastVisitOnSite.cs" />
    <Compile Include="PersonProfile\Badge\InGroupOfType.cs" />
    <Compile Include="PersonProfile\Badge\FamilyWeeksAttendedInDuration.cs" />
    <Compile Include="PersonProfile\Badge\Liquid.cs" />
    <Compile Include="Reporting\DataFilter\Group\DistanceFromFilter.cs" />
    <Compile Include="Reporting\DataFilter\Group\SimpleMemberCountFilter.cs" />
    <Compile Include="Reporting\DataFilter\Group\MemberCountFilter.cs" />
    <Compile Include="Reporting\DataFilter\Group\CampusFilter.cs" />
    <Compile Include="Reporting\DataFilter\Group\GroupTypeFilter.cs" />
    <Compile Include="Reporting\DataFilter\Group\GroupAttributesFilter.cs" />
    <Compile Include="Reporting\DataFilter\Person\GradeFilter.cs" />
    <Compile Include="Reporting\DataFilter\Person\AgeFilter.cs" />
    <Compile Include="Reporting\DataFilter\Person\TagFilter.cs" />
    <Compile Include="Reporting\DataFilter\EntityFieldFilter.cs" />
    <Compile Include="Reporting\DataSelectComponent.cs" />
    <Compile Include="Reporting\DataFilter\Person\GivingAmountFilter.cs" />
    <Compile Include="Reporting\DataFilter\Person\DistanceFromFilter.cs" />
    <Compile Include="Reporting\DataFilter\Person\InGroupGroupTypeFilter.cs" />
    <Compile Include="Reporting\DataFilter\Person\InGroupFilter.cs" />
    <Compile Include="Reporting\DataSelect\Group\DistanceFromSelect.cs" />
    <Compile Include="Reporting\DataSelect\Group\LocationSelect.cs" />
    <Compile Include="Reporting\DataSelect\LiquidSelect.cs" />
    <Compile Include="Reporting\DataSelect\Person\InGroupGroupTypeSelect.cs" />
    <Compile Include="Reporting\DataSelect\Person\PhotoSelect.cs" />
    <Compile Include="Reporting\DataSelect\Person\GradeSelect.cs" />
    <Compile Include="Reporting\DataSelect\Person\DistanceFromSelect.cs" />
    <Compile Include="Reporting\DataSelect\Person\AddressSelect.cs" />
    <Compile Include="Reporting\DataSelect\Person\CampusSelect.cs" />
    <Compile Include="Reporting\DataSelect\Person\PhoneNumberSelect.cs" />
    <Compile Include="Reporting\DataSelect\Person\AgeSelect.cs" />
    <Compile Include="Reporting\DataSelect\Person\FamilyNameSelect.cs" />
    <Compile Include="Reporting\DataSelect\Person\ChildNamesSelect.cs" />
    <Compile Include="Reporting\DataSelect\Person\ParentsNamesSelect.cs" />
    <Compile Include="Reporting\DataSelect\Person\SpouseNameSelect.cs">
      <SubType>Code</SubType>
    </Compile>
    <Compile Include="Reporting\DataSelect\Person\LastContributionSelect.cs" />
    <Compile Include="Reporting\DataSelectContainer.cs" />
    <Compile Include="Reporting\EntityHelper.cs" />
    <Compile Include="Reporting\SelectExpressionExtractor.cs" />
    <Compile Include="Reporting\FilterExpressionExtractor.cs" />
    <Compile Include="Transactions\SaveMetaphoneTransaction.cs" />
    <Compile Include="Utility\DoubleMetaphone.cs" />
    <Compile Include="Utility\EnumAsStringJsonConverter.cs" />
    <Compile Include="Utility\RockDateTime.cs" />
    <Compile Include="Services\NuGet\NuGetExtensionsMethods.cs" />
    <Compile Include="Storage\ProviderComponent.cs" />
    <Compile Include="Storage\ProviderContainer.cs" />
    <Compile Include="Storage\Provider\Database.cs" />
    <Compile Include="Storage\Provider\FileSystem.cs" />
    <Compile Include="Field\Types\ComponentsFieldType.cs" />
    <Compile Include="Field\Types\CategoryFieldType.cs" />
    <Compile Include="Field\Types\CategoriesFieldType.cs" />
    <Compile Include="Field\Types\LocationFieldType.cs" />
    <Compile Include="Field\Types\GroupRoleFieldType.cs" />
    <Compile Include="Model\CodeGenerated\BinaryFileDataService.cs" />
    <Compile Include="Model\CodeGenerated\FinancialPersonBankAccountService.cs" />
    <Compile Include="Model\CodeGenerated\FinancialPersonSavedAccountService.cs" />
    <Compile Include="Model\CodeGenerated\FinancialTransactionRefundService.cs" />
    <Compile Include="Model\CodeGenerated\FinancialTransactionScannedCheckService.cs" />
    <Compile Include="Model\BinaryFileData.cs" />
    <Compile Include="Net\RockRestClient.cs" />
    <Compile Include="Net\RockWebRequest.cs">
      <SubType>Code</SubType>
    </Compile>
    <Compile Include="PersonProfile\BadgeComponent.cs" />
    <Compile Include="PersonProfile\BadgeContainer.cs" />
    <Compile Include="PersonProfile\Badge\FamilyAttendance.cs" />
    <Compile Include="PersonProfile\IconBadge.cs" />
    <Compile Include="PersonProfile\HighlightLabelBadge.cs" />
    <Compile Include="Search\Group\Name.cs" />
    <Compile Include="SystemGuid\Category.cs" />
    <Compile Include="SystemGuid\EntityType.cs" />
    <Compile Include="Transactions\SendCommunicationTransaction.cs" />
    <Compile Include="Web\Cache\PersonBadgeCache.cs" />
    <Compile Include="Web\Cache\CategoryCache.cs" />
    <Compile Include="Web\Cache\RestControllerCache.cs" />
    <Compile Include="Web\Cache\RestActionCache.cs" />
    <Compile Include="Web\FileUploadException.cs" />
    <Compile Include="Web\Fingerprint.cs" />
    <Compile Include="Web\FingerprintExpressionBuilder.cs" />
    <Compile Include="Web\RequestValidator.cs" />
    <Compile Include="Web\SystemSettings.cs" />
    <Compile Include="Web\Cache\GroupTypeCache.cs" />
    <Compile Include="Web\Cache\LayoutCache.cs" />
    <Compile Include="Web\DescriptionList.cs" />
    <Compile Include="Web\UI\Adapters\CheckBoxListAdapter.cs" />
    <Compile Include="Web\UI\Controls\BootstrapButton.cs" />
    <Compile Include="Web\UI\Controls\Checkin Configuration Controls\CheckinGroupEditor.cs" />
    <Compile Include="Web\UI\Controls\Checkin Configuration Controls\CheckinGroupTypeEditor.cs" />
    <Compile Include="Web\UI\Controls\Communication\ChannelControl.cs" />
    <Compile Include="Data\IgnoreModelErrorsAttribute.cs" />
    <Compile Include="Model\CommunicationRecipientService.Partial.cs" />
    <Compile Include="Security\LoginParameters.cs" />
    <Compile Include="CheckIn\CheckInBlock.cs">
      <SubType>ASPXCodeBehind</SubType>
    </Compile>
    <Compile Include="CheckIn\CheckInFamily.cs" />
    <Compile Include="CheckIn\CheckInGroup.cs" />
    <Compile Include="CheckIn\CheckInGroupType.cs" />
    <Compile Include="CheckIn\CheckInLocation.cs" />
    <Compile Include="CheckIn\CheckInPerson.cs" />
    <Compile Include="CheckIn\CheckInSchedule.cs" />
    <Compile Include="CheckIn\CheckInState.cs" />
    <Compile Include="CheckIn\CheckInStatus.cs" />
    <Compile Include="CheckIn\CheckInLabel.cs" />
    <Compile Include="CheckIn\KioskLabel.cs" />
    <Compile Include="CheckIn\KioskLocationAttendance.cs" />
    <Compile Include="CheckIn\KioskGroupAttendance.cs" />
    <Compile Include="CheckIn\KioskScheduleAttendance.cs" />
    <Compile Include="CheckIn\KioskGroup.cs" />
    <Compile Include="CheckIn\KioskGroupType.cs" />
    <Compile Include="CheckIn\KioskLocation.cs" />
    <Compile Include="CheckIn\KioskSchedule.cs" />
    <Compile Include="CheckIn\KioskDevice.cs" />
    <Compile Include="Communication\ChannelComponent.cs" />
    <Compile Include="Communication\Channel\Sms.cs" />
    <Compile Include="Communication\Channel\Email.cs" />
    <Compile Include="Communication\ChannelContainer.cs" />
    <Compile Include="Communication\TransportComponent.cs" />
    <Compile Include="Communication\TransportContainer.cs" />
    <Compile Include="Communication\Transport\SMTP.cs" />
    <Compile Include="Field\Types\ComponentFieldType.cs" />
    <Compile Include="Model\FinancialTransactionRefund.cs" />
    <Compile Include="Model\FinancialPersonSavedAccount.cs" />
    <Compile Include="Model\FinancialPersonBankAccount.cs" />
    <Compile Include="Model\FinancialScheduledTransactionDetail.cs" />
    <Compile Include="Reporting\DataTransformComponent.cs" />
    <Compile Include="Reporting\DataTransformContainer.cs" />
    <Compile Include="Reporting\DataTransform\Person\ParentTransform.cs" />
    <Compile Include="Reporting\DataFilter\PropertyFilter.cs" />
    <Compile Include="Reporting\DataFilter\OtherDataViewFilter.cs" />
    <Compile Include="Data\DefinedValueAttribute.cs" />
    <Compile Include="Data\PreviewableAttribute.cs" />
    <Compile Include="Data\ICategorized.cs" />
    <Compile Include="Data\NotExportable.cs" />
    <Compile Include="Extension\SafeDirectoryCatalog.cs" />
    <Compile Include="Field\SelectFromListFieldType.cs" />
    <Compile Include="Field\Types\AccountsFieldType.cs" />
    <Compile Include="Field\Types\BinaryFileFieldType.cs">
      <SubType>Code</SubType>
    </Compile>
    <Compile Include="Field\Types\CampusesFieldType.cs" />
    <Compile Include="Field\Types\CampusFieldType.cs" />
    <Compile Include="Field\Types\BinaryFileTypeFieldType.cs" />
    <Compile Include="Field\Types\AccountFieldType.cs" />
    <Compile Include="Field\Types\WorkflowTypeFieldType.cs" />
    <Compile Include="Field\Types\GroupTypeFieldType.cs" />
    <Compile Include="Field\Types\FileFieldType.cs">
      <SubType>Code</SubType>
    </Compile>
    <Compile Include="Field\Types\KeyValueListFieldType.cs" />
    <Compile Include="Field\Types\EmailTemplateFieldType.cs" />
    <Compile Include="Field\Types\EntityTypeFieldType.cs" />
    <Compile Include="Field\Types\GroupFieldType.cs" />
    <Compile Include="Field\Types\GroupTypesFieldType.cs" />
    <Compile Include="Financial\ACHPaymentInfo.cs" />
    <Compile Include="Financial\CreditCardPaymentInfo.cs" />
    <Compile Include="Model\AuthService.Partial.cs" />
    <Compile Include="Model\BlockService.Partial.cs" />
    <Compile Include="Model\BlockTypeService.Partial.cs" />
    <Compile Include="Model\AttendanceCode.cs" />
    <Compile Include="Model\CategoryService.Partial.cs" />
    <Compile Include="Model\CodeGenerated\AttendanceCodeService.cs" />
    <Compile Include="Model\CodeGenerated\AttendanceService.cs" />
    <Compile Include="Model\CodeGenerated\AuthService.cs" />
    <Compile Include="Model\CodeGenerated\BinaryFileService.cs" />
    <Compile Include="Model\CodeGenerated\BinaryFileTypeService.cs" />
    <Compile Include="Model\CodeGenerated\BlockService.cs" />
    <Compile Include="Model\CodeGenerated\BlockTypeService.cs" />
    <Compile Include="Model\CodeGenerated\CommunicationRecipientService.cs" />
    <Compile Include="Model\CodeGenerated\CommunicationService.cs" />
    <Compile Include="Model\CodeGenerated\DataViewFilterService.cs" />
    <Compile Include="Model\CodeGenerated\DataViewService.cs" />
    <Compile Include="Model\CodeGenerated\DeviceService.cs" />
    <Compile Include="Model\CodeGenerated\FinancialAccountService.cs" />
    <Compile Include="Model\CodeGenerated\FinancialBatchService.cs" />
    <Compile Include="Model\CodeGenerated\FinancialPledgeService.cs" />
    <Compile Include="Model\CodeGenerated\FinancialScheduledTransactionDetailService.cs" />
    <Compile Include="Model\CodeGenerated\FinancialScheduledTransactionService.cs" />
    <Compile Include="Model\CodeGenerated\FinancialTransactionDetailService.cs" />
    <Compile Include="Model\CodeGenerated\FinancialTransactionImageService.cs" />
    <Compile Include="Model\CodeGenerated\FinancialTransactionService.cs" />
    <Compile Include="Model\CodeGenerated\GroupLocationService.cs" />
    <Compile Include="Model\CodeGenerated\HtmlContentService.cs" />
    <Compile Include="Model\CodeGenerated\MarketingCampaignAdService.cs" />
    <Compile Include="Model\CodeGenerated\MarketingCampaignAdTypeService.cs" />
    <Compile Include="Model\CodeGenerated\MarketingCampaignAudienceService.cs" />
    <Compile Include="Model\CodeGenerated\MarketingCampaignCampusService.cs" />
    <Compile Include="Model\CodeGenerated\MarketingCampaignService.cs" />
    <Compile Include="Model\CodeGenerated\NoteService.cs" />
    <Compile Include="Model\CodeGenerated\NoteTypeService.cs" />
    <Compile Include="Model\CodeGenerated\PageContextService.cs" />
    <Compile Include="Model\CodeGenerated\PageRouteService.cs" />
    <Compile Include="Model\CodeGenerated\PageService.cs" />
    <Compile Include="Model\CodeGenerated\PrayerRequestService.cs" />
    <Compile Include="Model\CodeGenerated\ReportService.cs" />
    <Compile Include="Model\CodeGenerated\ScheduleService.cs" />
    <Compile Include="Model\CodeGenerated\SiteDomainService.cs" />
    <Compile Include="Model\CodeGenerated\SiteService.cs" />
    <Compile Include="Model\CodeGenerated\UserLoginService.cs" />
    <Compile Include="Model\BinaryFileService.Partial.cs" />
    <Compile Include="Model\CodeGenerated\WorkflowActionTypeService.cs" />
    <Compile Include="Model\CodeGenerated\WorkflowActivityService.cs" />
    <Compile Include="Model\CodeGenerated\WorkflowActivityTypeService.cs" />
    <Compile Include="Model\AttendanceCodeService.Partial.cs" />
    <Compile Include="Model\AttendanceService.Partial.cs" />
    <Compile Include="Model\BinaryFileType.cs" />
    <Compile Include="Model\Communication.cs" />
    <Compile Include="Model\CommunicationRecipient.cs" />
    <Compile Include="Model\FinancialScheduledTransaction.cs" />
    <Compile Include="Model\DeviceService.Partial.cs" />
    <Compile Include="Model\DataViewService.Partial.cs" />
    <Compile Include="Model\FinancialTransactionService.Partial.cs">
      <SubType>Code</SubType>
    </Compile>
    <Compile Include="Model\MarketingCampaignAdTypeService.partial.cs">
      <SubType>Code</SubType>
    </Compile>
    <Compile Include="Model\PrayerRequestService.partial.cs" />
    <Compile Include="Model\DataView.cs" />
    <Compile Include="Model\DataViewFilter.cs" />
    <Compile Include="Model\Report.cs" />
    <Compile Include="Model\GroupLocationService.Partial.cs" />
    <Compile Include="Model\MarketingCampaign.cs" />
    <Compile Include="Model\MarketingCampaignAd.cs" />
    <Compile Include="Model\MarketingCampaignAdType.cs" />
    <Compile Include="Model\MarketingCampaignAudience.cs" />
    <Compile Include="Model\MarketingCampaignCampus.cs" />
    <Compile Include="Model\Note.cs" />
    <Compile Include="Model\NoteService.Partial.cs" />
    <Compile Include="Model\NoteType.cs" />
    <Compile Include="Model\NoteTypeService.Partial.cs" />
    <Compile Include="Model\PageContextService.Partial.cs" />
    <Compile Include="Model\HtmlContentService.Partial.cs" />
    <Compile Include="Model\PageContext.cs" />
    <Compile Include="Model\PageService.Partial.cs" />
    <Compile Include="Model\PageRouteService.Partial.cs" />
    <Compile Include="Model\PrayerRequest.cs" />
    <Compile Include="Model\SiteDomainService.Partial.cs" />
    <Compile Include="Model\SiteService.Partial.cs" />
    <Compile Include="Model\UserLoginService.Partial.cs" />
    <Compile Include="Communication\BouncedEmail.cs" />
    <Compile Include="Communication\IEmailProvider.cs" />
    <Compile Include="Constants\DisplayStrings.cs" />
    <Compile Include="Model\CodeGenerated\AttributeQualifierService.cs" />
    <Compile Include="Model\AttributeQualifierService.Partial.cs" />
    <Compile Include="Model\CodeGenerated\AttributeService.cs" />
    <Compile Include="Model\AttributeService.Partial.cs" />
    <Compile Include="Model\CodeGenerated\AttributeValueService.cs" />
    <Compile Include="Model\AttributeValueService.Partial.cs" />
    <Compile Include="Model\Audit.cs">
      <SubType>Code</SubType>
    </Compile>
    <Compile Include="Model\CodeGenerated\AuditService.cs" />
    <Compile Include="Model\CodeGenerated\CategoryService.cs" />
    <Compile Include="Model\CodeGenerated\EntityTypeService.cs" />
    <Compile Include="Field\Types\HtmlFieldType.cs" />
    <Compile Include="Field\Types\MemoFieldType.cs" />
    <Compile Include="Model\Attendance.cs" />
    <Compile Include="Model\Schedule.cs" />
    <Compile Include="Model\Device.cs" />
    <Compile Include="Model\CodeGenerated\ServiceJobService.cs" />
    <Compile Include="Model\CodeGenerated\WorkflowTriggerService.cs" />
    <Compile Include="Model\Category.cs" />
    <Compile Include="Services\NuGet\PackageService.cs" />
    <Compile Include="SystemGuid\BinaryFileType.cs" />
    <Compile Include="Web\Cache\CachedModel.cs" />
    <Compile Include="Web\UI\Adapters\CheckBoxAdapter.cs" />
    <Compile Include="Web\UI\Adapters\DropDownListAdapter.cs" />
    <Compile Include="Web\UI\Adapters\RadioButtonAdapter.cs" />
    <Compile Include="Web\UI\Controls\Communication\Sms.cs" />
    <Compile Include="Web\UI\Controls\Communication\Email.cs" />
    <Compile Include="Web\UI\Controls\Badge.cs" />
    <Compile Include="Web\UI\Controls\ConfirmPageUnload.cs" />
    <Compile Include="Web\UI\Controls\Dashboard\BarChart.cs" />
    <Compile Include="Web\UI\Controls\Dashboard\LineChart.cs" />
    <Compile Include="Web\UI\Controls\Dashboard\FlotChart.cs" />
    <Compile Include="Web\UI\Controls\Grid\PersonField.cs" />
    <Compile Include="Web\UI\Controls\Grid\TimeField.cs" />
    <Compile Include="Web\UI\Controls\Grid\LiquidField.cs" />
    <Compile Include="Web\UI\Controls\Grid\ListDelimitedField.cs" />
    <Compile Include="Web\UI\Controls\Grid\PersonMergeField.cs" />
    <Compile Include="Web\UI\Controls\Grid\TemplateFieldUnselected.cs" />
    <Compile Include="Web\UI\Controls\Grid\SelectField.cs" />
    <Compile Include="Web\UI\Controls\Grid\RockBoundField.cs" />
    <Compile Include="Web\UI\Controls\Grid\LinkButtonField.cs" />
    <Compile Include="Web\UI\Controls\IHasValidationGroup.cs" />
    <Compile Include="Web\UI\Controls\ImageEditor.cs" />
    <Compile Include="Web\UI\Controls\NoteContainer.cs" />
    <Compile Include="Web\UI\Controls\PhoneNumberBox.cs" />
    <Compile Include="Web\UI\Controls\Pickers\DayOfWeekPicker.cs" />
    <Compile Include="Web\UI\Controls\Pickers\DaysOfWeekPicker.cs" />
    <Compile Include="Web\UI\Controls\Pickers\MetricEntityPicker.cs" />
    <Compile Include="Web\UI\Controls\Pickers\RemoteAuthsPicker.cs" />
    <Compile Include="Web\UI\Controls\Pickers\YearPicker.cs" />
    <Compile Include="Web\UI\Controls\Pickers\EntityTypePicker.cs" />
    <Compile Include="Web\UI\Controls\PanelWidget.cs" />
    <Compile Include="Web\UI\Controls\RockControlWrapper.cs" />
    <Compile Include="Web\UI\Controls\HighlightLabel.cs" />
    <Compile Include="Web\UI\Controls\Pickers\BirthdayPicker.cs" />
    <Compile Include="Web\UI\Controls\Pickers\LocationItemPicker.cs" />
    <Compile Include="Web\UI\Controls\Pickers\LocationAddressPicker.cs" />
    <Compile Include="Web\UI\Controls\RockControlHelper.cs" />
    <Compile Include="Web\UI\Controls\CodeEditor.cs" />
    <Compile Include="Web\UI\Controls\CurrencyBox.cs" />
    <Compile Include="Web\UI\Controls\TermDescription.cs" />
    <Compile Include="Web\UI\Controls\Grid\DefinedValueField.cs" />
    <Compile Include="Web\UI\Controls\Pickers\LocationPicker.cs" />
    <Compile Include="Web\UI\Controls\Pickers\DateRangePicker.cs" />
    <Compile Include="Web\UI\Controls\Grid\CheckBoxEditableField.cs" />
    <Compile Include="Web\UI\Controls\Grid\ColorField.cs" />
    <Compile Include="Web\UI\Controls\RockBulletedList.cs" />
    <Compile Include="Web\UI\Controls\NewFamily\Attributes.cs" />
    <Compile Include="Web\UI\Controls\NewFamily\AttributesRow.cs" />
    <Compile Include="Web\UI\Controls\NewFamily\Members.cs" />
    <Compile Include="Web\UI\Controls\NewFamily\MembersRow.cs" />
    <Compile Include="Web\UI\Controls\NumberRangeEditor.cs" />
    <Compile Include="Web\UI\Controls\PersonProfile\Badge.cs" />
    <Compile Include="Web\UI\Controls\PersonLink.cs" />
    <Compile Include="Web\UI\Controls\HtmlEditor.cs" />
    <Compile Include="Web\UI\Controls\PersonProfile\BadgeList.cs" />
    <Compile Include="Web\UI\Controls\Pickers\ComponentPicker.cs" />
    <Compile Include="Web\UI\Controls\Pickers\ComponentsPicker.cs" />
    <Compile Include="Web\UI\Controls\Pickers\GroupTypePicker.cs" />
    <Compile Include="Web\UI\Controls\Pickers\GroupRolePicker.cs" />
    <Compile Include="Web\UI\Controls\Pickers\GeoPicker.cs" />
    <Compile Include="Web\UI\Controls\Pickers\MonthDayPicker.cs" />
    <Compile Include="Web\UI\Controls\Pickers\MonthYearPicker.cs" />
    <Compile Include="Web\UI\Controls\Pickers\CampusPicker.cs" />
    <Compile Include="Web\UI\Controls\Pickers\DateTimePicker.cs" />
    <Compile Include="Web\UI\Controls\TagList.cs" />
    <Compile Include="Web\UI\Controls\Pickers\DatePicker.cs" />
    <Compile Include="Web\UI\Controls\Pickers\TimePicker.cs" />
    <Compile Include="Web\UI\Controls\Pickers\MergeFieldPicker.cs" />
    <Compile Include="Web\UI\Controls\Pickers\PersonPicker.cs" />
    <Compile Include="Web\UI\Controls\Pickers\TreeViewItem.cs" />
    <Compile Include="Web\UI\Controls\NumberBox.cs" />
    <Compile Include="Web\UI\Controls\PageBreadCrumbs.cs" />
    <Compile Include="Web\UI\Controls\PageDescription.cs" />
    <Compile Include="Web\UI\Controls\PageIcon.cs" />
    <Compile Include="Web\UI\Controls\Pickers\CategoryPicker.cs" />
    <Compile Include="Web\UI\Controls\Pickers\BinaryFileTypePicker.cs" />
    <Compile Include="Web\UI\Controls\Pickers\BinaryFilePicker.cs" />
    <Compile Include="Web\UI\Controls\Pickers\AccountPicker.cs">
      <SubType>Code</SubType>
    </Compile>
    <Compile Include="Web\UI\Controls\Pickers\WorkflowTypePicker.cs" />
    <Compile Include="Web\UI\Controls\Pickers\GroupPicker.cs" />
    <Compile Include="Web\UI\Controls\Pickers\ItemPicker.cs" />
    <Compile Include="Web\UI\Controls\HiddenFieldValidator.cs" />
    <Compile Include="Web\UI\Controls\FileUploader.cs">
      <SubType>Code</SubType>
    </Compile>
    <Compile Include="Web\UI\Controls\Pickers\PagePicker.cs" />
    <Compile Include="Web\UI\Controls\KeyValueList.cs" />
    <Compile Include="Web\UI\Controls\Grid\ToggleField.cs" />
    <Compile Include="Web\UI\Controls\NoteControl.cs" />
    <Compile Include="Web\UI\Controls\ButtonDropDownList.cs" />
    <Compile Include="Web\UI\Controls\AttributeEditor.cs" />
    <Compile Include="Web\UI\Controls\ScheduleBuilder.cs" />
    <Compile Include="Web\UI\Controls\SecurityButton.cs" />
    <Compile Include="Web\UI\Controls\StateDropDownList.cs" />
    <Compile Include="Web\UI\Controls\Workflow Controls\WorkflowActionEditor.cs" />
    <Compile Include="Web\UI\Controls\Workflow Controls\WorkflowFormAttributeRow.cs" />
    <Compile Include="Web\UI\Controls\Workflow Controls\WorkflowFormEditor.cs">
      <SubType>Code</SubType>
    </Compile>
    <Compile Include="Web\UI\Controls\Workflow Controls\WorkflowActivityEditor.cs" />
    <Compile Include="Web\UI\Controls\Grid\BadgeField.cs" />
    <Compile Include="Web\UI\Controls\Grid\ISupressRowSelected.cs" />
    <Compile Include="Web\UI\Controls\Toggle.cs" />
    <Compile Include="Web\UI\Controls\HelpBlock.cs" />
    <Compile Include="Reporting\DataFilterComponent.cs" />
    <Compile Include="Reporting\DataFilterContainer.cs" />
    <Compile Include="Reporting\DataFilter\Person\GroupTypeAttendanceFilter.cs" />
    <Compile Include="Reporting\DataFilter\Person\HasPictureFilter.cs" />
    <Compile Include="Web\UI\Adapters\RadioButtonListAdapter.cs" />
    <Compile Include="Web\UI\Controls\Data View Filters\FilterGroup.cs" />
    <Compile Include="Web\UI\Controls\Data View Filters\FilterField.cs" />
    <Compile Include="Web\UI\Controls\Grid\AttributeField.cs" />
    <Compile Include="Web\UI\Controls\IRockControl.cs" />
    <Compile Include="Web\UI\BreadCrumb.cs" />
    <Compile Include="Web\UI\RockMasterPage.cs">
      <SubType>ASPXCodeBehind</SubType>
    </Compile>
    <Compile Include="Web\UI\IDetailBlock.cs" />
    <Compile Include="Web\UI\ISecondaryBlock.cs" />
    <Compile Include="Web\UI\ViewStateList.cs" />
    <Compile Include="Web\Utilities\HtmlSanitizer.cs" />
    <Compile Include="Workflow\Action\ActivateActions.cs" />
    <Compile Include="Workflow\Action\CompareAction.cs" />
    <Compile Include="Workflow\Action\SetAttributeValue.cs" />
    <Compile Include="Workflow\Action\PersistWorkflow.cs" />
    <Compile Include="Workflow\Action\WriteToLog.cs" />
    <Compile Include="Workflow\Action\UserForm.cs" />
    <Compile Include="Workflow\Action\CheckIn\CheckInActionComponent.cs" />
    <Compile Include="Workflow\Action\CheckIn\CalculateLastAttended.cs" />
    <Compile Include="Workflow\Action\CheckIn\FilterGroupsByGrade.cs" />
    <Compile Include="Workflow\Action\CheckIn\FilterGroupsByAge.cs" />
    <Compile Include="Workflow\Action\CheckIn\FilterGroupsByGender.cs" />
    <Compile Include="Workflow\Action\CheckIn\FilterGroupsByAbilityLevel.cs" />
    <Compile Include="Workflow\Action\CheckIn\FilterGroupsBySpecialNeeds.cs" />
    <Compile Include="Workflow\Action\CheckIn\FilterGroupsByLastName.cs" />
    <Compile Include="Workflow\Action\CheckIn\CreateLabels.cs" />
    <Compile Include="Workflow\Action\CheckIn\FilterByGrade.cs" />
    <Compile Include="Workflow\Action\CheckIn\RemoveEmptyPeople.cs" />
    <Compile Include="Workflow\Action\CheckIn\RemoveEmptyGroupTypes.cs" />
    <Compile Include="Workflow\Action\CheckIn\RemoveEmptyLocations.cs" />
    <Compile Include="Workflow\Action\CheckIn\SaveAttendance.cs" />
    <Compile Include="Workflow\Action\CheckIn\RemoveEmptyGroups.cs" />
    <Compile Include="Workflow\Action\CheckIn\LoadSchedules.cs" />
    <Compile Include="Workflow\Action\CheckIn\LoadGroups.cs" />
    <Compile Include="Workflow\Action\CheckIn\FilterActiveLocations.cs" />
    <Compile Include="Workflow\Action\CheckIn\LoadLocations.cs" />
    <Compile Include="Workflow\Action\CheckIn\FilterByAge.cs" />
    <Compile Include="Workflow\Action\CheckIn\LoadGroupTypes.cs" />
    <Compile Include="Workflow\Action\CheckIn\FindRelationships.cs" />
    <Compile Include="Workflow\Action\CheckIn\FindFamilyMembers.cs" />
    <Compile Include="Workflow\Action\CheckIn\FindFamilies.cs" />
    <Compile Include="Workflow\Action\CheckIn\SelectByBestFit.cs" />
    <Compile Include="Workflow\Action\CheckIn\SelectByLastAttended.cs" />
    <Compile Include="Workflow\Action\CompleteActivity.cs" />
    <Compile Include="Workflow\Action\ParseZebraLabel.cs" />
    <Compile Include="Workflow\Action\RunSQL.cs" />
    <Compile Include="Attribute\WorkflowActivityTypeAttribute.cs" />
    <Compile Include="Workflow\TriggerCache.cs" />
    <Compile Include="Model\WorkflowTriggerService.Partial.cs" />
    <Compile Include="Model\WorkflowTrigger.cs" />
    <Compile Include="Model\EntityType.cs" />
    <Compile Include="Model\EntityTypeService.Partial.cs" />
    <Compile Include="Model\TaggedItemService.Partial.cs" />
    <Compile Include="Model\TagService.Partial.cs" />
    <Compile Include="Model\Tag.cs" />
    <Compile Include="Model\TaggedItem.cs" />
    <Compile Include="Model\CodeGenerated\DefinedTypeService.cs" />
    <Compile Include="Model\CodeGenerated\DefinedValueService.cs" />
    <Compile Include="Model\CodeGenerated\ExceptionLogService.cs" />
    <Compile Include="Model\CodeGenerated\FieldTypeService.cs" />
    <Compile Include="Model\FieldTypeService.Partial.cs" />
    <Compile Include="Model\DefinedTypeService.Partial.cs" />
    <Compile Include="Model\DefinedValueService.Partial.cs" />
    <Compile Include="Model\ExceptionLog.cs" />
    <Compile Include="Model\ExceptionLogService.Partial.cs" />
    <Compile Include="Model\RangeValue.cs" />
    <Compile Include="Model\CodeGenerated\ServiceLogService.cs" />
    <Compile Include="Model\CodeGenerated\TaggedItemService.cs" />
    <Compile Include="Model\CodeGenerated\TagService.cs" />
    <Compile Include="Model\CodeGenerated\LocationService.cs" />
    <Compile Include="Model\GroupTypeLocationType.cs">
      <SubType>Code</SubType>
    </Compile>
    <Compile Include="Model\LocationService.Partial.cs" />
    <Compile Include="Model\Campus.cs" />
    <Compile Include="Model\CodeGenerated\CampusService.cs" />
    <Compile Include="Model\CodeGenerated\SystemEmailService.cs" />
    <Compile Include="Model\CodeGenerated\PersonService.cs" />
    <Compile Include="Model\PersonService.Partial.cs" />
    <Compile Include="Model\PersonAliasService.Partial.cs" />
    <Compile Include="Model\PersonViewed.cs" />
    <Compile Include="Model\CodeGenerated\PersonViewedService.cs" />
    <Compile Include="Model\PersonViewedService.Partial.cs" />
    <Compile Include="Model\CodeGenerated\PhoneNumberService.cs" />
    <Compile Include="Model\PhoneNumberService.Partial.cs" />
    <Compile Include="Model\DiscService.cs" />
    <Compile Include="Data\NotAuditedAttribute.cs" />
    <Compile Include="Data\IEntity.cs" />
    <Compile Include="Data\RockPluginDBInitializer.cs" />
    <Compile Include="Data\RockTransactionScope.cs" />
    <Compile Include="Data\RouteAttribute.cs" />
    <Compile Include="Data\Service.cs" />
    <Compile Include="Extension\Component.cs" />
    <Compile Include="Extension\IComponentData.cs" />
    <Compile Include="Extension\Container.cs" />
    <Compile Include="Extension\ComponentDescription.cs" />
    <Compile Include="Address\MelissaData.cs" />
    <Compile Include="Address\ServiceObjects.cs" />
    <Compile Include="Model\Auth.cs" />
    <Compile Include="Model\BlockType.cs" />
    <Compile Include="Model\Block.cs" />
    <Compile Include="Model\BinaryFile.cs" />
    <Compile Include="Model\HtmlContent.cs" />
    <Compile Include="Model\Page.cs" />
    <Compile Include="Model\PageRoute.cs" />
    <Compile Include="Model\Site.cs" />
    <Compile Include="Model\SiteDomain.cs" />
    <Compile Include="Model\UserLogin.cs" />
    <Compile Include="Communication\Email.cs" />
    <Compile Include="Model\Attribute.cs" />
    <Compile Include="Model\AttributeQualifier.cs" />
    <Compile Include="Model\AttributeValue.cs" />
    <Compile Include="Model\DefinedType.cs" />
    <Compile Include="Model\DefinedValue.cs" />
    <Compile Include="Model\FieldType.cs" />
    <Compile Include="Model\ServiceLog.cs" />
    <Compile Include="Model\Location.cs" />
    <Compile Include="Model\SystemEmail.cs" />
    <Compile Include="Model\Person.cs" />
    <Compile Include="Model\PhoneNumber.cs" />
    <Compile Include="Extension\IContainer.cs" />
    <Compile Include="Field\ConfigurationValue.cs" />
    <Compile Include="Field\Types\SelectMultiFieldType.cs" />
    <Compile Include="Field\Types\PersonFieldType.cs" />
    <Compile Include="Field\Types\DecimalFieldType.cs" />
    <Compile Include="Field\Types\DefinedValueFieldType.cs" />
    <Compile Include="Field\Types\DefinedTypeFieldType.cs" />
    <Compile Include="Field\Types\DateFieldType.cs" />
    <Compile Include="Field\Types\ImageFieldType.cs" />
    <Compile Include="Field\Types\VideoFieldType.cs" />
    <Compile Include="Model\FinancialBatch.cs">
      <SubType>Code</SubType>
    </Compile>
    <Compile Include="Model\FinancialAccount.cs">
      <SubType>Code</SubType>
    </Compile>
    <Compile Include="Model\FinancialPledge.cs">
      <SubType>Code</SubType>
    </Compile>
    <Compile Include="Model\FinancialTransaction.cs">
      <SubType>Code</SubType>
    </Compile>
    <Compile Include="Model\FinancialTransactionDetail.cs">
      <SubType>Code</SubType>
    </Compile>
    <Compile Include="Model\Group.cs" />
    <Compile Include="Model\CodeGenerated\GroupTypeRoleService.cs" />
    <Compile Include="Model\CodeGenerated\GroupService.cs" />
    <Compile Include="Model\GroupService.Partial.cs" />
    <Compile Include="Model\GroupTypeRole.cs" />
    <Compile Include="Model\GroupTypeRoleService.Partial.cs" />
    <Compile Include="Model\GroupType.cs" />
    <Compile Include="Model\CodeGenerated\GroupTypeService.cs" />
    <Compile Include="Model\GroupTypeService.Partial.cs" />
    <Compile Include="Model\GroupMember.cs" />
    <Compile Include="Model\CodeGenerated\GroupMemberService.cs" />
    <Compile Include="Model\GroupMemberService.Partial.cs" />
    <Compile Include="Model\GroupLocation.cs" />
    <Compile Include="Jobs\RockCleanup.cs" />
    <Compile Include="Search\Person\Address.cs" />
    <Compile Include="Search\Person\Email.cs" />
    <Compile Include="Search\Person\Name.cs" />
    <Compile Include="Search\Person\Phone.cs" />
    <Compile Include="Search\SearchComponent.cs" />
    <Compile Include="Search\SearchContainer.cs" />
    <Compile Include="Security\SecurityActionAttribute.cs" />
    <Compile Include="Security\Authentication\ActiveDirectory.cs" />
    <Compile Include="Security\Authentication\Database.cs" />
    <Compile Include="Security\Encryption.cs" />
    <Compile Include="Security\Authentication\Facebook.cs">
      <SubType>Code</SubType>
    </Compile>
    <Compile Include="Security\GlobalDefault.cs" />
    <Compile Include="Security\AuthenticationComponent.cs" />
    <Compile Include="Security\AuthenticationContainer.cs" />
    <Compile Include="Services\NuGet\RockPackagePathResolver.cs" />
    <Compile Include="Services\NuGet\WebProjectManager.cs" />
    <Compile Include="Services\NuGet\WebProjectSystem.cs" />
    <Compile Include="SystemGuid\BlockType.cs" />
    <Compile Include="SystemGuid\Site.cs" />
    <Compile Include="SystemGuid\GroupRole.cs" />
    <Compile Include="SystemGuid\DefinedValue.cs" />
    <Compile Include="SystemGuid\GroupType.cs" />
    <Compile Include="SystemGuid\FieldType.cs" />
    <Compile Include="SystemGuid\Group.cs" />
    <Compile Include="SystemGuid\DefinedType.cs" />
    <Compile Include="SystemGuid\Page.cs" />
    <Compile Include="Transactions\AuditTransaction.cs" />
    <Compile Include="Transactions\WorkflowTriggerTransaction.cs" />
    <Compile Include="Transactions\UserLastActivityTransaction.cs" />
    <Compile Include="Transactions\PersonViewTransaction.cs" />
    <Compile Include="Transactions\ITransaction.cs" />
    <Compile Include="Transactions\PageViewTransaction.cs" />
    <Compile Include="Transactions\RockQueue.cs" />
    <Compile Include="SystemGuid\SystemEmail.cs" />
    <Compile Include="Model\WorkflowActivityType.cs" />
    <Compile Include="Model\WorkflowActionType.cs" />
    <Compile Include="Model\WorkflowActivity.cs" />
    <Compile Include="Model\WorkflowAction.cs" />
    <Compile Include="Jobs\ProcessWorkflows.cs" />
    <Compile Include="Workflow\Action\CompleteWorkflow.cs" />
    <Compile Include="Workflow\Action\ActivateActivity.cs" />
    <Compile Include="Workflow\Action\SendEmail.cs" />
    <Compile Include="Workflow\Action\SetStatus.cs" />
    <Compile Include="Model\WorkflowService.Partial.cs" />
    <Compile Include="Workflow\ActionComponent.cs" />
    <Compile Include="Workflow\ActionContainer.cs" />
    <Compile Include="Model\CodeGenerated\WorkflowLogService.cs" />
    <Compile Include="Model\CodeGenerated\WorkflowService.cs" />
    <Compile Include="Model\CodeGenerated\WorkflowTypeService.cs" />
    <Compile Include="Model\WorkflowLog.cs" />
    <Compile Include="Model\Workflow.cs" />
    <Compile Include="Model\WorkflowType.cs" />
    <Compile Include="Model\ServiceJob.cs" />
    <Compile Include="Model\ServiceJobService.Partial.cs" />
    <Compile Include="Web\Cache\AttributeCache.cs" />
    <Compile Include="Web\Cache\BlockTypeCache.cs" />
    <Compile Include="Web\Cache\BlockCache.cs" />
    <Compile Include="Security\Role.cs" />
    <Compile Include="Web\Cache\CampusCache.cs">
      <SubType>Code</SubType>
    </Compile>
    <Compile Include="Web\Cache\EntityTypeCache.cs" />
    <Compile Include="Web\Cache\DefinedTypeCache.cs" />
    <Compile Include="Web\Cache\DefinedValueCache.cs" />
    <Compile Include="Web\Cache\GlobalAttributesCache.cs" />
    <Compile Include="Web\Cache\FieldTypeCache.cs" />
    <Compile Include="Web\Cache\SiteCache.cs" />
    <Compile Include="Web\Cache\PageCache.cs" />
    <Compile Include="Web\UI\ContextAttribute.cs">
      <SubType>Code</SubType>
    </Compile>
    <Compile Include="Web\UI\Controls\Pickers\CampusesPicker.cs" />
    <Compile Include="Web\UI\Controls\ModalAlert.cs" />
    <Compile Include="Web\UI\Controls\ModalDialog.cs" />
    <Compile Include="Web\UI\Controls\RockRadioButtonList.cs" />
    <Compile Include="Web\UI\Controls\Grid\EnumField.cs" />
    <Compile Include="Web\UI\Controls\Grid\DateTimeField.cs" />
    <Compile Include="Web\UI\Controls\Grid\DateField.cs" />
    <Compile Include="Web\UI\Controls\Grid\GridFilter.cs" />
    <Compile Include="Web\UI\Controls\RockLiteral.cs" />
    <Compile Include="Web\UI\Controls\ModalIFrameDialog.cs" />
    <Compile Include="Web\UI\Controls\ImageUploader.cs" />
    <Compile Include="Web\UI\Controls\RockTextBox.cs" />
    <Compile Include="Web\UI\Controls\PageTitle.cs" />
    <Compile Include="Web\UI\Controls\RockCheckBoxList.cs" />
    <Compile Include="Web\UI\Controls\Data Fields\FieldTypeList.cs" />
    <Compile Include="Web\UI\Controls\Grid\GridActions.cs" />
    <Compile Include="Web\UI\Controls\RockCheckBox.cs" />
    <Compile Include="Web\UI\Controls\SearchField.cs" />
    <Compile Include="Web\UI\Controls\Zone.cs" />
    <Compile Include="Web\UI\DialogPage.cs">
      <SubType>ASPXCodeBehind</SubType>
    </Compile>
    <Compile Include="Web\UI\RockPage.cs">
      <SubType>ASPXCodeBehind</SubType>
    </Compile>
    <Compile Include="Web\UI\RockBlock.cs">
      <SubType>ASPXCodeBehind</SubType>
    </Compile>
    <Compile Include="Attribute\TextFieldAttribute.cs" />
    <Compile Include="Web\RockRouteHandler.cs" />
    <Compile Include="Security\Authorization.cs" />
    <Compile Include="Security\ISecured.cs" />
    <Compile Include="Web\UI\Controls\Data Fields\DataDropDownList.cs">
      <SubType>Code</SubType>
    </Compile>
    <Compile Include="Web\UI\Controls\Data Fields\DataTextBox.cs">
      <SubType>Code</SubType>
    </Compile>
    <Compile Include="Web\UI\Controls\RockDropDownList.cs" />
    <Compile Include="Web\UI\Controls\Grid\SecurityField.cs" />
    <Compile Include="Web\UI\Controls\Grid\ReorderField.cs" />
    <Compile Include="Web\UI\Controls\Grid\EditField.cs" />
    <Compile Include="Web\UI\Controls\Grid\DeleteField.cs">
      <SubType>Code</SubType>
    </Compile>
    <Compile Include="Web\UI\Controls\Grid\Grid.cs" />
    <Compile Include="Web\UI\Controls\Grid\BoolField.cs" />
    <Compile Include="Web\UI\Controls\HtmlGenericContainer.cs" />
    <Compile Include="Web\UI\Controls\NotificationBox.cs" />
    <Compile Include="Web\UI\Controls\Grid\RowEventArgs.cs" />
    <Compile Include="Utility\ExtensionMethods.cs" />
    <Compile Include="Field\Types\BooleanFieldType.cs" />
    <Compile Include="Field\Types\PageReferenceFieldType.cs" />
    <Compile Include="Field\Types\IntegerFieldType.cs" />
    <Compile Include="Field\Types\SelectSingleFieldType.cs" />
    <Compile Include="Field\Types\ColorFieldType.cs" />
    <Compile Include="Field\FieldType.cs" />
    <Compile Include="Field\Helper.cs" />
    <Compile Include="Field\IFieldType.cs" />
    <Compile Include="Field\Types\TextFieldType.cs" />
    <Compile Include="Attribute\Helper.cs" />
    <Compile Include="Web\HttpModule.cs" />
    <Compile Include="Web\PageReference.cs" />
    <Compile Include="Utility\Reflection.cs" />
    <Compile Include="Jobs\JobPulse.cs" />
    <Compile Include="Jobs\RockJobListener.cs" />
    <Compile Include="Attribute\IHasAttributes.cs" />
    <Compile Include="Data\IOrdered.cs" />
    <Compile Include="Data\Entity.cs" />
    <Compile Include="Data\Model.cs">
      <SubType>Code</SubType>
    </Compile>
    <Compile Include="Data\RockContext.cs" />
    <Compile Include="Properties\AssemblyInfo.cs" />
    <Compile Include="Service References\MelissaData.AddressCheck\Reference.cs">
      <AutoGen>True</AutoGen>
      <DesignTime>True</DesignTime>
      <DependentUpon>Reference.svcmap</DependentUpon>
    </Compile>
    <Compile Include="Service References\ServiceObjects.GeoCoder\Reference.cs">
      <AutoGen>True</AutoGen>
      <DesignTime>True</DesignTime>
      <DependentUpon>Reference.svcmap</DependentUpon>
    </Compile>
    <Compile Include="Data\IFeed.cs" />
    <Compile Include="Jobs\JobLoadFailedException.cs" />
    <Compile Include="Web\UI\PersonBlock.cs">
      <SubType>ASPXCodeBehind</SubType>
    </Compile>
    <Compile Include="Web\UI\Validation\DataAnnotationValidator.cs" />
  </ItemGroup>
  <ItemGroup>
    <Content Include="packages.config" />
    <None Include="App.config" />
    <None Include="Service References\MelissaData.AddressCheck\Rock.MelissaData.AddressCheck.ResponseArray.datasource">
      <DependentUpon>Reference.svcmap</DependentUpon>
    </None>
    <None Include="Service References\MelissaData.AddressCheck\Service.wsdl" />
    <None Include="Service References\MelissaData.AddressCheck\Service.xsd">
      <SubType>Designer</SubType>
    </None>
    <None Include="Service References\MelissaData.AddressCheck\Service1.xsd">
      <SubType>Designer</SubType>
    </None>
    <None Include="Service References\ServiceObjects.GeoCoder\GeoCoder.wsdl" />
    <None Include="Service References\ServiceObjects.GeoCoder\Rock.ServiceObjects.GeoCoder.DistanceBetweenInfo.datasource">
      <DependentUpon>Reference.svcmap</DependentUpon>
    </None>
    <None Include="Service References\ServiceObjects.GeoCoder\Rock.ServiceObjects.GeoCoder.DistanceToWaterInfo.datasource">
      <DependentUpon>Reference.svcmap</DependentUpon>
    </None>
    <None Include="Service References\ServiceObjects.GeoCoder\Rock.ServiceObjects.GeoCoder.GeocodeCityWorldwideInfo.datasource">
      <DependentUpon>Reference.svcmap</DependentUpon>
    </None>
    <None Include="Service References\ServiceObjects.GeoCoder\Rock.ServiceObjects.GeoCoder.Location.datasource">
      <DependentUpon>Reference.svcmap</DependentUpon>
    </None>
    <None Include="Service References\ServiceObjects.GeoCoder\Rock.ServiceObjects.GeoCoder.Location_V3.datasource">
      <DependentUpon>Reference.svcmap</DependentUpon>
    </None>
    <None Include="Service References\ServiceObjects.GeoCoder\Rock.ServiceObjects.GeoCoder.ReverseAddress.datasource">
      <DependentUpon>Reference.svcmap</DependentUpon>
    </None>
    <None Include="Service References\ServiceObjects.GeoCoder\Rock.ServiceObjects.GeoCoder.ZipCodeInfo.datasource">
      <DependentUpon>Reference.svcmap</DependentUpon>
    </None>
    <None Include="Service References\ServiceObjects.GeoCoder\GeoCoder.disco" />
    <None Include="Service References\ServiceObjects.GeoCoder\configuration91.svcinfo" />
    <None Include="Service References\ServiceObjects.GeoCoder\configuration.svcinfo" />
    <None Include="Service References\ServiceObjects.GeoCoder\Reference.svcmap">
      <Generator>WCF Proxy Generator</Generator>
      <LastGenOutput>Reference.cs</LastGenOutput>
    </None>
    <None Include="Service References\MelissaData.AddressCheck\Service.disco" />
    <None Include="Service References\MelissaData.AddressCheck\configuration91.svcinfo" />
    <None Include="Service References\MelissaData.AddressCheck\configuration.svcinfo" />
    <None Include="Service References\MelissaData.AddressCheck\Reference.svcmap">
      <Generator>WCF Proxy Generator</Generator>
      <LastGenOutput>Reference.cs</LastGenOutput>
    </None>
  </ItemGroup>
  <ItemGroup>
    <Service Include="{508349B6-6B84-4DF5-91F0-309BEEBAD82D}" />
  </ItemGroup>
  <ItemGroup>
    <WCFMetadataStorage Include="Service References\MelissaData.AddressCheck\" />
    <WCFMetadataStorage Include="Service References\ServiceObjects.GeoCoder\" />
  </ItemGroup>
  <ItemGroup>
    <WCFMetadata Include="Service References\" />
  </ItemGroup>
  <ItemGroup>
    <Folder Include="Auth\" />
    <Folder Include="Workflow\Attribute\" />
  </ItemGroup>
  <Import Project="$(MSBuildToolsPath)\Microsoft.CSharp.targets" />
  <!-- To modify your build process, add your task inside one of the targets below and uncomment it. 
       Other similar extension points exist, see Microsoft.Common.targets.
  <Target Name="BeforeBuild">
  </Target>
  <Target Name="AfterBuild">
  </Target>
  -->
</Project><|MERGE_RESOLUTION|>--- conflicted
+++ resolved
@@ -209,16 +209,11 @@
     <Compile Include="Field\Types\WorkflowAttributeFieldType.cs" />
     <Compile Include="Model\CodeGenerated\PluginMigrationService.cs" />
     <Compile Include="Model\PluginMigration.cs" />
-<<<<<<< HEAD
     <Compile Include="Reporting\Dashboard\ChartTheme.cs" />
     <Compile Include="Reporting\Dashboard\FlotChartOptions.cs" />
     <Compile Include="Field\Types\WorkflowActivityTypeFieldType.cs" />
-=======
     <Compile Include="Plugin\Migration.cs" />
     <Compile Include="Plugin\VersionAttribute.cs" />
-    <Compile Include="Reporting\Dashboard\ChartDateTimeJsonConverter.cs" />
-    <Compile Include="Reporting\Dashboard\ChartOptions.cs" />
->>>>>>> 1d12c75d
     <Compile Include="Reporting\Dashboard\DashboardWidget.cs">
       <SubType>ASPXCodeBehind</SubType>
     </Compile>
