--- conflicted
+++ resolved
@@ -543,12 +543,9 @@
     <Compile Include="Attribute\WorkflowAttributeAttribute.cs" />
     <Compile Include="Attribute\WorkflowTextOrAttributeAttribute.cs" />
     <Compile Include="Attribute\WorkflowTypeFieldAttribute.cs" />
-<<<<<<< HEAD
     <Compile Include="Blocks\Types\Mobile\Core\Notes.cs" />
     <Compile Include="Communication\EmailAddressFieldValidator.cs" />
-=======
     <Compile Include="Blocks\Types\Mobile\Groups\AddToGroup.cs" />
->>>>>>> a4ef4086
     <Compile Include="Blocks\Types\Mobile\Prayer\AnswerToPrayer.cs" />
     <Compile Include="Blocks\Types\Mobile\Prayer\MyPrayerRequests.cs" />
     <Compile Include="Blocks\Types\Mobile\Security\OnboardPerson.cs" />
