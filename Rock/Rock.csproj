--- conflicted
+++ resolved
@@ -875,11 +875,8 @@
     <Compile Include="Jobs\ProcessReminders.cs" />
     <Compile Include="Jobs\PostV133DataMigrationsAddInteractionSessionLocationIndexToInteractionSession.cs" />
     <Compile Include="Jobs\PostV14DataMigrationsCreateFKIndexes.cs" />
-<<<<<<< HEAD
     <Compile Include="Jobs\RockJob.cs" />
-=======
     <Compile Include="Jobs\PostV141DataMigrationsUpdateCurrentSessions1900.cs" />
->>>>>>> eee843cb
     <Compile Include="Jobs\UpdatePersistedAttributeValues.cs" />
     <Compile Include="Lava\Filters\LavaFilters.Reporting.cs" />
     <Compile Include="Model\CMS\Site\Site.SaveHook.cs" />
