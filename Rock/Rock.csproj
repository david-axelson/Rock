﻿<?xml version="1.0" encoding="utf-8"?>
<Project ToolsVersion="14.0" DefaultTargets="Build" xmlns="http://schemas.microsoft.com/developer/msbuild/2003">
  <Import Project="$(MSBuildExtensionsPath)\$(MSBuildToolsVersion)\Microsoft.Common.props" Condition="Exists('$(MSBuildExtensionsPath)\$(MSBuildToolsVersion)\Microsoft.Common.props')" />
  <PropertyGroup>
    <Configuration Condition=" '$(Configuration)' == '' ">Debug</Configuration>
    <Platform Condition=" '$(Platform)' == '' ">AnyCPU</Platform>
    <ProjectGuid>{185A31D7-3037-4DAE-8797-0459849A84BD}</ProjectGuid>
    <OutputType>Library</OutputType>
    <AppDesignerFolder>Properties</AppDesignerFolder>
    <RootNamespace>Rock</RootNamespace>
    <AssemblyName>Rock</AssemblyName>
    <TargetFrameworkVersion>v4.5.2</TargetFrameworkVersion>
    <FileAlignment>512</FileAlignment>
    <TargetFrameworkProfile />
    <NuGetPackageImportStamp>
    </NuGetPackageImportStamp>
    <WebGreaseLibPath>..\packages\WebGrease.1.5.2\lib</WebGreaseLibPath>
  </PropertyGroup>
  <PropertyGroup Condition=" '$(Configuration)|$(Platform)' == 'Debug|AnyCPU' ">
    <DebugSymbols>true</DebugSymbols>
    <DebugType>full</DebugType>
    <Optimize>false</Optimize>
    <OutputPath>bin\Debug\</OutputPath>
    <DefineConstants>DEBUG;TRACE</DefineConstants>
    <ErrorReport>prompt</ErrorReport>
    <WarningLevel>4</WarningLevel>
    <LangVersion>7.3</LangVersion>
  </PropertyGroup>
  <PropertyGroup Condition=" '$(Configuration)|$(Platform)' == 'Release|AnyCPU' ">
    <DebugType>pdbonly</DebugType>
    <Optimize>true</Optimize>
    <OutputPath>bin\Release\</OutputPath>
    <DefineConstants>TRACE</DefineConstants>
    <ErrorReport>prompt</ErrorReport>
    <WarningLevel>4</WarningLevel>
    <DocumentationFile>bin\Release\Rock.XML</DocumentationFile>
    <LangVersion>7.3</LangVersion>
  </PropertyGroup>
  <ItemGroup>
    <Reference Include="AngleSharp, Version=0.9.9.0, Culture=neutral, PublicKeyToken=e83494dcdc6d31ea, processorArchitecture=MSIL">
      <HintPath>..\packages\AngleSharp.0.9.9.2\lib\net45\AngleSharp.dll</HintPath>
    </Reference>
    <Reference Include="Antlr3.Runtime, Version=3.5.0.2, Culture=neutral, PublicKeyToken=eb42632606e9261f, processorArchitecture=MSIL">
      <HintPath>..\packages\Antlr3.Runtime.3.5.1\lib\net40-client\Antlr3.Runtime.dll</HintPath>
    </Reference>
    <Reference Include="AWSSDK.Core, Version=3.3.0.0, Culture=neutral, PublicKeyToken=885c28607f98e604, processorArchitecture=MSIL">
      <HintPath>..\packages\AWSSDK.Core.3.3.25.1\lib\net45\AWSSDK.Core.dll</HintPath>
    </Reference>
    <Reference Include="AWSSDK.S3, Version=3.3.0.0, Culture=neutral, PublicKeyToken=885c28607f98e604, processorArchitecture=MSIL">
      <HintPath>..\packages\AWSSDK.S3.3.3.21.1\lib\net45\AWSSDK.S3.dll</HintPath>
    </Reference>
    <Reference Include="BCrypt.Net, Version=0.1.5073.29922, Culture=neutral, PublicKeyToken=6bcd409ee6bc9292, processorArchitecture=MSIL">
      <HintPath>..\packages\BCrypt-Official.0.1.109\lib\BCrypt.Net.dll</HintPath>
    </Reference>
    <Reference Include="CacheManager.Core, Version=1.1.2.0, Culture=neutral, PublicKeyToken=5b450b4fb65c4cdb, processorArchitecture=MSIL">
      <HintPath>..\packages\CacheManager.Core.1.1.2\lib\net45\CacheManager.Core.dll</HintPath>
    </Reference>
    <Reference Include="CacheManager.Serialization.Json, Version=1.1.2.0, Culture=neutral, PublicKeyToken=5b450b4fb65c4cdb, processorArchitecture=MSIL">
      <HintPath>..\packages\CacheManager.Serialization.Json.1.1.2\lib\net45\CacheManager.Serialization.Json.dll</HintPath>
    </Reference>
    <Reference Include="CacheManager.StackExchange.Redis, Version=1.1.2.0, Culture=neutral, PublicKeyToken=5b450b4fb65c4cdb, processorArchitecture=MSIL">
      <HintPath>..\packages\CacheManager.StackExchange.Redis.1.1.2\lib\net45\CacheManager.StackExchange.Redis.dll</HintPath>
    </Reference>
    <Reference Include="CacheManager.SystemRuntimeCaching, Version=1.1.2.0, Culture=neutral, PublicKeyToken=5b450b4fb65c4cdb, processorArchitecture=MSIL">
      <HintPath>..\packages\CacheManager.SystemRuntimeCaching.1.1.2\lib\net45\CacheManager.SystemRuntimeCaching.dll</HintPath>
    </Reference>
    <Reference Include="CommonMark, Version=0.1.0.0, Culture=neutral, PublicKeyToken=001ef8810438905d, processorArchitecture=MSIL">
      <HintPath>..\packages\CommonMark.NET.0.13.2\lib\net45\CommonMark.dll</HintPath>
    </Reference>
    <Reference Include="CronExpressionDescriptor, Version=1.19.0.0, Culture=neutral, PublicKeyToken=a2ab0e0f73f9b037, processorArchitecture=MSIL">
      <HintPath>..\packages\CronExpressionDescriptor.1.19.0\lib\net45\CronExpressionDescriptor.dll</HintPath>
    </Reference>
    <Reference Include="CSScriptLibrary, Version=3.13.2.0, Culture=neutral, PublicKeyToken=70fcc3d18c749033, processorArchitecture=MSIL">
      <HintPath>..\packages\CS-Script.bin.3.13.2.0\lib\net45\CSScriptLibrary.dll</HintPath>
    </Reference>
    <Reference Include="DDay.iCal, Version=1.0.2.575, Culture=neutral, processorArchitecture=MSIL">
      <HintPath>..\packages\DDay.iCal.1.0.2.575\lib\DDay.iCal.dll</HintPath>
    </Reference>
    <Reference Include="DocumentFormat.OpenXml, Version=2.6.0.0, Culture=neutral, processorArchitecture=MSIL">
      <HintPath>..\packages\OpenXMLSDK-MOT.2.6.0.0\lib\DocumentFormat.OpenXml.dll</HintPath>
    </Reference>
    <Reference Include="dotless.Core, Version=1.5.2.0, Culture=neutral, PublicKeyToken=96b446c9e63eae34, processorArchitecture=MSIL">
      <HintPath>..\packages\dotless.1.5.2\lib\dotless.Core.dll</HintPath>
    </Reference>
    <Reference Include="Elasticsearch.Net, Version=2.0.0.0, Culture=neutral, PublicKeyToken=96c599bbe3e70f5d, processorArchitecture=MSIL">
      <HintPath>..\packages\Elasticsearch.Net.2.4.6\lib\net45\Elasticsearch.Net.dll</HintPath>
    </Reference>
    <Reference Include="EntityFramework, Version=6.0.0.0, Culture=neutral, PublicKeyToken=b77a5c561934e089, processorArchitecture=MSIL">
      <HintPath>..\packages\EntityFramework.6.1.3\lib\net45\EntityFramework.dll</HintPath>
    </Reference>
    <Reference Include="EntityFramework.SqlServer, Version=6.0.0.0, Culture=neutral, PublicKeyToken=b77a5c561934e089, processorArchitecture=MSIL">
      <HintPath>..\packages\EntityFramework.6.1.3\lib\net45\EntityFramework.SqlServer.dll</HintPath>
    </Reference>
    <Reference Include="EntityFramework.Utilities">
      <HintPath>..\libs\EFUtilities\EntityFramework.Utilities.dll</HintPath>
    </Reference>
    <Reference Include="EPPlus">
      <HintPath>..\libs\EPPlus\EPPlus.dll</HintPath>
    </Reference>
    <Reference Include="EXIFextractor">
      <HintPath>..\libs\Goheer EXIFExtractor\EXIFextractor.dll</HintPath>
    </Reference>
    <Reference Include="FCM.Net, Version=1.0.0.0, Culture=neutral, processorArchitecture=MSIL">
      <SpecificVersion>False</SpecificVersion>
      <HintPath>..\libs\FCM\FCM.Net.dll</HintPath>
    </Reference>
    <Reference Include="HtmlAgilityPack, Version=1.4.9.5, Culture=neutral, PublicKeyToken=bd319b19eaf3b43a, processorArchitecture=MSIL">
      <HintPath>..\packages\HtmlAgilityPack.1.4.9.5\lib\Net45\HtmlAgilityPack.dll</HintPath>
    </Reference>
    <Reference Include="Humanizer">
      <HintPath>..\libs\Humanizer.2.1.0\Humanizer.dll</HintPath>
    </Reference>
    <Reference Include="ImageResizer, Version=4.0.0.0, Culture=neutral, processorArchitecture=MSIL">
      <HintPath>..\packages\ImageResizer.4.0.5\lib\net45\ImageResizer.dll</HintPath>
    </Reference>
    <Reference Include="Lucene.Net, Version=4.0.0.0, Culture=neutral, processorArchitecture=MSIL">
      <HintPath>..\packages\Lucene.Net.4.8.0-beta00005\lib\net45\Lucene.Net.dll</HintPath>
    </Reference>
    <Reference Include="Lucene.Net.Analysis.Common, Version=4.0.0.0, Culture=neutral, processorArchitecture=MSIL">
      <HintPath>..\packages\Lucene.Net.Analysis.Common.4.8.0-beta00005\lib\net45\Lucene.Net.Analysis.Common.dll</HintPath>
    </Reference>
    <Reference Include="Lucene.Net.Expressions, Version=4.0.0.0, Culture=neutral, processorArchitecture=MSIL">
      <HintPath>..\packages\Lucene.Net.Expressions.4.8.0-beta00005\lib\net45\Lucene.Net.Expressions.dll</HintPath>
    </Reference>
    <Reference Include="Lucene.Net.Queries, Version=4.0.0.0, Culture=neutral, processorArchitecture=MSIL">
      <HintPath>..\packages\Lucene.Net.Queries.4.8.0-beta00005\lib\net45\Lucene.Net.Queries.dll</HintPath>
    </Reference>
    <Reference Include="Lucene.Net.QueryParser, Version=4.0.0.0, Culture=neutral, processorArchitecture=MSIL">
      <HintPath>..\packages\Lucene.Net.QueryParser.4.8.0-beta00005\lib\net45\Lucene.Net.QueryParser.dll</HintPath>
    </Reference>
    <Reference Include="Lucene.Net.Sandbox, Version=4.0.0.0, Culture=neutral, processorArchitecture=MSIL">
      <HintPath>..\packages\Lucene.Net.Sandbox.4.8.0-beta00005\lib\net45\Lucene.Net.Sandbox.dll</HintPath>
    </Reference>
    <Reference Include="Microsoft.AspNet.SignalR.Core, Version=2.2.0.0, Culture=neutral, PublicKeyToken=31bf3856ad364e35, processorArchitecture=MSIL">
      <HintPath>..\packages\Microsoft.AspNet.SignalR.Core.2.2.0\lib\net45\Microsoft.AspNet.SignalR.Core.dll</HintPath>
    </Reference>
    <Reference Include="Microsoft.AspNet.SignalR.SystemWeb, Version=2.2.0.0, Culture=neutral, PublicKeyToken=31bf3856ad364e35, processorArchitecture=MSIL">
      <HintPath>..\packages\Microsoft.AspNet.SignalR.SystemWeb.2.2.0\lib\net45\Microsoft.AspNet.SignalR.SystemWeb.dll</HintPath>
    </Reference>
    <Reference Include="Microsoft.IdentityModel.Clients.ActiveDirectory, Version=2.21.0.0, Culture=neutral, PublicKeyToken=31bf3856ad364e35, processorArchitecture=MSIL">
      <HintPath>..\packages\Microsoft.IdentityModel.Clients.ActiveDirectory.2.21.301221612\lib\net45\Microsoft.IdentityModel.Clients.ActiveDirectory.dll</HintPath>
    </Reference>
    <Reference Include="Microsoft.IdentityModel.Clients.ActiveDirectory.WindowsForms, Version=2.21.0.0, Culture=neutral, PublicKeyToken=31bf3856ad364e35, processorArchitecture=MSIL">
      <HintPath>..\packages\Microsoft.IdentityModel.Clients.ActiveDirectory.2.21.301221612\lib\net45\Microsoft.IdentityModel.Clients.ActiveDirectory.WindowsForms.dll</HintPath>
    </Reference>
    <Reference Include="Microsoft.IdentityModel.Logging, Version=1.1.5.0, Culture=neutral, PublicKeyToken=31bf3856ad364e35, processorArchitecture=MSIL">
      <HintPath>..\packages\Microsoft.IdentityModel.Logging.1.1.5\lib\net451\Microsoft.IdentityModel.Logging.dll</HintPath>
    </Reference>
    <Reference Include="Microsoft.IdentityModel.Tokens, Version=5.1.5.0, Culture=neutral, PublicKeyToken=31bf3856ad364e35, processorArchitecture=MSIL">
      <HintPath>..\packages\Microsoft.IdentityModel.Tokens.5.1.5\lib\net451\Microsoft.IdentityModel.Tokens.dll</HintPath>
    </Reference>
    <Reference Include="Microsoft.Owin, Version=2.1.0.0, Culture=neutral, PublicKeyToken=31bf3856ad364e35, processorArchitecture=MSIL">
      <HintPath>..\packages\Microsoft.Owin.2.1.0\lib\net45\Microsoft.Owin.dll</HintPath>
    </Reference>
    <Reference Include="Microsoft.Owin.Host.SystemWeb, Version=2.1.0.0, Culture=neutral, PublicKeyToken=31bf3856ad364e35, processorArchitecture=MSIL">
      <HintPath>..\packages\Microsoft.Owin.Host.SystemWeb.2.1.0\lib\net45\Microsoft.Owin.Host.SystemWeb.dll</HintPath>
    </Reference>
    <Reference Include="Microsoft.Owin.Security, Version=2.1.0.0, Culture=neutral, PublicKeyToken=31bf3856ad364e35, processorArchitecture=MSIL">
      <HintPath>..\packages\Microsoft.Owin.Security.2.1.0\lib\net45\Microsoft.Owin.Security.dll</HintPath>
    </Reference>
    <Reference Include="Microsoft.SqlServer.Types, Version=11.0.0.0, Culture=neutral, PublicKeyToken=89845dcd8080cc91, processorArchitecture=MSIL">
      <HintPath>..\packages\Microsoft.SqlServer.Types.11.0.2\lib\net20\Microsoft.SqlServer.Types.dll</HintPath>
    </Reference>
    <Reference Include="Microsoft.Web.Infrastructure, Version=1.0.0.0, Culture=neutral, PublicKeyToken=31bf3856ad364e35, processorArchitecture=MSIL">
      <HintPath>..\packages\Microsoft.Web.Infrastructure.1.0.0.0\lib\net40\Microsoft.Web.Infrastructure.dll</HintPath>
    </Reference>
    <Reference Include="Microsoft.Web.XmlTransform, Version=2.1.0.0, Culture=neutral, PublicKeyToken=b03f5f7f11d50a3a, processorArchitecture=MSIL">
      <HintPath>..\packages\Microsoft.Web.Xdt.2.1.1\lib\net40\Microsoft.Web.XmlTransform.dll</HintPath>
    </Reference>
    <Reference Include="Mono.CSharp, Version=4.0.0.0, Culture=neutral, PublicKeyToken=0738eb9f132ed756, processorArchitecture=MSIL">
      <HintPath>..\packages\CS-Script.bin.3.13.2.0\lib\net45\Mono.CSharp.dll</HintPath>
    </Reference>
    <Reference Include="Nest, Version=2.0.0.0, Culture=neutral, PublicKeyToken=96c599bbe3e70f5d, processorArchitecture=MSIL">
      <HintPath>..\packages\NEST.2.4.3\lib\net45\Nest.dll</HintPath>
    </Reference>
    <Reference Include="Newtonsoft.Json, Version=9.0.0.0, Culture=neutral, PublicKeyToken=30ad4fe6b2a6aeed, processorArchitecture=MSIL">
      <HintPath>..\packages\Newtonsoft.Json.9.0.1\lib\net45\Newtonsoft.Json.dll</HintPath>
    </Reference>
    <Reference Include="NuGet.Core, Version=2.11.1.812, Culture=neutral, PublicKeyToken=31bf3856ad364e35, processorArchitecture=MSIL">
      <HintPath>..\packages\NuGet.Core.2.11.1\lib\net40-Client\NuGet.Core.dll</HintPath>
    </Reference>
    <Reference Include="OpenXmlPowerTools, Version=4.2.0.0, Culture=neutral, processorArchitecture=MSIL">
      <HintPath>..\packages\OpenXmlPowerTools.4.2\lib\OpenXmlPowerTools.dll</HintPath>
    </Reference>
    <Reference Include="Owin, Version=1.0.0.0, Culture=neutral, PublicKeyToken=f0ebd12fd5e55cc5, processorArchitecture=MSIL">
      <HintPath>..\packages\Owin.1.0\lib\net40\Owin.dll</HintPath>
    </Reference>
    <Reference Include="PreMailer.Net, Version=1.5.5.0, Culture=neutral, processorArchitecture=MSIL">
      <HintPath>..\packages\PreMailer.Net.1.5.5\lib\net45\PreMailer.Net.dll</HintPath>
    </Reference>
    <Reference Include="Quartz">
      <HintPath>..\libs\Quartz\Quartz.dll</HintPath>
    </Reference>
    <Reference Include="RestSharp, Version=105.2.3.0, Culture=neutral, processorArchitecture=MSIL">
      <HintPath>..\packages\RestSharp.105.2.3\lib\net452\RestSharp.dll</HintPath>
    </Reference>
    <Reference Include="Rock.Mobile.Common, Version=0.2.6.0, Culture=neutral, processorArchitecture=MSIL">
      <HintPath>..\packages\Rock.Mobile.Common.0.2.6\lib\net452\Rock.Mobile.Common.dll</HintPath>
    </Reference>
    <Reference Include="StackExchange.Redis.StrongName, Version=1.2.6.0, Culture=neutral, PublicKeyToken=c219ff1ca8c2ce46, processorArchitecture=MSIL">
      <HintPath>..\packages\StackExchange.Redis.StrongName.1.2.6\lib\net45\StackExchange.Redis.StrongName.dll</HintPath>
    </Reference>
    <Reference Include="System" />
    <Reference Include="System.ComponentModel.Composition" />
    <Reference Include="System.ComponentModel.DataAnnotations" />
    <Reference Include="System.configuration" />
    <Reference Include="System.Core" />
    <Reference Include="System.Data.Entity.Design" />
    <Reference Include="System.Data.Services" />
    <Reference Include="System.DirectoryServices" />
    <Reference Include="System.DirectoryServices.AccountManagement" />
    <Reference Include="System.Drawing" />
    <Reference Include="System.IdentityModel.Tokens.Jwt, Version=5.1.5.0, Culture=neutral, PublicKeyToken=31bf3856ad364e35, processorArchitecture=MSIL">
      <HintPath>..\packages\System.IdentityModel.Tokens.Jwt.5.1.5\lib\net451\System.IdentityModel.Tokens.Jwt.dll</HintPath>
    </Reference>
    <Reference Include="System.IO.Compression" />
    <Reference Include="System.IO.Compression.FileSystem" />
    <Reference Include="System.IO.Packaging, Version=1.0.0.0, Culture=neutral, processorArchitecture=MSIL">
      <HintPath>..\packages\OpenXMLSDK-MOT.2.6.0.0\lib\System.IO.Packaging.dll</HintPath>
    </Reference>
    <Reference Include="System.Linq.Dynamic, Version=1.0.5840.25917, Culture=neutral, processorArchitecture=MSIL">
      <HintPath>..\packages\System.Linq.Dynamic.1.0.6\lib\net40\System.Linq.Dynamic.dll</HintPath>
    </Reference>
    <Reference Include="System.Management.Automation, Version=1.0.0.0, Culture=neutral, PublicKeyToken=31bf3856ad364e35, processorArchitecture=MSIL">
      <HintPath>..\packages\System.Management.Automation.6.1.7601.17515\lib\net45\System.Management.Automation.dll</HintPath>
    </Reference>
    <Reference Include="System.Net.Http.Formatting, Version=5.2.3.0, Culture=neutral, PublicKeyToken=31bf3856ad364e35, processorArchitecture=MSIL">
      <HintPath>..\packages\Microsoft.AspNet.WebApi.Client.5.2.3\lib\net45\System.Net.Http.Formatting.dll</HintPath>
    </Reference>
    <Reference Include="System.Net.Http.WebRequest" />
    <Reference Include="System.Runtime.Caching" />
    <Reference Include="System.Runtime.Serialization" />
    <Reference Include="System.ServiceModel" />
    <Reference Include="System.ServiceModel.Web" />
    <Reference Include="System.Web" />
    <Reference Include="System.Web.Extensions" />
    <Reference Include="System.Web.Http, Version=5.2.3.0, Culture=neutral, PublicKeyToken=31bf3856ad364e35, processorArchitecture=MSIL">
      <HintPath>..\packages\Microsoft.AspNet.WebApi.Core.5.2.3\lib\net45\System.Web.Http.dll</HintPath>
    </Reference>
    <Reference Include="System.Web.Http.WebHost, Version=5.2.3.0, Culture=neutral, PublicKeyToken=31bf3856ad364e35, processorArchitecture=MSIL">
      <HintPath>..\packages\Microsoft.AspNet.WebApi.WebHost.5.2.3\lib\net45\System.Web.Http.WebHost.dll</HintPath>
    </Reference>
    <Reference Include="System.Web.Optimization, Version=1.1.0.0, Culture=neutral, PublicKeyToken=31bf3856ad364e35, processorArchitecture=MSIL">
      <HintPath>..\packages\Microsoft.AspNet.Web.Optimization.1.1.3\lib\net40\System.Web.Optimization.dll</HintPath>
    </Reference>
    <Reference Include="System.Xml.Linq" />
    <Reference Include="System.Data.DataSetExtensions" />
    <Reference Include="Microsoft.CSharp" />
    <Reference Include="System.Data" />
    <Reference Include="System.Net.Http" />
    <Reference Include="System.Xml" />
    <Reference Include="Twilio, Version=0.0.0.0, Culture=neutral, processorArchitecture=MSIL">
      <HintPath>..\packages\Twilio.5.1.0\lib\net451\Twilio.dll</HintPath>
    </Reference>
    <Reference Include="UAParser, Version=2.1.0.0, Culture=neutral, PublicKeyToken=f7377bf021646069, processorArchitecture=MSIL">
      <HintPath>..\packages\UAParser.2.1.0.0\lib\net40-Client\UAParser.dll</HintPath>
    </Reference>
    <Reference Include="WebGrease, Version=1.5.2.14234, Culture=neutral, PublicKeyToken=31bf3856ad364e35, processorArchitecture=MSIL">
      <HintPath>..\packages\WebGrease.1.5.2\lib\WebGrease.dll</HintPath>
    </Reference>
    <Reference Include="Z.EntityFramework.Plus.EF6, Version=1.8.6.0, Culture=neutral, PublicKeyToken=59b66d028979105b, processorArchitecture=MSIL">
      <HintPath>..\packages\Z.EntityFramework.Plus.EF6.1.8.6\lib\net45\Z.EntityFramework.Plus.EF6.dll</HintPath>
    </Reference>
  </ItemGroup>
  <ItemGroup>
    <Compile Include="..\Rock.Version\AssemblySharedInfo.cs">
      <Link>AssemblySharedInfo.cs</Link>
    </Compile>
    <Compile Include="Address\Bing.cs" />
    <Compile Include="Address\MelissaData.cs" />
    <Compile Include="Address\ServiceObjects.cs" />
    <Compile Include="Address\SmartyStreets.cs" />
    <Compile Include="Address\VerificationComponent.cs" />
    <Compile Include="Address\VerificationContainer.cs" />
    <Compile Include="Attribute\AccountFieldAttribute.cs" />
    <Compile Include="Attribute\AccountsFieldAttribute.cs" />
    <Compile Include="Attribute\AddressFieldAttribute.cs" />
    <Compile Include="Attribute\AssetStorageSystemFieldAttribute.cs" />
    <Compile Include="Attribute\AttributeCategoryFieldAttribute.cs" />
    <Compile Include="Attribute\AttributeFieldAttribute.cs" />
    <Compile Include="Attribute\AssessmentTypesFieldAttribute.cs" />
    <Compile Include="Attribute\CheckListFieldAttribute.cs" />
    <Compile Include="Attribute\ColorFieldAttribute.cs" />
    <Compile Include="Attribute\ComparisonFieldAttribute.cs" />
    <Compile Include="Attribute\ContentChannelsFieldAttribute.cs" />
    <Compile Include="Attribute\StepProgramStepStatusFieldAttribute.cs" />
    <Compile Include="Attribute\StepProgramStepTypeFieldAttribute.cs" />
    <Compile Include="Attribute\StreakTypeFieldAttribute.cs" />
    <Compile Include="Attribute\StepProgramFieldAttribute.cs" />
    <Compile Include="Attribute\ContentChannelTypeFieldAttribute.cs" />
    <Compile Include="Attribute\ContentChannelItemFieldAttribute.cs" />
    <Compile Include="Attribute\BackgroundCheckFieldAttribute.cs" />
    <Compile Include="Attribute\GenderFieldAttribute.cs" />
    <Compile Include="Attribute\IHasAttributes.cs" />
    <Compile Include="Attribute\InteractionChannelFieldAttribute.cs" />
    <Compile Include="Attribute\InteractionChannelsFieldAttribute.cs" />
    <Compile Include="Attribute\LabelFieldAttribute.cs" />
    <Compile Include="Attribute\LavaFieldAttribute.cs" />
    <Compile Include="Attribute\RegistrationInstanceFieldAttribute.cs" />
    <Compile Include="Attribute\RegistrationTemplateFieldAttribute.cs" />
    <Compile Include="Attribute\RegistrationTemplatesFieldAttribute.cs" />
    <Compile Include="Attribute\RegistryEntryFieldAttribute.cs" />
    <Compile Include="Attribute\ReportFieldAttribute.cs" />
    <Compile Include="Attribute\SelectFieldAttribute.cs" />
    <Compile Include="Attribute\PersistedDatasetFieldAttribute.cs" />
    <Compile Include="Attribute\TextValueFilterFieldAttribute.cs" />
    <Compile Include="Attribute\TimeZoneFieldAttribute.cs" />
    <Compile Include="Attribute\FileFieldAttribute.cs" />
    <Compile Include="Attribute\BinaryFileFieldAttribute.cs" />
    <Compile Include="Attribute\BinaryFileTypeFieldAttribute.cs" />
    <Compile Include="Attribute\BinaryFileTypesFieldAttribute.cs" />
    <Compile Include="Attribute\BooleanFieldAttribute.cs" />
    <Compile Include="Attribute\CampusesFieldAttribute.cs" />
    <Compile Include="Attribute\CampusFieldAttribute.cs" />
    <Compile Include="Attribute\GroupCategoryFieldAttribute.cs" />
    <Compile Include="Attribute\CategoryFieldAttribute.cs" />
    <Compile Include="Attribute\CodeEditorFieldAttribute.cs" />
    <Compile Include="Attribute\CommunicationTemplateFieldAttribute .cs" />
    <Compile Include="Attribute\ComponentFieldAttribute.cs" />
    <Compile Include="Attribute\ComponentsFieldAttribute.cs" />
    <Compile Include="Attribute\ConnectionActivityTypeFieldAttribute.cs" />
    <Compile Include="Attribute\ConnectionOpportunityFieldAttribute.cs" />
    <Compile Include="Attribute\ConnectionRequestFieldAttribute.cs" />
    <Compile Include="Attribute\ConnectionStateFieldAttribute.cs" />
    <Compile Include="Attribute\ConnectionStatusFieldAttribute.cs" />
    <Compile Include="Attribute\ConnectionTypeFieldAttribute.cs" />
    <Compile Include="Attribute\ConnectionTypesFieldAttribute.cs" />
    <Compile Include="Attribute\ContentChannelFieldAttribute.cs" />
    <Compile Include="Attribute\ContentChannelTypesFieldAttribute.cs" />
    <Compile Include="Attribute\CurrencyFieldAttribute.cs" />
    <Compile Include="Attribute\CustomEnhancedListFieldAttribute.cs" />
    <Compile Include="Attribute\CustomCheckboxListFieldAttribute.cs" />
    <Compile Include="Attribute\CustomDropdownListFieldAttribute.cs" />
    <Compile Include="Attribute\CustomRadioListFieldAttribute.cs" />
    <Compile Include="Attribute\DataViewFieldAttribute.cs" />
    <Compile Include="Attribute\DataViewsFieldAttribute.cs" />
    <Compile Include="Attribute\DateFieldAttribute.cs" />
    <Compile Include="Attribute\DateRangeFieldAttribute.cs" />
    <Compile Include="Attribute\DateTimeFieldAttribute.cs" />
    <Compile Include="Attribute\DayOfWeekFieldAttribute.cs" />
    <Compile Include="Attribute\DaysOfWeekFieldAttribute.cs" />
    <Compile Include="Attribute\DecimalFieldAttribute.cs" />
    <Compile Include="Attribute\DecimalRangeFieldAttribute.cs" />
    <Compile Include="Attribute\DefinedTypeFieldAttribute.cs" />
    <Compile Include="Attribute\DefinedValueFieldAttribute.cs" />
    <Compile Include="Attribute\DefinedValueRangeFieldAttribute.cs" />
    <Compile Include="Attribute\EmailFieldAttribute.cs" />
    <Compile Include="Attribute\GroupMemberFieldAttribute.cs" />
    <Compile Include="Attribute\IHasInheritedAttributes.cs" />
    <Compile Include="Attribute\MatrixFieldAttribute.cs" />
    <Compile Include="Attribute\SocialMediaAccountFieldAttribute.cs" />
    <Compile Include="Attribute\SSNFieldAttribute.cs" />
    <Compile Include="Attribute\WorkflowFieldAttribute.cs" />
    <Compile Include="Attribute\EncryptedTextFieldAttribute.cs" />
    <Compile Include="Attribute\EntityFieldAttribute.cs" />
    <Compile Include="Attribute\EntityTypeFieldAttribute.cs" />
    <Compile Include="Attribute\EnumFieldAttribute.cs" />
    <Compile Include="Attribute\EnumsFieldAttribute.cs" />
    <Compile Include="Attribute\EventCalendarFieldAttribute.cs" />
    <Compile Include="Attribute\EventItemFieldAttribute.cs" />
    <Compile Include="Attribute\FieldAttribute.cs" />
    <Compile Include="Attribute\FinancialGatewayFieldAttribute.cs" />
    <Compile Include="Attribute\GroupAndRoleFieldAttribute.cs" />
    <Compile Include="Attribute\GroupFieldAttribute.cs" />
    <Compile Include="Attribute\GroupLocationTypeFieldAttribute.cs" />
    <Compile Include="Attribute\GroupRoleFieldAttribute.cs" />
    <Compile Include="Attribute\GroupTypeFieldAttribute.cs" />
    <Compile Include="Attribute\GroupTypeGroupFieldAttribute.cs" />
    <Compile Include="Attribute\GroupTypesFieldAttribute.cs" />
    <Compile Include="Attribute\Helper.cs" />
    <Compile Include="Attribute\IHasAttributesWrapper.cs" />
    <Compile Include="Attribute\InheritedAttribute.cs" />
    <Compile Include="Attribute\IntegerFieldAttribute.cs" />
    <Compile Include="Attribute\IntegerRangeFieldAttribute.cs" />
    <Compile Include="Attribute\KeyValueListFieldAttribute.cs" />
    <Compile Include="Attribute\LavaCommandsFieldAttribute.cs" />
    <Compile Include="Attribute\LinkedPageAttribute.cs" />
    <Compile Include="Attribute\LocationFieldAttribute.cs" />
    <Compile Include="Attribute\MarkdownFieldAttribute.cs" />
    <Compile Include="Attribute\MemoFieldAttribute.cs" />
    <Compile Include="Attribute\MergeTemplateFieldAttribute.cs" />
    <Compile Include="Attribute\MetricCategoriesFieldAttribute.cs" />
    <Compile Include="Attribute\NoteTypeFieldAttribute.cs" />
    <Compile Include="Attribute\BadgesFieldAttribute.cs" />
    <Compile Include="Attribute\PersonFieldAttribute.cs" />
    <Compile Include="Attribute\PhoneNumberFieldAttribute.cs" />
    <Compile Include="Attribute\RemoteAuthsFieldAttribute.cs" />
    <Compile Include="Attribute\ScheduleFieldAttribute.cs" />
    <Compile Include="Attribute\SchedulesFieldAttribute.cs" />
    <Compile Include="Attribute\SecurityRoleFieldAttribute.cs" />
    <Compile Include="Attribute\SiteFieldAttribute.cs" />
    <Compile Include="Attribute\SlidingDateRangeFieldAttribute.cs" />
    <Compile Include="Attribute\SystemEmailFieldAttribute.cs" />
    <Compile Include="Attribute\TextFieldAttribute.cs" />
    <Compile Include="Attribute\TimeFieldAttribute.cs" />
    <Compile Include="Attribute\UrlLinkFieldAttribute.cs" />
    <Compile Include="Attribute\ValueListFieldAttribute.cs" />
    <Compile Include="Attribute\WorkflowActivityTypeAttribute.cs" />
    <Compile Include="Attribute\WorkflowAttributeAttribute.cs" />
    <Compile Include="Attribute\WorkflowTextOrAttributeAttribute.cs" />
    <Compile Include="Attribute\WorkflowTypeFieldAttribute.cs" />
    <Compile Include="Badge\BadgeComponent.cs" />
    <Compile Include="Badge\BadgeContainer.cs" />
    <Compile Include="Badge\HighlightLabelBadge.cs" />
    <Compile Include="Badge\IconBadge.cs" />
    <Compile Include="Blocks\BlockActionAttribute.cs" />
    <Compile Include="Attribute\IconCssClassAttribute.cs" />
    <Compile Include="Blocks\RockMobileBlockType.cs" />
    <Compile Include="Bulk\BulkImport\AttendancesImport.cs" />
    <Compile Include="Bulk\BulkImport\AttendanceImport.cs" />
<<<<<<< HEAD
    <Compile Include="CheckIn\CheckinConfigurationHelper.cs" />
=======
    <Compile Include="Data\ICampusFilterable.cs" />
>>>>>>> 5a7b19bd
    <Compile Include="Field\Types\ContentChannelsFieldType.cs" />
    <Compile Include="Field\Types\PersistedDatasetFieldType.cs" />
    <Compile Include="Field\Types\StepProgramStepStatusFieldType.cs" />
    <Compile Include="Field\Types\StepProgramStepTypeFieldType.cs" />
    <Compile Include="Blocks\Types\Mobile\ContentChannelItemView.cs" />
    <Compile Include="Blocks\Types\Mobile\LavaItemList.cs" />
    <Compile Include="Jobs\PostV100DataMigrationsSundayDate.cs" />
    <Compile Include="Jobs\PostV100DataMigrationsValueAsNumeric.cs" />
    <Compile Include="Mobile\AdditionalBlockSettings.cs" />
    <Compile Include="Jobs\UpdatePersistedDatasets.cs" />
    <Compile Include="Mobile\AdditionalPageSettings.cs" />
    <Compile Include="Mobile\AdditionalSiteSettings.cs" />
    <Compile Include="Mobile\TabLocation.cs" />
    <Compile Include="Model\CodeGenerated\DocumentService.cs" />
    <Compile Include="Model\CodeGenerated\DocumentTypeService.cs" />
    <Compile Include="Model\CodeGenerated\EntityCampusFilterService.cs" />
    <Compile Include="Model\CodeGenerated\PersistedDatasetService.cs" />
    <Compile Include="Model\EntityCampusFilter.cs" />
    <Compile Include="Model\GroupDemographicType.cs" />
    <Compile Include="Model\GroupDemographicValue.cs" />
    <Compile Include="Model\PersistedDataset.cs" />
    <Compile Include="Model\Document.cs" />
    <Compile Include="Model\DocumentType.cs" />
    <Compile Include="Model\PersistedDatasetService.Partial.cs" />
    <Compile Include="Model\StepTypeService.Partial.cs" />
    <Compile Include="Model\StepService.Partial.cs" />
    <Compile Include="Model\StreakAchievementAttempts.cs" />
    <Compile Include="Model\StreakTypeAchievementType.cs" />
    <Compile Include="Net\ClientInformation.cs" />
    <Compile Include="Badge\Component\Steps.cs" />
    <Compile Include="Reporting\DataFilter\Group\LocationDataViewFilter.cs" />
    <Compile Include="Reporting\DataFilter\Person\PrimaryCampusesFilter.cs" />
    <Compile Include="Reporting\DataFilter\Person\PrimaryCampusFilter.cs" />
    <Compile Include="SystemGuid\Person.cs" />
    <Compile Include="UniversalSearch\IndexModels\DocumentIndex.cs" />
    <Compile Include="Reporting\ReportOutputBuilder.cs" />
    <Compile Include="Reporting\ReportTemplateBuilder.cs" />
    <Compile Include="Utility\ExtensionMethods\ExpandoObjectExtensions.cs" />
    <Compile Include="Utility\LazyDictionary.cs" />
    <Compile Include="Web\Cache\Entities\DocumentTypeCache.cs" />
    <Compile Include="Web\Cache\Entities\PersistedDatasetCache.cs" />
    <Compile Include="Web\Cache\Entities\Obsolete\PersonBadgeCache.cs" />
    <Compile Include="Web\Cache\NonEntities\EntityDocumentTypesCache.cs" />
    <Compile Include="Web\Cache\NonEntities\PersistedDatasetValueCache.cs" />
    <Compile Include="Web\RockCustomSettingsProvider.cs" />
    <Compile Include="Web\IRockCustomSettingsUserControl.cs" />
    <Compile Include="Blocks\IRockMobileBlockType.cs" />
    <Compile Include="Blocks\RockBlockType.cs" />
    <Compile Include="Blocks\BlockActionResult.cs" />
    <Compile Include="Web\RockCustomSettingsUserControlProvider.cs" />
    <Compile Include="Net\RockRequestContext.cs" />
    <Compile Include="Attribute\TargetTypeAttribute.cs" />
    <Compile Include="Blocks\Types\Mobile\ContentChannelItemList.cs" />
    <Compile Include="Blocks\Types\Mobile\Content.cs" />
    <Compile Include="Blocks\Types\Mobile\Login.cs" />
    <Compile Include="Blocks\Types\Mobile\ProfileDetails.cs" />
    <Compile Include="Blocks\Types\Mobile\Register.cs" />
    <Compile Include="Blocks\Types\Mobile\WorkflowEntry.cs" />
    <Compile Include="Communication\RockSMSMessageRecipient.cs" />
    <Compile Include="Communication\RockPushMessageRecipient.cs" />
    <Compile Include="Communication\RockEmailMessageRecipient.cs" />
    <Compile Include="Communication\RockMessageRecipient.cs" />
    <Compile Include="Chart\ChartJsTimeSeriesDataFactory.cs" />
    <Compile Include="Chart\FlotChartDataSet.cs" />
    <Compile Include="Chart\TimeSeriesChartDataPoint.cs" />
    <Compile Include="Communication\SmsActions\SmsActionComponent.cs" />
    <Compile Include="Communication\SmsActions\SmsActionContainer.cs" />
    <Compile Include="Communication\SmsActions\SmsActionLaunchWorkflow.cs" />
    <Compile Include="Communication\SmsActions\SmsActionReply.cs" />
    <Compile Include="Communication\SmsActions\SmsActionConversations.cs" />
    <Compile Include="Communication\SmsActions\SmsActionOutcome.cs" />
    <Compile Include="Communication\SmsActions\SmsMessage.cs" />
    <Compile Include="Crm\ConnectionStatusChangeReport\ConnectionStatusChangeReportBuilder.cs" />
    <Compile Include="Crm\ConnectionStatusChangeReport\ConnectionStatusChangeReportData.cs" />
    <Compile Include="Crm\ConnectionStatusChangeReport\ConnectionStatusChangeReportSettings.cs" />
    <Compile Include="Crm\ConnectionStatusChangeReport\ConnectionStatusChangeEventInfo.cs" />
    <Compile Include="Field\FieldVisibilityRules.cs" />
    <Compile Include="Field\Types\AssetFieldType.cs" />
    <Compile Include="Field\Types\AssetStorageProviderFieldType.cs" />
    <Compile Include="Field\Types\AssessmentTypesFieldType.cs" />
    <Compile Include="Field\Types\ConditionalScaleFieldType.cs" />
    <Compile Include="Jobs\RockTriggerListener.cs" />
    <Compile Include="Jobs\GroupLeaderAbsenceNotifications.cs" />
    <Compile Include="Jobs\PostV90DataMigrationsScheduledTransactionNotesToHistory.cs" />
    <Compile Include="Jobs\SendAssessmentReminders.cs" />
    <Compile Include="Field\Types\StreakTypeFieldType.cs" />
    <Compile Include="Jobs\RebuildStreakMaps.cs" />
    <Compile Include="Jobs\SendGroupScheduleNotifications.cs" />
    <Compile Include="Lava\Blocks\JsonProperty.cs" />
    <Compile Include="Model\CodeGenerated\GroupMemberAssignmentService.cs" />
    <Compile Include="Model\CodeGenerated\GroupMemberScheduleTemplateService.cs" />
    <Compile Include="Field\EntitySingleSelectionListFieldTypeBase.cs" />
    <Compile Include="Field\Types\StepProgramFieldType.cs" />
    <Compile Include="Field\Types\RegistryEntryFieldType.cs" />
    <Compile Include="Field\Types\ValueFilterFieldType.cs" />
    <Compile Include="Financial\HostedPaymentInfoControlOptions.cs" />
    <Compile Include="Financial\IGatewayComponent.cs" />
    <Compile Include="Financial\IHostedGatewayComponent.cs" />
    <Compile Include="Financial\IHostedGatewayPaymentControlTokenEvent.cs" />
    <Compile Include="Jobs\PostV90DataMigrations.cs" />
    <Compile Include="Jobs\PostV90DataMigrationsForDISC.cs" />
    <Compile Include="Financial\IWebhookGatewayComponent.cs" />
    <Compile Include="Jobs\ChargeFutureTransactions.cs" />
    <Compile Include="Lava\Shortcodes\ScheduledContent.cs" />
    <Compile Include="Financial\AutomatedPaymentProcessor.cs" />
    <Compile Include="Financial\AutomatedPaymentArgs.cs" />
    <Compile Include="Financial\IAutomatedGatewayComponent.cs" />
    <Compile Include="Financial\IThreeStepGatewayComponent.cs" />
    <Compile Include="Model\Assessment.cs" />
    <Compile Include="Model\AssessmentService.Partial.cs" />
    <Compile Include="Model\AssessmentType.cs" />
    <Compile Include="Model\CodeGenerated\AssessmentService.cs" />
    <Compile Include="Model\CodeGenerated\AssessmentTypeService.cs" />
    <Compile Include="Model\AttendanceData.cs" />
    <Compile Include="Model\CodeGenerated\CommunicationResponseService.cs" />
    <Compile Include="Model\CodeGenerated\StreakService.cs" />
    <Compile Include="Model\CodeGenerated\StreakTypeExclusionService.cs" />
    <Compile Include="Model\CodeGenerated\StreakTypeService.cs" />
    <Compile Include="Model\CodeGenerated\SmsActionService.cs" />
    <Compile Include="Model\CodeGenerated\NoteAttachmentService.cs" />
    <Compile Include="Model\CodeGenerated\PersonScheduleExclusionService.cs" />
    <Compile Include="Model\CodeGenerated\StepWorkflowService.cs" />
    <Compile Include="Model\CodeGenerated\StepWorkflowTriggerService.cs" />
    <Compile Include="Model\StreakTypeExclusionService.Partial.cs" />
    <Compile Include="Model\StreakService.Partial.cs" />
    <Compile Include="Model\StreakTypeService.Partial.cs" />
    <Compile Include="Model\GroupLocationScheduleConfig.cs" />
    <Compile Include="Model\GroupMemberAssignment.cs" />
    <Compile Include="Model\GroupMemberAssignmentService.Partial.cs" />
    <Compile Include="Model\GroupMemberScheduleTemplate.cs" />
    <Compile Include="Model\CodeGenerated\RegistrationTemplateFeeItemService.cs" />
    <Compile Include="Model\CodeGenerated\StepProgramService.cs" />
    <Compile Include="Model\CodeGenerated\StepService.cs" />
    <Compile Include="Model\CodeGenerated\StepStatusService.cs" />
    <Compile Include="Model\CodeGenerated\StepTypePrerequisiteService.cs" />
    <Compile Include="Model\CodeGenerated\StepTypeService.cs" />
    <Compile Include="Model\CommunicationResponse.cs" />
    <Compile Include="Model\CommunicationResponseService.partial.cs" />
    <Compile Include="Model\ConflictProfileService.cs" />
    <Compile Include="Model\EQInventoryService.cs" />
    <Compile Include="Model\StreakType.cs" />
    <Compile Include="Model\StreakTypeExclusion.cs" />
    <Compile Include="Model\SmsAction.cs" />
    <Compile Include="Model\SmsActionService.Partial.cs" />
    <Compile Include="Model\GroupLocationHistoricalService.Partial.cs" />
    <Compile Include="Model\MotivatorService.cs" />
    <Compile Include="Model\NoteAttachment.cs" />
    <Compile Include="Model\PersonScheduleExclusionService.Partial.cs" />
    <Compile Include="Model\PersonScheduleExclusion.cs" />
    <Compile Include="Model\RegistrationTemplateFeeItem.cs" />
    <Compile Include="Model\SpiritualGiftsService.cs" />
    <Compile Include="Bulk\BulkExport\AttributesExport.cs" />
    <Compile Include="Bulk\BulkExport\FinancialTransactionExport.cs" />
    <Compile Include="Bulk\BulkExport\FinancialTransactionExportOptions.cs" />
    <Compile Include="Bulk\BulkExport\FinancialTransactionsExport.cs" />
    <Compile Include="Bulk\BulkExport\ModelExport.cs" />
    <Compile Include="Bulk\BulkExport\ExportOptions.cs" />
    <Compile Include="Bulk\BulkExport\LocationExport.cs" />
    <Compile Include="Bulk\BulkExport\ExportResult.cs" />
    <Compile Include="Bulk\BulkExport\PeopleExport.cs" />
    <Compile Include="Bulk\BulkExport\PersonExport.cs" />
    <Compile Include="CheckIn\CheckInEditFamilyBlock.cs">
      <SubType>ASPXCodeBehind</SubType>
    </Compile>
    <Compile Include="CheckIn\CheckInMessage.cs" />
    <Compile Include="CheckIn\CheckInSearchBlock.cs">
      <SubType>ASPXCodeBehind</SubType>
    </Compile>
    <Compile Include="CheckIn\Registration\FamilyRegistrationState.cs" />
    <Compile Include="Data\NoAttributeFilterExpression.cs" />
    <Compile Include="Field\ICachedEntitiesFieldType.cs" />
    <Compile Include="Field\Types\RegistrationTemplatesFieldType.cs" />
    <Compile Include="Jobs\NoRetryAggregateException.cs" />
    <Compile Include="Jobs\NoRetryException.cs" />
    <Compile Include="Jobs\PostV84DataMigrations.cs" />
    <Compile Include="Lava\Shortcodes\Scripturize.cs" />
    <Compile Include="Lava\Shortcodes\LavaShortcodeMetaDataAttribute.cs" />
    <Compile Include="Badge\Component\Assessment.cs" />
    <Compile Include="Model\Step.cs" />
    <Compile Include="Model\Streak.cs" />
    <Compile Include="Model\StepWorkflow.cs" />
    <Compile Include="Model\StepWorkflowTrigger.cs" />
    <Compile Include="Model\StepTypePrerequisite.cs" />
    <Compile Include="Model\StepType.cs" />
    <Compile Include="Model\StepStatus.cs" />
    <Compile Include="Model\StepProgram.cs" />
    <Compile Include="Model\StepWorkflowTriggerService.Partial.cs" />
    <Compile Include="Badge\Component\StreakEngagement.cs" />
    <Compile Include="Plugin\HotFixes\051_SparkData.cs" />
    <Compile Include="Model\AttributeMatrixService.Partial.cs" />
    <Compile Include="Plugin\HotFixes\052_MigrationRollupsForV8_1.cs" />
    <Compile Include="Plugin\HotFixes\053_DuplicateDataIntegrityReports.cs" />
    <Compile Include="Plugin\HotFixes\054_MigrationRollupsForV8_2.cs" />
    <Compile Include="Plugin\HotFixes\055_MigrationRollupsForV8_3.cs" />
    <Compile Include="Plugin\HotFixes\056_MigrationRollupsForV8_4.cs" />
    <Compile Include="Plugin\HotFixes\057_MigrationRollupsForV8_5.cs" />
    <Compile Include="Plugin\HotFixes\058_CheckinRegistration.cs" />
    <Compile Include="Plugin\HotFixes\059_MigrationRollupsForV8_5_2.cs" />
    <Compile Include="Plugin\HotFixes\060_MigrationRollupsForV8_6.cs" />
    <Compile Include="Plugin\HotFixes\061_MigrationRollupsForV8_6_2.cs" />
    <Compile Include="Plugin\HotFixes\062_MigrationRollupsForV8_7.cs" />
    <Compile Include="Plugin\HotFixes\063_WhitelistBlacklist.cs" />
    <Compile Include="Plugin\HotFixes\064_MigrationRollupsForV8_7_2.cs" />
    <Compile Include="Plugin\HotFixes\065_ThresholdValue.cs" />
    <Compile Include="Plugin\HotFixes\066_MigrationRollupsForV8_7_3.cs" />
    <Compile Include="Plugin\HotFixes\067_MigrationRollupsForV8_7_4.cs" />
    <Compile Include="Plugin\HotFixes\068_MigrationRollupsForV8_7_5.cs" />
    <Compile Include="Plugin\HotFixes\069_MigrationRollupsForV8_7_6.cs" />
    <Compile Include="Plugin\HotFixes\070_MigrationRollupsForV8_7_7.cs" />
    <Compile Include="Plugin\HotFixes\071_BlacklistBlankFix.cs" />
    <Compile Include="Plugin\HotFixes\072_RemoveDoNotDisturb.cs" />
    <Compile Include="Plugin\HotFixes\073_MigrationRollupsForV8_8.cs" />
    <Compile Include="Plugin\HotFixes\086_MigrationRollupsForV9_2_0.cs" />
    <Compile Include="Plugin\HotFixes\085_UpdateRegistrationRegistrantFeeIds.cs" />
    <Compile Include="Plugin\HotFixes\084_FixSpiritualGiftsAssessmentBadge.cs" />
    <Compile Include="Plugin\HotFixes\083_MigrationRollupsForV9_1_0.cs" />
    <Compile Include="Plugin\HotFixes\074_MigrationRollupsForV8_8_1.cs" />
    <Compile Include="Plugin\HotFixes\092_DiscProfileAttributeFix.cs" />
    <Compile Include="Plugin\HotFixes\091_SecureGetImpersonationParameter.cs" />
    <Compile Include="Plugin\HotFixes\090_FixNonCashCurrencyDefinedValue.cs" />
    <Compile Include="Plugin\HotFixes\089_MigrationRollupsForV9_3.cs" />
    <Compile Include="Plugin\HotFixes\088_FixAttributeQualifierMotivatorDefinedType.cs" />
    <Compile Include="Plugin\HotFixes\087_AddNonCashAssetTypes.cs" />
    <Compile Include="Plugin\HotFixes\HotFixMigrationResource.Designer.cs">
      <AutoGen>True</AutoGen>
      <DesignTime>True</DesignTime>
      <DependentUpon>HotFixMigrationResource.resx</DependentUpon>
    </Compile>
    <Compile Include="Reporting\DataFilter\BenevolenceRequest\BenevolenceResultDataViewFilter.cs" />
    <Compile Include="Reporting\DataFilter\BenevolenceResult\BenevolenceRequestDataViewFilter.cs" />
    <Compile Include="Reporting\DataFilter\Person\AttendanceDataViewFilter.cs" />
    <Compile Include="Reporting\DataFilter\Person\HasDuplicateEmailFilter.cs" />
    <Compile Include="Reporting\DataFilter\Person\HasDuplicatePhoneFilter.cs" />
    <Compile Include="Reporting\DataFilter\Person\StepsTakenFilter.cs" />
    <Compile Include="Reporting\DataFilter\Person\InteractionDataViewFilter.cs" />
    <Compile Include="Reporting\DataFilter\Person\InteractionsFilter.cs" />
    <Compile Include="Reporting\DataFilter\Person\StepDataViewFilter.cs" />
    <Compile Include="Reporting\DataSelect\Person\InteractionCountSelect.cs" />
    <Compile Include="Reporting\DataSelect\Person\InteractionDateSelect.cs" />
    <Compile Include="SystemGuid\AssessmentType.cs" />
    <Compile Include="SystemGuid\ContentChannelType.cs" />
    <Compile Include="SystemGuid\Layout.cs" />
    <Compile Include="SystemGuid\PageRoute.cs" />
    <Compile Include="Transactions\GroupScheduleCancellationTransaction.cs" />
    <Compile Include="Transactions\SaveHistoryTransaction.cs" />
    <Compile Include="Transactions\StepChangeTransaction.cs" />
    <Compile Include="Utility\TimePeriod.cs" />
    <Compile Include="Utility\EntityCoding\CodingHelper.cs" />
    <Compile Include="Utility\EntityCoding\EncodedEntity.cs" />
    <Compile Include="Utility\EntityCoding\EntityCoder.cs" />
    <Compile Include="Utility\EntityCoding\EntityDecoder.cs" />
    <Compile Include="Utility\EntityCoding\EntityPath.cs" />
    <Compile Include="Utility\EntityCoding\EntityPathComponent.cs" />
    <Compile Include="Utility\EntityCoding\EntityProcessor.cs" />
    <Compile Include="Utility\EntityCoding\ExportedEntitiesContainer.cs" />
    <Compile Include="Utility\EntityCoding\IEntityProcessor.cs" />
    <Compile Include="Utility\EntityCoding\IExporter.cs" />
    <Compile Include="Utility\EntityCoding\Processors\AttributeProcessor.cs" />
    <Compile Include="Utility\EntityCoding\Processors\AttributeValueProcessor.cs" />
    <Compile Include="Utility\EntityCoding\Processors\WorkflowActionFormProcessor.cs" />
    <Compile Include="Utility\EntityCoding\Processors\WorkflowActivityTypeProcessor.cs" />
    <Compile Include="Utility\EntityCoding\Processors\WorkflowTypeProcessor.cs" />
    <Compile Include="Utility\EntityCoding\QueuedEntity.cs" />
    <Compile Include="Utility\EntityCoding\Reference.cs" />
    <Compile Include="Utility\EntityCoding\WorkflowTypeExporter.cs" />
    <Compile Include="Utility\EnumOrderAttribute.cs" />
    <Compile Include="Utility\ExtensionMethods\DictionaryExtensions.cs" />
    <Compile Include="Utility\ExtensionMethods\DictionaryFieldExtensions.cs" />
    <Compile Include="Utility\ExtensionMethods\EnumUtilityExtensions.cs" />
    <Compile Include="Utility\ExtensionMethods\ScheduleExtensions.cs" />
    <Compile Include="Mobile\MobileHelper.cs" />
    <Compile Include="Utility\JsonInterfaceContractResolver.cs" />
    <Compile Include="Utility\DynamicPropertyMapContractResolver.cs" />
    <Compile Include="Utility\RockObsolete.cs" />
    <Compile Include="SystemGuid\SystemSetting.cs" />
    <Compile Include="SystemKey\GroupTypeAttributeKey.cs" />
    <Compile Include="Utility\RockColor.cs" />
    <Compile Include="Utility\RockDynamic.cs" />
    <Compile Include="Utility\Scripturize.cs" />
    <Compile Include="Utility\StringRockExtensions.cs" />
    <Compile Include="Utility\WebRequestHelper.cs" />
    <Compile Include="Web\Cache\Entities\BlockCache.cs" />
    <Compile Include="Web\Cache\Entities\CampusCache.cs" />
    <Compile Include="Web\Cache\Entities\RegistrationTemplateFormFieldCache.cs" />
    <Compile Include="Web\Cache\Entities\ContentChannelCache.cs" />
    <Compile Include="Web\Cache\Entities\StreakTypeExclusionCache.cs" />
    <Compile Include="Web\Cache\Entities\StreakTypeCache.cs" />
    <Compile Include="Web\Cache\Entities\EventCalendarCache.cs" />
    <Compile Include="Web\Cache\Entities\GroupTypeCache.cs" />
    <Compile Include="Web\Cache\Entities\InteractionChannelCache.cs" />
    <Compile Include="Web\Cache\Entities\InteractionComponentCache.cs" />
    <Compile Include="Web\Cache\Entities\LavaShortcodeCache.cs" />
    <Compile Include="Web\Cache\Entities\NoteTypeCache.cs" />
    <Compile Include="Web\Cache\Entities\Obsolete\CachedEntity.cs" />
    <Compile Include="Web\Cache\Entities\Obsolete\CachedModel.cs" />
    <Compile Include="Web\Cache\Entities\Obsolete\RockMemoryCache.cs" />
    <Compile Include="Web\Cache\Entities\BadgeCache.cs" />
    <Compile Include="Web\Cache\Entities\RestActionCache.cs" />
    <Compile Include="Web\Cache\Entities\RestControllerCache.cs" />
    <Compile Include="Web\Cache\Entities\SignalTypeCache.cs" />
    <Compile Include="Web\Cache\Entities\SmsActionCache.cs" />
    <Compile Include="Web\Cache\Entities\WorkflowActionFormAttributeCache.cs" />
    <Compile Include="Web\Cache\Entities\WorkflowActionFormCache.cs" />
    <Compile Include="Web\Cache\Entities\WorkflowActionTypeCache.cs" />
    <Compile Include="Web\Cache\Entities\WorkflowActivityTypeCache.cs" />
    <Compile Include="Web\Cache\Entities\WorkflowTypeCache.cs" />
    <Compile Include="Web\Cache\ICacheable.cs" />
    <Compile Include="Web\Cache\IItemCache.cs" />
    <Compile Include="Web\Cache\EntityItemCache.cs" />
    <Compile Include="Web\Cache\NonEntities\EntityNoteTypesCache.cs" />
    <Compile Include="Web\Cache\NonEntities\IdFromGuidCache.cs" />
    <Compile Include="Web\Cache\NonEntities\WorkflowTriggersCache.cs" />
    <Compile Include="Web\Cache\RockCache.cs" />
    <Compile Include="Web\Cache\IRockCacheManager.cs" />
    <Compile Include="Web\Cache\ItemCache.cs" />
    <Compile Include="Web\Cache\EntityCache.cs" />
    <Compile Include="Web\Cache\IEntityCache.cs" />
    <Compile Include="Web\Cache\RockCacheManager.cs" />
    <Compile Include="Web\Cache\ModelCache.cs" />
    <Compile Include="Web\Cache\Entities\AttributeCache.cs" />
    <Compile Include="Web\Cache\Entities\BlockTypeCache.cs" />
    <Compile Include="Web\Cache\Entities\CategoryCache.cs" />
    <Compile Include="Web\Cache\Entities\DefinedTypeCache.cs" />
    <Compile Include="Web\Cache\Entities\DefinedValueCache.cs" />
    <Compile Include="Web\Cache\Entities\EntityTypeCache.cs" />
    <Compile Include="Web\Cache\Entities\FieldTypeCache.cs" />
    <Compile Include="Web\Cache\Entities\LayoutCache.cs" />
    <Compile Include="Web\Cache\Entities\PageCache.cs" />
    <Compile Include="Web\Cache\Entities\SiteCache.cs" />
    <Compile Include="Web\Cache\NonEntities\AttributeValueCache.cs" />
    <Compile Include="Web\Cache\NonEntities\EntityAttributesCache.cs" />
    <Compile Include="Web\Cache\NonEntities\GlobalAttributesCache.cs" />
    <Compile Include="Web\Cache\NonEntities\LavaTemplateCache.cs" />
    <Compile Include="Web\Cache\NonEntities\RoleCache.cs" />
    <Compile Include="Chart\ChartGroupBy.cs" />
    <Compile Include="Chart\IChartData.cs" />
    <Compile Include="Chart\SummaryData.cs" />
    <Compile Include="CheckIn\CheckInBlockMultiPerson.cs">
      <SubType>ASPXCodeBehind</SubType>
    </Compile>
    <Compile Include="CheckIn\CheckInBlock.cs">
      <SubType>ASPXCodeBehind</SubType>
    </Compile>
    <Compile Include="CheckIn\CheckInFamily.cs" />
    <Compile Include="CheckIn\CheckInGroup.cs" />
    <Compile Include="CheckIn\CheckInGroupType.cs" />
    <Compile Include="CheckIn\CheckInLabel.cs" />
    <Compile Include="CheckIn\CheckInLocation.cs" />
    <Compile Include="CheckIn\CheckOutPerson.cs" />
    <Compile Include="CheckIn\CheckInPerson.cs" />
    <Compile Include="CheckIn\CheckInSchedule.cs" />
    <Compile Include="CheckIn\CheckInState.cs" />
    <Compile Include="CheckIn\CheckInStatus.cs" />
    <Compile Include="CheckIn\CheckinType.cs" />
    <Compile Include="CheckIn\KioskDevice.cs" />
    <Compile Include="CheckIn\KioskGroup.cs" />
    <Compile Include="CheckIn\KioskGroupAttendance.cs" />
    <Compile Include="CheckIn\KioskGroupType.cs" />
    <Compile Include="CheckIn\KioskLabel.cs" />
    <Compile Include="CheckIn\KioskLocation.cs" />
    <Compile Include="CheckIn\KioskLocationAttendance.cs" />
    <Compile Include="CheckIn\KioskSchedule.cs" />
    <Compile Include="CheckIn\KioskScheduleAttendance.cs" />
    <Compile Include="Communication\BouncedEmail.cs" />
    <Compile Include="Communication\Email.cs" />
    <Compile Include="Communication\CommunicationDetails.cs" />
    <Compile Include="Communication\IEmailProvider.cs" />
    <Compile Include="Communication\ICommunicationDetails.cs" />
    <Compile Include="Communication\MediumComponent.cs" />
    <Compile Include="Communication\MediumContainer.cs" />
    <Compile Include="Communication\Medium\Email.cs" />
    <Compile Include="Communication\Medium\PushNotification.cs" />
    <Compile Include="Communication\Medium\Sms.cs" />
    <Compile Include="Communication\RecipientData.cs" />
    <Compile Include="Communication\RockEmailMessage.cs" />
    <Compile Include="Communication\RockMessage.cs" />
    <Compile Include="Communication\RockPushMessage.cs" />
    <Compile Include="Communication\RockSMSMessage.cs" />
    <Compile Include="Communication\SMTPComponent.cs" />
    <Compile Include="Communication\TransportComponent.cs" />
    <Compile Include="Communication\TransportContainer.cs" />
    <Compile Include="Communication\Transport\Firebase.cs" />
    <Compile Include="Communication\Transport\SMTP.cs" />
    <Compile Include="Communication\Transport\Twilio.cs" />
    <Compile Include="Configuration\AttributeValueConfig.cs" />
    <Compile Include="Configuration\AttributeValuesConfig.cs" />
    <Compile Include="Configuration\RockConfig.cs" />
    <Compile Include="Constants\DisplayStrings.cs" />
    <Compile Include="Constants\SystemSettingKeys.cs" />
    <Compile Include="Data\BoundFieldTypeAttribute.cs" />
    <Compile Include="Data\DbContext.cs" />
    <Compile Include="Data\DbService.cs" />
    <Compile Include="Data\DefinedValueAttribute.cs" />
    <Compile Include="Data\Entity.cs" />
    <Compile Include="Data\FieldTypeAttribute.cs" />
    <Compile Include="Data\AnalyticHistoryFieldAttribute.cs" />
    <Compile Include="Data\HideFromReportingAttribute.cs" />
    <Compile Include="Data\AnalyticsAttribute.cs" />
    <Compile Include="Data\IAnalyticHistorical.cs" />
    <Compile Include="Data\IAnalytic.cs" />
    <Compile Include="Data\ICategorized.cs" />
    <Compile Include="Data\IEntity.cs" />
    <Compile Include="Data\IFeed.cs" />
    <Compile Include="Data\IgnoreCanDelete.cs" />
    <Compile Include="Data\IgnoreModelErrorsAttribute.cs" />
    <Compile Include="Data\IHistoricalTracking.cs" />
    <Compile Include="Data\IMigration.cs" />
    <Compile Include="Data\IModel.cs" />
    <Compile Include="Data\IncludeForReportingAttribute.cs" />
    <Compile Include="Data\IncludeAsEntityProperty.cs" />
    <Compile Include="Data\Interception\QueryHintDbCommandInterceptor.cs" />
    <Compile Include="Data\Interception\QueryHintScope.cs" />
    <Compile Include="Data\IHasActiveFlag.cs" />
    <Compile Include="Data\IOrdered.cs" />
    <Compile Include="Data\IRockEntity.cs" />
    <Compile Include="Data\IService.cs" />
    <Compile Include="Data\LavaIgnoreAttribute.cs" />
    <Compile Include="Data\LavaIncludeAttribute.cs" />
    <Compile Include="Data\LinqRuntimeTypeBuilder.cs" />
    <Compile Include="Data\MigrationHelper.cs" />
    <Compile Include="Data\Model.cs" />
    <Compile Include="Data\NotAuditedAttribute.cs" />
    <Compile Include="Data\NotEmptyGuidAttribute.cs" />
    <Compile Include="Data\NotExportable.cs" />
    <Compile Include="Data\PreviewableAttribute.cs" />
    <Compile Include="Data\RockBulkUpdateExpressionVisitor.cs" />
    <Compile Include="Data\RockClientIncludeAttribute.cs" />
    <Compile Include="Data\RockContext.cs" />
    <Compile Include="Data\RockContextConfig.cs" />
    <Compile Include="Data\RockDomainAttribute.cs" />
    <Compile Include="Data\RockPluginDBInitializer.cs" />
    <Compile Include="Data\RouteAttribute.cs" />
    <Compile Include="Data\Service.cs" />
    <Compile Include="Data\Udf\DbMetadataExtensions.cs" />
    <Compile Include="Data\Udf\GetSpousePersonIdFromPersonIdStoreFunctionInjectionConvention.cs" />
    <Compile Include="Data\Udf\GetAddressStoreFunctionInjectionConvention.cs" />
    <Compile Include="Data\Udf\GetGeofencedGroupNamesStoreFunctionInjectionConvention.cs" />
    <Compile Include="Data\IRockStoreModelConvention.cs" />
    <Compile Include="Data\Udf\RockUdfHelper.cs" />
    <Compile Include="Extension\Component.cs" />
    <Compile Include="Extension\ComponentDescription.cs" />
    <Compile Include="Extension\Container.cs" />
    <Compile Include="Extension\FixedSizeList.cs" />
    <Compile Include="Extension\IComponentData.cs" />
    <Compile Include="Extension\IContainer.cs" />
    <Compile Include="Extension\SafeDirectoryCatalog.cs" />
    <Compile Include="Field\ConfigurationValue.cs" />
    <Compile Include="Field\FieldType.cs" />
    <Compile Include="Field\Helper.cs" />
    <Compile Include="Field\IEntityFieldType.cs" />
    <Compile Include="Field\IEntityQualifierFieldType.cs" />
    <Compile Include="Field\IFieldType.cs" />
    <Compile Include="Field\ILinkableFieldType.cs" />
    <Compile Include="Field\SelectFromListFieldType.cs" />
    <Compile Include="Field\Types\CheckListFieldType.cs" />
    <Compile Include="Field\Types\ContentChannelTypeFieldType.cs" />
    <Compile Include="Field\Types\ContentChannelItemFieldType.cs" />
    <Compile Include="Field\Types\BackgroundCheckFieldType.cs" />
    <Compile Include="Field\Types\MonthDayFieldType.cs" />
    <Compile Include="Field\Types\GenderFieldType.cs" />
    <Compile Include="Field\Types\InteractionChannelsFieldType.cs" />
    <Compile Include="Field\Types\LabelFieldType.cs" />
    <Compile Include="Field\Types\RegistrationInstanceFieldType.cs" />
    <Compile Include="Field\Types\RegistrationTemplateFieldType.cs" />
    <Compile Include="Field\Types\ReportFieldType.cs" />
    <Compile Include="Field\Types\TimeZoneFieldType.cs" />
    <Compile Include="Field\Types\GroupMemberFieldType.cs" />
    <Compile Include="Field\Types\InteractionChannelFieldType.cs" />
    <Compile Include="Field\Types\CommunicationPreferenceFieldType.cs" />
    <Compile Include="Field\Types\DataViewsFieldType.cs" />
    <Compile Include="Field\Types\LavaFieldType.cs" />
    <Compile Include="Field\Types\AccountFieldType.cs" />
    <Compile Include="Field\Types\AccountsFieldType.cs" />
    <Compile Include="Field\Types\AddressFieldType.cs" />
    <Compile Include="Field\Types\AttributeFieldType.cs" />
    <Compile Include="Field\Types\AudioFileFieldType.cs" />
    <Compile Include="Field\Types\AudioUrlFieldType.cs" />
    <Compile Include="Field\Types\BinaryFileFieldType.cs" />
    <Compile Include="Field\Types\BinaryFileTypeFieldType.cs" />
    <Compile Include="Field\Types\BinaryFileTypesFieldType.cs" />
    <Compile Include="Field\Types\BooleanFieldType.cs" />
    <Compile Include="Field\Types\CampusesFieldType.cs" />
    <Compile Include="Field\Types\CampusFieldType.cs" />
    <Compile Include="Field\Types\CategoriesFieldType.cs" />
    <Compile Include="Field\Types\CategoryFieldType.cs" />
    <Compile Include="Field\Types\CodeEditorFieldType.cs" />
    <Compile Include="Field\Types\ColorFieldType.cs" />
    <Compile Include="Field\Types\CommunicationTemplateFieldType.cs" />
    <Compile Include="Field\Types\ComparisonFieldType.cs" />
    <Compile Include="Field\Types\ComponentFieldType.cs" />
    <Compile Include="Field\Types\ComponentsFieldType.cs" />
    <Compile Include="Field\Types\ConnectionActivityTypeFieldType.cs" />
    <Compile Include="Field\Types\ConnectionOpportunityFieldType.cs" />
    <Compile Include="Field\Types\BenevolenceRequestFieldType.cs" />
    <Compile Include="Field\Types\ConnectionRequestFieldType.cs" />
    <Compile Include="Field\Types\ConnectionStateFieldType.cs" />
    <Compile Include="Field\Types\ConnectionStatusFieldType.cs" />
    <Compile Include="Field\Types\ConnectionTypeFieldType.cs" />
    <Compile Include="Field\Types\ConnectionTypesFieldType.cs" />
    <Compile Include="Field\Types\ContentChannelFieldType.cs" />
    <Compile Include="Field\Types\ContentChannelTypesFieldType.cs" />
    <Compile Include="Field\Types\CurrencyFieldType.cs" />
    <Compile Include="Field\Types\DataViewFieldType.cs" />
    <Compile Include="Field\Types\DateFieldType.cs" />
    <Compile Include="Field\Types\DateRangeFieldType.cs" />
    <Compile Include="Field\Types\DateTimeFieldType.cs" />
    <Compile Include="Field\Types\DayOfWeekFieldType.cs" />
    <Compile Include="Field\Types\DaysOfWeekFieldType.cs" />
    <Compile Include="Field\Types\DecimalFieldType.cs" />
    <Compile Include="Field\Types\DecimalRangeFieldType.cs" />
    <Compile Include="Field\Types\DefinedTypeFieldType.cs" />
    <Compile Include="Field\Types\DefinedValueFieldType.cs" />
    <Compile Include="Field\Types\DefinedValueRangeFieldType.cs" />
    <Compile Include="Field\Types\EmailFieldType.cs" />
    <Compile Include="Field\Types\MatrixFieldType.cs" />
    <Compile Include="Field\Types\SocialMediaAccountFieldType.cs" />
    <Compile Include="Field\Types\SSNFieldType.cs" />
    <Compile Include="Field\Types\WorkflowFieldType.cs" />
    <Compile Include="Field\Types\EncryptedTextFieldType.cs" />
    <Compile Include="Field\Types\EntityFieldType.cs" />
    <Compile Include="Field\Types\EntityTypeFieldType.cs" />
    <Compile Include="Field\Types\EnumFieldType.cs" />
    <Compile Include="Field\Types\EventCalendarFieldType.cs" />
    <Compile Include="Field\Types\EventItemFieldType.cs" />
    <Compile Include="Field\Types\FileFieldType.cs" />
    <Compile Include="Field\Types\FinancialGatewayFieldType.cs" />
    <Compile Include="Field\Types\GroupAndRoleFieldType.cs" />
    <Compile Include="Field\Types\GroupFieldType.cs" />
    <Compile Include="Field\Types\GroupLocationTypeFieldType.cs" />
    <Compile Include="Field\Types\GroupRoleFieldType.cs" />
    <Compile Include="Field\Types\GroupTypeFieldType.cs" />
    <Compile Include="Field\Types\GroupTypeGroupFieldType.cs" />
    <Compile Include="Field\Types\GroupTypesFieldType.cs" />
    <Compile Include="Field\Types\HtmlFieldType.cs" />
    <Compile Include="Field\Types\ImageFieldType.cs" />
    <Compile Include="Field\Types\IntegerFieldType.cs" />
    <Compile Include="Field\Types\IntegerRangeFieldType.cs" />
    <Compile Include="Field\Types\KeyValueListFieldType.cs" />
    <Compile Include="Field\Types\LavaCommandsFieldType.cs" />
    <Compile Include="Field\Types\LocationFieldType.cs" />
    <Compile Include="Field\Types\MarkdownFieldType.cs" />
    <Compile Include="Field\Types\MemoFieldType.cs" />
    <Compile Include="Field\Types\MergeTemplateFieldType.cs" />
    <Compile Include="Field\Types\MetricCategoriesFieldType.cs" />
    <Compile Include="Field\Types\NoteTypeFieldType.cs" />
    <Compile Include="Field\Types\NoteTypesFieldType.cs" />
    <Compile Include="Field\Types\PageReferenceFieldType.cs" />
    <Compile Include="Field\Types\BadgesFieldType.cs" />
    <Compile Include="Field\Types\PersonFieldType.cs" />
    <Compile Include="Field\Types\PhoneNumberFieldType.cs" />
    <Compile Include="Field\Types\RangeSliderFieldType.cs" />
    <Compile Include="Field\Types\RatingFieldType.cs" />
    <Compile Include="Field\Types\RemoteAuthsFieldType.cs" />
    <Compile Include="Field\Types\ScheduleFieldType.cs" />
    <Compile Include="Field\Types\SchedulesFieldType.cs" />
    <Compile Include="Field\Types\SecurityRoleFieldType.cs" />
    <Compile Include="Field\Types\SelectMultiFieldType.cs" />
    <Compile Include="Field\Types\SelectSingleFieldType.cs" />
    <Compile Include="Field\Types\SiteFieldType.cs" />
    <Compile Include="Field\Types\SlidingDateRangeFieldType.cs" />
    <Compile Include="Field\Types\SystemEmailFieldType.cs" />
    <Compile Include="Field\Types\TextFieldType.cs" />
    <Compile Include="Field\Types\TimeFieldType.cs" />
    <Compile Include="Field\Types\UrlLinkFieldType.cs" />
    <Compile Include="Field\Types\ValueListFieldType.cs" />
    <Compile Include="Field\Types\VideoFileFieldType.cs" />
    <Compile Include="Field\Types\VideoUrlFieldType.cs" />
    <Compile Include="Field\Types\WorkflowActivityTypeFieldType.cs" />
    <Compile Include="Field\Types\WorkflowAttributeFieldType.cs" />
    <Compile Include="Field\Types\WorkflowTextOrAttributeFieldType.cs" />
    <Compile Include="Field\Types\WorkflowTypeFieldType.cs" />
    <Compile Include="Field\Types\WorkflowTypesFieldType.cs" />
    <Compile Include="Financial\ACHPaymentInfo.cs" />
    <Compile Include="Financial\CreditCardPaymentInfo.cs" />
    <Compile Include="Financial\GatewayComponent.cs" />
    <Compile Include="Financial\GatewayContainer.cs" />
    <Compile Include="Financial\ITransactionDetail.cs" />
    <Compile Include="Financial\Payment.cs" />
    <Compile Include="Financial\PaymentInfo.cs" />
    <Compile Include="Financial\PaymentSchedule.cs" />
    <Compile Include="Financial\ReferencePaymentInfo.cs" />
    <Compile Include="Financial\SwipePaymentInfo.cs" />
    <Compile Include="Financial\TestGateway.cs" />
    <Compile Include="Financial\ThreeStepGatewayComponent.cs" />
    <Compile Include="Follow\EventComponent.cs" />
    <Compile Include="Follow\EventContainer.cs" />
    <Compile Include="Follow\Event\PersonAnniversary.cs" />
    <Compile Include="Follow\Event\PersonPrayerRequest.cs" />
    <Compile Include="Follow\Event\PersonBaptized.cs" />
    <Compile Include="Follow\Event\PersonBirthday.cs" />
    <Compile Include="Follow\Event\PersonFirstAttendedGroupType.cs" />
    <Compile Include="Follow\Event\PersonFirstJoinedGroupType.cs" />
    <Compile Include="Follow\Event\PersonHistory.cs" />
    <Compile Include="Follow\SuggestionComponent.cs" />
    <Compile Include="Follow\SuggestionContainer.cs" />
    <Compile Include="Follow\Suggestion\InFollowedGroup.cs" />
    <Compile Include="Follow\Suggestion\InGroupTogether.cs" />
    <Compile Include="Jobs\CalculateFamilyAnalytics.cs" />
    <Compile Include="Jobs\CalculatePersonSignals.cs" />
    <Compile Include="Jobs\CommunicationQueueAlert.cs" />
    <Compile Include="Jobs\DatabaseMaintenance.cs" />
    <Compile Include="Jobs\GetNcoa.cs" />
    <Compile Include="Jobs\IndexRockSite.cs" />
    <Compile Include="Jobs\MigrateFamilyAlternateId.cs" />
    <Compile Include="Jobs\MigrateAttendanceOccurrenceData.cs" />
    <Compile Include="Jobs\MigrateHistorySummaryData.cs" />
    <Compile Include="Jobs\PostV80DataMigrations.cs" />
    <Compile Include="Jobs\PostV74DataMigrations.cs" />
    <Compile Include="Jobs\MigrateCommunicationMediumData.cs" />
    <Compile Include="Jobs\MigrateInteractionsData.cs" />
    <Compile Include="Jobs\ProcessBIAnalytics.cs" />
    <Compile Include="Jobs\PbxCdrDownload.cs" />
    <Compile Include="Jobs\DataAutomation.cs" />
    <Compile Include="Jobs\ProcessGroupHistory.cs" />
    <Compile Include="Jobs\SendCreditCardExpirationNotices.cs" />
    <Compile Include="Jobs\IndexEntities.cs" />
    <Compile Include="Jobs\SendDataViewEmail.cs" />
    <Compile Include="Jobs\CalculateGroupRequirements.cs" />
    <Compile Include="Jobs\CalculateMetrics.cs" />
    <Compile Include="Jobs\GetScheduledPayments.cs" />
    <Compile Include="Jobs\GroupLeaderPendingNotifications.cs" />
    <Compile Include="Jobs\GroupSync.cs" />
    <Compile Include="Jobs\JobLoadFailedException.cs" />
    <Compile Include="Jobs\JobPulse.cs" />
    <Compile Include="Jobs\LaunchWorkflow.cs">
      <SubType>ASPXCodeBehind</SubType>
    </Compile>
    <Compile Include="Jobs\LocationServicesVerify.cs" />
    <Compile Include="Jobs\ProcessSignatureDocuments.cs" />
    <Compile Include="Jobs\ProcessWorkflows.cs" />
    <Compile Include="Jobs\RockCleanup.cs" />
    <Compile Include="Jobs\RockJobListener.cs" />
    <Compile Include="Jobs\CompleteWorkflows.cs" />
    <Compile Include="Jobs\RunSQL.cs" />
    <Compile Include="Jobs\SendAttendanceReminders.cs" />
    <Compile Include="Jobs\SendBirthdayEmail.cs" />
    <Compile Include="Jobs\SendCommunications.cs" />
    <Compile Include="Jobs\SendFollowingEvents.cs" />
    <Compile Include="Jobs\SendFollowingSuggestions.cs" />
    <Compile Include="Jobs\SendGroupEmail.cs" />
    <Compile Include="Jobs\SendGroupRequirementsNotification.cs" />
    <Compile Include="Jobs\SendNoteNotifications.cs" />
    <Compile Include="Jobs\SendRegistrationPaymentReminders.cs" />
    <Compile Include="Jobs\SparkLink.cs" />
    <Compile Include="Jobs\SendRegistrationReminders.cs" />
    <Compile Include="Jobs\UpdatePersistedDataviews.cs" />
    <Compile Include="Lava\Blocks\Execute.cs" />
    <Compile Include="Lava\Blocks\RockEntity.cs" />
    <Compile Include="Lava\Blocks\RockLavaBlockBase.cs" />
    <Compile Include="Lava\Blocks\Search.cs" />
    <Compile Include="Lava\Blocks\Javascript.cs" />
    <Compile Include="Lava\Blocks\Cache.cs" />
    <Compile Include="Lava\Blocks\TagList.cs" />
    <Compile Include="Lava\Blocks\Stylesheet.cs" />
    <Compile Include="Lava\Blocks\WebRequest.cs" />
    <Compile Include="Lava\Blocks\Sql.cs" />
    <Compile Include="Lava\Blocks\WorkflowActivate.cs" />
    <Compile Include="Lava\CommonMergeFieldsOptions.cs" />
    <Compile Include="Lava\ILiquidizable.cs" />
    <Compile Include="Lava\LavaHelper.cs" />
    <Compile Include="Lava\LavaSupportLevel.cs" />
    <Compile Include="Lava\LegacyLavaSyntaxDetectedException.cs" />
    <Compile Include="Lava\LegacyLavaUpdater.cs" />
    <Compile Include="Lava\RockFilters.cs" />
    <Compile Include="Lava\Shortcodes\DynamicShortcodeBlock.cs" />
    <Compile Include="Lava\Shortcodes\DynamicShortcodeInline.cs" />
    <Compile Include="Lava\Shortcodes\IRockShortcode.cs" />
    <Compile Include="Lava\Shortcodes\RockLavaShortcodeBlockBase.cs" />
    <Compile Include="Lava\Shortcodes\RockLavaShortcodeBase.cs" />
    <Compile Include="Lava\Shortcodes\BootstrapAlert.cs" />
    <Compile Include="MergeTemplates\HtmlMergeTemplateType.cs" />
    <Compile Include="MergeTemplates\MergeTemplateType.cs" />
    <Compile Include="MergeTemplates\MergeTemplateTypeContainer.cs" />
    <Compile Include="MergeTemplates\WordDocumentMergeTemplateType.cs" />
    <Compile Include="Model\AnalyticsDimAttendanceLocation.cs" />
    <Compile Include="Model\AnalyticsDimCampus.cs" />
    <Compile Include="Model\AnalyticsSourceCampus.cs" />
    <Compile Include="Model\AnalyticsDimFinancialAccount.cs" />
    <Compile Include="Model\AnalyticsDimFinancialBatch.cs" />
    <Compile Include="Model\AnalyticsDimFamilyHistorical.cs" />
    <Compile Include="Model\AnalyticsDimFamilyCurrent.cs" />
    <Compile Include="Model\AnalyticsDimFamilyHeadOfHousehold.cs" />
    <Compile Include="Model\AnalyticsDimPersonHistorical.cs" />
    <Compile Include="Model\AnalyticsDimPersonCurrent.cs" />
    <Compile Include="Model\AnalyticsSourceDate.cs" />
    <Compile Include="Model\AnalyticsFactAttendance.cs" />
    <Compile Include="Model\AnalyticsSourceAttendance.cs" />
    <Compile Include="Model\AnalyticsSourceFamilyHistorical.cs" />
    <Compile Include="Model\AnalyticsSourcePersonHistorical.cs" />
    <Compile Include="Model\AnalyticsFactFinancialTransaction.cs" />
    <Compile Include="Model\AnalyticsSourceFinancialTransaction.cs" />
    <Compile Include="Model\AssetStorageProvider.cs" />
    <Compile Include="Model\AssetStorageProviderService.Partial.cs" />
    <Compile Include="Model\CodeGenerated\AssetStorageProviderService.cs" />
    <Compile Include="Model\CodeGenerated\ServiceJobHistoryService.cs" />
    <Compile Include="Model\ConnectionTypeService.Partial.cs" />
    <Compile Include="Model\AttendanceOccurrence.cs" />
    <Compile Include="Model\Attendance.cs" />
    <Compile Include="Model\AttendanceCode.cs" />
    <Compile Include="Model\AttendanceOccurrenceService.Partial.cs" />
    <Compile Include="Model\AttributeMatrix.cs" />
    <Compile Include="Model\AttributeMatrixItem.cs" />
    <Compile Include="Model\AttributeMatrixTemplate.cs" />
    <Compile Include="Model\AttributeValueHistorical.cs" />
    <Compile Include="Model\CodeGenerated\AnalyticsDimCampusService.cs" />
    <Compile Include="Model\CodeGenerated\AnalyticsDimFamilyCurrentService.cs" />
    <Compile Include="Model\CodeGenerated\AnalyticsDimFamilyHeadOfHouseholdService.cs" />
    <Compile Include="Model\CodeGenerated\AnalyticsDimFamilyHistoricalService.cs" />
    <Compile Include="Model\CodeGenerated\AnalyticsFactAttendanceService.cs" />
    <Compile Include="Model\CodeGenerated\AnalyticsSourceAttendanceService.cs" />
    <Compile Include="Model\CodeGenerated\AnalyticsSourceCampusService.cs" />
    <Compile Include="Model\CodeGenerated\AnalyticsSourceFamilyHistoricalService.cs" />
    <Compile Include="Model\AttributeMatrixTemplateService.partial.cs" />
    <Compile Include="Model\CodeGenerated\AttendanceOccurrenceService.cs" />
    <Compile Include="Model\CodeGenerated\AttributeValueHistoricalService.cs" />
    <Compile Include="Model\CodeGenerated\CommunicationAttachmentService.cs" />
    <Compile Include="Model\CodeGenerated\CommunicationTemplateAttachmentService.cs" />
    <Compile Include="Model\CodeGenerated\GroupHistoricalService.cs" />
    <Compile Include="Model\CodeGenerated\GroupLocationHistoricalScheduleService.cs" />
    <Compile Include="Model\CodeGenerated\GroupLocationHistoricalService.cs" />
    <Compile Include="Model\CodeGenerated\GroupMemberHistoricalService.cs" />
    <Compile Include="Model\CodeGenerated\ContentChannelItemSlugService.cs" />
    <Compile Include="Model\CodeGenerated\GroupSyncService.cs" />
    <Compile Include="Model\CodeGenerated\LavaShortcodeService.cs" />
    <Compile Include="Model\CodeGenerated\MetaFirstNameGenderLookupService.cs" />
    <Compile Include="Model\CodeGenerated\MetaLastNameLookupService.cs" />
    <Compile Include="Model\CodeGenerated\MetaNickNameLookupService.cs" />
    <Compile Include="Model\CodeGenerated\NcoaHistoryService.cs" />
    <Compile Include="Model\CodeGenerated\NoteWatchService.cs" />
    <Compile Include="Model\CodeGenerated\PersonalDeviceService.cs" />
    <Compile Include="Model\CodeGenerated\AttributeMatrixItemService.cs" />
    <Compile Include="Model\CodeGenerated\AttributeMatrixService.cs" />
    <Compile Include="Model\CodeGenerated\AttributeMatrixTemplateService.cs" />
    <Compile Include="Model\CodeGenerated\PersonSearchKeyService.cs" />
    <Compile Include="Model\CodeGenerated\PersonSignalService.cs" />
    <Compile Include="Model\CodeGenerated\SignalTypeService.cs" />
    <Compile Include="Model\CommunicationTemplateAttachment.cs" />
    <Compile Include="Model\CommunicationAttachment.cs" />
    <Compile Include="Model\CodeGenerated\PageShortLinkService.cs" />
    <Compile Include="Model\CodeGenerated\PersonTokenService.cs" />
    <Compile Include="Model\ContentChannelItemSlug.cs" />
    <Compile Include="Model\ContentChannelItemSlugService.Partial.cs" />
    <Compile Include="Model\DataViewPersistedValue.cs" />
    <Compile Include="Model\ContentChannelItemService.Partial.cs" />
    <Compile Include="Model\FinancialAccountService.Partial.cs" />
    <Compile Include="Data\IAnalyticsAddresses.cs" />
    <Compile Include="Model\GroupLocationHistoricalSchedule.cs" />
    <Compile Include="Model\GroupLocationHistorical.cs" />
    <Compile Include="Model\GroupMemberHistorical.cs" />
    <Compile Include="Model\GroupHistorical.cs" />
    <Compile Include="Model\GroupSync.cs" />
    <Compile Include="Model\GroupMemberHistoricalService.Partial.cs" />
    <Compile Include="Model\InteractionComponent.Partial.cs" />
    <Compile Include="Model\InteractionService.Partial.cs" />
    <Compile Include="Model\MetaFirstNameGenderLookup.cs" />
    <Compile Include="Model\MetaLastNameLookup.cs" />
    <Compile Include="Model\MetaNickNameLookup.cs" />
    <Compile Include="Model\MetricService.Partial.cs" />
    <Compile Include="Model\AttendanceCodeService.Partial.cs" />
    <Compile Include="Model\AttendanceService.Partial.cs" />
    <Compile Include="Model\Attribute.cs" />
    <Compile Include="Model\AttributeQualifier.cs" />
    <Compile Include="Model\AttributeQualifierService.Partial.cs" />
    <Compile Include="Model\AttributeService.Partial.cs" />
    <Compile Include="Model\AttributeValue.cs" />
    <Compile Include="Model\AttributeValueService.Partial.cs" />
    <Compile Include="Model\Audit.cs" />
    <Compile Include="Model\AuditDetail.cs" />
    <Compile Include="Model\Auth.cs" />
    <Compile Include="Model\AuthService.Partial.cs" />
    <Compile Include="Model\BackgroundCheck.cs" />
    <Compile Include="Model\BenevolenceRequestDocument.cs" />
    <Compile Include="Model\BenevolenceRequest.cs" />
    <Compile Include="Model\BenevolenceResult.cs" />
    <Compile Include="Model\BinaryFile.cs" />
    <Compile Include="Model\BinaryFileData.cs" />
    <Compile Include="Model\BinaryFileService.Partial.cs" />
    <Compile Include="Model\BinaryFileType.cs" />
    <Compile Include="Model\Block.cs" />
    <Compile Include="Model\BlockService.Partial.cs" />
    <Compile Include="Model\BlockType.cs" />
    <Compile Include="Model\BlockTypeService.Partial.cs" />
    <Compile Include="Model\Campus.cs" />
    <Compile Include="Model\CampusService.partial.cs" />
    <Compile Include="Model\Category.cs" />
    <Compile Include="Model\CategoryService.Partial.cs" />
    <Compile Include="Model\CodeGenerated\AnalyticsDimFinancialAccountService.cs" />
    <Compile Include="Model\CodeGenerated\AnalyticsDimFinancialBatchService.cs" />
    <Compile Include="Model\CodeGenerated\AnalyticsDimPersonCurrentService.cs" />
    <Compile Include="Model\CodeGenerated\AnalyticsDimPersonHistoricalService.cs" />
    <Compile Include="Model\CodeGenerated\AnalyticsFactFinancialTransactionService.cs" />
    <Compile Include="Model\CodeGenerated\AnalyticsSourceFinancialTransactionService.cs" />
    <Compile Include="Model\CodeGenerated\AnalyticsSourcePersonHistoricalService.cs" />
    <Compile Include="Model\CodeGenerated\AttendanceCodeService.cs" />
    <Compile Include="Model\CodeGenerated\AttendanceService.cs" />
    <Compile Include="Model\CodeGenerated\AttributeQualifierService.cs" />
    <Compile Include="Model\CodeGenerated\AttributeService.cs" />
    <Compile Include="Model\CodeGenerated\AttributeValueService.cs" />
    <Compile Include="Model\CodeGenerated\AuditDetailService.cs" />
    <Compile Include="Model\CodeGenerated\AuditService.cs" />
    <Compile Include="Model\CodeGenerated\AuthService.cs" />
    <Compile Include="Model\CodeGenerated\BackgroundCheckService.cs" />
    <Compile Include="Model\CodeGenerated\BenevolenceRequestDocumentService.cs" />
    <Compile Include="Model\CodeGenerated\BenevolenceRequestService.cs" />
    <Compile Include="Model\CodeGenerated\BenevolenceResultService.cs" />
    <Compile Include="Model\CodeGenerated\BinaryFileDataService.cs" />
    <Compile Include="Model\CodeGenerated\BinaryFileService.cs" />
    <Compile Include="Model\CodeGenerated\BinaryFileTypeService.cs" />
    <Compile Include="Model\CodeGenerated\BlockService.cs" />
    <Compile Include="Model\CodeGenerated\BlockTypeService.cs" />
    <Compile Include="Model\CodeGenerated\CampusService.cs" />
    <Compile Include="Model\CodeGenerated\CategoryService.cs" />
    <Compile Include="Model\CodeGenerated\CommunicationRecipientService.cs" />
    <Compile Include="Model\CodeGenerated\CommunicationService.cs" />
    <Compile Include="Model\CodeGenerated\CommunicationTemplateService.cs" />
    <Compile Include="Model\CodeGenerated\ConnectionActivityTypeService.cs" />
    <Compile Include="Model\CodeGenerated\ConnectionOpportunityCampusService.cs" />
    <Compile Include="Model\CodeGenerated\ConnectionOpportunityConnectorGroupService.cs" />
    <Compile Include="Model\CodeGenerated\ConnectionOpportunityGroupConfigService.cs" />
    <Compile Include="Model\CodeGenerated\ConnectionOpportunityGroupService.cs" />
    <Compile Include="Model\CodeGenerated\ConnectionOpportunityService.cs" />
    <Compile Include="Model\CodeGenerated\ConnectionRequestActivityService.cs" />
    <Compile Include="Model\CodeGenerated\ConnectionRequestService.cs" />
    <Compile Include="Model\CodeGenerated\ConnectionRequestWorkflowService.cs" />
    <Compile Include="Model\CodeGenerated\ConnectionStatusService.cs" />
    <Compile Include="Model\CodeGenerated\ConnectionTypeService.cs" />
    <Compile Include="Model\CodeGenerated\ConnectionWorkflowService.cs" />
    <Compile Include="Model\CodeGenerated\ContentChannelItemAssociationService.cs" />
    <Compile Include="Model\CodeGenerated\ContentChannelItemService.cs" />
    <Compile Include="Model\CodeGenerated\ContentChannelService.cs" />
    <Compile Include="Model\CodeGenerated\ContentChannelTypeService.cs" />
    <Compile Include="Model\CodeGenerated\DataViewFilterService.cs" />
    <Compile Include="Model\CodeGenerated\DataViewService.cs" />
    <Compile Include="Model\CodeGenerated\DefinedTypeService.cs" />
    <Compile Include="Model\CodeGenerated\DefinedValueService.cs" />
    <Compile Include="Model\CodeGenerated\DeviceService.cs" />
    <Compile Include="Model\CodeGenerated\EntitySetItemService.cs" />
    <Compile Include="Model\CodeGenerated\EntitySetService.cs" />
    <Compile Include="Model\CodeGenerated\EntityTypeService.cs" />
    <Compile Include="Model\CodeGenerated\EventCalendarContentChannelService.cs" />
    <Compile Include="Model\CodeGenerated\EventCalendarItemService.cs" />
    <Compile Include="Model\CodeGenerated\EventCalendarService.cs" />
    <Compile Include="Model\CodeGenerated\EventItemAudienceService.cs" />
    <Compile Include="Model\CodeGenerated\EventItemOccurrenceChannelItemService.cs" />
    <Compile Include="Model\CodeGenerated\EventItemOccurrenceGroupMapService.cs" />
    <Compile Include="Model\CodeGenerated\EventItemOccurrenceService.cs" />
    <Compile Include="Model\CodeGenerated\EventItemService.cs" />
    <Compile Include="Model\CodeGenerated\ExceptionLogService.cs" />
    <Compile Include="Model\CodeGenerated\FieldTypeService.cs" />
    <Compile Include="Model\CodeGenerated\FinancialAccountService.cs" />
    <Compile Include="Model\CodeGenerated\FinancialBatchService.cs" />
    <Compile Include="Model\CodeGenerated\FinancialGatewayService.cs" />
    <Compile Include="Model\CodeGenerated\FinancialPaymentDetailService.cs" />
    <Compile Include="Model\CodeGenerated\FinancialPersonBankAccountService.cs" />
    <Compile Include="Model\CodeGenerated\FinancialPersonSavedAccountService.cs" />
    <Compile Include="Model\CodeGenerated\FinancialPledgeService.cs" />
    <Compile Include="Model\CodeGenerated\FinancialScheduledTransactionDetailService.cs" />
    <Compile Include="Model\CodeGenerated\FinancialScheduledTransactionService.cs" />
    <Compile Include="Model\CodeGenerated\FinancialTransactionDetailService.cs" />
    <Compile Include="Model\CodeGenerated\FinancialTransactionImageService.cs" />
    <Compile Include="Model\CodeGenerated\FinancialTransactionRefundService.cs" />
    <Compile Include="Model\CodeGenerated\FinancialTransactionService.cs" />
    <Compile Include="Model\CodeGenerated\FollowingEventNotificationService.cs" />
    <Compile Include="Model\CodeGenerated\FollowingEventSubscriptionService.cs" />
    <Compile Include="Model\CodeGenerated\FollowingEventTypeService.cs" />
    <Compile Include="Model\CodeGenerated\FollowingService.cs" />
    <Compile Include="Model\CodeGenerated\FollowingSuggestedService.cs" />
    <Compile Include="Model\CodeGenerated\FollowingSuggestionTypeService.cs" />
    <Compile Include="Model\CodeGenerated\GroupLocationService.cs" />
    <Compile Include="Model\CodeGenerated\GroupMemberRequirementService.cs" />
    <Compile Include="Model\CodeGenerated\GroupMemberService.cs" />
    <Compile Include="Model\CodeGenerated\GroupMemberWorkflowTriggerService.cs" />
    <Compile Include="Model\CodeGenerated\GroupRequirementService.cs" />
    <Compile Include="Model\CodeGenerated\GroupRequirementTypeService.cs" />
    <Compile Include="Model\CodeGenerated\GroupScheduleExclusionService.cs" />
    <Compile Include="Model\CodeGenerated\GroupService.cs" />
    <Compile Include="Model\CodeGenerated\GroupTypeRoleService.cs" />
    <Compile Include="Model\CodeGenerated\GroupTypeService.cs" />
    <Compile Include="Model\CodeGenerated\HistoryService.cs" />
    <Compile Include="Model\CodeGenerated\HtmlContentService.cs" />
    <Compile Include="Model\CodeGenerated\InteractionChannelService.cs" />
    <Compile Include="Model\CodeGenerated\InteractionComponentService.cs" />
    <Compile Include="Model\CodeGenerated\InteractionDeviceTypeService.cs" />
    <Compile Include="Model\CodeGenerated\InteractionService.cs" />
    <Compile Include="Model\CodeGenerated\InteractionSessionService.cs" />
    <Compile Include="Model\CodeGenerated\LayoutService.cs" />
    <Compile Include="Model\CodeGenerated\LocationService.cs" />
    <Compile Include="Model\CodeGenerated\MergeTemplateService.cs" />
    <Compile Include="Model\CodeGenerated\MetricCategoryService.cs" />
    <Compile Include="Model\CodeGenerated\MetricPartitionService.cs" />
    <Compile Include="Model\CodeGenerated\MetricService.cs" />
    <Compile Include="Model\CodeGenerated\MetricValuePartitionService.cs" />
    <Compile Include="Model\CodeGenerated\MetricValueService.cs" />
    <Compile Include="Model\CodeGenerated\NoteService.cs" />
    <Compile Include="Model\CodeGenerated\NoteTypeService.cs" />
    <Compile Include="Model\CodeGenerated\NotificationRecipientService.cs" />
    <Compile Include="Model\CodeGenerated\NotificationService.cs" />
    <Compile Include="Model\CodeGenerated\PageContextService.cs" />
    <Compile Include="Model\CodeGenerated\PageRouteService.cs" />
    <Compile Include="Model\CodeGenerated\PageService.cs" />
    <Compile Include="Model\CodeGenerated\PersonAliasService.cs" />
    <Compile Include="Model\CodeGenerated\BadgeService.cs" />
    <Compile Include="Model\CodeGenerated\PersonDuplicateService.cs" />
    <Compile Include="Model\CodeGenerated\PersonPreviousNameService.cs" />
    <Compile Include="Model\CodeGenerated\PersonService.cs" />
    <Compile Include="Model\CodeGenerated\PersonViewedService.cs" />
    <Compile Include="Model\CodeGenerated\PhoneNumberService.cs" />
    <Compile Include="Model\CodeGenerated\PluginMigrationService.cs" />
    <Compile Include="Model\CodeGenerated\PrayerRequestService.cs" />
    <Compile Include="Model\CodeGenerated\RegistrationInstanceService.cs" />
    <Compile Include="Model\CodeGenerated\RegistrationRegistrantFeeService.cs" />
    <Compile Include="Model\CodeGenerated\RegistrationRegistrantService.cs" />
    <Compile Include="Model\CodeGenerated\RegistrationService.cs" />
    <Compile Include="Model\CodeGenerated\RegistrationTemplateDiscountService.cs" />
    <Compile Include="Model\CodeGenerated\RegistrationTemplateFeeService.cs" />
    <Compile Include="Model\CodeGenerated\RegistrationTemplateFormFieldService.cs" />
    <Compile Include="Model\CodeGenerated\RegistrationTemplateFormService.cs" />
    <Compile Include="Model\CodeGenerated\RegistrationTemplateService.cs" />
    <Compile Include="Model\CodeGenerated\ReportFieldService.cs" />
    <Compile Include="Model\CodeGenerated\ReportService.cs" />
    <Compile Include="Model\CodeGenerated\RestActionService.cs" />
    <Compile Include="Model\CodeGenerated\RestControllerService.cs" />
    <Compile Include="Model\CodeGenerated\ScheduleCategoryExclusionService.cs" />
    <Compile Include="Model\CodeGenerated\ScheduleService.cs" />
    <Compile Include="Model\CodeGenerated\ServiceJobService.cs" />
    <Compile Include="Model\CodeGenerated\ServiceLogService.cs" />
    <Compile Include="Model\CodeGenerated\SignatureDocumentService.cs" />
    <Compile Include="Model\CodeGenerated\SignatureDocumentTemplateService.cs" />
    <Compile Include="Model\CodeGenerated\SiteDomainService.cs" />
    <Compile Include="Model\CodeGenerated\SiteService.cs" />
    <Compile Include="Model\CodeGenerated\SystemEmailService.cs" />
    <Compile Include="Model\CodeGenerated\TaggedItemService.cs" />
    <Compile Include="Model\CodeGenerated\TagService.cs" />
    <Compile Include="Model\CodeGenerated\UserLoginService.cs" />
    <Compile Include="Model\CodeGenerated\WorkflowActionFormAttributeService.cs" />
    <Compile Include="Model\CodeGenerated\WorkflowActionFormService.cs" />
    <Compile Include="Model\CodeGenerated\WorkflowActionService.cs" />
    <Compile Include="Model\CodeGenerated\WorkflowActionTypeService.cs" />
    <Compile Include="Model\CodeGenerated\WorkflowActivityService.cs" />
    <Compile Include="Model\CodeGenerated\WorkflowActivityTypeService.cs" />
    <Compile Include="Model\CodeGenerated\WorkflowLogService.cs" />
    <Compile Include="Model\CodeGenerated\WorkflowService.cs" />
    <Compile Include="Model\CodeGenerated\WorkflowTriggerService.cs" />
    <Compile Include="Model\CodeGenerated\WorkflowTypeService.cs" />
    <Compile Include="Model\Communication.cs" />
    <Compile Include="Model\CommunicationRecipient.cs" />
    <Compile Include="Model\CommunicationRecipientService.Partial.cs" />
    <Compile Include="Model\CommunicationService.Partial.cs" />
    <Compile Include="Model\CommunicationTemplate.cs" />
    <Compile Include="Model\ConnectionActivityType.cs" />
    <Compile Include="Model\ConnectionOpportunityGroupConfig.cs" />
    <Compile Include="Model\ConnectionOpportunity.cs" />
    <Compile Include="Model\ConnectionOpportunityCampus.cs" />
    <Compile Include="Model\ConnectionOpportunityConnectorGroup.cs" />
    <Compile Include="Model\ConnectionOpportunityGroup.cs" />
    <Compile Include="Model\ConnectionRequest.cs" />
    <Compile Include="Model\ConnectionRequestActivity.cs" />
    <Compile Include="Model\ConnectionRequestWorkflow.cs" />
    <Compile Include="Model\ConnectionStatus.cs" />
    <Compile Include="Model\ConnectionType.cs" />
    <Compile Include="Model\ConnectionWorkflow.cs" />
    <Compile Include="Model\ConnectionWorkflowService.Partial.cs" />
    <Compile Include="Model\ContentChannel.cs" />
    <Compile Include="Model\ContentChannelItem.cs" />
    <Compile Include="Model\ContentChannelType.cs" />
    <Compile Include="Model\DataView.cs" />
    <Compile Include="Model\DataViewFilter.cs" />
    <Compile Include="Model\DataViewService.Partial.cs" />
    <Compile Include="Model\DbGeographyConverter.cs" />
    <Compile Include="Model\DefinedType.cs" />
    <Compile Include="Model\DefinedTypeService.Partial.cs" />
    <Compile Include="Model\DefinedValue.cs" />
    <Compile Include="Model\DefinedValueService.Partial.cs" />
    <Compile Include="Model\Device.cs" />
    <Compile Include="Model\DeviceService.Partial.cs" />
    <Compile Include="Model\DiscService.cs" />
    <Compile Include="Model\EntitySet.cs" />
    <Compile Include="Model\EntitySetItem.cs" />
    <Compile Include="Model\EntitySetItemService.Partial.cs" />
    <Compile Include="Model\EntitySetService.Partial.cs" />
    <Compile Include="Model\EntityType.cs" />
    <Compile Include="Model\EntityTypeService.Partial.cs" />
    <Compile Include="Model\EventCalendar.cs" />
    <Compile Include="Model\EventCalendarContentChannel.cs" />
    <Compile Include="Model\EventCalendarItem.cs" />
    <Compile Include="Model\EventItem.cs" />
    <Compile Include="Model\EventItemAudience.cs" />
    <Compile Include="Model\EventItemOccurrence.cs" />
    <Compile Include="Model\EventItemOccurrenceChannelItem.cs" />
    <Compile Include="Model\EventItemOccurrenceGroupMap.cs" />
    <Compile Include="Model\ExceptionLog.cs" />
    <Compile Include="Model\ExceptionLogService.Partial.cs" />
    <Compile Include="Model\FieldType.cs" />
    <Compile Include="Model\FieldTypeService.Partial.cs" />
    <Compile Include="Model\FinancialAccount.cs" />
    <Compile Include="Model\FinancialBatch.cs" />
    <Compile Include="Model\FinancialBatchService.Partial.cs" />
    <Compile Include="Model\FinancialGateway.cs" />
    <Compile Include="Model\FinancialPaymentDetail.cs" />
    <Compile Include="Model\FinancialPersonBankAccount.cs" />
    <Compile Include="Model\FinancialPersonBankAccountService.Partial.cs" />
    <Compile Include="Model\FinancialPersonSavedAccount.cs" />
    <Compile Include="Model\FinancialPersonSavedAccountService.Partial.cs" />
    <Compile Include="Model\FinancialPledge.cs" />
    <Compile Include="Model\FinancialPledgeService.Partial.cs" />
    <Compile Include="Model\FinancialScheduledTransaction.cs" />
    <Compile Include="Model\FinancialScheduledTransactionDetail.cs" />
    <Compile Include="Model\FinancialScheduledTransactionService.Partial.cs" />
    <Compile Include="Model\FinancialTransaction.cs" />
    <Compile Include="Model\FinancialTransactionDetail.cs" />
    <Compile Include="Model\FinancialTransactionDetailService.Partial.cs" />
    <Compile Include="Model\ContentChannelItemAssociation.cs" />
    <Compile Include="Model\FinancialTransactionImage.cs" />
    <Compile Include="Model\FinancialTransactionRefund.cs" />
    <Compile Include="Model\FinancialTransactionService.Partial.cs" />
    <Compile Include="Model\Following.cs" />
    <Compile Include="Model\FollowingEventNotification.cs" />
    <Compile Include="Model\FollowingEventSubscription.cs" />
    <Compile Include="Model\FollowingEventType.cs" />
    <Compile Include="Model\FollowingService.partial.cs" />
    <Compile Include="Model\FollowingSuggested.cs" />
    <Compile Include="Model\FollowingSuggestionType.cs" />
    <Compile Include="Model\Group.cs" />
    <Compile Include="Model\GroupLocation.cs" />
    <Compile Include="Model\GroupLocationService.Partial.cs" />
    <Compile Include="Model\GroupMember.cs" />
    <Compile Include="Model\GroupMemberRequirement.cs" />
    <Compile Include="Model\GroupMemberService.Partial.cs" />
    <Compile Include="Model\GroupMemberWorkflowTrigger.cs" />
    <Compile Include="Model\GroupMemberWorkflowTrigger.Partial.cs" />
    <Compile Include="Model\GroupRequirement.cs" />
    <Compile Include="Model\GroupRequirementType.cs" />
    <Compile Include="Model\GroupScheduleExclusion.cs" />
    <Compile Include="Model\GroupService.Partial.cs" />
    <Compile Include="Model\GroupType.cs" />
    <Compile Include="Model\GroupTypeLocationType.cs" />
    <Compile Include="Model\GroupTypeRole.cs" />
    <Compile Include="Model\GroupTypeRoleService.Partial.cs" />
    <Compile Include="Model\ContentChannelService.Partial.cs" />
    <Compile Include="Model\GroupTypeService.Partial.cs" />
    <Compile Include="Model\History.cs" />
    <Compile Include="Model\HistoryService.Partial.cs" />
    <Compile Include="Model\HtmlContent.cs" />
    <Compile Include="Model\HtmlContentService.Partial.cs" />
    <Compile Include="Model\Interaction.cs" />
    <Compile Include="Model\InteractionChannel.cs" />
    <Compile Include="Model\InteractionComponent.cs" />
    <Compile Include="Model\InteractionDeviceType.cs" />
    <Compile Include="Model\InteractionSession.cs" />
    <Compile Include="Model\Layout.cs" />
    <Compile Include="Model\LayoutService.Partial.cs" />
    <Compile Include="Model\Location.cs" />
    <Compile Include="Model\LocationService.Partial.cs" />
    <Compile Include="Model\MergeTemplate.cs" />
    <Compile Include="Model\Metaphone.cs" />
    <Compile Include="Model\Metric.cs" />
    <Compile Include="Model\MetricCategory.cs" />
    <Compile Include="Model\MetricPartition.cs" />
    <Compile Include="Model\MetricValue.cs" />
    <Compile Include="Model\MetricValuePartition.cs" />
    <Compile Include="Model\NcoaHistory.cs" />
    <Compile Include="Model\NcoaHistoryService.Partial.cs" />
    <Compile Include="Model\Note.cs" />
    <Compile Include="Model\NoteService.Partial.cs" />
    <Compile Include="Model\NoteType.cs" />
    <Compile Include="Model\NoteTypeService.Partial.cs" />
    <Compile Include="Model\NoteWatch.cs" />
    <Compile Include="Model\Notification.cs" />
    <Compile Include="Model\NotificationRecipient.cs" />
    <Compile Include="Model\Page.cs" />
    <Compile Include="Model\PageContext.cs" />
    <Compile Include="Model\PageContextService.Partial.cs" />
    <Compile Include="Model\PageRoute.cs" />
    <Compile Include="Model\PageRouteService.Partial.cs" />
    <Compile Include="Model\PageService.Partial.cs" />
    <Compile Include="Model\Person.cs" />
    <Compile Include="Model\PersonalDevice.cs" />
    <Compile Include="Model\PersonAlias.cs" />
    <Compile Include="Model\PersonalDeviceService.Partial.cs" />
    <Compile Include="Model\PersonAliasService.Partial.cs" />
    <Compile Include="Model\Badge.cs" />
    <Compile Include="Model\BadgeService.partial.cs" />
    <Compile Include="Model\PersonDuplicate.cs" />
    <Compile Include="Model\PersonPreviousName.cs" />
    <Compile Include="Model\PersonSearchKey.cs" />
    <Compile Include="Model\PersonSearchKeyService.Partial.cs" />
    <Compile Include="Model\PersonService.Partial.cs" />
    <Compile Include="Model\PersonSignal.cs" />
    <Compile Include="Model\PersonToken.cs" />
    <Compile Include="Model\PersonTokenService.Partial.cs" />
    <Compile Include="Model\PersonViewed.cs" />
    <Compile Include="Model\PersonViewedService.Partial.cs" />
    <Compile Include="Model\PhoneNumber.cs" />
    <Compile Include="Model\PhoneNumberService.Partial.cs" />
    <Compile Include="Model\PluginMigration.cs" />
    <Compile Include="Model\PrayerRequest.cs" />
    <Compile Include="Model\PrayerRequestService.partial.cs" />
    <Compile Include="Model\RangeValue.cs" />
    <Compile Include="Model\Registration.cs" />
    <Compile Include="Model\RegistrationInstance.cs" />
    <Compile Include="Model\RegistrationRegistrant.cs" />
    <Compile Include="Model\RegistrationRegistrantFee.cs" />
    <Compile Include="Model\RegistrationService.partial.cs" />
    <Compile Include="Model\RegistrationTemplate.cs" />
    <Compile Include="Model\RegistrationTemplateDiscount.cs" />
    <Compile Include="Model\RegistrationTemplateFee.cs" />
    <Compile Include="Model\RegistrationTemplateDiscountService.Partial.cs" />
    <Compile Include="Model\RegistrationTemplateForm.cs" />
    <Compile Include="Model\RegistrationTemplateFormField.cs" />
    <Compile Include="Model\Report.cs" />
    <Compile Include="Model\ScheduleCategoryExclusion.cs" />
    <Compile Include="Model\ReportField.cs" />
    <Compile Include="Model\ReportService.partial.cs" />
    <Compile Include="Model\RestAction.cs" />
    <Compile Include="Model\RestActionService.partial.cs" />
    <Compile Include="Model\RestController.cs" />
    <Compile Include="Model\RestControllerService.Partial.cs" />
    <Compile Include="Model\Schedule.cs" />
    <Compile Include="Model\ScheduleService.Partial.cs" />
    <Compile Include="Model\ServiceJobHistory.cs" />
    <Compile Include="Model\ServiceJobHistoryService.Partial.cs" />
    <Compile Include="Model\SignalType.cs" />
    <Compile Include="Model\SiteDomain.cs" />
    <Compile Include="Model\LavaShortCode.cs" />
    <Compile Include="Model\PageShortLinkService.Partial.cs" />
    <Compile Include="Model\WorkflowActionService.Partial.cs" />
    <Compile Include="Pbx\CdrRecord.cs" />
    <Compile Include="Pbx\PbxComponent.cs" />
    <Compile Include="Pbx\PbxContainer.cs" />
    <Compile Include="Badge\Component\Giving.cs" />
    <Compile Include="Badge\Component\GroupTypeAttendance.cs" />
    <Compile Include="Badge\Component\InDataView.cs" />
    <Compile Include="Badge\Component\TopPersonSignal.cs" />
    <Compile Include="Badge\Component\PersonalDevice.cs" />
    <Compile Include="Badge\Component\InteractionsInRange.cs" />
    <Compile Include="Plugin\HotFixes\038_LabelFieldType.cs" />
    <Compile Include="Plugin\HotFixes\046_EnableSmartyStreetsIfNoActiveLocationSrv.cs" />
    <Compile Include="Plugin\HotFixes\045_FamilyRegistration.cs" />
    <Compile Include="Plugin\HotFixes\044_EnsureCommunicationMigration.cs" />
    <Compile Include="Plugin\HotFixes\043_MoreMigrationRollupsForV7_3.cs" />
    <Compile Include="Plugin\HotFixes\041_MigrationRollupsForV7_3.cs" />
    <Compile Include="Plugin\HotFixes\040_BusinessTransactionDetailLinks.cs" />
    <Compile Include="Plugin\HotFixes\039_MigrationRollupsForV7_2.cs" />
    <Compile Include="Plugin\HotFixes\042_FixShortLinkUrlInteractionChannel.cs" />
    <Compile Include="Plugin\HotFixes\048_InteractionSessionPerformance.cs" />
    <Compile Include="Plugin\HotFixes\047_DataAutomation.cs" />
    <Compile Include="Plugin\HotFixes\049_UpdateGivingAnalyticsAccounts.cs" />
    <Compile Include="Reporting\DataFilter\Person\AttendanceCampusFilter.cs" />
    <Compile Include="Plugin\HotFixes\050_MigrationRollupsForV7_4.cs" />
    <Compile Include="Reporting\DataFilter\FinancialScheduledTransactionDetail\AccountFilter.cs" />
    <Compile Include="Reporting\DataFilter\BenevolenceRequest\CampusActiveFilter.cs" />
    <Compile Include="Reporting\DataFilter\BenevolenceRequest\CampusesActiveFilter.cs" />
    <Compile Include="Reporting\DataFilter\BenevolenceRequest\CampusesFilter.cs" />
    <Compile Include="Reporting\DataFilter\BenevolenceRequest\CampusFilter.cs" />
    <Compile Include="Reporting\DataFilter\BenevolenceRequest\TotalBenevolenceFilter.cs" />
    <Compile Include="Reporting\DataFilter\Person\BenevolenceRequestDataViewFilter.cs" />
    <Compile Include="Reporting\DataFilter\Person\CommunicationStatusFilter.cs" />
    <Compile Include="Reporting\DataFilter\Person\ConnectionRequestDataViewFilter.cs" />
    <Compile Include="Reporting\DataFilter\Person\FinancialPledgeDataViewFilter.cs" />
    <Compile Include="Reporting\DataFilter\Person\FinancialScheduledTransactionDataViewFilter.cs" />
    <Compile Include="Reporting\DataFilter\Person\FinancialTransactionDataViewFilter.cs" />
    <Compile Include="Reporting\DataFilter\Person\HasPhoneFilter.cs" />
    <Compile Include="Reporting\DataFilter\Person\HasSignalFilter.cs" />
    <Compile Include="Reporting\DataFilter\Person\InRegistrationInstanceRegistrationTemplateFilter.cs" />
    <Compile Include="Reporting\DataFilter\Person\InLocationGeofenceFilter.cs" />
    <Compile Include="Reporting\DataFilter\Person\LocationFilter.cs" />
    <Compile Include="Reporting\DataFilter\Person\PersonalDeviceDataViewFilter.cs" />
    <Compile Include="Reporting\DataFilter\Person\PostalCodeFilter.cs" />
    <Compile Include="Reporting\DataFilter\Person\HasNoteFilter.cs" />
    <Compile Include="Reporting\DataFilter\Person\PrayerRequestDataViewFilter.cs" />
    <Compile Include="Reporting\DataFilter\Person\UserLoginDataViewFilter.cs" />
    <Compile Include="Reporting\DataFilter\PrayerRequest\CampusActiveFilter.cs" />
    <Compile Include="Reporting\DataFilter\PrayerRequest\CampusesActiveFilter.cs" />
    <Compile Include="Reporting\DataFilter\PrayerRequest\CampusesFilter.cs" />
    <Compile Include="Reporting\DataFilter\PrayerRequest\CampusFilter.cs" />
    <Compile Include="Reporting\DataFilter\PrayerRequest\ContainsPeopleFilter.cs" />
    <Compile Include="Reporting\DataFilter\UserLogin\LoginTypeFilter.cs" />
    <Compile Include="Reporting\DataSelect\BenevolenceRequest\CampusSelect.cs" />
    <Compile Include="Reporting\DataSelect\BenevolenceRequest\TotalBenevolenceSelect.cs" />
    <Compile Include="Reporting\DataSelect\FormattedFieldSelect.cs" />
    <Compile Include="Reporting\DataSelect\GroupMember\GroupLinkSelect.cs" />
    <Compile Include="Reporting\DataSelect\GroupMember\GroupAttributeSelect.cs" />
    <Compile Include="Reporting\DataSelect\Group\GroupFormattedFieldSelect.cs" />
    <Compile Include="Reporting\DataSelect\Group\ScheduleSelect.cs" />
    <Compile Include="Reporting\DataSelect\Person\PersonFormattedFieldSelect.cs" />
    <Compile Include="Reporting\DataSelect\Person\SignalSelect.cs" />
    <Compile Include="Reporting\DataSelect\PrayerRequest\CampusSelect.cs" />
    <Compile Include="Reporting\DataSelect\PrayerRequest\CategorySelect.cs" />
    <Compile Include="Reporting\DataSelect\PrayerRequest\PersonLinkSelect.cs" />
    <Compile Include="Reporting\DataTransform\Person\FamilyMembersTransform.cs" />
    <Compile Include="Reporting\DataTransform\Person\FatherTransform.cs" />
    <Compile Include="Reporting\DataTransform\Person\GrandchildTransform.cs" />
    <Compile Include="Reporting\DataTransform\Person\GrandparentTransform.cs" />
    <Compile Include="Reporting\DataTransform\Person\MotherTransform.cs" />
    <Compile Include="Reporting\DataTransform\Person\SpouseTransform.cs" />
    <Compile Include="Reporting\IRecipientDataSelect.cs" />
    <Compile Include="Reporting\PowerBiUtilities.cs" />
    <Compile Include="Search\Other\Universal.cs" />
    <Compile Include="Reporting\DataFilter\Person\InRegistrationInstanceFilter.cs" />
    <Compile Include="Security\Role.cs" />
    <Compile Include="SqlServerTypes\Loader.cs" />
    <Compile Include="Storage\AssetStorage\AmazonS3Component.cs" />
    <Compile Include="Storage\AssetStorage\Asset.cs" />
    <Compile Include="Storage\AssetStorage\AssetStorageComponent.cs" />
    <Compile Include="Storage\AssetStorage\AssetStorageContainer.cs" />
    <Compile Include="Storage\AssetStorage\FileSystemComponent.cs" />
    <Compile Include="SystemGuid\Block.cs" />
    <Compile Include="SystemGuid\Communication.cs" />
    <Compile Include="SystemGuid\InteractionChannel.cs" />
    <Compile Include="SystemGuid\WorkflowType.cs" />
    <Compile Include="SystemKey\SystemSetting.cs" />
    <Compile Include="SystemKey\UserPreference.cs" />
    <Compile Include="Transactions\DeleteIndexEntityTransaction.cs" />
    <Compile Include="Transactions\IndexEntityTransaction.cs" />
    <Compile Include="Transactions\BulkIndexEntityTypeTransaction.cs" />
    <Compile Include="Transactions\LaunchWorkflowsTransaction.cs" />
    <Compile Include="Transactions\InteractionTransaction.cs" />
    <Compile Include="Transactions\ShortLinkTransaction.cs" />
    <Compile Include="Transactions\SendPaymentReceipts.cs" />
    <Compile Include="Transactions\UpdatePersonsTopSignal.cs" />
    <Compile Include="UniversalSearch\Crawler\Crawler.cs" />
    <Compile Include="UniversalSearch\Crawler\CrawledPage.cs" />
    <Compile Include="UniversalSearch\Crawler\RobotsTxt\AccessRule.cs" />
    <Compile Include="UniversalSearch\Crawler\RobotsTxt\CrawlDelayRule.cs" />
    <Compile Include="UniversalSearch\Crawler\RobotsTxt\Enums\AllowRuleImplementation.cs" />
    <Compile Include="UniversalSearch\Crawler\RobotsTxt\Enums\LineType.cs" />
    <Compile Include="UniversalSearch\Crawler\RobotsTxt\Helpers\EnumHelper.cs" />
    <Compile Include="UniversalSearch\Crawler\RobotsTxt\Line.cs" />
    <Compile Include="UniversalSearch\Crawler\RobotsTxt\Robots.cs" />
    <Compile Include="UniversalSearch\Crawler\RobotsTxt\Rule.cs" />
    <Compile Include="UniversalSearch\Crawler\RobotsTxt\Sitemap.cs" />
    <Compile Include="Net\RockWebRequest.cs" />
    <Compile Include="Badge\Component\GeofencedByGroup.cs" />
    <Compile Include="Plugin\HotFixes\001_FixPhoneCountryCode.cs" />
    <Compile Include="Reporting\ComparisonHelper.cs" />
    <Compile Include="Reporting\DataFilter\NotInOtherDataViewFilter.cs" />
    <Compile Include="Reporting\DataFilter\GroupMembers\GroupMemberAttributesFilter.cs" />
    <Compile Include="Model\ServiceJob.cs" />
    <Compile Include="Model\ServiceJobService.Partial.cs" />
    <Compile Include="Model\ServiceLog.cs" />
    <Compile Include="Model\SignatureDocument.cs" />
    <Compile Include="Model\SignatureDocumentService.Partial.cs" />
    <Compile Include="Model\SignatureDocumentTemplate.cs" />
    <Compile Include="Model\SignatureDocumentTemplateService.Partial.cs" />
    <Compile Include="Model\Site.cs" />
    <Compile Include="Model\PageShortLink.cs" />
    <Compile Include="Model\SiteDomainService.Partial.cs" />
    <Compile Include="Model\SiteService.Partial.cs" />
    <Compile Include="Model\SystemEmail.cs" />
    <Compile Include="Model\Tag.cs" />
    <Compile Include="Model\TaggedItem.cs" />
    <Compile Include="Model\TaggedItemService.Partial.cs" />
    <Compile Include="Model\TagService.Partial.cs" />
    <Compile Include="Model\UserLogin.cs" />
    <Compile Include="Model\UserLoginService.Partial.cs" />
    <Compile Include="Model\Workflow.cs" />
    <Compile Include="Model\WorkflowAction.cs" />
    <Compile Include="Model\WorkflowActionForm.cs" />
    <Compile Include="Model\WorkflowActionFormAttribute.cs" />
    <Compile Include="Model\WorkflowActionType.cs" />
    <Compile Include="Model\WorkflowActivity.cs" />
    <Compile Include="Model\WorkflowActivityType.cs" />
    <Compile Include="Model\WorkflowLog.cs" />
    <Compile Include="Model\WorkflowService.Partial.cs" />
    <Compile Include="Model\WorkflowTrigger.cs" />
    <Compile Include="Model\WorkflowTriggerService.Partial.cs" />
    <Compile Include="Model\WorkflowType.cs" />
    <Compile Include="PersonProfile\BadgeComponent.cs" />
    <Compile Include="PersonProfile\BadgeContainer.cs" />
    <Compile Include="Badge\Component\AlertNote.cs" />
    <Compile Include="Badge\Component\AttendingDuration.cs" />
    <Compile Include="Badge\Component\Campus.cs" />
    <Compile Include="Badge\Component\DISC.cs" />
    <Compile Include="Badge\Component\FamilyAttendance.cs" />
    <Compile Include="Badge\Component\FamilyWeeksAttendedInDuration.cs" />
    <Compile Include="Badge\Component\InGroupOfType.cs" />
    <Compile Include="Badge\Component\InGroupWithPurpose.cs" />
    <Compile Include="Badge\Component\LastVisitOnSite.cs" />
    <Compile Include="Badge\Component\Liquid.cs" />
    <Compile Include="PersonProfile\HighlightLabelBadge.cs" />
    <Compile Include="PersonProfile\IconBadge.cs" />
    <Compile Include="Plugin\HotFixes\002_CheckinGradeRequired.cs" />
    <Compile Include="Plugin\HotFixes\003_FixSystemEmailQuote.cs" />
    <Compile Include="Plugin\HotFixes\004_FixGradeRequiredAttribute.cs" />
    <Compile Include="Plugin\HotFixes\005_FixCheckinAdminRoute.cs" />
    <Compile Include="Plugin\HotFixes\006_FixCheckinPrevPages.cs" />
    <Compile Include="Plugin\HotFixes\023_SecurityCodeLength.cs" />
    <Compile Include="Plugin\HotFixes\022_Fundraising.cs" />
    <Compile Include="Plugin\HotFixes\017_FixBackgroundCheckOptionalCampus.cs" />
    <Compile Include="Plugin\HotFixes\016_SetInactiveFamilies.cs" />
    <Compile Include="Plugin\HotFixes\015_CheckinByBirthdate.cs" />
    <Compile Include="Plugin\HotFixes\009_FixCheckinAttributes.cs" />
    <Compile Include="Plugin\HotFixes\008_FamilyAnalyticsUpdate.cs" />
    <Compile Include="Plugin\HotFixes\007_FixGroupAndBenevolenceSecurity.cs" />
    <Compile Include="Plugin\HotFixes\014_FixEraGiveAttribValues.cs" />
    <Compile Include="Plugin\HotFixes\013_FixSystemEmailTo_1828.cs" />
    <Compile Include="Plugin\HotFixes\012_FixAttendanceAnalyticsScript.cs" />
    <Compile Include="Plugin\HotFixes\011_FixNameProfileChangeRequest.cs" />
    <Compile Include="Plugin\HotFixes\010_FixGetSpouse.cs" />
    <Compile Include="Plugin\HotFixes\020_FixCommunicationTemplate.cs" />
    <Compile Include="Plugin\HotFixes\021_UpdateCheckInMergefieldDebugInfo.cs" />
    <Compile Include="Plugin\HotFixes\019_FixIpadClientPrinting.cs" />
    <Compile Include="Plugin\HotFixes\018_RestrictGroupRegistrationGroupTypes.cs" />
    <Compile Include="Plugin\HotFixes\024_PrayerRequestAttributes.cs" />
    <Compile Include="Plugin\HotFixes\030_MyConnectionOpportunitiesLava.cs" />
    <Compile Include="Plugin\HotFixes\031_AttendanceAnalyticsGivingId.cs" />
    <Compile Include="Plugin\HotFixes\032_MigrationRollupsForV6_9.cs" />
    <Compile Include="Plugin\HotFixes\029_BatchDetailReopenBatchSecurity.cs" />
    <Compile Include="Plugin\HotFixes\025_PersonGivingEnvelopeAttribute.cs" />
    <Compile Include="Plugin\HotFixes\026_PersonEditConnectionRecordStatus.cs" />
    <Compile Include="Plugin\HotFixes\027_AddCheckinFeatures.cs" />
    <Compile Include="Plugin\HotFixes\028_CheckinTextSettings.cs" />
    <Compile Include="Plugin\HotFixes\033_ConnectionOpportunityCounts.cs" />
    <Compile Include="Plugin\HotFixes\034_FinancialSecurityActions.cs" />
    <Compile Include="Plugin\HotFixes\035_TransactionListSummary.cs" />
    <Compile Include="Plugin\HotFixes\036_PrayerRequestFollowingEvent.cs" />
    <Compile Include="Plugin\HotFixes\037_MigrationRollupsForV6_10.cs" />
    <Compile Include="Plugin\Migration.cs" />
    <Compile Include="Plugin\VersionAttribute.cs" />
    <Compile Include="Properties\AssemblyInfo.cs" />
    <Compile Include="Reporting\Dashboard\DashboardWidget.cs">
      <SubType>ASPXCodeBehind</SubType>
    </Compile>
    <Compile Include="Reporting\Dashboard\LineBarPointsChartDashboardWidget.cs">
      <SubType>ASPXCodeBehind</SubType>
    </Compile>
    <Compile Include="Reporting\DataComponentSettingsHelper.cs" />
    <Compile Include="Reporting\DataFilterComponent.cs" />
    <Compile Include="Reporting\DataFilterContainer.cs" />
    <Compile Include="Reporting\DataFilter\BaseAccountFilter.cs" />
    <Compile Include="Reporting\DataFilter\ContentChannelItem\ContentChannel.cs" />
    <Compile Include="Reporting\DataFilter\ContentChannelItem\ContentChannelItemAttributesFilter.cs" />
    <Compile Include="Reporting\DataFilter\ContentChannelItem\ContentChannelType.cs" />
    <Compile Include="Reporting\DataFilter\EntityFieldFilter.cs" />
    <Compile Include="Reporting\DataFilter\FinancialPledge\AccountFilter.cs" />
    <Compile Include="Reporting\DataFilter\FinancialTransactionDetail\AccountFilter.cs" />
    <Compile Include="Reporting\DataFilter\FinancialTransaction\TotalAmountFilter.cs" />
    <Compile Include="Reporting\DataFilter\GroupMembers\ContainsPeopleFilter.cs" />
    <Compile Include="Reporting\DataFilter\GroupMembers\GroupDataViewFilter.cs" />
    <Compile Include="Reporting\DataFilter\Group\CampusFilter.cs" />
    <Compile Include="Reporting\DataFilter\Group\ContainsGroupMembersFilter.cs" />
    <Compile Include="Reporting\DataFilter\Group\ContainsPeopleFilter.cs" />
    <Compile Include="Reporting\DataFilter\Group\DistanceFromFilter.cs" />
    <Compile Include="Reporting\DataFilter\Group\GroupAttributesFilter.cs" />
    <Compile Include="Reporting\DataFilter\Group\GroupBranchFilter.cs" />
    <Compile Include="Reporting\DataFilter\Group\GroupTypeDataViewFilter.cs" />
    <Compile Include="Reporting\DataFilter\Group\GroupTypeFilter.cs" />
    <Compile Include="Reporting\DataFilter\Group\MemberCountFilter.cs" />
    <Compile Include="Reporting\DataFilter\Group\SimpleMemberCountFilter.cs" />
    <Compile Include="Reporting\DataFilter\IUpdateSelectionFromPageParameters.cs" />
    <Compile Include="Reporting\DataFilter\OtherDataViewFilter.cs" />
    <Compile Include="Reporting\DataFilter\Person\AgeFilter.cs" />
    <Compile Include="Reporting\DataFilter\Person\CampusesActiveFilter.cs" />
    <Compile Include="Reporting\DataFilter\Person\CampusesFilter.cs" />
    <Compile Include="Reporting\DataFilter\Person\CampusActiveFilter.cs" />
    <Compile Include="Reporting\DataFilter\Person\CampusFilter.cs" />
    <Compile Include="Reporting\DataFilter\Person\DistanceFromFilter.cs" />
    <Compile Include="Reporting\DataFilter\Person\FirstContributionDateFilter.cs" />
    <Compile Include="Reporting\DataFilter\Person\GivingAmountFilter.cs" />
    <Compile Include="Reporting\DataFilter\Person\GradeFilter.cs" />
    <Compile Include="Reporting\DataFilter\Person\GroupAttendanceFilter.cs" />
    <Compile Include="Reporting\DataFilter\Person\GroupDataViewFilter.cs" />
    <Compile Include="Reporting\DataFilter\Person\GroupMemberDataViewFilter.cs" />
    <Compile Include="Reporting\DataFilter\Person\GroupTypeAttendanceFilter.cs" />
    <Compile Include="Reporting\DataFilter\Person\HasPictureFilter.cs" />
    <Compile Include="Reporting\DataFilter\Person\HistoryDataViewFilter.cs" />
    <Compile Include="Reporting\DataFilter\Person\InGroupFilter.cs" />
    <Compile Include="Reporting\DataFilter\Person\InGroupGeofenceFilter.cs" />
    <Compile Include="Reporting\DataFilter\Person\InGroupGroupTypeFilter.cs" />
    <Compile Include="Reporting\DataFilter\Person\InGroupSimpleFilter.cs" />
    <Compile Include="Reporting\DataFilter\Person\LocationDataViewFilter.cs" />
    <Compile Include="Reporting\DataFilter\Person\NotInGroupFilter.cs" />
    <Compile Include="Reporting\DataFilter\Person\NotInGroupGroupTypeFilter.cs" />
    <Compile Include="Reporting\DataFilter\Person\TagFilter.cs" />
    <Compile Include="Reporting\DataFilter\PropertyFilter.cs" />
    <Compile Include="Reporting\DataFilter\Workflow\WorkflowAttributesFilter.cs" />
    <Compile Include="Reporting\DataFilter\Workflow\WorkflowTypeFilter.cs" />
    <Compile Include="Reporting\DataSelectComponent.cs" />
    <Compile Include="Reporting\DataSelectContainer.cs" />
    <Compile Include="Reporting\DataSelect\FinancialTransaction\TotalAmountSelect.cs" />
    <Compile Include="Reporting\DataSelect\GroupMember\GroupCampus.cs" />
    <Compile Include="Reporting\DataSelect\GroupMember\GroupMemberAttributeSelect.cs" />
    <Compile Include="Reporting\DataSelect\GroupMember\GroupRoleSelect.cs" />
    <Compile Include="Reporting\DataSelect\GroupMember\GroupStatusSelect.cs" />
    <Compile Include="Reporting\DataSelect\GroupMember\PersonLinkSelect.cs" />
    <Compile Include="Reporting\DataSelect\Group\CampusSelect.cs" />
    <Compile Include="Reporting\DataSelect\Group\DistanceFromSelect.cs" />
    <Compile Include="Reporting\DataSelect\Group\GroupLinkSelect.cs" />
    <Compile Include="Reporting\DataSelect\Group\GroupTypeSelect.cs" />
    <Compile Include="Reporting\DataSelect\Group\LocationSelect.cs" />
    <Compile Include="Reporting\DataSelect\Group\MemberCountSelect.cs" />
    <Compile Include="Reporting\DataSelect\Group\MemberListSelect.cs" />
    <Compile Include="Reporting\DataSelect\Group\ParentGroupMemberListSelect.cs" />
    <Compile Include="Reporting\DataSelect\Group\ParentGroupSelect.cs" />
    <Compile Include="Reporting\DataSelect\Group\ParticipationRateSelect.cs" />
    <Compile Include="Reporting\DataSelect\LiquidSelect.cs" />
    <Compile Include="Reporting\DataSelect\Person\AddressSelect.cs" />
    <Compile Include="Reporting\DataSelect\Person\AgeSelect.cs" />
    <Compile Include="Reporting\DataSelect\Person\CampusSelect.cs" />
    <Compile Include="Reporting\DataSelect\Person\ChildNamesSelect.cs" />
    <Compile Include="Reporting\DataSelect\Person\DistanceFromSelect.cs" />
    <Compile Include="Reporting\DataSelect\Person\FamilyNameSelect.cs" />
    <Compile Include="Reporting\DataSelect\Person\FirstLastContributionSelect.cs" />
    <Compile Include="Reporting\DataSelect\Person\GradeSelect.cs" />
    <Compile Include="Reporting\DataSelect\Person\GroupParticipationSelect.cs" />
    <Compile Include="Reporting\DataSelect\Person\InGroupGeofenceGroupTypeSelect.cs" />
    <Compile Include="Reporting\DataSelect\Person\InGroupGroupTypeSelect.cs" />
    <Compile Include="Reporting\DataSelect\Person\LastAttendedGroupOfType.cs" />
    <Compile Include="Reporting\DataSelect\Person\LastLoginSelect.cs" />
    <Compile Include="Reporting\DataSelect\Person\LastNoteSelect.cs" />
    <Compile Include="Reporting\DataSelect\Person\ParentEmailSelect.cs" />
    <Compile Include="Reporting\DataSelect\Person\ParentPhoneNumberSelect.cs" />
    <Compile Include="Reporting\DataSelect\Person\ParentsNamesSelect.cs" />
    <Compile Include="Reporting\DataSelect\Person\PersonLinkSelect.cs" />
    <Compile Include="Reporting\DataSelect\Person\PhoneNumberSelect.cs" />
    <Compile Include="Reporting\DataSelect\Person\PhotoSelect.cs" />
    <Compile Include="Reporting\DataSelect\Person\RelatedPeopleSelect.cs" />
    <Compile Include="Reporting\DataSelect\Person\SpouseNameSelect.cs" />
    <Compile Include="Reporting\DataSelect\Person\TotalGivingAmountSelect.cs" />
    <Compile Include="Reporting\DataTransformComponent.cs" />
    <Compile Include="Reporting\DataTransformContainer.cs" />
    <Compile Include="Reporting\DataTransform\Person\ChildrenTransform.cs" />
    <Compile Include="Reporting\DataTransform\Person\ParentTransform.cs" />
    <Compile Include="Reporting\EntityHelper.cs" />
    <Compile Include="Reporting\FilterExpressionExtractor.cs" />
    <Compile Include="Reporting\IDataFilterWithOverrides.cs" />
    <Compile Include="Reporting\ReportingHelper.cs" />
    <Compile Include="Reporting\SelectExpressionExtractor.cs" />
    <Compile Include="Scripting.evaluator.cs" />
    <Compile Include="Scripting.Extensions.cs" />
    <Compile Include="Scripting.native.cs" />
    <Compile Include="Search\Group\Name.cs" />
    <Compile Include="Search\Person\Address.cs" />
    <Compile Include="Search\Person\BirthDate.cs" />
    <Compile Include="Search\Person\BusinessName.cs" />
    <Compile Include="Security\Authentication\Twitter.cs" />
    <Compile Include="Transactions\SaveCommunicationTransaction.cs" />
    <Compile Include="UniversalSearch\FormattedSearchResult.cs" />
    <Compile Include="UniversalSearch\IndexComponents\Elasticsearch.cs" />
    <Compile Include="UniversalSearch\IndexComponents\Lucene.cs" />
    <Compile Include="UniversalSearch\IndexContainer.cs" />
    <Compile Include="UniversalSearch\IndexComponent.cs" />
    <Compile Include="UniversalSearch\IndexModels\Attributes\RockIndexField.cs" />
    <Compile Include="UniversalSearch\IndexModels\BusinessIndex.cs" />
    <Compile Include="UniversalSearch\IndexModels\PersonIndex.cs" />
    <Compile Include="UniversalSearch\IndexModels\ContentChannelItemIndex.cs" />
    <Compile Include="UniversalSearch\IndexModels\IndexModelBase.cs" />
    <Compile Include="UniversalSearch\IndexModels\GroupIndex.cs" />
    <Compile Include="UniversalSearch\IndexModels\SitePageIndex.cs" />
    <Compile Include="UniversalSearch\IndexModels\StringAttribute.cs" />
    <Compile Include="UniversalSearch\IRockIndexable.cs" />
    <Compile Include="UniversalSearch\SearchFieldCriteria.cs" />
    <Compile Include="UniversalSearch\ModelFieldFilterConfig.cs" />
    <Compile Include="UniversalSearch\SearchResultModel.cs" />
    <Compile Include="Utility\Async.cs" />
    <Compile Include="Utility\DebugHelper.cs" />
    <Compile Include="Utility\ExcelHelper.cs" />
    <Compile Include="Utility\ExtensionMethods\DataTable.cs" />
    <Compile Include="Utility\ExtensionMethods\IntegerExtensions.cs" />
    <Compile Include="Utility\ExtensionMethods\IRockTransactionExtensions.cs" />
    <Compile Include="Utility\ExtensionMethods\QuartzExtensions.cs" />
    <Compile Include="Utility\FileUtilities.cs" />
    <Compile Include="Utility\FontAwesomeHelper.cs" />
    <Compile Include="Utility\IRockOwinStartup.cs" />
    <Compile Include="Utility\Ncoa.cs" />
    <Compile Include="Utility\SparkDataApi\PersonAddressItem.cs" />
    <Compile Include="Utility\SparkDataApi\NcoaApi.cs" />
    <Compile Include="Utility\SparkDataApi\NcoaReturnRecord.cs" />
    <Compile Include="Utility\SparkDataApi\NcoaResponse.cs" />
    <Compile Include="Utility\SparkDataApi\GroupNameTransactionKey.cs" />
    <Compile Include="Utility\SparkDataApi\UsernamePassword.cs" />
    <Compile Include="Utility\Settings\DataAutomation\InactivatePeople.cs" />
    <Compile Include="Utility\Settings\DataAutomation\InteractionItem.cs" />
    <Compile Include="Utility\Settings\DataAutomation\MoveAdultChildren.cs" />
    <Compile Include="Utility\Settings\DataAutomation\ReactivatePeople.cs" />
    <Compile Include="Utility\Settings\DataAutomation\UpdateFamilyStatus.cs" />
    <Compile Include="Utility\Settings\DataAutomation\UpdatePersonConnectionStatus.cs" />
    <Compile Include="Utility\Settings\DataAutomation\UpdateFamilyCampus.cs" />
    <Compile Include="Utility\Settings\SparkData\NcoaSettings.cs" />
    <Compile Include="Utility\Settings\SparkData\SparkDataConfig.cs" />
    <Compile Include="Utility\SparkDataApi\SparkDataApi.cs" />
    <Compile Include="Utility\TextToWorkflow.cs" />
    <Compile Include="Utility\ZebraPrint.cs" />
    <Compile Include="Web\HttpModules\ResponseHeaders.cs" />
    <Compile Include="Web\HttpModules\HttpModuleComponent.cs" />
    <Compile Include="Web\HttpModules\HttpModuleContainer.cs" />
    <Compile Include="Blocks\IRockBlockType.cs" />
    <Compile Include="Web\UI\Adapters\ListControlAdaptor.cs" />
    <Compile Include="Web\UI\Adapters\CheckBoxListAdapter.cs" />
    <Compile Include="Web\UI\Controls\Badges\PersonProfileBadgeList.cs" />
    <Compile Include="Web\UI\Controls\Badges\PersonProfileBadge.cs" />
    <Compile Include="Web\UI\Controls\PersonBasicEditor.cs" />
    <Compile Include="Web\UI\Controls\Pickers\BadgeComponentPicker.cs" />
    <Compile Include="Web\UI\Controls\Pickers\StepProgramStepStatusPicker.cs" />
    <Compile Include="Web\UI\Controls\Pickers\StepProgramStepTypePicker.cs" />
    <Compile Include="Web\UI\Controls\Pickers\StepProgramPicker.cs" />
    <Compile Include="Web\UI\Controls\Pickers\StepTypePicker.cs" />
    <Compile Include="Web\UI\RockBlockNotificationManager.cs" />
    <Compile Include="Web\UI\Controls\AccordionPanel.cs" />
    <Compile Include="Web\UI\Controls\AttributeValuesContainer.cs" />
    <Compile Include="Web\UI\Controls\CampusAccountAmountPicker.cs" />
    <Compile Include="Web\UI\Controls\FieldVisibilityWrapper.cs" />
    <Compile Include="Web\UI\Controls\Captcha.cs" />
    <Compile Include="Web\UI\Controls\Communication\PushNotification.cs" />
    <Compile Include="Web\UI\Controls\AttributeMatrixEditor.cs" />
    <Compile Include="Web\UI\Controls\DynamicPlaceholder.cs" />
    <Compile Include="Web\UI\Controls\FieldVisibilityRulesEditor.cs" />
    <Compile Include="Web\UI\Controls\Grid\PersonMergeField.cs" />
    <Compile Include="Web\UI\Controls\ScreenKeyboard.cs" />
    <Compile Include="Web\UI\Controls\Pickers\SingleEntityPicker.cs" />
    <Compile Include="Web\UI\Controls\Pickers\StepStatusPicker.cs" />
    <Compile Include="Web\UI\Controls\RegistryEntry.cs" />
    <Compile Include="Web\UI\Controls\ValueFilter.cs" />
    <Compile Include="Web\UI\Controls\Grid\EncryptedField.cs" />
    <Compile Include="Web\UI\Controls\Grid\HtmlField.cs" />
    <Compile Include="Web\UI\Controls\Grid\LavaField.cs" />
    <Compile Include="Web\UI\Controls\HiddenFieldRangeValidator.cs" />
    <Compile Include="Web\UI\Controls\HiddenFieldWithValidationProperty.cs" />
    <Compile Include="Web\UI\Controls\IHasRequired.cs" />
    <Compile Include="Web\UI\Controls\IRockChangeHandlerControl.cs" />
    <Compile Include="Web\UI\Controls\NewFamily\AdvanceInfo.cs" />
    <Compile Include="Web\UI\Controls\NewFamily\AdvanceInfoRow.cs" />
    <Compile Include="Web\UI\Controls\NoteEditor.cs" />
    <Compile Include="Web\UI\Controls\NoteOptions.cs" />
    <Compile Include="Web\UI\Controls\ControlMirror.cs" />
    <Compile Include="Web\UI\Controls\Lava.cs" />
    <Compile Include="Web\UI\Controls\ListItems.cs" />
    <Compile Include="Web\UI\Controls\NumberBoxBase.cs" />
    <Compile Include="Web\UI\Controls\NumberUpDownGroup.cs" />
    <Compile Include="Web\UI\Controls\Pickers\AssetStorageProviderPicker.cs" />
    <Compile Include="Web\UI\Controls\Pickers\ContentChannelItemPicker.cs" />
    <Compile Include="Web\UI\Controls\Pickers\ItemFromBlockPicker.cs" />
    <Compile Include="Web\UI\Controls\Pickers\ReportPicker.cs" />
    <Compile Include="Web\UI\Controls\Pickers\DataViewItemPicker.cs" />
    <Compile Include="Web\UI\Controls\Pickers\RegistrationInstancePicker.cs" />
    <Compile Include="Web\UI\Controls\PreRegistration\Children.cs" />
    <Compile Include="Web\UI\Controls\PreRegistration\ChildRow.cs" />
    <Compile Include="Web\UI\Controls\Pickers\DataViewsPicker.cs" />
    <Compile Include="Web\UI\Controls\Pickers\DatePartsPicker.cs" />
    <Compile Include="Web\UI\Controls\Pickers\FieldTypePicker.cs" />
    <Compile Include="Web\UI\Controls\Pickers\GroupMemberPicker.cs" />
    <Compile Include="Web\UI\Controls\Pickers\GroupMembersPicker.cs" />
    <Compile Include="Web\UI\Controls\Pickers\LavaCommandsPicker.cs" />
    <Compile Include="Web\UI\Controls\BackgroundCheckDocument.cs" />
    <Compile Include="Web\UI\Controls\SSNBox.cs" />
    <Compile Include="Web\UI\Controls\ButtonGroup.cs" />
    <Compile Include="Web\UI\ICustomGridColumns.cs" />
    <Compile Include="Web\UI\ICustomGridOptions.cs" />
    <Compile Include="Web\UI\IPickerBlock.cs" />
    <Compile Include="Web\UI\IIdleRedirectBlock.cs" />
    <Compile Include="Web\UI\RockBlockTypeWrapper.cs">
      <SubType>ASPXCodeBehind</SubType>
    </Compile>
    <Compile Include="Web\UI\RockHiddenFieldPageStatePersister.cs" />
    <Compile Include="Web\UI\Controls\Grid\LavaBoundField.cs" />
    <Compile Include="Web\UI\Controls\Pickers\DefinedValuesPickerEnhanced.cs" />
    <Compile Include="Web\UI\Controls\Pickers\RegistrationTemplatePicker.cs" />
    <Compile Include="Web\UI\Controls\RockListBox.cs" />
    <Compile Include="Web\UI\IDynamicAttributesBlock.cs" />
    <Compile Include="Web\UI\RockTheme.cs" />
    <Compile Include="Web\UI\Controls\WarningBlock.cs" />
    <Compile Include="Web\UI\Controls\Pickers\WorkflowActionTypePicker.cs" />
    <Compile Include="Web\UI\Controls\Pickers\ConnectionRequestPicker.cs" />
    <Compile Include="Web\UI\Controls\RangeSlider.cs" />
    <Compile Include="Security\Authentication\Facebook.cs">
      <SubType>Code</SubType>
    </Compile>
    <Compile Include="Search\Person\Email.cs" />
    <Compile Include="Search\Person\Name.cs" />
    <Compile Include="Search\Person\Phone.cs" />
    <Compile Include="Search\SearchComponent.cs" />
    <Compile Include="Search\SearchContainer.cs" />
    <Compile Include="Security\AuthenticationComponent.cs" />
    <Compile Include="Security\AuthenticationContainer.cs" />
    <Compile Include="Security\Authentication\ActiveDirectory.cs" />
    <Compile Include="Security\Authentication\Database.cs" />
    <Compile Include="Security\Authentication\Google.cs" />
    <Compile Include="Security\Authentication\PINAuthentication.cs" />
    <Compile Include="Security\Authorization.cs" />
    <Compile Include="Security\BackgroundCheckComponent.cs" />
    <Compile Include="Security\BackgroundCheckContainer.cs" />
    <Compile Include="Security\BackgroundCheck\ProtectMyMinistry.cs" />
    <Compile Include="Security\DigitalSignatureComponent.cs" />
    <Compile Include="Security\DigitalSignatureContainer.cs" />
    <Compile Include="Security\Encryption.cs" />
    <Compile Include="Security\GlobalDefault.cs" />
    <Compile Include="Security\ISecured.cs" />
    <Compile Include="Security\LoginParameters.cs" />
    <Compile Include="Security\SecurityActionAttribute.cs" />
    <Compile Include="Service References\MelissaData.AddressCheck\Reference.cs">
      <SubType>code</SubType>
    </Compile>
    <Compile Include="Service References\ServiceObjects.GeoCoder\Reference.cs" />
    <Compile Include="Services\NuGet\NuGetExtensionsMethods.cs" />
    <Compile Include="Services\NuGet\PackageService.cs" />
    <Compile Include="Services\NuGet\RockPackagePathResolver.cs" />
    <Compile Include="Services\NuGet\RockProjectManager.cs" />
    <Compile Include="Services\NuGet\WebProjectManager.cs" />
    <Compile Include="Services\NuGet\WebProjectSystem.cs" />
    <Compile Include="Storage\ProviderComponent.cs" />
    <Compile Include="Storage\ProviderContainer.cs" />
    <Compile Include="Storage\Provider\Database.cs" />
    <Compile Include="Storage\Provider\FileSystem.cs" />
    <Compile Include="Store\InstalledPackage.cs" />
    <Compile Include="Store\InstalledPackageService.cs" />
    <Compile Include="Store\Organization.cs" />
    <Compile Include="Store\OrganizationService.cs" />
    <Compile Include="Store\Package.cs" />
    <Compile Include="Store\PackageCategory.cs" />
    <Compile Include="Store\PackageCategoryService.cs" />
    <Compile Include="Store\PackageInstallStep.cs" />
    <Compile Include="Store\PackageService.cs" />
    <Compile Include="Store\PackageVersion.cs" />
    <Compile Include="Store\PackageVersionRating.cs" />
    <Compile Include="Store\PackageVersionRatingService.cs" />
    <Compile Include="Store\PackageVersionService.cs" />
    <Compile Include="Store\Promo.cs" />
    <Compile Include="Store\PromoService.cs" />
    <Compile Include="Store\PurchaseResponse.cs" />
    <Compile Include="Store\StoreImage.cs" />
    <Compile Include="Store\StoreModel.cs" />
    <Compile Include="Store\StoreService.cs" />
    <Compile Include="Store\StoreServiceBase.cs" />
    <Compile Include="SystemGuid\Attribute.cs" />
    <Compile Include="SystemGuid\BinaryFileType.cs" />
    <Compile Include="SystemGuid\BlockType.cs" />
    <Compile Include="SystemGuid\Category.cs" />
    <Compile Include="SystemGuid\ConnectionActivityType.cs" />
    <Compile Include="SystemGuid\DefinedType.cs" />
    <Compile Include="SystemGuid\DefinedValue.cs" />
    <Compile Include="SystemGuid\EntityType.cs" />
    <Compile Include="SystemGuid\FieldType.cs" />
    <Compile Include="SystemGuid\FinancialAccount.cs" />
    <Compile Include="SystemGuid\Group.cs" />
    <Compile Include="SystemGuid\GroupRole.cs" />
    <Compile Include="SystemGuid\GroupType.cs" />
    <Compile Include="SystemGuid\NoteType.cs" />
    <Compile Include="SystemGuid\Page.cs" />
    <Compile Include="SystemGuid\ServiceJob.cs" />
    <Compile Include="SystemGuid\Site.cs" />
    <Compile Include="SystemGuid\SystemEmail.cs" />
    <Compile Include="Transactions\AuditTransaction.cs" />
    <Compile Include="Transactions\ConnectionRequestActivityChangeTransaction.cs" />
    <Compile Include="Transactions\ConnectionRequestChangeTransaction.cs" />
    <Compile Include="Transactions\DeleteAttributeBinaryFile.cs" />
    <Compile Include="Transactions\GroupAttendedTransaction.cs" />
    <Compile Include="Transactions\GroupMemberChangeTransaction.cs" />
    <Compile Include="Transactions\GroupMemberPlacedElsewhereTransaction.cs" />
    <Compile Include="Transactions\ITransaction.cs" />
    <Compile Include="Transactions\LaunchWorkflowTransaction.cs" />
    <Compile Include="Transactions\PageViewTransaction.cs" />
    <Compile Include="Transactions\PersonViewTransaction.cs" />
    <Compile Include="Transactions\RockQueue.cs" />
    <Compile Include="Transactions\RunJobNowTransaction.cs" />
    <Compile Include="Transactions\SaveMetaphoneTransaction.cs" />
    <Compile Include="Transactions\SendCommunicationApprovalEmail.cs" />
    <Compile Include="Transactions\SendCommunicationTransaction.cs" />
    <Compile Include="Transactions\UpdateDigitalSignatureDocumentTransaction.cs" />
    <Compile Include="Transactions\SendDigitalSignatureRequestTransaction.cs" />
    <Compile Include="Transactions\SendRegistrationConfirmationTransaction.cs" />
    <Compile Include="Transactions\SendRegistrationNotificationTransaction.cs" />
    <Compile Include="Transactions\UpdateFacebookFriends.cs" />
    <Compile Include="Transactions\UpdatePaymentStatusTransaction.cs" />
    <Compile Include="Transactions\UserLastActivityTransaction.cs" />
    <Compile Include="Transactions\WorkflowTriggerTransaction.cs" />
    <Compile Include="Utility\AttributeCacheJsonConverter.cs" />
    <Compile Include="Utility\AttributeValueJsonConverter.cs" />
    <Compile Include="Utility\BlockStateContractResolver.cs" />
    <Compile Include="Utility\DateRange.cs" />
    <Compile Include="Utility\DoubleMetaphone.cs" />
    <Compile Include="Utility\EnumAsStringJsonConverter.cs" />
    <Compile Include="Utility\ExpressionHelper.cs" />
    <Compile Include="Utility\ExtensionMethods\AttributesExtensions.cs" />
    <Compile Include="Utility\ExtensionMethods\BooleanExtensions.cs" />
    <Compile Include="Utility\ExtensionMethods\ColorExtensions.cs" />
    <Compile Include="Utility\ExtensionMethods\ControlExtensions.cs" />
    <Compile Include="Utility\ExtensionMethods\CurrencyExtensions.cs" />
    <Compile Include="Utility\ExtensionMethods\DateTimeExtensions.cs" />
    <Compile Include="Utility\ExtensionMethods\DecimalExtensions.cs" />
    <Compile Include="Utility\ExtensionMethods\DefinedValueExtensions.cs" />
    <Compile Include="Utility\ExtensionMethods\EntityExtensions.cs" />
    <Compile Include="Utility\ExtensionMethods\EnumExtensions.cs" />
    <Compile Include="Utility\ExtensionMethods\ExceptionExtensions.cs" />
    <Compile Include="Utility\ExtensionMethods\GridExtensions.cs" />
    <Compile Include="Utility\ExtensionMethods\JsonExtensions.cs" />
    <Compile Include="Utility\ExtensionMethods\LavaExtensions.cs" />
    <Compile Include="Utility\ExtensionMethods\LinqExtensions.cs" />
    <Compile Include="Utility\ExtensionMethods\LocationExtensions.cs" />
    <Compile Include="Utility\ExtensionMethods\ObjectExtensions.cs" />
    <Compile Include="Utility\ExtensionMethods\PageRouteExtensions.cs" />
    <Compile Include="Utility\ExtensionMethods\ReportingExtensions.cs" />
    <Compile Include="Utility\ExtensionMethods\StringExtensions.cs" />
    <Compile Include="Utility\ExtensionMethods\StringHtmlExtensions.cs" />
    <Compile Include="Utility\ExtensionMethods\StringHumanizerExtensions.cs" />
    <Compile Include="Utility\ExtensionMethods\StringPluralizationExtensions.cs" />
    <Compile Include="Utility\IgnoreUrlEncodedKeyContractResolver.cs" />
    <Compile Include="Utility\IRockStartup.cs" />
    <Compile Include="Utility\NotNullJsonConverter.cs" />
    <Compile Include="Utility\Reflection.cs" />
    <Compile Include="Utility\RockDateTime.cs" />
    <Compile Include="Utility\RockJsonMediaTypeFormatter.cs" />
    <Compile Include="Utility\RockJsonTextReader.cs" />
    <Compile Include="Utility\RockJsonTextWriter.cs" />
    <Compile Include="Utility\RockSemanticVersion.cs" />
    <Compile Include="Utility\SettingsStringBase.cs" />
    <Compile Include="Utility\SimpleModeJsonConverter.cs" />
    <Compile Include="Utility\SparkLinkHelper.cs" />
    <Compile Include="Utility\StringAsLiteralJavascriptJsonConverter.cs" />
    <Compile Include="Web\DescriptionList.cs" />
    <Compile Include="Web\FileUploadException.cs" />
    <Compile Include="Web\Fingerprint.cs" />
    <Compile Include="Web\FingerprintExpressionBuilder.cs" />
    <Compile Include="Web\HttpModule.cs" />
    <Compile Include="Web\InternalContext.cs" />
    <Compile Include="Web\PageReference.cs" />
    <Compile Include="Web\RequestValidator.cs" />
    <Compile Include="Web\RockRouteHandler.cs" />
    <Compile Include="Web\SystemSettings.cs" />
    <Compile Include="Web\UI\Adapters\CheckBoxAdapter.cs" />
    <Compile Include="Web\UI\Adapters\DropDownListAdapter.cs" />
    <Compile Include="Web\UI\Adapters\RadioButtonAdapter.cs" />
    <Compile Include="Web\UI\Adapters\RadioButtonListAdapter.cs" />
    <Compile Include="Web\UI\BreadCrumb.cs" />
    <Compile Include="Web\UI\ContextAttribute.cs" />
    <Compile Include="Web\UI\Controls\AddressControl.cs" />
    <Compile Include="Web\UI\Controls\AttributeEditor.cs" />
    <Compile Include="Web\UI\Controls\Badge.cs" />
    <Compile Include="Web\UI\Controls\BootstrapButton.cs" />
    <Compile Include="Web\UI\Controls\ButtonDropDownList.cs" />
    <Compile Include="Web\UI\Controls\Chart\BarChart.cs" />
    <Compile Include="Web\UI\Controls\Chart\ChartClickArgs.cs" />
    <Compile Include="Web\UI\Controls\Chart\ChartOptions.cs" />
    <Compile Include="Web\UI\Controls\Chart\ChartStyle.cs" />
    <Compile Include="Web\UI\Controls\Chart\FlotChart.cs" />
    <Compile Include="Web\UI\Controls\Chart\LineChart.cs" />
    <Compile Include="Web\UI\Controls\Chart\PieChart.cs" />
    <Compile Include="Web\UI\Controls\Checkin Configuration Controls\CheckinArea.cs" />
    <Compile Include="Web\UI\Controls\Checkin Configuration Controls\CheckinAreaRow.cs" />
    <Compile Include="Web\UI\Controls\Checkin Configuration Controls\CheckinGroup.cs" />
    <Compile Include="Web\UI\Controls\Checkin Configuration Controls\CheckinGroupRow.cs" />
    <Compile Include="Web\UI\Controls\CodeEditor.cs" />
    <Compile Include="Web\UI\Controls\ColorPicker.cs" />
    <Compile Include="Web\UI\Controls\Communication\ChannelControl.cs" />
    <Compile Include="Web\UI\Controls\Communication\Email.cs" />
    <Compile Include="Web\UI\Controls\Communication\Sms.cs" />
    <Compile Include="Web\UI\Controls\ConfirmPageUnload.cs" />
    <Compile Include="Web\UI\Controls\CurrencyBox.cs" />
    <Compile Include="Web\UI\Controls\Data Fields\DataDropDownList.cs" />
    <Compile Include="Web\UI\Controls\Data Fields\DataTextBox.cs" />
    <Compile Include="Web\UI\Controls\Data Fields\FieldTypeList.cs" />
    <Compile Include="Web\UI\Controls\Data View Filters\FilterField.cs" />
    <Compile Include="Web\UI\Controls\Data View Filters\FilterGroup.cs" />
    <Compile Include="Web\UI\Controls\DynamicControlsHtmlGenericControl.cs" />
    <Compile Include="Web\UI\Controls\DynamicControlsPanel.cs" />
    <Compile Include="Web\UI\Controls\EmailBox.cs" />
    <Compile Include="Web\UI\Controls\Event\RegistrationInstanceEditor.cs" />
    <Compile Include="Web\UI\Controls\Event\RegistrationTemplateFormEditor.cs" />
    <Compile Include="Web\UI\Controls\FileUploader.cs" />
    <Compile Include="Web\UI\Controls\FollowingsHelper.cs" />
    <Compile Include="Web\UI\Controls\Grid\AttributeField.cs" />
    <Compile Include="Web\UI\Controls\Grid\BadgeField.cs" />
    <Compile Include="Web\UI\Controls\Grid\BoolField.cs" />
    <Compile Include="Web\UI\Controls\Grid\BoolFromArrayField.cs" />
    <Compile Include="Web\UI\Controls\Grid\CallbackField.cs" />
    <Compile Include="Web\UI\Controls\Grid\CampusField.cs" />
    <Compile Include="Web\UI\Controls\Grid\CheckBoxEditableField.cs" />
    <Compile Include="Web\UI\Controls\Grid\ColorField.cs" />
    <Compile Include="Web\UI\Controls\Grid\CurrencyField.cs" />
    <Compile Include="Web\UI\Controls\Grid\DateField.cs" />
    <Compile Include="Web\UI\Controls\Grid\DateTimeField.cs" />
    <Compile Include="Web\UI\Controls\Grid\DefinedValueField.cs" />
    <Compile Include="Web\UI\Controls\Grid\DeleteField.cs" />
    <Compile Include="Web\UI\Controls\Grid\EditField.cs" />
    <Compile Include="Web\UI\Controls\Grid\EnumField.cs" />
    <Compile Include="Web\UI\Controls\Grid\FieldTypeField.cs" />
    <Compile Include="Web\UI\Controls\Grid\Grid.cs" />
    <Compile Include="Web\UI\Controls\Grid\GridActions.cs" />
    <Compile Include="Web\UI\Controls\Grid\GridFilter.cs" />
    <Compile Include="Web\UI\Controls\Grid\GroupPickerField.cs" />
    <Compile Include="Web\UI\Controls\Grid\INotRowSelectedField.cs" />
    <Compile Include="Web\UI\Controls\Grid\IPriorityColumn.cs" />
    <Compile Include="Web\UI\Controls\Grid\IRockGridField.cs" />
    <Compile Include="Web\UI\Controls\Grid\LinkButtonField.cs" />
    <Compile Include="Web\UI\Controls\Grid\LiquidField.cs" />
    <Compile Include="Web\UI\Controls\Grid\ListDelimitedField.cs" />
    <Compile Include="Web\UI\Controls\Grid\PersonField.cs" />
    <Compile Include="Web\UI\Controls\Grid\MergePersonField.cs" />
    <Compile Include="Web\UI\Controls\Grid\PhoneNumbersField.cs" />
    <Compile Include="Web\UI\Controls\Grid\ReorderField.cs" />
    <Compile Include="Web\UI\Controls\Grid\RockBoundField.cs" />
    <Compile Include="Web\UI\Controls\Grid\RockLiteralField.cs" />
    <Compile Include="Web\UI\Controls\Grid\RockTemplateField.cs" />
    <Compile Include="Web\UI\Controls\Grid\RockTemplateFieldUnselected.cs" />
    <Compile Include="Web\UI\Controls\Grid\RowEventArgs.cs" />
    <Compile Include="Web\UI\Controls\Grid\SecurityField.cs" />
    <Compile Include="Web\UI\Controls\Grid\SelectField.cs" />
    <Compile Include="Web\UI\Controls\Grid\TimeField.cs" />
    <Compile Include="Web\UI\Controls\Grid\ToggleField.cs" />
    <Compile Include="Web\UI\Controls\HelpBlock.cs" />
    <Compile Include="Web\UI\Controls\HiddenFieldValidator.cs" />
    <Compile Include="Web\UI\Controls\HiddenFieldWithClass.cs" />
    <Compile Include="Web\UI\Controls\HighlightLabel.cs" />
    <Compile Include="Web\UI\Controls\HtmlEditor.cs" />
    <Compile Include="Web\UI\Controls\HtmlGenericContainer.cs" />
    <Compile Include="Web\UI\Controls\IDisplayRequiredIndicator.cs" />
    <Compile Include="Web\UI\Controls\IHasValidationGroup.cs" />
    <Compile Include="Web\UI\Controls\ImageEditor.cs" />
    <Compile Include="Web\UI\Controls\ImageUploader.cs" />
    <Compile Include="Web\UI\Controls\IRockControl.cs" />
    <Compile Include="Web\UI\Controls\IRockControlAdditionalRendering.cs" />
    <Compile Include="Web\UI\Controls\KeyValueList.cs" />
    <Compile Include="Web\UI\Controls\MarkdownEditor.cs" />
    <Compile Include="Web\UI\Controls\ModalAlert.cs" />
    <Compile Include="Web\UI\Controls\ModalDialog.cs" />
    <Compile Include="Web\UI\Controls\ModalIFrameDialog.cs" />
    <Compile Include="Web\UI\Controls\NewFamily\Attributes.cs" />
    <Compile Include="Web\UI\Controls\NewFamily\AttributesRow.cs" />
    <Compile Include="Web\UI\Controls\NewFamily\ContactInfo.cs" />
    <Compile Include="Web\UI\Controls\NewFamily\ContactInfoRow.cs" />
    <Compile Include="Web\UI\Controls\NewFamily\Members.cs" />
    <Compile Include="Web\UI\Controls\NewFamily\MembersRow.cs" />
    <Compile Include="Web\UI\Controls\NoteContainer.cs" />
    <Compile Include="Web\UI\Controls\NoteControl.cs" />
    <Compile Include="Web\UI\Controls\NotificationBox.cs" />
    <Compile Include="Web\UI\Controls\NumberBox.cs" />
    <Compile Include="Web\UI\Controls\NumberRangeEditor.cs" />
    <Compile Include="Web\UI\Controls\NumberUpDown.cs" />
    <Compile Include="Web\UI\Controls\PageBreadCrumbs.cs" />
    <Compile Include="Web\UI\Controls\PageDescription.cs" />
    <Compile Include="Web\UI\Controls\PageIcon.cs" />
    <Compile Include="Web\UI\Controls\PageTitle.cs" />
    <Compile Include="Web\UI\Controls\PanelDrawer.cs" />
    <Compile Include="Web\UI\Controls\PanelWidget.cs" />
    <Compile Include="Web\UI\Controls\PersonLink.cs" />
    <Compile Include="Web\UI\Controls\Badges\BadgeControl.cs" />
    <Compile Include="Web\UI\Controls\Badges\BadgeListControl.cs" />
    <Compile Include="Web\UI\Controls\PhoneNumberBox.cs" />
    <Compile Include="Web\UI\Controls\Pickers\AccountPicker.cs" />
    <Compile Include="Web\UI\Controls\Pickers\BinaryFilePicker.cs" />
    <Compile Include="Web\UI\Controls\Pickers\BinaryFileTypePicker.cs" />
    <Compile Include="Web\UI\Controls\Pickers\BirthdayPicker.cs" />
    <Compile Include="Web\UI\Controls\Pickers\CampusesPicker.cs" />
    <Compile Include="Web\UI\Controls\Pickers\CampusPicker.cs" />
    <Compile Include="Web\UI\Controls\Pickers\CategoryPicker.cs" />
    <Compile Include="Web\UI\Controls\Pickers\ComponentPicker.cs" />
    <Compile Include="Web\UI\Controls\Pickers\ComponentsPicker.cs" />
    <Compile Include="Web\UI\Controls\Pickers\DataViewPicker.cs" />
    <Compile Include="Web\UI\Controls\Pickers\DatePicker.cs" />
    <Compile Include="Web\UI\Controls\Pickers\DateRangePicker.cs" />
    <Compile Include="Web\UI\Controls\Pickers\DateTimePicker.cs" />
    <Compile Include="Web\UI\Controls\Pickers\DayOfWeekPicker.cs" />
    <Compile Include="Web\UI\Controls\Pickers\DaysOfWeekPicker.cs" />
    <Compile Include="Web\UI\Controls\Pickers\DefinedValuePicker.cs" />
    <Compile Include="Web\UI\Controls\Pickers\DefinedValuesPicker.cs" />
    <Compile Include="Web\UI\Controls\Pickers\EntityPicker.cs" />
    <Compile Include="Web\UI\Controls\Pickers\EntityTypePicker.cs" />
    <Compile Include="Web\UI\Controls\Pickers\EventCalendarPicker.cs" />
    <Compile Include="Web\UI\Controls\Pickers\EventItemPicker.cs" />
    <Compile Include="Web\UI\Controls\Pickers\FinancialGatewayPicker.cs" />
    <Compile Include="Web\UI\Controls\Pickers\GeoPicker.cs" />
    <Compile Include="Web\UI\Controls\Pickers\GradePicker.cs" />
    <Compile Include="Web\UI\Controls\Pickers\GroupAndRolePicker.cs" />
    <Compile Include="Web\UI\Controls\Pickers\GroupPicker.cs" />
    <Compile Include="Web\UI\Controls\Pickers\WorkflowPicker.cs" />
    <Compile Include="Web\UI\Controls\Pickers\GroupRolePicker.cs" />
    <Compile Include="Web\UI\Controls\Pickers\GroupTypeGroupPicker.cs" />
    <Compile Include="Web\UI\Controls\Pickers\GroupTypePicker.cs" />
    <Compile Include="Web\UI\Controls\Pickers\GroupTypesPicker.cs" />
    <Compile Include="Web\UI\Controls\Pickers\ItemPicker.cs" />
    <Compile Include="Web\UI\Controls\Pickers\LocationAddressPicker.cs" />
    <Compile Include="Web\UI\Controls\Pickers\LocationItemPicker.cs" />
    <Compile Include="Web\UI\Controls\Pickers\LocationPicker.cs" />
    <Compile Include="Web\UI\Controls\Pickers\MergeFieldPicker.cs" />
    <Compile Include="Web\UI\Controls\Pickers\MergeTemplatePicker.cs" />
    <Compile Include="Web\UI\Controls\Pickers\MetricCategoryPicker.cs" />
    <Compile Include="Web\UI\Controls\Pickers\MonthDayPicker.cs" />
    <Compile Include="Web\UI\Controls\Pickers\MonthYearPicker.cs" />
    <Compile Include="Web\UI\Controls\Pickers\PagePicker.cs" />
    <Compile Include="Web\UI\Controls\Pickers\PersonPicker.cs" />
    <Compile Include="Web\UI\Controls\Pickers\RemoteAuthsPicker.cs" />
    <Compile Include="Web\UI\Controls\Pickers\SchedulePicker.cs" />
    <Compile Include="Web\UI\Controls\Pickers\SlidingDateRangePicker.cs" />
    <Compile Include="Web\UI\Controls\Pickers\TimePicker.cs" />
    <Compile Include="Web\UI\Controls\Pickers\TreeViewItem.cs" />
    <Compile Include="Web\UI\Controls\Pickers\WorkflowTypePicker.cs" />
    <Compile Include="Web\UI\Controls\Pickers\YearPicker.cs" />
    <Compile Include="Web\UI\Controls\RockBulletedList.cs" />
    <Compile Include="Web\UI\Controls\RockCheckBox.cs" />
    <Compile Include="Web\UI\Controls\RockCheckBoxList.cs" />
    <Compile Include="Web\UI\Controls\RockControlHelper.cs" />
    <Compile Include="Web\UI\Controls\RockControlWrapper.cs" />
    <Compile Include="Web\UI\Controls\RockDropDownList.cs" />
    <Compile Include="Web\UI\Controls\RockLiteral.cs" />
    <Compile Include="Web\UI\Controls\RockRadioButton.cs" />
    <Compile Include="Web\UI\Controls\RockRadioButtonList.cs" />
    <Compile Include="Web\UI\Controls\RockRating.cs" />
    <Compile Include="Web\UI\Controls\RockTextBox.cs" />
    <Compile Include="Web\UI\Controls\RockTextOrDropDownList.cs" />
    <Compile Include="Web\UI\Controls\RockUpdatePanel.cs" />
    <Compile Include="Web\UI\Controls\ScheduleBuilder.cs" />
    <Compile Include="Web\UI\Controls\SearchField.cs" />
    <Compile Include="Web\UI\Controls\SecurityButton.cs" />
    <Compile Include="Web\UI\Controls\StateDropDownList.cs" />
    <Compile Include="Web\UI\Controls\TagList.cs" />
    <Compile Include="Web\UI\Controls\TermDescription.cs" />
    <Compile Include="Web\UI\Controls\Toggle.cs" />
    <Compile Include="Web\UI\Controls\UrlLinkBox.cs" />
    <Compile Include="Web\UI\Controls\ValueList.cs" />
    <Compile Include="Web\UI\Controls\Workflow Controls\WorkflowActionEditor.cs" />
    <Compile Include="Web\UI\Controls\Workflow Controls\WorkflowActionTypeEditor.cs" />
    <Compile Include="Web\UI\Controls\Workflow Controls\WorkflowActivityEditor.cs" />
    <Compile Include="Web\UI\Controls\Workflow Controls\WorkflowActivityTypeEditor.cs" />
    <Compile Include="Web\UI\Controls\Workflow Controls\WorkflowFormActionList.cs" />
    <Compile Include="Web\UI\Controls\Workflow Controls\WorkflowFormAttributeRow.cs" />
    <Compile Include="Web\UI\Controls\Workflow Controls\WorkflowFormEditor.cs" />
    <Compile Include="Web\UI\Controls\Zone.cs" />
    <Compile Include="Web\UI\DialogPage.cs">
      <SubType>ASPXCodeBehind</SubType>
    </Compile>
    <Compile Include="Web\UI\IDetailBlock.cs" />
    <Compile Include="Web\UI\ISecondaryBlock.cs" />
    <Compile Include="Web\UI\PersonBlock.cs">
      <SubType>ASPXCodeBehind</SubType>
    </Compile>
    <Compile Include="Web\UI\ContextEntityBlock.cs">
      <SubType>ASPXCodeBehind</SubType>
    </Compile>
    <Compile Include="Web\UI\RockBlock.cs">
      <SubType>ASPXCodeBehind</SubType>
    </Compile>
    <Compile Include="Web\UI\RockBlockCustomSettings.cs">
      <SubType>ASPXCodeBehind</SubType>
    </Compile>
    <Compile Include="Web\UI\RockBlockWrapper.cs" />
    <Compile Include="Web\UI\RockMasterPage.cs">
      <SubType>ASPXCodeBehind</SubType>
    </Compile>
    <Compile Include="Web\UI\RockPage.cs">
      <SubType>ASPXCodeBehind</SubType>
    </Compile>
    <Compile Include="Web\UI\RouteUtils.cs" />
    <Compile Include="Web\UI\Validation\DataAnnotationValidator.cs" />
    <Compile Include="Web\Utilities\HtmlSanitizer.cs" />
    <Compile Include="Web\Utilities\RockUpdateHelper.cs" />
    <Compile Include="Web\Utilities\WebControlHelper.cs" />
    <Compile Include="Web\BrowserClient.cs" />
    <Compile Include="Workflow\ActionCategoryAttribute.cs" />
    <Compile Include="Workflow\ActionComponent.cs" />
    <Compile Include="Workflow\ActionContainer.cs" />
    <Compile Include="Workflow\Action\Assessments\CreateAssessmentRequest.cs" />
    <Compile Include="Workflow\Action\BackgroundCheck\BackgroundCheckRequest.cs" />
    <Compile Include="Workflow\Action\CheckIn\CalculateLastAttended.cs" />
    <Compile Include="Workflow\Action\CheckIn\CheckInActionComponent.cs" />
    <Compile Include="Workflow\Action\CheckIn\CreateCheckoutLabels.cs" />
    <Compile Include="Workflow\Action\CheckIn\CreateLabels.cs" />
    <Compile Include="Workflow\Action\CheckIn\FilterActiveLocations.cs" />
    <Compile Include="Workflow\Action\CheckIn\FilterByAge.cs" />
    <Compile Include="Workflow\Action\CheckIn\FilterByGrade.cs" />
    <Compile Include="Workflow\Action\CheckIn\FilterGroupsByAbilityLevel.cs" />
    <Compile Include="Workflow\Action\CheckIn\FilterGroupsByAge.cs" />
    <Compile Include="Workflow\Action\CheckIn\FilterGroupsByDataView.cs" />
    <Compile Include="Workflow\Action\CheckIn\FilterGroupsByGrade.cs" />
    <Compile Include="Workflow\Action\CheckIn\FilterGroupsByGradeAndAge.cs" />
    <Compile Include="Workflow\Action\CheckIn\FilterGroupsByGender.cs" />
    <Compile Include="Workflow\Action\CheckIn\FilterGroupsByLastName.cs" />
    <Compile Include="Workflow\Action\CheckIn\FilterGroupsBySpecialNeeds.cs" />
    <Compile Include="Workflow\Action\CheckIn\FilterLocationsBySchedule.cs" />
    <Compile Include="Workflow\Action\CheckIn\FilterByPreviousCheckin.cs" />
    <Compile Include="Workflow\Action\CheckIn\FilterLocationsByThreshold.cs" />
    <Compile Include="Workflow\Action\CheckIn\FindFamilies.cs" />
    <Compile Include="Workflow\Action\CheckIn\FindFamilyMembers.cs" />
    <Compile Include="Workflow\Action\CheckIn\FindRelationships.cs" />
    <Compile Include="Workflow\Action\CheckIn\LoadGroups.cs" />
    <Compile Include="Workflow\Action\CheckIn\LoadGroupTypes.cs" />
    <Compile Include="Workflow\Action\CheckIn\LoadLocations.cs" />
    <Compile Include="Workflow\Action\CheckIn\LoadSchedules.cs" />
    <Compile Include="Workflow\Action\CheckIn\ParseZebraLabel.cs" />
    <Compile Include="Workflow\Action\CheckIn\PreSelectRecentAttendance.cs" />
    <Compile Include="Workflow\Action\CheckIn\RemoveEmptyGroups.cs" />
    <Compile Include="Workflow\Action\CheckIn\RemoveEmptyGroupTypes.cs" />
    <Compile Include="Workflow\Action\CheckIn\RemoveEmptyLocations.cs" />
    <Compile Include="Workflow\Action\CheckIn\RemoveEmptyPeople.cs" />
    <Compile Include="Workflow\Action\CheckIn\SaveAttendance.cs" />
    <Compile Include="Workflow\Action\CheckIn\SetAvailableSchedules.cs" />
    <Compile Include="Workflow\Action\Cms\AddContentChannelItem.cs" />
    <Compile Include="Workflow\Action\Communications\SmsCommunicationProcessResponse.cs" />
    <Compile Include="Workflow\Action\Communications\SendEmail.cs" />
    <Compile Include="Workflow\Action\Communications\SendEmailWithEvents.cs" />
    <Compile Include="Workflow\Action\Communications\SendNotification.cs" />
    <Compile Include="Workflow\Action\Communications\SendSms.cs" />
    <Compile Include="Workflow\Action\Communications\SendSystemEmail.cs" />
    <Compile Include="Workflow\Action\Connections\AddConnectionRequestActivity.cs" />
    <Compile Include="Workflow\Action\Connections\CreateConnectionRequest.cs" />
    <Compile Include="Workflow\Action\Connections\SetConnectionRequestState.cs" />
    <Compile Include="Workflow\Action\Connections\SetConnectionRequestConnector.cs" />
    <Compile Include="Workflow\Action\Connections\SetConnectionRequestStatus.cs" />
    <Compile Include="Workflow\Action\Connections\TransferConnectionRequest.cs" />
    <Compile Include="Workflow\Action\Finance\GetSavedAccount.cs" />
    <Compile Include="Workflow\Action\Finance\ProcessPayment.cs" />
    <Compile Include="Workflow\Action\Finance\BenevolenceRequestAdd.cs" />
    <Compile Include="Workflow\Action\Finance\BenevolenceRequestAddDocument.cs" />
    <Compile Include="Workflow\Action\Finance\BenevolenceRequestSetAttribute.cs" />
    <Compile Include="Workflow\Action\Finance\BenevolenceResultAdd.cs" />
    <Compile Include="Workflow\Action\Groups\AddNoteToGroupMember.cs" />
    <Compile Include="Workflow\Action\Groups\AddPersonToGroup.cs" />
    <Compile Include="Workflow\Action\Groups\AddPersonToGroupAttribute.cs" />
    <Compile Include="Workflow\Action\Groups\GroupGetChildGroupForCampus.cs" />
    <Compile Include="Workflow\Action\Groups\PostAttendanceToGroup.cs" />
    <Compile Include="Workflow\Action\Groups\RemovePersonFromGroup.cs" />
    <Compile Include="Workflow\Action\Groups\RemovePersonFromGroupAttribute.cs" />
    <Compile Include="Workflow\Action\Groups\SetAttributeToRandomGroupMember.cs" />
    <Compile Include="Workflow\Action\Groups\SetGroupAttribute.cs" />
    <Compile Include="Workflow\Action\Groups\SetGroupMemberAttribute.cs" />
    <Compile Include="Workflow\Action\Groups\SetGroupMemberNote.cs" />
    <Compile Include="Workflow\Action\Groups\UpdateGroupMemberStatus.cs" />
    <Compile Include="Workflow\Action\People\GetPersonFromFields.cs" />
    <Compile Include="Workflow\Action\People\PersonAddressUpdate.cs" />
    <Compile Include="Workflow\Action\People\PersonFollowAdd.cs" />
    <Compile Include="Workflow\Action\People\PersonGetHeadOfHousehold.cs" />
    <Compile Include="Workflow\Action\People\PersonGetSpouse.cs" />
    <Compile Include="Workflow\Action\People\PersonInDataView.cs" />
    <Compile Include="Workflow\Action\People\PersonNoteAdd.cs" />
    <Compile Include="Workflow\Action\People\PersonPhoneUpdate.cs" />
    <Compile Include="Workflow\Action\People\PersonPropertyUpdate.cs" />
    <Compile Include="Workflow\Action\People\PersonTagAdd.cs" />
    <Compile Include="Workflow\Action\People\PersonTagRemove.cs" />
    <Compile Include="Workflow\Action\People\SetPersonAttribute.cs" />
    <Compile Include="Workflow\Action\Registrations\GenerateDiscountCode.cs" />
    <Compile Include="Workflow\Action\Registrations\UpdateDiscountCode.cs" />
    <Compile Include="Workflow\Action\Steps\AddStep.cs" />
    <Compile Include="Workflow\Action\Utility\InteractionAdd.cs" />
    <Compile Include="Workflow\Action\Utility\CreateShortLink.cs" />
    <Compile Include="Workflow\Action\Utility\LavaRun.cs" />
    <Compile Include="Workflow\Action\Utility\SetEntityAttribute.cs" />
    <Compile Include="Workflow\Action\Utility\SetEntityProperty.cs" />
    <Compile Include="Workflow\Action\WorkflowAttributes\SetFileAttributeFromLava.cs" />
    <Compile Include="Workflow\Action\WorkflowControl\Redirect.cs" />
    <Compile Include="Workflow\Action\Utility\RunJob.cs" />
    <Compile Include="Workflow\Action\Utility\RunSQL.cs" />
    <Compile Include="Workflow\Action\WorkflowControl\ShowHtml.cs" />
    <Compile Include="Workflow\Action\WorkflowAttributes\SetAttributeFromEntity.cs" />
    <Compile Include="Workflow\Action\WorkflowAttributes\SetAttributeFromPerson.cs" />
    <Compile Include="Workflow\Action\WorkflowAttributes\SetAttributeToCurrentPerson.cs" />
    <Compile Include="Workflow\Action\WorkflowAttributes\SetAttributeToGroupLeader.cs" />
    <Compile Include="Workflow\Action\WorkflowAttributes\SetAttributeToInitiator.cs" />
    <Compile Include="Workflow\Action\WorkflowAttributes\SetAttributeValue.cs" />
    <Compile Include="Workflow\Action\WorkflowControl\SetStatusInOtherWorkflow.cs" />
    <Compile Include="Workflow\Action\WorkflowControl\ActivateActivityinOtherWorkflow.cs" />
    <Compile Include="Workflow\Action\WorkflowControl\ActivateActivityInOtherWorkflowOnMatch.cs" />
    <Compile Include="Workflow\Action\WorkflowControl\ActivateWorkflow.cs" />
    <Compile Include="Workflow\Action\WorkflowControl\ActivateActions.cs" />
    <Compile Include="Workflow\Action\WorkflowControl\ActivateActivity.cs" />
    <Compile Include="Workflow\Action\WorkflowControl\AddWorkflowNote.cs" />
    <Compile Include="Workflow\Action\WorkflowControl\AssignActivityFromAttributeValue.cs" />
    <Compile Include="Workflow\Action\WorkflowControl\AssignActivityToGroup.cs" />
    <Compile Include="Workflow\Action\WorkflowControl\AssignActivityToPerson.cs" />
    <Compile Include="Workflow\Action\WorkflowControl\AssignActivityToSecurityRole.cs" />
    <Compile Include="Workflow\Action\WorkflowControl\CompleteActivity.cs" />
    <Compile Include="Workflow\Action\WorkflowControl\CompleteWorkflow.cs" />
    <Compile Include="Workflow\Action\WorkflowControl\Delay.cs" />
    <Compile Include="Workflow\Action\WorkflowControl\DeleteWorkflow.cs" />
    <Compile Include="Workflow\Action\WorkflowControl\LogError.cs" />
    <Compile Include="Workflow\Action\WorkflowControl\PersistWorkflow.cs" />
    <Compile Include="Workflow\Action\WorkflowControl\SetInitiatorFromAttribute.cs" />
    <Compile Include="Workflow\Action\WorkflowControl\SetStatus.cs" />
    <Compile Include="Workflow\Action\WorkflowControl\SetWorkflowName.cs" />
    <Compile Include="Workflow\Action\WorkflowControl\UserForm.cs" />
    <Compile Include="Workflow\Action\Utility\WebRequest.cs" />
    <Compile Include="Workflow\Action\WorkflowControl\WriteToLog.cs" />
    <Compile Include="Workflow\TriggerCache.cs" />
  </ItemGroup>
  <ItemGroup>
    <Content Include="..\packages\Microsoft.SqlServer.Types.11.0.2\nativeBinaries\x64\msvcr100.dll">
      <Link>SqlServerTypes\x64\msvcr100.dll</Link>
      <CopyToOutputDirectory>PreserveNewest</CopyToOutputDirectory>
    </Content>
    <Content Include="..\packages\Microsoft.SqlServer.Types.11.0.2\nativeBinaries\x64\SqlServerSpatial110.dll">
      <Link>SqlServerTypes\x64\SqlServerSpatial110.dll</Link>
      <CopyToOutputDirectory>PreserveNewest</CopyToOutputDirectory>
    </Content>
    <Content Include="..\packages\Microsoft.SqlServer.Types.11.0.2\nativeBinaries\x86\msvcr100.dll">
      <Link>SqlServerTypes\x86\msvcr100.dll</Link>
      <CopyToOutputDirectory>PreserveNewest</CopyToOutputDirectory>
    </Content>
    <Content Include="..\packages\Microsoft.SqlServer.Types.11.0.2\nativeBinaries\x86\SqlServerSpatial110.dll">
      <Link>SqlServerTypes\x86\SqlServerSpatial110.dll</Link>
      <CopyToOutputDirectory>PreserveNewest</CopyToOutputDirectory>
    </Content>
    <Content Include="LICENSE.txt" />
    <Content Include="Plugin\HotFixes\039_MigrationRollupsForV7_2 - Copy_UpdateCheckInMergefieldDebugInfo.sql">
      <DependentUpon>040_BusinessTransactionDetailLinks.cs</DependentUpon>
    </Content>
    <Content Include="Plugin\HotFixes\039_MigrationRollupsForV7_2_UpdateCheckInMergefieldDebugInfo.sql">
      <DependentUpon>039_MigrationRollupsForV7_2.cs</DependentUpon>
    </Content>
    <Content Include="Plugin\HotFixes\041_MigrationRollupsForV7_3_UpdateWizardCommunicationDetailApprovers.sql">
      <DependentUpon>041_MigrationRollupsForV7_3.cs</DependentUpon>
    </Content>
    <Content Include="Plugin\HotFixes\043_MoreMigrationRollupsForV7_3_spCrm_PersonDuplicateFinder.sql">
      <DependentUpon>043_MoreMigrationRollupsForV7_3.cs</DependentUpon>
    </Content>
    <Content Include="Plugin\HotFixes\043_MoreMigrationRollupsForV7_3_ufnUtility_CsvToTable.sql">
      <DependentUpon>043_MoreMigrationRollupsForV7_3.cs</DependentUpon>
    </Content>
    <Content Include="Plugin\HotFixes\047_DataAutomation_FixBenevolenceCaseWorker.sql">
      <DependentUpon>047_DataAutomation.cs</DependentUpon>
    </Content>
    <Content Include="Plugin\HotFixes\047_DataAutomation_ShortLinkInteractionFix.sql">
      <DependentUpon>047_DataAutomation.cs</DependentUpon>
    </Content>
    <Content Include="Plugin\HotFixes\049_GivingAnalyticsAccounts_AccountTotals.sql">
      <DependentUpon>049_UpdateGivingAnalyticsAccounts.cs</DependentUpon>
    </Content>
    <Content Include="Plugin\HotFixes\049_GivingAnalyticsAccounts_PersonSummary.sql">
      <DependentUpon>049_UpdateGivingAnalyticsAccounts.cs</DependentUpon>
    </Content>
    <Content Include="Plugin\HotFixes\049_GivingAnalyticsAccounts_TransactionData.sql">
      <DependentUpon>049_UpdateGivingAnalyticsAccounts.cs</DependentUpon>
    </Content>
    <Content Include="Plugin\HotFixes\050_MigrationRollupsForV7_4_AddVimeoShortCode.sql">
      <DependentUpon>050_MigrationRollupsForV7_4.cs</DependentUpon>
    </Content>
    <Content Include="Plugin\HotFixes\050_MigrationRollupsForV7_4_FixAccordionShortCode.sql">
      <DependentUpon>050_MigrationRollupsForV7_4.cs</DependentUpon>
    </Content>
    <Content Include="Plugin\HotFixes\050_MigrationRollupsForV7_4_FixThankyouAndOngoingHyphenations.sql">
      <DependentUpon>050_MigrationRollupsForV7_4.cs</DependentUpon>
    </Content>
    <Content Include="Plugin\HotFixes\050_MigrationRollupsForV7_4_spAnalytics_ETL_Campus.sql">
      <DependentUpon>050_MigrationRollupsForV7_4.cs</DependentUpon>
    </Content>
    <Content Include="Plugin\HotFixes\050_MigrationRollupsForV7_4_spCrm_PersonDuplicateFinder.sql">
      <DependentUpon>050_MigrationRollupsForV7_4.cs</DependentUpon>
    </Content>
    <Content Include="Plugin\HotFixes\050_MigrationRollupsForV7_4_spCrm_PersonMerge.sql">
      <DependentUpon>050_MigrationRollupsForV7_4.cs</DependentUpon>
    </Content>
    <Content Include="Plugin\HotFixes\052_MigrationRollupsForV8_1_spCrm_FamilyAnalyticsGiving.sql">
      <DependentUpon>052_MigrationRollupsForV8_1.cs</DependentUpon>
    </Content>
    <Content Include="Plugin\HotFixes\052_MigrationRollupsForV8_1_ufnCrm_GetFamilyTitle.sql">
      <DependentUpon>052_MigrationRollupsForV8_1.cs</DependentUpon>
    </Content>
    <Content Include="Plugin\HotFixes\052_MigrationRollupsForV8_1_ufnCrm_GetFamilyTitleIncludeInactive.sql">
      <DependentUpon>052_MigrationRollupsForV8_1.cs</DependentUpon>
    </Content>
    <Content Include="Plugin\HotFixes\056_MigrationRollupsForV8_4_spCrm_FamilyAnalyticsEraDataset.sql">
      <DependentUpon>056_MigrationRollupsForV8_4.cs</DependentUpon>
    </Content>
    <Content Include="Plugin\HotFixes\057_MigrationRollupsForV8_5_AddCheck-inLabelToInstallIconFont.sql">
      <DependentUpon>057_MigrationRollupsForV8_5.cs</DependentUpon>
    </Content>
    <Content Include="Plugin\HotFixes\057_MigrationRollupsForV8_5_spCheckin_BadgeAttendance.sql">
      <DependentUpon>057_MigrationRollupsForV8_5.cs</DependentUpon>
    </Content>
    <Content Include="Plugin\HotFixes\057_MigrationRollupsForV8_5_spCrm_FamilyAnalyticsFirstVisitsAttributeUpdate.sql">
      <DependentUpon>057_MigrationRollupsForV8_5.cs</DependentUpon>
    </Content>
    <Content Include="Plugin\HotFixes\059_MigrationRollupsForV8_5_2_spCheckin_AttendanceAnalyticsQuery_NonAttendees.sql">
      <DependentUpon>059_MigrationRollupsForV8_5_2.cs</DependentUpon>
    </Content>
    <Content Include="Plugin\HotFixes\060_MigrationRollupsForV8_6_FixChartShortcode.sql">
      <DependentUpon>060_MigrationRollupsForV8_6.cs</DependentUpon>
    </Content>
    <Content Include="Plugin\HotFixes\060_MigrationRollupsForV8_6_spFinance_PledgeAnalyticsQuery_Down.sql">
      <DependentUpon>060_MigrationRollupsForV8_6.cs</DependentUpon>
    </Content>
    <Content Include="Plugin\HotFixes\060_MigrationRollupsForV8_6_spFinance_PledgeAnalyticsQuery_Up.sql">
      <DependentUpon>060_MigrationRollupsForV8_6.cs</DependentUpon>
    </Content>
    <Content Include="Service References\MelissaData.AddressCheck\configuration.svcinfo" />
    <Content Include="Service References\MelissaData.AddressCheck\configuration91.svcinfo" />
    <Content Include="Service References\MelissaData.AddressCheck\Reference.svcmap">
      <LastGenOutput>Reference.cs</LastGenOutput>
    </Content>
    <Content Include="Service References\MelissaData.AddressCheck\Service.disco" />
    <Content Include="Service References\ServiceObjects.GeoCoder\configuration.svcinfo" />
    <Content Include="Service References\ServiceObjects.GeoCoder\configuration91.svcinfo" />
    <Content Include="Service References\ServiceObjects.GeoCoder\GeoCoder.disco" />
    <Content Include="Service References\ServiceObjects.GeoCoder\Reference.svcmap">
      <LastGenOutput>Reference.cs</LastGenOutput>
    </Content>
    <Content Include="SqlServerTypes\readme.htm" />
  </ItemGroup>
  <ItemGroup>
    <None Include=".editorconfig" />
    <None Include="App.config" />
    <Compile Include="Model\RegistrationTemplateFeeService.Partial.cs" />
    <None Include="CheckIn\_DiagramCheckInClasses.cd" />
    <None Include="packages.config">
      <SubType>Designer</SubType>
    </None>
    <None Include="Service References\MelissaData.AddressCheck\Rock.MelissaData.AddressCheck.ResponseArray.datasource" />
    <None Include="Service References\MelissaData.AddressCheck\Service.wsdl" />
    <None Include="Service References\MelissaData.AddressCheck\Service.xsd">
      <SubType>Designer</SubType>
    </None>
    <None Include="Service References\MelissaData.AddressCheck\Service1.xsd">
      <SubType>Designer</SubType>
    </None>
    <None Include="Service References\ServiceObjects.GeoCoder\GeoCoder.wsdl" />
    <None Include="Service References\ServiceObjects.GeoCoder\Rock.ServiceObjects.GeoCoder.DistanceBetweenInfo.datasource" />
    <None Include="Service References\ServiceObjects.GeoCoder\Rock.ServiceObjects.GeoCoder.DistanceToWaterInfo.datasource" />
    <None Include="Service References\ServiceObjects.GeoCoder\Rock.ServiceObjects.GeoCoder.GeocodeCityWorldwideInfo.datasource" />
    <None Include="Service References\ServiceObjects.GeoCoder\Rock.ServiceObjects.GeoCoder.Location.datasource" />
    <None Include="Service References\ServiceObjects.GeoCoder\Rock.ServiceObjects.GeoCoder.Location_V3.datasource" />
    <None Include="Service References\ServiceObjects.GeoCoder\Rock.ServiceObjects.GeoCoder.ReverseAddress.datasource" />
    <None Include="Service References\ServiceObjects.GeoCoder\Rock.ServiceObjects.GeoCoder.ZipCodeInfo.datasource" />
  </ItemGroup>
  <ItemGroup>
    <Folder Include="bin\Auth\" />
    <Folder Include="Pbx\Provider\" />
    <Folder Include="Web\UI\Controls\Finance\" />
  </ItemGroup>
  <ItemGroup>
    <ProjectReference Include="..\DotLiquid\DotLiquid.csproj">
      <Project>{00edcb8d-ef33-459c-ad62-02876bd24dff}</Project>
      <Name>DotLiquid</Name>
    </ProjectReference>
    <ProjectReference Include="..\Rock.DownhillCss\Rock.DownhillCss.csproj">
      <Project>{cadd9206-2c6b-42e4-b20b-2dfc3eb4d6d4}</Project>
      <Name>Rock.DownhillCss</Name>
    </ProjectReference>
    <ProjectReference Include="..\Rock.Version\Rock.Version.csproj">
      <Project>{6fe0930c-6832-4c2f-8a76-d4e4a2d80ddf}</Project>
      <Name>Rock.Version</Name>
    </ProjectReference>
  </ItemGroup>
  <ItemGroup>
    <WCFMetadata Include="Service References\" />
  </ItemGroup>
  <ItemGroup>
    <EmbeddedResource Include="Plugin\HotFixes\HotFixMigrationResource.resx">
      <Generator>PublicResXFileCodeGenerator</Generator>
      <SubType>Designer</SubType>
      <LastGenOutput>HotFixMigrationResource.Designer.cs</LastGenOutput>
    </EmbeddedResource>
  </ItemGroup>
  <ItemGroup>
    <Analyzer Include="..\packages\AWSSDK.S3.3.3.21.1\analyzers\dotnet\cs\AWSSDK.S3.CodeAnalysis.dll" />
  </ItemGroup>
  <ItemGroup>
    <Service Include="{508349B6-6B84-4DF5-91F0-309BEEBAD82D}" />
  </ItemGroup>
  <Import Project="$(MSBuildToolsPath)\Microsoft.CSharp.targets" />
  <PropertyGroup>
    <PreBuildEvent>REM delete build artifacts from stuff that is no longer part of Rock (InteractivePreGeneratedViews and React)
if Exist "$(SolutionDir)\RockWeb\Bin\ru-ru\JavaScriptEngineSwitcher.Core.resources.dll" del "$(SolutionDir)\RockWeb\Bin\ru-ru\JavaScriptEngineSwitcher.Core.resources.dll"
if Exist "$(SolutionDir)\RockWeb\Bin\ru-ru\JavaScriptEngineSwitcher.V8.resources.dll" del "$(SolutionDir)\RockWeb\Bin\ru-ru\JavaScriptEngineSwitcher.V8.resources.dll"
if Exist "$(SolutionDir)\RockWeb\Bin\ru-ru\MsieJavaScriptEngine.resources.dll" del "$(SolutionDir)\RockWeb\Bin\ru-ru\MsieJavaScriptEngine.resources.dll"
if Exist "$(SolutionDir)\RockWeb\Bin\InteractivePreGeneratedViews.dll" del "$(SolutionDir)\RockWeb\Bin\InteractivePreGeneratedViews.dll"
if Exist "$(SolutionDir)\RockWeb\Bin\JavaScriptEngineSwitcher.Core.dll" del "$(SolutionDir)\RockWeb\Bin\JavaScriptEngineSwitcher.Core.dll"
if Exist "$(SolutionDir)\RockWeb\Bin\JavaScriptEngineSwitcher.Msie.dll" del "$(SolutionDir)\RockWeb\Bin\JavaScriptEngineSwitcher.Msie.dll"
if Exist "$(SolutionDir)\RockWeb\Bin\JavaScriptEngineSwitcher.V8.dll" del "$(SolutionDir)\RockWeb\Bin\JavaScriptEngineSwitcher.V8.dll"
if Exist "$(SolutionDir)\RockWeb\Bin\JSPool.dll" del "$(SolutionDir)\RockWeb\Bin\JSPool.dll"
if Exist "$(SolutionDir)\RockWeb\Bin\MsieJavaScriptEngine.dll" del "$(SolutionDir)\RockWeb\Bin\MsieJavaScriptEngine.dll"
if Exist "$(SolutionDir)\RockWeb\Bin\React.Core.dll" del "$(SolutionDir)\RockWeb\Bin\React.Core.dll"
if Exist "$(SolutionDir)\RockWeb\Bin\React.Web.dll" del "$(SolutionDir)\RockWeb\Bin\React.Web.dll"
if Exist "$(SolutionDir)\RockWeb\Bin\React.Web.Mvc4.dll" del "$(SolutionDir)\RockWeb\Bin\React.Web.Mvc4.dll"
if Exist "$(SolutionDir)\RockWeb\Bin\System.Web.Helpers.dll" del "$(SolutionDir)\RockWeb\Bin\System.Web.Helpers.dll"
if Exist "$(SolutionDir)\RockWeb\Bin\System.Web.Mvc.dll" del "$(SolutionDir)\RockWeb\Bin\System.Web.Mvc.dll"
if Exist "$(SolutionDir)\RockWeb\Bin\System.Web.Razor.dll" del "$(SolutionDir)\RockWeb\Bin\System.Web.Razor.dll"
if Exist "$(SolutionDir)\RockWeb\Bin\System.Web.WebPages.Deployment.dll" del "$(SolutionDir)\RockWeb\Bin\System.Web.WebPages.Deployment.dll"
if Exist "$(SolutionDir)\RockWeb\Bin\System.Web.WebPages.dll" del "$(SolutionDir)\RockWeb\Bin\System.Web.WebPages.dll"
if Exist "$(SolutionDir)\RockWeb\Bin\System.Web.WebPages.Razor.dll" del "$(SolutionDir)\RockWeb\Bin\System.Web.WebPages.Razor.dll"
if Exist "$(SolutionDir)\RockWeb\Bin\VroomJs.dll" del "$(SolutionDir)\RockWeb\Bin\VroomJs.dll"
if Exist "$(SolutionDir)\RockWeb\Bin\WebActivatorEx.dll" del "$(SolutionDir)\RockWeb\Bin\WebActivatorEx.dll"

if Exist "$(SolutionDir)\RockWeb\Bin\Rock.TransNational.Pi.dll" del "$(SolutionDir)\RockWeb\Bin\Rock.TransNational.Pi.dll"
</PreBuildEvent>
  </PropertyGroup>
  <PropertyGroup>
    <PostBuildEvent>
    </PostBuildEvent>
  </PropertyGroup>
  <!-- To modify your build process, add your task inside one of the targets below and uncomment it. 
       Other similar extension points exist, see Microsoft.Common.targets.
  <Target Name="BeforeBuild">
  </Target>
  <Target Name="AfterBuild">
  </Target>
  -->
</Project><|MERGE_RESOLUTION|>--- conflicted
+++ resolved
@@ -408,11 +408,8 @@
     <Compile Include="Blocks\RockMobileBlockType.cs" />
     <Compile Include="Bulk\BulkImport\AttendancesImport.cs" />
     <Compile Include="Bulk\BulkImport\AttendanceImport.cs" />
-<<<<<<< HEAD
     <Compile Include="CheckIn\CheckinConfigurationHelper.cs" />
-=======
     <Compile Include="Data\ICampusFilterable.cs" />
->>>>>>> 5a7b19bd
     <Compile Include="Field\Types\ContentChannelsFieldType.cs" />
     <Compile Include="Field\Types\PersistedDatasetFieldType.cs" />
     <Compile Include="Field\Types\StepProgramStepStatusFieldType.cs" />
