﻿<?xml version="1.0" encoding="utf-8"?>
<Project ToolsVersion="4.0" DefaultTargets="Build" xmlns="http://schemas.microsoft.com/developer/msbuild/2003">
  <Import Project="$(MSBuildExtensionsPath)\$(MSBuildToolsVersion)\Microsoft.Common.props" Condition="Exists('$(MSBuildExtensionsPath)\$(MSBuildToolsVersion)\Microsoft.Common.props')" />
  <PropertyGroup>
    <Configuration Condition=" '$(Configuration)' == '' ">Debug</Configuration>
    <Platform Condition=" '$(Platform)' == '' ">AnyCPU</Platform>
    <ProductVersion>
    </ProductVersion>
    <SchemaVersion>2.0</SchemaVersion>
    <ProjectGuid>{8F8C2A79-24F4-4157-8B99-45F75FA85799}</ProjectGuid>
    <ProjectTypeGuids>{349c5851-65df-11da-9384-00065b846f21};{fae04ec0-301f-11d3-bf4b-00c04f79efbc}</ProjectTypeGuids>
    <OutputType>Library</OutputType>
    <AppDesignerFolder>Properties</AppDesignerFolder>
    <RootNamespace>Rock</RootNamespace>
    <AssemblyName>Rock</AssemblyName>
    <TargetFrameworkVersion>v4.5</TargetFrameworkVersion>
    <UseIISExpress>true</UseIISExpress>
    <FileUpgradeFlags>
    </FileUpgradeFlags>
    <OldToolsVersion>4.0</OldToolsVersion>
    <UpgradeBackupLocation />
    <TargetFrameworkProfile />
    <IISExpressSSLPort />
    <IISExpressAnonymousAuthentication />
    <IISExpressWindowsAuthentication />
    <IISExpressUseClassicPipelineMode />
  </PropertyGroup>
  <PropertyGroup Condition=" '$(Configuration)|$(Platform)' == 'Debug|AnyCPU' ">
    <DebugSymbols>true</DebugSymbols>
    <DebugType>full</DebugType>
    <Optimize>false</Optimize>
    <OutputPath>bin\</OutputPath>
    <DefineConstants>DEBUG;TRACE</DefineConstants>
    <ErrorReport>prompt</ErrorReport>
    <WarningLevel>4</WarningLevel>
    <DocumentationFile>Rock.XML</DocumentationFile>
    <Prefer32Bit>false</Prefer32Bit>
  </PropertyGroup>
  <PropertyGroup Condition=" '$(Configuration)|$(Platform)' == 'Release|AnyCPU' ">
    <DebugType>pdbonly</DebugType>
    <Optimize>true</Optimize>
    <OutputPath>bin\</OutputPath>
    <DefineConstants>TRACE</DefineConstants>
    <ErrorReport>prompt</ErrorReport>
    <WarningLevel>4</WarningLevel>
    <Prefer32Bit>false</Prefer32Bit>
  </PropertyGroup>
  <ItemGroup>
    <Reference Include="Accessibility">
      <EmbedInteropTypes>True</EmbedInteropTypes>
    </Reference>
    <Reference Include="AjaxControlToolkit, Version=4.1.60623.0, Culture=neutral, PublicKeyToken=28f01b0e84b6d53e, processorArchitecture=MSIL">
      <SpecificVersion>False</SpecificVersion>
      <HintPath>..\packages\AjaxControlToolkit.4.1.60623\lib\40\AjaxControlToolkit.dll</HintPath>
    </Reference>
    <Reference Include="CKEditor.NET">
      <HintPath>..\packages\CKEditor.3.6.4\CKEditor.NET.dll</HintPath>
    </Reference>
    <Reference Include="DotLiquid, Version=1.7.0.0, Culture=neutral, PublicKeyToken=82e46016ecf9f07c, processorArchitecture=MSIL">
      <SpecificVersion>False</SpecificVersion>
      <HintPath>..\libs\DotLiquid v1.7.0\NET40\DotLiquid.dll</HintPath>
    </Reference>
    <Reference Include="EntityFramework, Version=5.0.0.0, Culture=neutral, PublicKeyToken=b77a5c561934e089, processorArchitecture=MSIL">
      <SpecificVersion>False</SpecificVersion>
      <HintPath>..\packages\EntityFramework.5.0.0\lib\net45\EntityFramework.dll</HintPath>
    </Reference>
    <Reference Include="EPPlus">
      <HintPath>..\libs\EPPlus\EPPlus.dll</HintPath>
    </Reference>
    <Reference Include="Facebook, Version=6.0.10.0, Culture=neutral, PublicKeyToken=58cb4f2111d1e6de, processorArchitecture=MSIL">
      <SpecificVersion>False</SpecificVersion>
      <HintPath>..\packages\Facebook.6.0.24\lib\net45\Facebook.dll</HintPath>
    </Reference>
    <Reference Include="HtmlAgilityPack">
      <HintPath>..\packages\AjaxControlToolkit.4.1.60623\lib\40\SanitizerProviders\HtmlAgilityPack.dll</HintPath>
    </Reference>
    <Reference Include="Microsoft.CSharp" />
    <Reference Include="NuGet.Core, Version=2.0.30619.9119, Culture=neutral, PublicKeyToken=31bf3856ad364e35, processorArchitecture=MSIL">
      <SpecificVersion>False</SpecificVersion>
      <HintPath>..\packages\NuGet.Core.2.0.1\lib\net40-Client\NuGet.Core.dll</HintPath>
    </Reference>
    <Reference Include="SanitizerProviders, Version=1.0.0.0, Culture=neutral, processorArchitecture=MSIL">
      <HintPath>..\packages\AjaxControlToolkit.4.1.60623\lib\40\SanitizerProviders\SanitizerProviders.dll</HintPath>
    </Reference>
    <Reference Include="Newtonsoft.Json, Version=4.5.0.0, Culture=neutral, PublicKeyToken=30ad4fe6b2a6aeed, processorArchitecture=MSIL">
      <HintPath>..\packages\Newtonsoft.Json.4.5.7\lib\net40\Newtonsoft.Json.dll</HintPath>
    </Reference>
    <Reference Include="System.ComponentModel.Composition" />
    <Reference Include="System.ComponentModel.DataAnnotations" />
    <Reference Include="System" />
    <Reference Include="System.Configuration" />
    <Reference Include="System.Data" />
    <Reference Include="System.Data.DataSetExtensions" />
    <Reference Include="System.Data.Entity" />
    <Reference Include="System.Data.Entity.Design" />
    <Reference Include="System.Data.Services" />
    <Reference Include="System.Data.Services.Client" />
    <Reference Include="System.DirectoryServices" />
    <Reference Include="System.DirectoryServices.AccountManagement" />
    <Reference Include="System.Drawing" />
    <Reference Include="System.Runtime.Caching" />
    <Reference Include="System.Runtime.Serialization" />
    <Reference Include="System.ServiceModel" />
    <Reference Include="System.ServiceModel.Activation" />
    <Reference Include="System.ServiceModel.Web" />
    <Reference Include="System.Transactions" />
    <Reference Include="System.Web.ApplicationServices" />
    <Reference Include="System.Web.DynamicData" />
    <Reference Include="System.Web.Entity" />
    <Reference Include="System.Web.Extensions" />
    <Reference Include="System.Web" />
    <Reference Include="System.Xml" />
    <Reference Include="System.Xml.Linq" />
  </ItemGroup>
  <ItemGroup>
    <Compile Include="Address\GeocodeContainer.cs">
      <SubType>Code</SubType>
    </Compile>
    <Compile Include="Attribute\BooleanFieldAttribute.cs" />
    <Compile Include="Attribute\DetailPageAttribute.cs" />
    <Compile Include="Attribute\FieldAttribute.cs" />
    <Compile Include="Attribute\GroupFieldAttribute.cs" />
    <Compile Include="Attribute\GroupTypesFieldAttribute.cs" />
    <Compile Include="Attribute\IntegerFieldAttribute.cs" />
    <Compile Include="Attribute\LinkedPageAttribute.cs" />
    <Compile Include="CheckIn\CheckInBlock.cs">
      <SubType>ASPXCodeBehind</SubType>
    </Compile>
    <Compile Include="CheckIn\CheckInFamily.cs" />
    <Compile Include="CheckIn\CheckInGroup.cs" />
    <Compile Include="CheckIn\CheckInGroupType.cs" />
    <Compile Include="CheckIn\CheckInLocation.cs" />
    <Compile Include="CheckIn\CheckInPerson.cs" />
    <Compile Include="CheckIn\CheckInSchedule.cs" />
    <Compile Include="CheckIn\CheckInState.cs" />
    <Compile Include="CheckIn\CheckInStatus.cs" />
    <Compile Include="CheckIn\KioskLocationAttendance.cs" />
    <Compile Include="CheckIn\KioskGroupAttendance.cs" />
    <Compile Include="CheckIn\KioskScheduleAttendance.cs" />
    <Compile Include="CheckIn\KioskGroup.cs" />
    <Compile Include="CheckIn\KioskGroupType.cs" />
    <Compile Include="CheckIn\KioskLocation.cs" />
    <Compile Include="CheckIn\KioskSchedule.cs" />
    <Compile Include="CheckIn\KioskStatus.cs" />
    <Compile Include="CheckIn\KioskCache.cs" />
    <Compile Include="Data\NotExportable.cs" />
    <Compile Include="Field\Types\GroupField.cs" />
    <Compile Include="Field\Types\GroupTypesField.cs" />
    <Compile Include="Migrations\201212042327447_ToolsMenuAdCampaigns.cs" />
    <Compile Include="Migrations\201212042327447_ToolsMenuAdCampaigns.Designer.cs">
      <DependentUpon>201212042327447_ToolsMenuAdCampaigns.cs</DependentUpon>
    </Compile>
    <Compile Include="Migrations\201212051230308_AddMissingTagConfiguration.cs" />
    <Compile Include="Migrations\201212051230308_AddMissingTagConfiguration.Designer.cs">
      <DependentUpon>201212051230308_AddMissingTagConfiguration.cs</DependentUpon>
    </Compile>
    <Compile Include="Migrations\201212051710292_AuthConfigureAdministrate.cs" />
    <Compile Include="Migrations\201212051710292_AuthConfigureAdministrate.Designer.cs">
      <DependentUpon>201212051710292_AuthConfigureAdministrate.cs</DependentUpon>
    </Compile>
    <Compile Include="Migrations\201212052022346_ClassRename.cs" />
    <Compile Include="Migrations\201212052022346_ClassRename.Designer.cs">
      <DependentUpon>201212052022346_ClassRename.cs</DependentUpon>
    </Compile>
    <Compile Include="Migrations\201212052126507_DefinedValueNaming.cs" />
    <Compile Include="Migrations\201212052126507_DefinedValueNaming.Designer.cs">
      <DependentUpon>201212052126507_DefinedValueNaming.cs</DependentUpon>
    </Compile>
    <Compile Include="Migrations\201212052255598_ServiceJobColumnNames.cs" />
    <Compile Include="Migrations\201212052255598_ServiceJobColumnNames.Designer.cs">
      <DependentUpon>201212052255598_ServiceJobColumnNames.cs</DependentUpon>
    </Compile>
    <Compile Include="Migrations\201212071233248_PageIconFile.cs" />
    <Compile Include="Migrations\201212071233248_PageIconFile.Designer.cs">
      <DependentUpon>201212071233248_PageIconFile.cs</DependentUpon>
    </Compile>
    <Compile Include="Migrations\201212110027467_GroupBlockAttributes.cs" />
    <Compile Include="Migrations\201212110027467_GroupBlockAttributes.Designer.cs">
      <DependentUpon>201212110027467_GroupBlockAttributes.cs</DependentUpon>
    </Compile>
    <Compile Include="Migrations\201212131758268_GroupTypeField.cs" />
    <Compile Include="Migrations\201212131758268_GroupTypeField.Designer.cs">
      <DependentUpon>201212131758268_GroupTypeField.cs</DependentUpon>
    </Compile>
    <Compile Include="Migrations\201212182319401_ListDetailSweep01.cs" />
    <Compile Include="Migrations\201212182319401_ListDetailSweep01.Designer.cs">
      <DependentUpon>201212182319401_ListDetailSweep01.cs</DependentUpon>
    </Compile>
    <Compile Include="Migrations\201212201910584_HomepageMenuOrder01.cs" />
    <Compile Include="Migrations\201212201910584_HomepageMenuOrder01.Designer.cs">
      <DependentUpon>201212201910584_HomepageMenuOrder01.cs</DependentUpon>
    </Compile>
    <Compile Include="Migrations\201212211225129_CreateCheckInTables.cs" />
    <Compile Include="Migrations\201212211225129_CreateCheckInTables.Designer.cs">
      <DependentUpon>201212211225129_CreateCheckInTables.cs</DependentUpon>
    </Compile>
    <Compile Include="Migrations\201212211411123_Notes.cs" />
    <Compile Include="Migrations\201212211411123_Notes.Designer.cs">
      <DependentUpon>201212211411123_Notes.cs</DependentUpon>
    </Compile>
    <Compile Include="Migrations\201212231321417_PageIconCssClass.cs" />
    <Compile Include="Migrations\201212231321417_PageIconCssClass.Designer.cs">
      <DependentUpon>201212231321417_PageIconCssClass.cs</DependentUpon>
    </Compile>
    <Compile Include="Migrations\201212290135056_FixNotes.cs" />
    <Compile Include="Migrations\201212290135056_FixNotes.Designer.cs">
      <DependentUpon>201212290135056_FixNotes.cs</DependentUpon>
    </Compile>
    <Compile Include="Migrations\201212301436393_UpdateNoteBlock.cs" />
    <Compile Include="Migrations\201212301436393_UpdateNoteBlock.Designer.cs">
      <DependentUpon>201212301436393_UpdateNoteBlock.cs</DependentUpon>
    </Compile>
    <Compile Include="Migrations\201212301720005_FinancialTxnEntityType.cs" />
    <Compile Include="Migrations\201212301720005_FinancialTxnEntityType.Designer.cs">
      <DependentUpon>201212301720005_FinancialTxnEntityType.cs</DependentUpon>
    </Compile>
    <Compile Include="Migrations\201212311301028_AddWorkflowTypeIcon.cs" />
    <Compile Include="Migrations\201212311301028_AddWorkflowTypeIcon.Designer.cs">
      <DependentUpon>201212311301028_AddWorkflowTypeIcon.cs</DependentUpon>
    </Compile>
    <Compile Include="Migrations\201212311316295_AddCategoryIcon.cs" />
    <Compile Include="Migrations\201212311316295_AddCategoryIcon.Designer.cs">
      <DependentUpon>201212311316295_AddCategoryIcon.cs</DependentUpon>
    </Compile>
    <Compile Include="Migrations\201301090032138_ListDetailSweep02.cs" />
    <Compile Include="Migrations\201301090032138_ListDetailSweep02.Designer.cs">
      <DependentUpon>201301090032138_ListDetailSweep02.cs</DependentUpon>
    </Compile>
    <Compile Include="Migrations\201301092105309_GroupViewer01.cs" />
    <Compile Include="Migrations\201301092105309_GroupViewer01.Designer.cs">
      <DependentUpon>201301092105309_GroupViewer01.cs</DependentUpon>
    </Compile>
    <Compile Include="Migrations\201301102215432_AddDeceasedFlag.cs" />
    <Compile Include="Migrations\201301102215432_AddDeceasedFlag.Designer.cs">
      <DependentUpon>201301102215432_AddDeceasedFlag.cs</DependentUpon>
    </Compile>
    <Compile Include="Migrations\201301102317461_AddPrayerRequest.cs" />
    <Compile Include="Migrations\201301102317461_AddPrayerRequest.Designer.cs">
      <DependentUpon>201301102317461_AddPrayerRequest.cs</DependentUpon>
    </Compile>
    <Compile Include="Migrations\201301161307416_AddAttendanceCode.cs" />
    <Compile Include="Migrations\201301161307416_AddAttendanceCode.Designer.cs">
      <DependentUpon>201301161307416_AddAttendanceCode.cs</DependentUpon>
    </Compile>
    <Compile Include="Migrations\201301162240000_DefinedTypesSweep01.cs" />
    <Compile Include="Migrations\201301162240000_DefinedTypesSweep01.Designer.cs">
      <DependentUpon>201301162240000_DefinedTypesSweep01.cs</DependentUpon>
    </Compile>
    <Compile Include="Migrations\201301172201176_CheckInPages.cs" />
    <Compile Include="Migrations\201301172201176_CheckInPages.Designer.cs">
      <DependentUpon>201301172201176_CheckInPages.cs</DependentUpon>
    </Compile>
    <Compile Include="Migrations\201301182037029_NewBootstrapTheme.cs" />
    <Compile Include="Migrations\201301182037029_NewBootstrapTheme.Designer.cs">
      <DependentUpon>201301182037029_NewBootstrapTheme.cs</DependentUpon>
    </Compile>
<<<<<<< HEAD
    <Compile Include="Migrations\201301182325595_MarketingCampaignListDetail.cs" />
    <Compile Include="Migrations\201301182325595_MarketingCampaignListDetail.Designer.cs">
      <DependentUpon>201301182325595_MarketingCampaignListDetail.cs</DependentUpon>
    </Compile>
    <Compile Include="Migrations\201301291756455_RemoveEntityChange.cs" />
    <Compile Include="Migrations\201301291756455_RemoveEntityChange.Designer.cs">
      <DependentUpon>201301291756455_RemoveEntityChange.cs</DependentUpon>
    </Compile>
    <Compile Include="Migrations\201301292308074_ListDetailSweep03.cs" />
    <Compile Include="Migrations\201301292308074_ListDetailSweep03.Designer.cs">
      <DependentUpon>201301292308074_ListDetailSweep03.cs</DependentUpon>
=======
    <Compile Include="Migrations\201301212124450_Reporting.cs" />
    <Compile Include="Migrations\201301212124450_Reporting.Designer.cs">
      <DependentUpon>201301212124450_Reporting.cs</DependentUpon>
    </Compile>
    <Compile Include="Migrations\201301242138425_UpdateReportFilter.cs" />
    <Compile Include="Migrations\201301242138425_UpdateReportFilter.Designer.cs">
      <DependentUpon>201301242138425_UpdateReportFilter.cs</DependentUpon>
>>>>>>> 1e0e918a
    </Compile>
    <Compile Include="Migrations\RockMigration.cs" />
    <Compile Include="Migrations\RockMigration_2.cs">
      <SubType>Code</SubType>
    </Compile>
    <Compile Include="Migrations\RockMigration_1.cs">
      <SubType>Code</SubType>
    </Compile>
    <Compile Include="Model\AuthService.Partial.cs" />
    <Compile Include="Model\BlockService.Partial.cs" />
    <Compile Include="Model\BlockTypeService.Partial.cs" />
    <Compile Include="Model\AttendanceCode.cs" />
    <Compile Include="Model\CodeGenerated\AttendanceCodeService.cs" />
    <Compile Include="Model\CodeGenerated\AttendanceService.cs" />
    <Compile Include="Model\CodeGenerated\AuthService.cs" />
    <Compile Include="Model\CodeGenerated\BinaryFileService.cs" />
    <Compile Include="Model\CodeGenerated\BlockService.cs" />
    <Compile Include="Model\CodeGenerated\BlockTypeService.cs" />
    <Compile Include="Model\CodeGenerated\DeviceService.cs" />
    <Compile Include="Model\CodeGenerated\GroupLocationService.cs" />
    <Compile Include="Model\CodeGenerated\HtmlContentService.cs" />
    <Compile Include="Model\CodeGenerated\MarketingCampaignAdService.cs" />
    <Compile Include="Model\CodeGenerated\MarketingCampaignAdTypeService.cs" />
    <Compile Include="Model\CodeGenerated\MarketingCampaignAudienceService.cs" />
    <Compile Include="Model\CodeGenerated\MarketingCampaignCampusService.cs" />
    <Compile Include="Model\CodeGenerated\MarketingCampaignService.cs" />
    <Compile Include="Model\CodeGenerated\NoteService.cs" />
    <Compile Include="Model\CodeGenerated\NoteTypeService.cs" />
    <Compile Include="Model\CodeGenerated\PageContextService.cs" />
    <Compile Include="Model\CodeGenerated\PageRouteService.cs" />
    <Compile Include="Model\CodeGenerated\PageService.cs" />
    <Compile Include="Model\CodeGenerated\PrayerRequestService.cs" />
    <Compile Include="Model\CodeGenerated\ReportFilterService.cs" />
    <Compile Include="Model\CodeGenerated\ReportService.cs" />
    <Compile Include="Model\CodeGenerated\ScheduleService.cs" />
    <Compile Include="Model\CodeGenerated\SiteDomainService.cs" />
    <Compile Include="Model\CodeGenerated\SiteService.cs" />
    <Compile Include="Model\CodeGenerated\UserLoginService.cs" />
    <Compile Include="Model\BinaryFileService.Partial.cs" />
    <Compile Include="Model\CodeGenerated\WorkflowActionService.cs" />
    <Compile Include="Model\CodeGenerated\WorkflowActionTypeService.cs" />
    <Compile Include="Model\CodeGenerated\WorkflowActivityService.cs" />
    <Compile Include="Model\CodeGenerated\WorkflowActivityTypeService.cs" />
    <Compile Include="Model\AttendanceCodeService.Partial.cs" />
    <Compile Include="Model\AttendanceService.Partial.cs" />
    <Compile Include="Model\ReportFilter.cs" />
    <Compile Include="Model\Report.cs" />
    <Compile Include="Model\GroupLocationService.Partial.cs" />
    <Compile Include="Model\MarketingCampaign.cs" />
    <Compile Include="Model\MarketingCampaignAd.cs" />
    <Compile Include="Model\MarketingCampaignAdType.cs" />
    <Compile Include="Model\MarketingCampaignAdTypeService.partial.cs" />
    <Compile Include="Model\MarketingCampaignAudience.cs" />
    <Compile Include="Model\MarketingCampaignCampus.cs" />
    <Compile Include="Model\Note.cs" />
    <Compile Include="Model\NoteService.Partial.cs" />
    <Compile Include="Model\NoteType.cs" />
    <Compile Include="Model\NoteTypeService.Partial.cs" />
    <Compile Include="Model\PageContextService.Partial.cs" />
    <Compile Include="Model\HtmlContentService.Partial.cs" />
    <Compile Include="Model\PageContext.cs" />
    <Compile Include="Model\PageService.Partial.cs" />
    <Compile Include="Model\PageRouteService.Partial.cs" />
    <Compile Include="Model\PrayerRequest.cs" />
    <Compile Include="Model\SiteDomainService.Partial.cs" />
    <Compile Include="Model\SiteService.Partial.cs" />
    <Compile Include="Model\UserLoginService.Partial.cs" />
    <Compile Include="Communication\BouncedEmail.cs" />
    <Compile Include="Communication\IEmailProvider.cs" />
    <Compile Include="Communication\SendGridEmailProvider.cs" />
    <Compile Include="Constants\DisplayStrings.cs" />
    <Compile Include="Model\CodeGenerated\AttributeQualifierService.cs" />
    <Compile Include="Model\AttributeQualifierService.Partial.cs" />
    <Compile Include="Model\CodeGenerated\AttributeService.cs" />
    <Compile Include="Model\AttributeService.Partial.cs" />
    <Compile Include="Model\CodeGenerated\AttributeValueService.cs" />
    <Compile Include="Model\AttributeValueService.Partial.cs" />
    <Compile Include="Model\Audit.cs">
      <SubType>Code</SubType>
    </Compile>
    <Compile Include="Model\CodeGenerated\AuditService.cs" />
    <Compile Include="Model\CodeGenerated\CategoryService.cs" />
    <Compile Include="Model\CodeGenerated\EntityTypeService.cs" />
    <Compile Include="Field\Types\HtmlField.cs" />
    <Compile Include="Field\Types\MemoField.cs" />
    <Compile Include="Model\CodeGenerated\FinancialBatchService.cs" />
    <Compile Include="Model\CodeGenerated\FinancialTransactionDetailService.cs" />
    <Compile Include="Model\CodeGenerated\FinancialTransactionService.cs" />
    <Compile Include="Model\CodeGenerated\PaymentGatewayService.cs" />
    <Compile Include="Model\CodeGenerated\PersonAccountService.cs" />
    <Compile Include="Migrations\201211292334047_CreateDatabase.cs" />
    <Compile Include="Migrations\201211292334047_CreateDatabase.Designer.cs">
      <DependentUpon>201211292334047_CreateDatabase.cs</DependentUpon>
    </Compile>
    <Compile Include="Migrations\201212031749206_MarketingCampaignAdAttributes.cs" />
    <Compile Include="Migrations\201212031749206_MarketingCampaignAdAttributes.Designer.cs">
      <DependentUpon>201212031749206_MarketingCampaignAdAttributes.cs</DependentUpon>
    </Compile>
    <Compile Include="Migrations\201212041249372_EntityTypesAdmin.cs" />
    <Compile Include="Migrations\201212041249372_EntityTypesAdmin.Designer.cs">
      <DependentUpon>201212041249372_EntityTypesAdmin.cs</DependentUpon>
    </Compile>
    <Compile Include="Migrations\201212041823461_RockModel.cs" />
    <Compile Include="Migrations\201212041823461_RockModel.Designer.cs">
      <DependentUpon>201212041823461_RockModel.cs</DependentUpon>
    </Compile>
    <Compile Include="Model\Attendance.cs" />
    <Compile Include="Model\Schedule.cs" />
    <Compile Include="Model\Device.cs" />
    <Compile Include="Model\CodeGenerated\ServiceJobService.cs" />
    <Compile Include="Model\CodeGenerated\WorkflowTriggerService.cs" />
    <Compile Include="Model\CodeGenerated\MetricService.cs">
      <SubType>Code</SubType>
    </Compile>
    <Compile Include="Model\Category.cs" />
<<<<<<< HEAD
    <Compile Include="Search\Person\PersonQueryExtensions.cs" />
    <Compile Include="Web\Cache\CachedModel.cs" />
    <Compile Include="Web\UI\Controls\PersonPicker.cs" />
=======
    <Compile Include="Reporting\FilterComponent.cs" />
    <Compile Include="Reporting\FilterContainer.cs" />
    <Compile Include="Reporting\PersonFilters\GroupTypeAttendanceFilter.cs" />
    <Compile Include="Reporting\PersonFilters\FirstNameFilter.cs" />
    <Compile Include="Reporting\PersonFilters\HasPictureFilter.cs" />
    <Compile Include="Reporting\PersonFilters\LastNameFilter.cs" />
    <Compile Include="Reporting\PersonFilters\GenderFilter.cs" />
    <Compile Include="Web\Cache\CachedModel.cs" />
    <Compile Include="Web\UI\Adapters\RadioButtonListAdapter.cs" />
    <Compile Include="Web\UI\Controls\Report\FilterGroup.cs" />
    <Compile Include="Web\UI\Controls\Report\FilterField.cs" />
>>>>>>> 1e0e918a
    <Compile Include="Web\UI\Controls\Grid\AttributeField.cs" />
    <Compile Include="Web\UI\Controls\ILabeledControl.cs" />
    <Compile Include="Web\UI\IDetailBlock.cs" />
    <Compile Include="Workflow\Action\CheckIn\CheckInActionComponent.cs" />
    <Compile Include="Workflow\Action\CheckIn\CalculateLastAttended.cs" />
    <Compile Include="Workflow\Action\CheckIn\RemoveEmptyPeople.cs" />
    <Compile Include="Workflow\Action\CheckIn\RemoveEmptyGroupTypes.cs" />
    <Compile Include="Workflow\Action\CheckIn\RemoveEmptyLocations.cs" />
    <Compile Include="Workflow\Action\CheckIn\SaveAttendance.cs" />
    <Compile Include="Workflow\Action\CheckIn\RemoveEmptyGroups.cs" />
    <Compile Include="Workflow\Action\CheckIn\LoadSchedules.cs" />
    <Compile Include="Workflow\Action\CheckIn\LoadGroups.cs" />
    <Compile Include="Workflow\Action\CheckIn\FilterActiveLocations.cs" />
    <Compile Include="Workflow\Action\CheckIn\LoadLocations.cs" />
    <Compile Include="Workflow\Action\CheckIn\FilterByAge.cs" />
    <Compile Include="Workflow\Action\CheckIn\LoadGroupTypes.cs" />
    <Compile Include="Workflow\Action\CheckIn\FindRelationships.cs" />
    <Compile Include="Workflow\Action\CheckIn\FindFamilyMembers.cs" />
    <Compile Include="Workflow\Action\CheckIn\FindFamilies.cs" />
    <Compile Include="Web\UI\ViewStateList.cs" />
    <Compile Include="Workflow\TriggerCache.cs" />
    <Compile Include="Model\WorkflowTriggerService.Partial.cs" />
    <Compile Include="Model\WorkflowTrigger.cs" />
    <Compile Include="Model\EntityType.cs" />
    <Compile Include="Model\EntityTypeService.Partial.cs" />
    <Compile Include="Model\TaggedItemService.Partial.cs" />
    <Compile Include="Model\TagService.Partial.cs" />
    <Compile Include="Model\Tag.cs" />
    <Compile Include="Model\TaggedItem.cs" />
    <Compile Include="Model\CodeGenerated\DefinedTypeService.cs" />
    <Compile Include="Model\CodeGenerated\DefinedValueService.cs" />
    <Compile Include="Model\CodeGenerated\ExceptionLogService.cs" />
    <Compile Include="Model\CodeGenerated\FieldTypeService.cs" />
    <Compile Include="Model\FieldTypeService.Partial.cs" />
    <Compile Include="Model\MetricService.Partial.cs" />
    <Compile Include="Model\MetricValue.cs" />
    <Compile Include="Model\CodeGenerated\MetricValueService.cs" />
    <Compile Include="Model\Metric.cs" />
    <Compile Include="Model\DefinedTypeService.Partial.cs" />
    <Compile Include="Model\DefinedValueService.Partial.cs" />
    <Compile Include="Model\ExceptionLog.cs" />
    <Compile Include="Model\ExceptionLogService.Partial.cs" />
    <Compile Include="Model\MetricValueService.Partial.cs" />
    <Compile Include="Model\RangeValue.cs" />
    <Compile Include="Model\CodeGenerated\ServiceLogService.cs" />
    <Compile Include="Model\CodeGenerated\TaggedItemService.cs" />
    <Compile Include="Model\CodeGenerated\TagService.cs" />
    <Compile Include="Model\CodeGenerated\LocationService.cs" />
    <Compile Include="Model\GroupTypeLocationType.cs">
      <SubType>Code</SubType>
    </Compile>
    <Compile Include="Model\LocationService.Partial.cs" />
    <Compile Include="Model\Campus.cs" />
    <Compile Include="Model\CodeGenerated\CampusService.cs" />
    <Compile Include="Model\CodeGenerated\EmailTemplateService.cs" />
    <Compile Include="Model\EmailTemplateService.Partial.cs" />
    <Compile Include="Model\CodeGenerated\PersonMergedService.cs" />
    <Compile Include="Model\CodeGenerated\PersonService.cs" />
    <Compile Include="Model\PersonService.Partial.cs" />
    <Compile Include="Model\PersonMergedService.Partial.cs" />
    <Compile Include="Model\PersonMerged.cs" />
    <Compile Include="Model\PersonViewed.cs" />
    <Compile Include="Model\CodeGenerated\PersonViewedService.cs" />
    <Compile Include="Model\PersonViewedService.Partial.cs" />
    <Compile Include="Model\CodeGenerated\PhoneNumberService.cs" />
    <Compile Include="Model\PhoneNumberService.Partial.cs" />
    <Compile Include="Model\DiscService.cs" />
    <Compile Include="Data\AlternateKeyAttribute.cs" />
    <Compile Include="Data\FriendlyTypeNameAttribute.cs" />
    <Compile Include="Data\NotAuditedAttribute.cs" />
    <Compile Include="Data\IEntity.cs" />
    <Compile Include="Data\IRepository.cs" />
    <Compile Include="Data\RepositoryFactory.cs" />
    <Compile Include="Data\RockPluginDBInitializer.cs" />
    <Compile Include="Data\RockTransactionScope.cs" />
    <Compile Include="Data\RouteAttribute.cs" />
    <Compile Include="Data\Service.cs" />
    <Compile Include="Extension\ComponentManaged.cs" />
    <Compile Include="Extension\Container.cs" />
    <Compile Include="Extension\IContainer.cs" />
    <Compile Include="Extension\IComponent.cs" />
    <Compile Include="Extension\IComponentData.cs" />
    <Compile Include="Extension\ContainerManaged.cs" />
    <Compile Include="Address\Geocode\TeleAtlas.cs" />
    <Compile Include="Extension\ComponentDescription.cs" />
    <Compile Include="Address\Standardize\MelissaData.cs" />
    <Compile Include="Address\Standardize\StrikeIron.cs" />
    <Compile Include="Address\StandardizeContainer.cs">
      <SubType>Code</SubType>
    </Compile>
    <Compile Include="Address\Geocode\StrikeIron.cs" />
    <Compile Include="Address\StandardizeComponent.cs" />
    <Compile Include="Address\GeocodeComponent.cs" />
    <Compile Include="Address\Geocode\ServiceObjects.cs" />
    <Compile Include="Model\Auth.cs" />
    <Compile Include="Model\BlockType.cs" />
    <Compile Include="Model\Block.cs" />
    <Compile Include="Model\BinaryFile.cs" />
    <Compile Include="Model\HtmlContent.cs" />
    <Compile Include="Model\Page.cs" />
    <Compile Include="Model\PageRoute.cs" />
    <Compile Include="Model\Site.cs" />
    <Compile Include="Model\SiteDomain.cs" />
    <Compile Include="Model\UserLogin.cs" />
    <Compile Include="Communication\Email.cs" />
    <Compile Include="Model\Attribute.cs" />
    <Compile Include="Model\AttributeQualifier.cs" />
    <Compile Include="Model\AttributeValue.cs" />
    <Compile Include="Model\DefinedType.cs" />
    <Compile Include="Model\DefinedValue.cs" />
    <Compile Include="Model\FieldType.cs" />
    <Compile Include="Model\ServiceLog.cs" />
    <Compile Include="Model\Location.cs" />
    <Compile Include="Model\EmailTemplate.cs" />
    <Compile Include="Model\Person.cs" />
    <Compile Include="Model\PhoneNumber.cs" />
    <Compile Include="Extension\IContainerManaged.cs" />
    <Compile Include="Field\ConfigurationValue.cs" />
    <Compile Include="Field\Types\SelectMulti.cs" />
    <Compile Include="Field\Types\Document.cs" />
    <Compile Include="Field\Types\Person.cs" />
    <Compile Include="Field\Types\Url.cs" />
    <Compile Include="Field\Types\Currency.cs" />
    <Compile Include="Field\Types\Decimal.cs" />
    <Compile Include="Field\Types\DefinedValue.cs" />
    <Compile Include="Field\Types\DefinedType.cs" />
    <Compile Include="Field\Types\Date.cs" />
    <Compile Include="Field\Types\Image.cs" />
    <Compile Include="Field\Types\Video.cs" />
    <Compile Include="Model\FinancialBatch.cs">
      <SubType>Code</SubType>
    </Compile>
    <Compile Include="Model\Fund.cs">
      <SubType>Code</SubType>
    </Compile>
    <Compile Include="Model\CodeGenerated\FundService.cs" />
    <Compile Include="Model\PaymentGateway.cs">
      <SubType>Code</SubType>
    </Compile>
    <Compile Include="Model\PersonAccount.cs">
      <SubType>Code</SubType>
    </Compile>
    <Compile Include="Model\Pledge.cs">
      <SubType>Code</SubType>
    </Compile>
    <Compile Include="Model\CodeGenerated\PledgeService.cs" />
    <Compile Include="Model\FinancialTransaction.cs">
      <SubType>Code</SubType>
    </Compile>
    <Compile Include="Model\FinancialTransactionDetail.cs">
      <SubType>Code</SubType>
    </Compile>
    <Compile Include="Model\FinancialTransactionFund.cs">
      <SubType>Code</SubType>
    </Compile>
    <Compile Include="Model\TransactionSearchValue.cs" />
    <Compile Include="Model\FinancialTransactionService.Partial.cs" />
    <Compile Include="Model\Group.cs" />
    <Compile Include="Model\CodeGenerated\GroupRoleService.cs" />
    <Compile Include="Model\CodeGenerated\GroupService.cs" />
    <Compile Include="Model\GroupService.Partial.cs" />
    <Compile Include="Model\GroupRole.cs" />
    <Compile Include="Model\GroupRoleService.Partial.cs" />
    <Compile Include="Model\GroupType.cs" />
    <Compile Include="Model\CodeGenerated\GroupTypeService.cs" />
    <Compile Include="Model\GroupTypeService.Partial.cs" />
    <Compile Include="Model\GroupMember.cs" />
    <Compile Include="Model\CodeGenerated\GroupMemberService.cs" />
    <Compile Include="Model\GroupMemberService.Partial.cs" />
    <Compile Include="Model\GroupLocation.cs" />
    <Compile Include="Jobs\CleanCachedImages.cs" />
    <Compile Include="Jobs\SendGridProcess.cs" />
    <Compile Include="Jobs\RockCleanup.cs" />
    <Compile Include="Migrations\Configuration.cs" />
    <Compile Include="Migrations\RockCSharpMigrationCodeGenerator.cs" />
    <Compile Include="Net\WebRequest.cs" />
    <Compile Include="Search\Person\Address.cs" />
    <Compile Include="Search\Person\Email.cs" />
    <Compile Include="Search\Person\Name.cs" />
    <Compile Include="Search\Person\Phone.cs" />
    <Compile Include="Search\SearchComponent.cs" />
    <Compile Include="Search\SearchContainer.cs" />
    <Compile Include="Security\AdditionalActionsAttribute.cs" />
    <Compile Include="Security\Authentication\ActiveDirectory.cs" />
    <Compile Include="Security\Authentication\Database.cs" />
    <Compile Include="Security\ExternalAuthenticationComponent.cs" />
    <Compile Include="Security\ExternalAuthenticationContainer.cs" />
    <Compile Include="Security\Encryption.cs" />
    <Compile Include="Security\ExternalAuthentication\Facebook.cs">
      <SubType>Code</SubType>
    </Compile>
    <Compile Include="Security\GlobalDefault.cs" />
    <Compile Include="Security\AuthenticationComponent.cs" />
    <Compile Include="Security\AuthenticationContainer.cs" />
    <Compile Include="Services\NuGet\RockPackagePathResolver.cs" />
    <Compile Include="Services\NuGet\WebProjectManager.cs" />
    <Compile Include="Services\NuGet\WebProjectSystem.cs" />
    <Compile Include="SystemGuid\BlockType.cs" />
    <Compile Include="SystemGuid\Site.cs" />
    <Compile Include="SystemGuid\GroupRole.cs" />
    <Compile Include="SystemGuid\DefinedValue.cs" />
    <Compile Include="SystemGuid\GroupType.cs" />
    <Compile Include="SystemGuid\FieldType.cs" />
    <Compile Include="SystemGuid\Group.cs" />
    <Compile Include="SystemGuid\DefinedType.cs" />
    <Compile Include="SystemGuid\Page.cs" />
    <Compile Include="Transactions\AuditTransaction.cs" />
    <Compile Include="Transactions\WorkflowTriggerTransaction.cs" />
    <Compile Include="Transactions\UserLastActivityTransaction.cs" />
    <Compile Include="Transactions\PersonViewTransaction.cs" />
    <Compile Include="Transactions\ITransaction.cs" />
    <Compile Include="Transactions\PageViewTransaction.cs" />
    <Compile Include="Transactions\RockQueue.cs" />
    <Compile Include="SystemGuid\EmailTemplate.cs" />
    <Compile Include="Model\WorkflowActivityType.cs" />
    <Compile Include="Model\WorkflowActionType.cs" />
    <Compile Include="Model\WorkflowActivity.cs" />
    <Compile Include="Model\WorkflowAction.cs" />
    <Compile Include="Jobs\ProcessWorkflows.cs" />
    <Compile Include="Workflow\Action\CompleteWorkflow.cs" />
    <Compile Include="Workflow\Action\ActivateActivity.cs" />
    <Compile Include="Workflow\Action\SendEmail.cs" />
    <Compile Include="Workflow\Action\SetStatus.cs" />
    <Compile Include="Model\WorkflowTypeService.Partial.cs" />
    <Compile Include="Model\WorkflowService.Partial.cs" />
    <Compile Include="Workflow\ActionComponent.cs" />
    <Compile Include="Workflow\ActionContainer.cs" />
    <Compile Include="Model\CodeGenerated\WorkflowLogService.cs" />
    <Compile Include="Model\CodeGenerated\WorkflowService.cs" />
    <Compile Include="Model\CodeGenerated\WorkflowTypeService.cs" />
    <Compile Include="Model\WorkflowLog.cs" />
    <Compile Include="Model\Workflow.cs" />
    <Compile Include="Model\WorkflowType.cs" />
    <Compile Include="Model\ServiceJob.cs" />
    <Compile Include="Model\ServiceJobService.Partial.cs" />
    <Compile Include="Version.cs" />
    <Compile Include="Web\Cache\AttributeCache.cs" />
    <Compile Include="Web\Cache\BlockTypeCache.cs" />
    <Compile Include="Web\Cache\BlockCache.cs" />
    <Compile Include="Security\Role.cs" />
    <Compile Include="Web\Cache\CampusCache.cs">
      <SubType>Code</SubType>
    </Compile>
    <Compile Include="Web\Cache\EntityTypeCache.cs" />
    <Compile Include="Web\Cache\DefinedTypeCache.cs" />
    <Compile Include="Web\Cache\DefinedValueCache.cs" />
    <Compile Include="Web\Cache\GlobalAttributesCache.cs" />
    <Compile Include="Web\Cache\FieldTypeCache.cs" />
    <Compile Include="Web\Cache\SiteCache.cs" />
    <Compile Include="Web\Cache\PageCache.cs" />
    <Compile Include="Web\UI\ContextAttribute.cs">
      <SubType>Code</SubType>
    </Compile>
    <Compile Include="Web\UI\Controls\CampusPicker.cs" />
    <Compile Include="Web\UI\Controls\ModalAlert.cs" />
    <Compile Include="Web\UI\Controls\ModalDialog.cs" />
    <Compile Include="Web\UI\Controls\LabeledRadioButtonList.cs" />
    <Compile Include="Web\UI\Controls\DateTimePicker.cs" />
    <Compile Include="Web\UI\Controls\Grid\EnumField.cs" />
    <Compile Include="Web\UI\Controls\Grid\DateTimeField.cs" />
    <Compile Include="Web\UI\Controls\Grid\DateField.cs" />
    <Compile Include="Web\UI\Controls\Grid\EditValueField.cs" />
    <Compile Include="Web\UI\Controls\Grid\GridFilter.cs" />
    <Compile Include="Web\UI\Controls\LabeledText.cs" />
    <Compile Include="Web\UI\Controls\ModalIFrameDialog.cs" />
    <Compile Include="Web\UI\Controls\ImageSelector.cs" />
    <Compile Include="Web\UI\Controls\LabeledTextBox.cs" />
    <Compile Include="Web\UI\Controls\PageTitle.cs" />
    <Compile Include="Web\UI\Controls\LabeledCheckBoxList.cs" />
    <Compile Include="Web\UI\Controls\Data Fields\FieldTypeList.cs" />
    <Compile Include="Web\UI\Controls\Grid\GridActions.cs" />
    <Compile Include="Web\UI\Controls\LabeledCheckBox.cs" />
    <Compile Include="Web\UI\Controls\SearchField.cs" />
    <Compile Include="Web\UI\Controls\Zone.cs" />
    <Compile Include="Web\UI\DialogMasterPage.cs">
      <SubType>ASPXCodeBehind</SubType>
    </Compile>
    <Compile Include="Web\UI\RockPage.cs">
      <SubType>ASPXCodeBehind</SubType>
    </Compile>
    <Compile Include="Web\UI\RockBlock.cs">
      <SubType>ASPXCodeBehind</SubType>
    </Compile>
    <Compile Include="Attribute\TextFieldAttribute.cs" />
    <Compile Include="Web\RockRouteHandler.cs" />
    <Compile Include="Security\Authorization.cs" />
    <Compile Include="Security\ISecured.cs" />
    <Compile Include="Web\UI\Controls\Data Fields\DataDropDownList.cs">
      <SubType>Code</SubType>
    </Compile>
    <Compile Include="Web\UI\Controls\Data Fields\DataTextBox.cs">
      <SubType>Code</SubType>
    </Compile>
    <Compile Include="Web\UI\Controls\LabeledDropDownList.cs" />
    <Compile Include="Web\UI\Controls\Grid\SecurityField.cs" />
    <Compile Include="Web\UI\Controls\Grid\ReorderField.cs" />
    <Compile Include="Web\UI\Controls\Grid\EditField.cs" />
    <Compile Include="Web\UI\Controls\Grid\DeleteField.cs">
      <SubType>Code</SubType>
    </Compile>
    <Compile Include="Web\UI\Controls\Grid\Grid.cs" />
    <Compile Include="Web\UI\Controls\Grid\BoolField.cs" />
    <Compile Include="Web\UI\Controls\HtmlGenericContainer.cs" />
    <Compile Include="Web\UI\Controls\NotificationBox.cs" />
    <Compile Include="Web\UI\Controls\RowEventArgs.cs" />
    <Compile Include="ExtensionMethods.cs" />
    <Compile Include="Field\Types\Boolean.cs" />
    <Compile Include="Field\Types\PageReference.cs" />
    <Compile Include="Field\Types\Integer.cs" />
    <Compile Include="Field\Types\SelectSingle.cs" />
    <Compile Include="Field\Types\Color.cs" />
    <Compile Include="Field\FieldType.cs" />
    <Compile Include="Field\Helper.cs" />
    <Compile Include="Field\IFieldType.cs" />
    <Compile Include="Field\Types\Text.cs" />
    <Compile Include="Attribute\Helper.cs" />
    <Compile Include="Web\UI\Controls\HtmlHelper.cs" />
    <Compile Include="Web\HttpModule.cs" />
    <Compile Include="Web\UI\PageReference.cs">
      <SubType>ASPXCodeBehind</SubType>
    </Compile>
    <Compile Include="Reflection.cs" />
    <Compile Include="Jobs\JobPulse.cs" />
    <Compile Include="Jobs\RockJobListener.cs" />
    <Compile Include="Jobs\TestJob.cs" />
    <Compile Include="Attribute\IHasAttributes.cs" />
    <Compile Include="Data\IOrdered.cs" />
    <Compile Include="Data\Entity.cs" />
    <Compile Include="Data\Model.cs">
      <SubType>Code</SubType>
    </Compile>
    <Compile Include="Data\RockContext.cs" />
    <Compile Include="Data\UnitOfWorkScope.cs" />
    <Compile Include="Properties\AssemblyInfo.cs" />
    <Compile Include="Data\EFRepository.cs" />
    <Compile Include="Service References\MelissaData.AddressCheck\Reference.cs">
      <AutoGen>True</AutoGen>
      <DesignTime>True</DesignTime>
      <DependentUpon>Reference.svcmap</DependentUpon>
    </Compile>
    <Compile Include="Service References\ServiceObjects.GeoCoder\Reference.cs">
      <AutoGen>True</AutoGen>
      <DesignTime>True</DesignTime>
      <DependentUpon>Reference.svcmap</DependentUpon>
    </Compile>
    <Compile Include="Service References\StrikeIron.USAddressVerification\Reference.cs">
      <AutoGen>True</AutoGen>
      <DesignTime>True</DesignTime>
      <DependentUpon>Reference.svcmap</DependentUpon>
    </Compile>
    <Compile Include="Service References\TeleAtlas.Authentication\Reference.cs">
      <AutoGen>True</AutoGen>
      <DesignTime>True</DesignTime>
      <DependentUpon>Reference.svcmap</DependentUpon>
    </Compile>
    <Compile Include="Service References\TeleAtlas.Geocoding\Reference.cs">
      <AutoGen>True</AutoGen>
      <DesignTime>True</DesignTime>
      <DependentUpon>Reference.svcmap</DependentUpon>
    </Compile>
    <Compile Include="Data\IFeed.cs" />
    <Compile Include="Jobs\JobLoadFailedException.cs" />
    <Compile Include="Web\UI\PersonBlock.cs">
      <SubType>ASPXCodeBehind</SubType>
    </Compile>
    <Compile Include="Web\UI\Validation\DataAnnotationValidator.cs" />
  </ItemGroup>
  <ItemGroup>
    <Content Include="packages.config" />
    <None Include="Service References\MelissaData.AddressCheck\Rock.MelissaData.AddressCheck.ResponseArray.datasource">
      <DependentUpon>Reference.svcmap</DependentUpon>
    </None>
    <None Include="Service References\MelissaData.AddressCheck\Service.wsdl" />
    <None Include="Service References\MelissaData.AddressCheck\Service.xsd">
      <SubType>Designer</SubType>
    </None>
    <None Include="Service References\MelissaData.AddressCheck\Service1.xsd">
      <SubType>Designer</SubType>
    </None>
    <None Include="Service References\ServiceObjects.GeoCoder\GeoCoder.wsdl" />
    <None Include="Service References\ServiceObjects.GeoCoder\Rock.ServiceObjects.GeoCoder.DistanceBetweenInfo.datasource">
      <DependentUpon>Reference.svcmap</DependentUpon>
    </None>
    <None Include="Service References\ServiceObjects.GeoCoder\Rock.ServiceObjects.GeoCoder.DistanceToWaterInfo.datasource">
      <DependentUpon>Reference.svcmap</DependentUpon>
    </None>
    <None Include="Service References\ServiceObjects.GeoCoder\Rock.ServiceObjects.GeoCoder.GeocodeCityWorldwideInfo.datasource">
      <DependentUpon>Reference.svcmap</DependentUpon>
    </None>
    <None Include="Service References\ServiceObjects.GeoCoder\Rock.ServiceObjects.GeoCoder.Location.datasource">
      <DependentUpon>Reference.svcmap</DependentUpon>
    </None>
    <None Include="Service References\ServiceObjects.GeoCoder\Rock.ServiceObjects.GeoCoder.Location_V3.datasource">
      <DependentUpon>Reference.svcmap</DependentUpon>
    </None>
    <None Include="Service References\ServiceObjects.GeoCoder\Rock.ServiceObjects.GeoCoder.ReverseAddress.datasource">
      <DependentUpon>Reference.svcmap</DependentUpon>
    </None>
    <None Include="Service References\ServiceObjects.GeoCoder\Rock.ServiceObjects.GeoCoder.ZipCodeInfo.datasource">
      <DependentUpon>Reference.svcmap</DependentUpon>
    </None>
    <None Include="Service References\StrikeIron.USAddressVerification\Rock.StrikeIron.USAddressVerification.SIWsOutputOfMethodStatusRecord.datasource">
      <DependentUpon>Reference.svcmap</DependentUpon>
    </None>
    <None Include="Service References\StrikeIron.USAddressVerification\Rock.StrikeIron.USAddressVerification.SIWsOutputOfSIWsResultArrayOfMethodStatusRecord.datasource">
      <DependentUpon>Reference.svcmap</DependentUpon>
    </None>
    <None Include="Service References\StrikeIron.USAddressVerification\Rock.StrikeIron.USAddressVerification.SIWsOutputOfSIWsResultArrayOfServiceInfoRecord.datasource">
      <DependentUpon>Reference.svcmap</DependentUpon>
    </None>
    <None Include="Service References\StrikeIron.USAddressVerification\Rock.StrikeIron.USAddressVerification.SIWsOutputOfSIWsResultArrayOfUSAddressWithStatus.datasource">
      <DependentUpon>Reference.svcmap</DependentUpon>
    </None>
    <None Include="Service References\StrikeIron.USAddressVerification\Rock.StrikeIron.USAddressVerification.SIWsOutputOfUSAddress.datasource">
      <DependentUpon>Reference.svcmap</DependentUpon>
    </None>
    <None Include="Service References\StrikeIron.USAddressVerification\Rock.StrikeIron.USAddressVerification.SubscriptionInfo.datasource">
      <DependentUpon>Reference.svcmap</DependentUpon>
    </None>
    <None Include="Service References\StrikeIron.USAddressVerification\USAddressVerification5.wsdl" />
    <None Include="Service References\TeleAtlas.Authentication\Authentication.wsdl" />
    <None Include="Service References\TeleAtlas.Geocoding\Geocoding.wsdl" />
    <None Include="Service References\TeleAtlas.Geocoding\Rock.TeleAtlas.Geocoding.Geocode.datasource">
      <DependentUpon>Reference.svcmap</DependentUpon>
    </None>
    <None Include="Service References\TeleAtlas.Geocoding\Rock.TeleAtlas.Geocoding.MatchType.datasource">
      <DependentUpon>Reference.svcmap</DependentUpon>
    </None>
    <None Include="Service References\TeleAtlas.Geocoding\Rock.TeleAtlas.Geocoding.NameValue.datasource">
      <DependentUpon>Reference.svcmap</DependentUpon>
    </None>
    <None Include="Service References\TeleAtlas.Geocoding\Rock.TeleAtlas.Geocoding.OutputField.datasource">
      <DependentUpon>Reference.svcmap</DependentUpon>
    </None>
    <None Include="Service References\ServiceObjects.GeoCoder\GeoCoder.disco" />
    <None Include="Service References\ServiceObjects.GeoCoder\configuration91.svcinfo" />
    <None Include="Service References\ServiceObjects.GeoCoder\configuration.svcinfo" />
    <None Include="Service References\ServiceObjects.GeoCoder\Reference.svcmap">
      <Generator>WCF Proxy Generator</Generator>
      <LastGenOutput>Reference.cs</LastGenOutput>
    </None>
    <None Include="Service References\StrikeIron.USAddressVerification\configuration91.svcinfo" />
    <None Include="Service References\StrikeIron.USAddressVerification\configuration.svcinfo" />
    <None Include="Service References\StrikeIron.USAddressVerification\Reference.svcmap">
      <Generator>WCF Proxy Generator</Generator>
      <LastGenOutput>Reference.cs</LastGenOutput>
    </None>
    <None Include="Service References\MelissaData.AddressCheck\Service.disco" />
    <None Include="Service References\MelissaData.AddressCheck\configuration91.svcinfo" />
    <None Include="Service References\MelissaData.AddressCheck\configuration.svcinfo" />
    <None Include="Service References\MelissaData.AddressCheck\Reference.svcmap">
      <Generator>WCF Proxy Generator</Generator>
      <LastGenOutput>Reference.cs</LastGenOutput>
    </None>
    <None Include="Service References\TeleAtlas.Authentication\configuration91.svcinfo" />
    <None Include="Service References\TeleAtlas.Authentication\configuration.svcinfo" />
    <None Include="Service References\TeleAtlas.Authentication\Reference.svcmap">
      <Generator>WCF Proxy Generator</Generator>
      <LastGenOutput>Reference.cs</LastGenOutput>
    </None>
    <None Include="Service References\TeleAtlas.Geocoding\configuration91.svcinfo" />
    <None Include="Service References\TeleAtlas.Geocoding\configuration.svcinfo" />
    <None Include="Service References\TeleAtlas.Geocoding\Reference.svcmap">
      <Generator>WCF Proxy Generator</Generator>
      <LastGenOutput>Reference.cs</LastGenOutput>
    </None>
    <Content Include="web.config" />
    <Content Include="web.Debug.config">
      <DependentUpon>web.config</DependentUpon>
    </Content>
    <Content Include="web.Release.config">
      <DependentUpon>web.config</DependentUpon>
    </Content>
  </ItemGroup>
  <ItemGroup>
    <Service Include="{508349B6-6B84-4DF5-91F0-309BEEBAD82D}" />
  </ItemGroup>
  <ItemGroup>
    <WCFMetadataStorage Include="Service References\MelissaData.AddressCheck\" />
    <WCFMetadataStorage Include="Service References\ServiceObjects.GeoCoder\" />
    <WCFMetadataStorage Include="Service References\StrikeIron.USAddressVerification\" />
    <WCFMetadataStorage Include="Service References\TeleAtlas.Authentication\" />
    <WCFMetadataStorage Include="Service References\TeleAtlas.Geocoding\" />
  </ItemGroup>
  <ItemGroup>
    <ProjectReference Include="..\Quartz\Quartz.csproj">
      <Project>{AEF8823B-E45B-4B35-A4D0-C08C1196D017}</Project>
      <Name>Quartz</Name>
    </ProjectReference>
  </ItemGroup>
  <ItemGroup>
    <WCFMetadata Include="Service References\" />
  </ItemGroup>
  <ItemGroup>
    <EmbeddedResource Include="Migrations\201211292334047_CreateDatabase.resx">
      <DependentUpon>201211292334047_CreateDatabase.cs</DependentUpon>
    </EmbeddedResource>
    <EmbeddedResource Include="Migrations\201212031749206_MarketingCampaignAdAttributes.resx">
      <DependentUpon>201212031749206_MarketingCampaignAdAttributes.cs</DependentUpon>
    </EmbeddedResource>
    <EmbeddedResource Include="Migrations\201212041249372_EntityTypesAdmin.resx">
      <DependentUpon>201212041249372_EntityTypesAdmin.cs</DependentUpon>
    </EmbeddedResource>
    <EmbeddedResource Include="Migrations\201212041823461_RockModel.resx">
      <DependentUpon>201212041823461_RockModel.cs</DependentUpon>
    </EmbeddedResource>
    <EmbeddedResource Include="Migrations\201212042327447_ToolsMenuAdCampaigns.resx">
      <DependentUpon>201212042327447_ToolsMenuAdCampaigns.cs</DependentUpon>
    </EmbeddedResource>
    <EmbeddedResource Include="Migrations\201212051230308_AddMissingTagConfiguration.resx">
      <DependentUpon>201212051230308_AddMissingTagConfiguration.cs</DependentUpon>
    </EmbeddedResource>
    <EmbeddedResource Include="Migrations\201212051710292_AuthConfigureAdministrate.resx">
      <DependentUpon>201212051710292_AuthConfigureAdministrate.cs</DependentUpon>
    </EmbeddedResource>
    <EmbeddedResource Include="Migrations\201212052022346_ClassRename.resx">
      <DependentUpon>201212052022346_ClassRename.cs</DependentUpon>
    </EmbeddedResource>
    <EmbeddedResource Include="Migrations\201212052126507_DefinedValueNaming.resx">
      <DependentUpon>201212052126507_DefinedValueNaming.cs</DependentUpon>
    </EmbeddedResource>
    <EmbeddedResource Include="Migrations\201212052255598_ServiceJobColumnNames.resx">
      <DependentUpon>201212052255598_ServiceJobColumnNames.cs</DependentUpon>
    </EmbeddedResource>
    <EmbeddedResource Include="Migrations\201212071233248_PageIconFile.resx">
      <DependentUpon>201212071233248_PageIconFile.cs</DependentUpon>
    </EmbeddedResource>
    <EmbeddedResource Include="Migrations\201212110027467_GroupBlockAttributes.resx">
      <DependentUpon>201212110027467_GroupBlockAttributes.cs</DependentUpon>
    </EmbeddedResource>
    <EmbeddedResource Include="Migrations\201212131758268_GroupTypeField.resx">
      <DependentUpon>201212131758268_GroupTypeField.cs</DependentUpon>
    </EmbeddedResource>
    <EmbeddedResource Include="Migrations\201212182319401_ListDetailSweep01.resx">
      <DependentUpon>201212182319401_ListDetailSweep01.cs</DependentUpon>
    </EmbeddedResource>
    <EmbeddedResource Include="Migrations\201212201910584_HomepageMenuOrder01.resx">
      <DependentUpon>201212201910584_HomepageMenuOrder01.cs</DependentUpon>
    </EmbeddedResource>
    <EmbeddedResource Include="Migrations\201212211225129_CreateCheckInTables.resx">
      <DependentUpon>201212211225129_CreateCheckInTables.cs</DependentUpon>
    </EmbeddedResource>
    <EmbeddedResource Include="Migrations\201212211411123_Notes.resx">
      <DependentUpon>201212211411123_Notes.cs</DependentUpon>
    </EmbeddedResource>
    <EmbeddedResource Include="Migrations\201212231321417_PageIconCssClass.resx">
      <DependentUpon>201212231321417_PageIconCssClass.cs</DependentUpon>
    </EmbeddedResource>
    <EmbeddedResource Include="Migrations\201212290135056_FixNotes.resx">
      <DependentUpon>201212290135056_FixNotes.cs</DependentUpon>
    </EmbeddedResource>
    <EmbeddedResource Include="Migrations\201212301436393_UpdateNoteBlock.resx">
      <DependentUpon>201212301436393_UpdateNoteBlock.cs</DependentUpon>
    </EmbeddedResource>
    <EmbeddedResource Include="Migrations\201212301720005_FinancialTxnEntityType.resx">
      <DependentUpon>201212301720005_FinancialTxnEntityType.cs</DependentUpon>
    </EmbeddedResource>
    <EmbeddedResource Include="Migrations\201212311301028_AddWorkflowTypeIcon.resx">
      <DependentUpon>201212311301028_AddWorkflowTypeIcon.cs</DependentUpon>
    </EmbeddedResource>
    <EmbeddedResource Include="Migrations\201212311316295_AddCategoryIcon.resx">
      <DependentUpon>201212311316295_AddCategoryIcon.cs</DependentUpon>
    </EmbeddedResource>
    <EmbeddedResource Include="Migrations\201301090032138_ListDetailSweep02.resx">
      <DependentUpon>201301090032138_ListDetailSweep02.cs</DependentUpon>
    </EmbeddedResource>
    <EmbeddedResource Include="Migrations\201301092105309_GroupViewer01.resx">
      <DependentUpon>201301092105309_GroupViewer01.cs</DependentUpon>
    </EmbeddedResource>
    <EmbeddedResource Include="Migrations\201301102215432_AddDeceasedFlag.resx">
      <DependentUpon>201301102215432_AddDeceasedFlag.cs</DependentUpon>
    </EmbeddedResource>
    <EmbeddedResource Include="Migrations\201301102317461_AddPrayerRequest.resx">
      <DependentUpon>201301102317461_AddPrayerRequest.cs</DependentUpon>
    </EmbeddedResource>
    <EmbeddedResource Include="Migrations\201301161307416_AddAttendanceCode.resx">
      <DependentUpon>201301161307416_AddAttendanceCode.cs</DependentUpon>
    </EmbeddedResource>
    <EmbeddedResource Include="Migrations\201301162240000_DefinedTypesSweep01.resx">
      <DependentUpon>201301162240000_DefinedTypesSweep01.cs</DependentUpon>
    </EmbeddedResource>
    <EmbeddedResource Include="Migrations\201301172201176_CheckInPages.resx">
      <DependentUpon>201301172201176_CheckInPages.cs</DependentUpon>
    </EmbeddedResource>
    <EmbeddedResource Include="Migrations\201301182037029_NewBootstrapTheme.resx">
      <DependentUpon>201301182037029_NewBootstrapTheme.cs</DependentUpon>
    </EmbeddedResource>
<<<<<<< HEAD
    <EmbeddedResource Include="Migrations\201301182325595_MarketingCampaignListDetail.resx">
      <DependentUpon>201301182325595_MarketingCampaignListDetail.cs</DependentUpon>
    </EmbeddedResource>
    <EmbeddedResource Include="Migrations\201301291756455_RemoveEntityChange.resx">
      <DependentUpon>201301291756455_RemoveEntityChange.cs</DependentUpon>
    </EmbeddedResource>
    <EmbeddedResource Include="Migrations\201301292308074_ListDetailSweep03.resx">
      <DependentUpon>201301292308074_ListDetailSweep03.cs</DependentUpon>
=======
    <EmbeddedResource Include="Migrations\201301212124450_Reporting.resx">
      <DependentUpon>201301212124450_Reporting.cs</DependentUpon>
    </EmbeddedResource>
    <EmbeddedResource Include="Migrations\201301242138425_UpdateReportFilter.resx">
      <DependentUpon>201301242138425_UpdateReportFilter.cs</DependentUpon>
>>>>>>> 1e0e918a
    </EmbeddedResource>
  </ItemGroup>
  <ItemGroup />
  <PropertyGroup>
    <VisualStudioVersion Condition="'$(VisualStudioVersion)' == ''">10.0</VisualStudioVersion>
    <VSToolsPath Condition="'$(VSToolsPath)' == ''">$(MSBuildExtensionsPath32)\Microsoft\VisualStudio\v$(VisualStudioVersion)</VSToolsPath>
  </PropertyGroup>
  <Import Project="$(MSBuildBinPath)\Microsoft.CSharp.targets" />
  <Import Project="$(VSToolsPath)\WebApplications\Microsoft.WebApplication.targets" Condition="'$(VSToolsPath)' != ''" />
  <Import Project="$(MSBuildExtensionsPath32)\Microsoft\VisualStudio\v10.0\WebApplications\Microsoft.WebApplication.targets" Condition="false" />
  <ProjectExtensions>
    <VisualStudio>
      <FlavorProperties GUID="{349c5851-65df-11da-9384-00065b846f21}">
        <WebProjectProperties>
          <UseIIS>True</UseIIS>
          <AutoAssignPort>True</AutoAssignPort>
          <DevelopmentServerPort>60512</DevelopmentServerPort>
          <DevelopmentServerVPath>/</DevelopmentServerVPath>
          <IISUrl>http://localhost:60512/</IISUrl>
          <NTLMAuthentication>False</NTLMAuthentication>
          <UseCustomServer>False</UseCustomServer>
          <CustomServerUrl>
          </CustomServerUrl>
          <SaveServerSettingsInUserFile>False</SaveServerSettingsInUserFile>
        </WebProjectProperties>
      </FlavorProperties>
    </VisualStudio>
  </ProjectExtensions>
  <!-- To modify your build process, add your task inside one of the targets below and uncomment it. 
       Other similar extension points exist, see Microsoft.Common.targets.
  <Target Name="BeforeBuild">
  </Target>
  <Target Name="AfterBuild">
  </Target>
  -->
</Project><|MERGE_RESOLUTION|>--- conflicted
+++ resolved
@@ -254,7 +254,6 @@
     <Compile Include="Migrations\201301182037029_NewBootstrapTheme.Designer.cs">
       <DependentUpon>201301182037029_NewBootstrapTheme.cs</DependentUpon>
     </Compile>
-<<<<<<< HEAD
     <Compile Include="Migrations\201301182325595_MarketingCampaignListDetail.cs" />
     <Compile Include="Migrations\201301182325595_MarketingCampaignListDetail.Designer.cs">
       <DependentUpon>201301182325595_MarketingCampaignListDetail.cs</DependentUpon>
@@ -266,15 +265,10 @@
     <Compile Include="Migrations\201301292308074_ListDetailSweep03.cs" />
     <Compile Include="Migrations\201301292308074_ListDetailSweep03.Designer.cs">
       <DependentUpon>201301292308074_ListDetailSweep03.cs</DependentUpon>
-=======
-    <Compile Include="Migrations\201301212124450_Reporting.cs" />
-    <Compile Include="Migrations\201301212124450_Reporting.Designer.cs">
-      <DependentUpon>201301212124450_Reporting.cs</DependentUpon>
-    </Compile>
-    <Compile Include="Migrations\201301242138425_UpdateReportFilter.cs" />
-    <Compile Include="Migrations\201301242138425_UpdateReportFilter.Designer.cs">
-      <DependentUpon>201301242138425_UpdateReportFilter.cs</DependentUpon>
->>>>>>> 1e0e918a
+    </Compile>
+    <Compile Include="Migrations\201301301954199_Report.cs" />
+    <Compile Include="Migrations\201301301954199_Report.Designer.cs">
+      <DependentUpon>201301301954199_Report.cs</DependentUpon>
     </Compile>
     <Compile Include="Migrations\RockMigration.cs" />
     <Compile Include="Migrations\RockMigration_2.cs">
@@ -390,11 +384,9 @@
       <SubType>Code</SubType>
     </Compile>
     <Compile Include="Model\Category.cs" />
-<<<<<<< HEAD
     <Compile Include="Search\Person\PersonQueryExtensions.cs" />
     <Compile Include="Web\Cache\CachedModel.cs" />
     <Compile Include="Web\UI\Controls\PersonPicker.cs" />
-=======
     <Compile Include="Reporting\FilterComponent.cs" />
     <Compile Include="Reporting\FilterContainer.cs" />
     <Compile Include="Reporting\PersonFilters\GroupTypeAttendanceFilter.cs" />
@@ -402,11 +394,9 @@
     <Compile Include="Reporting\PersonFilters\HasPictureFilter.cs" />
     <Compile Include="Reporting\PersonFilters\LastNameFilter.cs" />
     <Compile Include="Reporting\PersonFilters\GenderFilter.cs" />
-    <Compile Include="Web\Cache\CachedModel.cs" />
     <Compile Include="Web\UI\Adapters\RadioButtonListAdapter.cs" />
     <Compile Include="Web\UI\Controls\Report\FilterGroup.cs" />
     <Compile Include="Web\UI\Controls\Report\FilterField.cs" />
->>>>>>> 1e0e918a
     <Compile Include="Web\UI\Controls\Grid\AttributeField.cs" />
     <Compile Include="Web\UI\Controls\ILabeledControl.cs" />
     <Compile Include="Web\UI\IDetailBlock.cs" />
@@ -994,7 +984,6 @@
     <EmbeddedResource Include="Migrations\201301182037029_NewBootstrapTheme.resx">
       <DependentUpon>201301182037029_NewBootstrapTheme.cs</DependentUpon>
     </EmbeddedResource>
-<<<<<<< HEAD
     <EmbeddedResource Include="Migrations\201301182325595_MarketingCampaignListDetail.resx">
       <DependentUpon>201301182325595_MarketingCampaignListDetail.cs</DependentUpon>
     </EmbeddedResource>
@@ -1003,13 +992,9 @@
     </EmbeddedResource>
     <EmbeddedResource Include="Migrations\201301292308074_ListDetailSweep03.resx">
       <DependentUpon>201301292308074_ListDetailSweep03.cs</DependentUpon>
-=======
-    <EmbeddedResource Include="Migrations\201301212124450_Reporting.resx">
-      <DependentUpon>201301212124450_Reporting.cs</DependentUpon>
-    </EmbeddedResource>
-    <EmbeddedResource Include="Migrations\201301242138425_UpdateReportFilter.resx">
-      <DependentUpon>201301242138425_UpdateReportFilter.cs</DependentUpon>
->>>>>>> 1e0e918a
+    </EmbeddedResource>
+    <EmbeddedResource Include="Migrations\201301301954199_Report.resx">
+      <DependentUpon>201301301954199_Report.cs</DependentUpon>
     </EmbeddedResource>
   </ItemGroup>
   <ItemGroup />
