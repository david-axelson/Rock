--- conflicted
+++ resolved
@@ -1122,11 +1122,7 @@
     <Compile Include="Plugin\HotFixes\129_MigrationRollupsFor11_1_0.cs" />
     <Compile Include="Security\Authentication\ClaimExtensionMethods.cs" />
     <Compile Include="Security\Authentication\OidcClient.cs" />
-<<<<<<< HEAD
-=======
     <Compile Include="Security\AuthorizationCacheConsumer.cs" />
-    <Compile Include="SystemGuid\AchievementType.cs" />
->>>>>>> 6e263734
     <Compile Include="SystemGuid\Badge.cs" />
     <Compile Include="SystemGuid\AuthScope.cs" />
     <Compile Include="SystemGuid\BinaryFile.cs" />
