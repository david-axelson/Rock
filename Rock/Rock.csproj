--- conflicted
+++ resolved
@@ -1347,12 +1347,9 @@
     <Compile Include="Model\Workflow\Workflow\Workflow.WebForms.cs" />
     <Compile Include="Model\Workflow\Workflow\Workflow.Logic.cs" />
     <Compile Include="Model\Workflow\Workflow\Workflow.SaveHook.cs" />
-<<<<<<< HEAD
     <Compile Include="Pdf\PdfGenerator.cs" />
     <Compile Include="Pdf\PdfGeneratorException.cs" />
-=======
     <Compile Include="Plugin\HotFixes\152_MigrationRolupsFor13_6_0.cs" />
->>>>>>> 790dbe5b
     <Compile Include="Plugin\HotFixes\151_LavaDashboardWidget.cs" />
     <Compile Include="Plugin\HotFixes\150_MigrationRollupsFor13_5_2.cs" />
     <Compile Include="Plugin\HotFixes\149_MigrationRollupsFor13_5_1.cs" />
