﻿<?xml version="1.0" encoding="utf-8"?>
<Project ToolsVersion="14.0" DefaultTargets="Build" xmlns="http://schemas.microsoft.com/developer/msbuild/2003">
  <Import Project="$(MSBuildExtensionsPath)\$(MSBuildToolsVersion)\Microsoft.Common.props" Condition="Exists('$(MSBuildExtensionsPath)\$(MSBuildToolsVersion)\Microsoft.Common.props')" />
  <PropertyGroup>
    <Configuration Condition=" '$(Configuration)' == '' ">Debug</Configuration>
    <Platform Condition=" '$(Platform)' == '' ">AnyCPU</Platform>
    <ProjectGuid>{185A31D7-3037-4DAE-8797-0459849A84BD}</ProjectGuid>
    <OutputType>Library</OutputType>
    <AppDesignerFolder>Properties</AppDesignerFolder>
    <RootNamespace>Rock</RootNamespace>
    <AssemblyName>Rock</AssemblyName>
    <TargetFrameworkVersion>v4.5.2</TargetFrameworkVersion>
    <FileAlignment>512</FileAlignment>
    <TargetFrameworkProfile />
    <WebGreaseLibPath>..\packages\WebGrease.1.5.2\lib</WebGreaseLibPath>
    <NuGetPackageImportStamp>
    </NuGetPackageImportStamp>
  </PropertyGroup>
  <PropertyGroup Condition=" '$(Configuration)|$(Platform)' == 'Debug|AnyCPU' ">
    <DebugSymbols>true</DebugSymbols>
    <DebugType>full</DebugType>
    <Optimize>false</Optimize>
    <OutputPath>bin\Debug\</OutputPath>
    <DefineConstants>DEBUG;TRACE</DefineConstants>
    <ErrorReport>prompt</ErrorReport>
    <WarningLevel>4</WarningLevel>
  </PropertyGroup>
  <PropertyGroup Condition=" '$(Configuration)|$(Platform)' == 'Release|AnyCPU' ">
    <DebugType>pdbonly</DebugType>
    <Optimize>true</Optimize>
    <OutputPath>bin\Release\</OutputPath>
    <DefineConstants>TRACE</DefineConstants>
    <ErrorReport>prompt</ErrorReport>
    <WarningLevel>4</WarningLevel>
    <DocumentationFile>bin\Release\Rock.XML</DocumentationFile>
  </PropertyGroup>
  <ItemGroup>
    <Reference Include="Antlr3.Runtime, Version=3.4.1.9004, Culture=neutral, PublicKeyToken=eb42632606e9261f, processorArchitecture=MSIL">
      <HintPath>..\packages\Antlr.3.4.1.9004\lib\Antlr3.Runtime.dll</HintPath>
      <Private>True</Private>
    </Reference>
    <Reference Include="BCrypt.Net, Version=0.1.5073.29922, Culture=neutral, PublicKeyToken=6bcd409ee6bc9292, processorArchitecture=MSIL">
      <HintPath>..\packages\BCrypt-Official.0.1.109\lib\BCrypt.Net.dll</HintPath>
      <Private>True</Private>
    </Reference>
    <Reference Include="ClearScript, Version=5.4.8.0, Culture=neutral, PublicKeyToken=935d0c957da47c73, processorArchitecture=MSIL">
      <HintPath>..\packages\JavaScriptEngineSwitcher.V8.2.2.0\lib\net45\ClearScript.dll</HintPath>
      <Private>True</Private>
    </Reference>
    <Reference Include="CommonMark, Version=0.1.0.0, Culture=neutral, PublicKeyToken=001ef8810438905d, processorArchitecture=MSIL">
      <HintPath>..\packages\CommonMark.NET.0.13.2\lib\net45\CommonMark.dll</HintPath>
      <Private>True</Private>
    </Reference>
    <Reference Include="CronExpressionDescriptor, Version=1.19.0.0, Culture=neutral, PublicKeyToken=a2ab0e0f73f9b037, processorArchitecture=MSIL">
      <HintPath>..\packages\CronExpressionDescriptor.1.19.0\lib\net45\CronExpressionDescriptor.dll</HintPath>
      <Private>True</Private>
    </Reference>
    <Reference Include="CSScriptLibrary, Version=3.13.2.0, Culture=neutral, PublicKeyToken=70fcc3d18c749033, processorArchitecture=MSIL">
      <HintPath>..\packages\CS-Script.bin.3.13.2.0\lib\net45\CSScriptLibrary.dll</HintPath>
      <Private>True</Private>
    </Reference>
    <Reference Include="DDay.iCal, Version=1.0.2.575, Culture=neutral, processorArchitecture=MSIL">
      <HintPath>..\packages\DDay.iCal.1.0.2.575\lib\DDay.iCal.dll</HintPath>
      <Private>True</Private>
    </Reference>
    <Reference Include="DocumentFormat.OpenXml, Version=2.6.0.0, Culture=neutral, processorArchitecture=MSIL">
      <HintPath>..\packages\OpenXMLSDK-MOT.2.6.0.0\lib\DocumentFormat.OpenXml.dll</HintPath>
      <Private>True</Private>
    </Reference>
    <Reference Include="dotless.Core, Version=1.5.2.0, Culture=neutral, PublicKeyToken=96b446c9e63eae34, processorArchitecture=MSIL">
      <HintPath>..\packages\dotless.1.5.2\lib\dotless.Core.dll</HintPath>
      <Private>True</Private>
    </Reference>
    <Reference Include="Elasticsearch.Net, Version=2.0.0.0, Culture=neutral, PublicKeyToken=96c599bbe3e70f5d, processorArchitecture=MSIL">
      <HintPath>..\packages\Elasticsearch.Net.2.4.6\lib\net45\Elasticsearch.Net.dll</HintPath>
      <Private>True</Private>
    </Reference>
    <Reference Include="Elasticsearch.Net.Aws, Version=2.2.0.0, Culture=neutral, PublicKeyToken=7b2b00f739ab9aca, processorArchitecture=MSIL">
      <HintPath>..\packages\Elasticsearch.Net.Aws.2.2.0\lib\net45\Elasticsearch.Net.Aws.dll</HintPath>
      <Private>True</Private>
    </Reference>
    <Reference Include="EntityFramework, Version=6.0.0.0, Culture=neutral, PublicKeyToken=b77a5c561934e089, processorArchitecture=MSIL">
      <HintPath>..\packages\EntityFramework.6.1.3\lib\net45\EntityFramework.dll</HintPath>
      <Private>True</Private>
    </Reference>
    <Reference Include="EntityFramework.SqlServer, Version=6.0.0.0, Culture=neutral, PublicKeyToken=b77a5c561934e089, processorArchitecture=MSIL">
      <HintPath>..\packages\EntityFramework.6.1.3\lib\net45\EntityFramework.SqlServer.dll</HintPath>
      <Private>True</Private>
    </Reference>
    <Reference Include="EntityFramework.Utilities">
      <HintPath>..\libs\EFUtilities\EntityFramework.Utilities.dll</HintPath>
    </Reference>
    <Reference Include="EPPlus">
      <HintPath>..\libs\EPPlus\EPPlus.dll</HintPath>
    </Reference>
    <Reference Include="EXIFextractor">
      <HintPath>..\libs\Goheer EXIFExtractor\EXIFextractor.dll</HintPath>
    </Reference>
    <Reference Include="FCM.Net, Version=1.0.0.0, Culture=neutral, processorArchitecture=MSIL">
      <SpecificVersion>False</SpecificVersion>
      <HintPath>..\libs\FCM\FCM.Net.dll</HintPath>
    </Reference>
    <Reference Include="HtmlAgilityPack, Version=1.4.9.4, Culture=neutral, PublicKeyToken=bd319b19eaf3b43a, processorArchitecture=MSIL">
      <HintPath>..\packages\HtmlAgilityPack.1.4.9.4\lib\Net45\HtmlAgilityPack.dll</HintPath>
      <Private>True</Private>
    </Reference>
    <Reference Include="Humanizer">
      <HintPath>..\libs\Humanizer.2.1.0\Humanizer.dll</HintPath>
    </Reference>
    <Reference Include="ImageResizer, Version=4.0.0.0, Culture=neutral, processorArchitecture=MSIL">
      <HintPath>..\packages\ImageResizer.4.0.5\lib\net45\ImageResizer.dll</HintPath>
      <Private>True</Private>
    </Reference>
    <Reference Include="InteractivePreGeneratedViews, Version=1.0.0.0, Culture=neutral, PublicKeyToken=46c4868af4307d2c, processorArchitecture=MSIL">
      <HintPath>..\packages\EFInteractiveViews.1.0.1\lib\net45\InteractivePreGeneratedViews.dll</HintPath>
      <Private>True</Private>
    </Reference>
    <Reference Include="JavaScriptEngineSwitcher.Core, Version=2.2.0.0, Culture=neutral, PublicKeyToken=c608b2a8cc9e4472, processorArchitecture=MSIL">
      <HintPath>..\packages\JavaScriptEngineSwitcher.Core.2.2.0\lib\net45\JavaScriptEngineSwitcher.Core.dll</HintPath>
      <Private>True</Private>
    </Reference>
    <Reference Include="JavaScriptEngineSwitcher.Msie, Version=2.2.0.0, Culture=neutral, PublicKeyToken=c608b2a8cc9e4472, processorArchitecture=MSIL">
      <HintPath>..\packages\JavaScriptEngineSwitcher.Msie.2.2.0\lib\net45\JavaScriptEngineSwitcher.Msie.dll</HintPath>
      <Private>True</Private>
    </Reference>
    <Reference Include="JavaScriptEngineSwitcher.V8, Version=2.2.0.0, Culture=neutral, PublicKeyToken=c608b2a8cc9e4472, processorArchitecture=MSIL">
      <HintPath>..\packages\JavaScriptEngineSwitcher.V8.2.2.0\lib\net45\JavaScriptEngineSwitcher.V8.dll</HintPath>
      <Private>True</Private>
    </Reference>
    <Reference Include="JSPool, Version=2.0.0.0, Culture=neutral, PublicKeyToken=2fc7775f73072640, processorArchitecture=MSIL">
      <HintPath>..\packages\JSPool.2.0.0\lib\net451\JSPool.dll</HintPath>
      <Private>True</Private>
    </Reference>
    <Reference Include="Microsoft.AspNet.SignalR.Core, Version=2.2.0.0, Culture=neutral, PublicKeyToken=31bf3856ad364e35, processorArchitecture=MSIL">
      <HintPath>..\packages\Microsoft.AspNet.SignalR.Core.2.2.0\lib\net45\Microsoft.AspNet.SignalR.Core.dll</HintPath>
      <Private>True</Private>
    </Reference>
    <Reference Include="Microsoft.AspNet.SignalR.SystemWeb, Version=2.2.0.0, Culture=neutral, PublicKeyToken=31bf3856ad364e35, processorArchitecture=MSIL">
      <HintPath>..\packages\Microsoft.AspNet.SignalR.SystemWeb.2.2.0\lib\net45\Microsoft.AspNet.SignalR.SystemWeb.dll</HintPath>
      <Private>True</Private>
    </Reference>
    <Reference Include="Microsoft.IdentityModel.Logging, Version=1.1.2.0, Culture=neutral, PublicKeyToken=31bf3856ad364e35, processorArchitecture=MSIL">
      <HintPath>..\packages\Microsoft.IdentityModel.Logging.1.1.2\lib\net451\Microsoft.IdentityModel.Logging.dll</HintPath>
      <Private>True</Private>
    </Reference>
    <Reference Include="Microsoft.IdentityModel.Tokens, Version=5.1.2.0, Culture=neutral, PublicKeyToken=31bf3856ad364e35, processorArchitecture=MSIL">
      <HintPath>..\packages\Microsoft.IdentityModel.Tokens.5.1.2\lib\net451\Microsoft.IdentityModel.Tokens.dll</HintPath>
      <Private>True</Private>
    </Reference>
    <Reference Include="Microsoft.Owin, Version=2.1.0.0, Culture=neutral, PublicKeyToken=31bf3856ad364e35, processorArchitecture=MSIL">
      <HintPath>..\packages\Microsoft.Owin.2.1.0\lib\net45\Microsoft.Owin.dll</HintPath>
      <Private>True</Private>
    </Reference>
    <Reference Include="Microsoft.Owin.Host.SystemWeb, Version=2.1.0.0, Culture=neutral, PublicKeyToken=31bf3856ad364e35, processorArchitecture=MSIL">
      <HintPath>..\packages\Microsoft.Owin.Host.SystemWeb.2.1.0\lib\net45\Microsoft.Owin.Host.SystemWeb.dll</HintPath>
      <Private>True</Private>
    </Reference>
    <Reference Include="Microsoft.Owin.Security, Version=2.1.0.0, Culture=neutral, PublicKeyToken=31bf3856ad364e35, processorArchitecture=MSIL">
      <HintPath>..\packages\Microsoft.Owin.Security.2.1.0\lib\net45\Microsoft.Owin.Security.dll</HintPath>
      <Private>True</Private>
    </Reference>
    <Reference Include="Microsoft.SqlServer.Types, Version=11.0.0.0, Culture=neutral, PublicKeyToken=89845dcd8080cc91, processorArchitecture=MSIL">
      <HintPath>..\packages\Microsoft.SqlServer.Types.11.0.2\lib\net20\Microsoft.SqlServer.Types.dll</HintPath>
      <Private>True</Private>
    </Reference>
    <Reference Include="Microsoft.Web.Infrastructure, Version=1.0.0.0, Culture=neutral, PublicKeyToken=31bf3856ad364e35, processorArchitecture=MSIL">
      <HintPath>..\packages\Microsoft.Web.Infrastructure.1.0.0.0\lib\net40\Microsoft.Web.Infrastructure.dll</HintPath>
      <Private>True</Private>
    </Reference>
    <Reference Include="Microsoft.Web.XmlTransform, Version=2.1.0.0, Culture=neutral, PublicKeyToken=b03f5f7f11d50a3a, processorArchitecture=MSIL">
      <HintPath>..\packages\Microsoft.Web.Xdt.2.1.1\lib\net40\Microsoft.Web.XmlTransform.dll</HintPath>
      <Private>True</Private>
    </Reference>
    <Reference Include="Mono.CSharp, Version=4.0.0.0, Culture=neutral, PublicKeyToken=0738eb9f132ed756, processorArchitecture=MSIL">
      <HintPath>..\packages\CS-Script.bin.3.13.2.0\lib\net45\Mono.CSharp.dll</HintPath>
      <Private>True</Private>
    </Reference>
    <Reference Include="MsieJavaScriptEngine, Version=2.1.0.0, Culture=neutral, PublicKeyToken=a3a2846a37ac0d3e, processorArchitecture=MSIL">
      <HintPath>..\packages\MsieJavaScriptEngine.2.1.0\lib\net45\MsieJavaScriptEngine.dll</HintPath>
      <Private>True</Private>
    </Reference>
    <Reference Include="Nest">
      <HintPath>..\packages\NEST.2.4.3\lib\net45\Nest.dll</HintPath>
      <Private>True</Private>
    </Reference>
    <Reference Include="Newtonsoft.Json, Version=9.0.0.0, Culture=neutral, PublicKeyToken=30ad4fe6b2a6aeed, processorArchitecture=MSIL">
      <HintPath>..\packages\Newtonsoft.Json.9.0.1\lib\net45\Newtonsoft.Json.dll</HintPath>
      <Private>True</Private>
    </Reference>
    <Reference Include="NuGet.Core, Version=2.11.1.812, Culture=neutral, PublicKeyToken=31bf3856ad364e35, processorArchitecture=MSIL">
      <HintPath>..\packages\NuGet.Core.2.11.1\lib\net40-Client\NuGet.Core.dll</HintPath>
      <Private>True</Private>
    </Reference>
    <Reference Include="OpenXmlPowerTools, Version=4.2.0.0, Culture=neutral, processorArchitecture=MSIL">
      <HintPath>..\packages\OpenXmlPowerTools.4.2\lib\OpenXmlPowerTools.dll</HintPath>
      <Private>True</Private>
    </Reference>
    <Reference Include="Owin, Version=1.0.0.0, Culture=neutral, PublicKeyToken=f0ebd12fd5e55cc5, processorArchitecture=MSIL">
      <HintPath>..\packages\Owin.1.0\lib\net40\Owin.dll</HintPath>
      <Private>True</Private>
    </Reference>
    <Reference Include="Quartz">
      <HintPath>..\libs\Quartz\Quartz.dll</HintPath>
    </Reference>
    <Reference Include="React.Core, Version=3.0.0.0, Culture=neutral, PublicKeyToken=9aed67b161f7db78, processorArchitecture=MSIL">
      <HintPath>..\packages\React.Core.3.0.0\lib\net40\React.Core.dll</HintPath>
      <Private>True</Private>
    </Reference>
    <Reference Include="React.Web, Version=3.0.0.0, Culture=neutral, PublicKeyToken=9aed67b161f7db78, processorArchitecture=MSIL">
      <HintPath>..\packages\React.Web.3.0.0\lib\net40\React.Web.dll</HintPath>
      <Private>True</Private>
    </Reference>
    <Reference Include="React.Web.Mvc4, Version=3.0.0.0, Culture=neutral, PublicKeyToken=9aed67b161f7db78, processorArchitecture=MSIL">
      <HintPath>..\packages\React.Web.Mvc4.3.0.0\lib\net40\React.Web.Mvc4.dll</HintPath>
      <Private>True</Private>
    </Reference>
    <Reference Include="RestSharp, Version=105.2.3.0, Culture=neutral, processorArchitecture=MSIL">
      <HintPath>..\packages\RestSharp.105.2.3\lib\net452\RestSharp.dll</HintPath>
      <Private>True</Private>
    </Reference>
    <Reference Include="StackExchange.Redis, Version=1.1.0.0, Culture=neutral, processorArchitecture=MSIL">
      <HintPath>..\packages\StackExchange.Redis.1.1.603\lib\net45\StackExchange.Redis.dll</HintPath>
      <Private>True</Private>
    </Reference>
    <Reference Include="System" />
    <Reference Include="System.ComponentModel.Composition" />
    <Reference Include="System.ComponentModel.DataAnnotations" />
    <Reference Include="System.configuration" />
    <Reference Include="System.Core" />
    <Reference Include="System.Data.Entity" />
    <Reference Include="System.Data.Entity.Design" />
    <Reference Include="System.Data.Services" />
    <Reference Include="System.DirectoryServices" />
    <Reference Include="System.DirectoryServices.AccountManagement" />
    <Reference Include="System.Drawing" />
    <Reference Include="System.IdentityModel.Tokens.Jwt, Version=5.1.2.0, Culture=neutral, PublicKeyToken=31bf3856ad364e35, processorArchitecture=MSIL">
      <HintPath>..\packages\System.IdentityModel.Tokens.Jwt.5.1.2\lib\net451\System.IdentityModel.Tokens.Jwt.dll</HintPath>
      <Private>True</Private>
    </Reference>
    <Reference Include="System.IO.Packaging, Version=1.0.0.0, Culture=neutral, processorArchitecture=MSIL">
      <HintPath>..\packages\OpenXMLSDK-MOT.2.6.0.0\lib\System.IO.Packaging.dll</HintPath>
      <Private>True</Private>
    </Reference>
    <Reference Include="System.Linq.Dynamic, Version=1.0.5840.25917, Culture=neutral, processorArchitecture=MSIL">
      <HintPath>..\packages\System.Linq.Dynamic.1.0.6\lib\net40\System.Linq.Dynamic.dll</HintPath>
      <Private>True</Private>
    </Reference>
    <Reference Include="System.Management.Automation, Version=1.0.0.0, Culture=neutral, PublicKeyToken=31bf3856ad364e35, processorArchitecture=MSIL">
      <HintPath>..\packages\System.Management.Automation.6.1.7601.17515\lib\net45\System.Management.Automation.dll</HintPath>
      <Private>True</Private>
    </Reference>
    <Reference Include="System.Net.Http.Formatting, Version=5.2.3.0, Culture=neutral, PublicKeyToken=31bf3856ad364e35, processorArchitecture=MSIL">
      <HintPath>..\packages\Microsoft.AspNet.WebApi.Client.5.2.3\lib\net45\System.Net.Http.Formatting.dll</HintPath>
      <Private>True</Private>
    </Reference>
    <Reference Include="System.Net.Http.WebRequest" />
    <Reference Include="System.Runtime.Caching" />
    <Reference Include="System.Runtime.Serialization" />
    <Reference Include="System.ServiceModel" />
    <Reference Include="System.ServiceModel.Web" />
    <Reference Include="System.Web" />
    <Reference Include="System.Web.Extensions" />
    <Reference Include="System.Web.Helpers, Version=2.0.0.0, Culture=neutral, PublicKeyToken=31bf3856ad364e35, processorArchitecture=MSIL">
      <HintPath>..\packages\Microsoft.AspNet.WebPages.2.0.20710.0\lib\net40\System.Web.Helpers.dll</HintPath>
      <Private>True</Private>
    </Reference>
    <Reference Include="System.Web.Http, Version=5.2.3.0, Culture=neutral, PublicKeyToken=31bf3856ad364e35, processorArchitecture=MSIL">
      <HintPath>..\packages\Microsoft.AspNet.WebApi.Core.5.2.3\lib\net45\System.Web.Http.dll</HintPath>
      <Private>True</Private>
    </Reference>
    <Reference Include="System.Web.Http.WebHost, Version=5.2.3.0, Culture=neutral, PublicKeyToken=31bf3856ad364e35, processorArchitecture=MSIL">
      <HintPath>..\packages\Microsoft.AspNet.WebApi.WebHost.5.2.3\lib\net45\System.Web.Http.WebHost.dll</HintPath>
      <Private>True</Private>
    </Reference>
    <Reference Include="System.Web.Mvc, Version=4.0.0.0, Culture=neutral, PublicKeyToken=31bf3856ad364e35, processorArchitecture=MSIL">
      <HintPath>..\packages\Microsoft.AspNet.Mvc.4.0.20710.0\lib\net40\System.Web.Mvc.dll</HintPath>
      <Private>True</Private>
    </Reference>
    <Reference Include="System.Web.Optimization, Version=1.1.0.0, Culture=neutral, PublicKeyToken=31bf3856ad364e35, processorArchitecture=MSIL">
      <HintPath>..\packages\Microsoft.AspNet.Web.Optimization.1.1.3\lib\net40\System.Web.Optimization.dll</HintPath>
      <Private>True</Private>
    </Reference>
    <Reference Include="System.Web.Razor, Version=2.0.0.0, Culture=neutral, PublicKeyToken=31bf3856ad364e35, processorArchitecture=MSIL">
      <HintPath>..\packages\Microsoft.AspNet.Razor.2.0.20710.0\lib\net40\System.Web.Razor.dll</HintPath>
      <Private>True</Private>
    </Reference>
    <Reference Include="System.Web.WebPages, Version=2.0.0.0, Culture=neutral, PublicKeyToken=31bf3856ad364e35, processorArchitecture=MSIL">
      <HintPath>..\packages\Microsoft.AspNet.WebPages.2.0.20710.0\lib\net40\System.Web.WebPages.dll</HintPath>
      <Private>True</Private>
    </Reference>
    <Reference Include="System.Web.WebPages.Deployment, Version=2.0.0.0, Culture=neutral, PublicKeyToken=31bf3856ad364e35, processorArchitecture=MSIL">
      <HintPath>..\packages\Microsoft.AspNet.WebPages.2.0.20710.0\lib\net40\System.Web.WebPages.Deployment.dll</HintPath>
      <Private>True</Private>
    </Reference>
    <Reference Include="System.Web.WebPages.Razor, Version=2.0.0.0, Culture=neutral, PublicKeyToken=31bf3856ad364e35, processorArchitecture=MSIL">
      <HintPath>..\packages\Microsoft.AspNet.WebPages.2.0.20710.0\lib\net40\System.Web.WebPages.Razor.dll</HintPath>
      <Private>True</Private>
    </Reference>
    <Reference Include="System.Xml.Linq" />
    <Reference Include="System.Data.DataSetExtensions" />
    <Reference Include="Microsoft.CSharp" />
    <Reference Include="System.Data" />
    <Reference Include="System.Net.Http" />
    <Reference Include="System.Xml" />
    <Reference Include="Twilio, Version=0.0.0.0, Culture=neutral, processorArchitecture=MSIL">
      <HintPath>..\packages\Twilio.5.1.0\lib\net451\Twilio.dll</HintPath>
      <Private>True</Private>
    </Reference>
    <Reference Include="UAParser, Version=2.1.0.0, Culture=neutral, PublicKeyToken=f7377bf021646069, processorArchitecture=MSIL">
      <HintPath>..\packages\UAParser.2.1.0.0\lib\net40-Client\UAParser.dll</HintPath>
      <Private>True</Private>
    </Reference>
    <Reference Include="VroomJs, Version=1.2.3.0, Culture=neutral, PublicKeyToken=e7c52e67fcb0044f, processorArchitecture=MSIL">
      <HintPath>..\packages\VroomJs.1.2.3\lib\net45\VroomJs.dll</HintPath>
      <Private>True</Private>
    </Reference>
    <Reference Include="WebActivatorEx, Version=2.0.0.0, Culture=neutral, PublicKeyToken=7b26dc2a43f6a0d4, processorArchitecture=MSIL">
      <HintPath>..\packages\WebActivatorEx.2.1.0\lib\net40\WebActivatorEx.dll</HintPath>
      <Private>True</Private>
    </Reference>
    <Reference Include="WebGrease, Version=1.5.2.14234, Culture=neutral, PublicKeyToken=31bf3856ad364e35, processorArchitecture=MSIL">
      <HintPath>..\packages\WebGrease.1.5.2\lib\WebGrease.dll</HintPath>
      <Private>True</Private>
    </Reference>
    <Reference Include="WindowsBase" />
  </ItemGroup>
  <ItemGroup>
    <Compile Include="Address\Bing.cs" />
    <Compile Include="Address\MelissaData.cs" />
    <Compile Include="Address\ServiceObjects.cs" />
    <Compile Include="Address\SmartyStreets.cs" />
    <Compile Include="Address\VerificationComponent.cs" />
    <Compile Include="Address\VerificationContainer.cs" />
    <Compile Include="Attribute\AccountFieldAttribute.cs" />
    <Compile Include="Attribute\AccountsFieldAttribute.cs" />
    <Compile Include="Attribute\AddressFieldAttribute.cs" />
    <Compile Include="Attribute\AttributeCategoryFieldAttribute.cs" />
    <Compile Include="Attribute\AttributeFieldAttribute.cs" />
    <Compile Include="Attribute\BinaryFileFieldAttribute.cs" />
    <Compile Include="Attribute\BinaryFileTypeFieldAttribute.cs" />
    <Compile Include="Attribute\BinaryFileTypesFieldAttribute.cs" />
    <Compile Include="Attribute\BooleanFieldAttribute.cs" />
    <Compile Include="Attribute\CampusesFieldAttribute.cs" />
    <Compile Include="Attribute\CampusFieldAttribute.cs" />
    <Compile Include="Attribute\CategoryFieldAttribute.cs" />
    <Compile Include="Attribute\CodeEditorFieldAttribute.cs" />
    <Compile Include="Attribute\CommunicationTemplateFieldAttribute .cs" />
    <Compile Include="Attribute\ComparisonFieldAttribute.cs" />
    <Compile Include="Attribute\ComponentFieldAttribute.cs" />
    <Compile Include="Attribute\ComponentsFieldAttribute.cs" />
    <Compile Include="Attribute\ConnectionActivityTypeFieldAttribute.cs" />
    <Compile Include="Attribute\ConnectionOpportunityFieldAttribute.cs" />
    <Compile Include="Attribute\ConnectionRequestFieldAttribute.cs" />
    <Compile Include="Attribute\ConnectionStateFieldAttribute.cs" />
    <Compile Include="Attribute\ConnectionStatusFieldAttribute.cs" />
    <Compile Include="Attribute\ConnectionTypeFieldAttribute.cs" />
    <Compile Include="Attribute\ConnectionTypesFieldAttribute.cs" />
    <Compile Include="Attribute\ContentChannelFieldAttribute.cs" />
    <Compile Include="Attribute\ContentChannelTypesFieldAttribute.cs" />
    <Compile Include="Attribute\CurrencyFieldAttribute.cs" />
    <Compile Include="Attribute\CustomEnhancedListFieldAttribute.cs" />
    <Compile Include="Attribute\CustomCheckboxListFieldAttribute.cs" />
    <Compile Include="Attribute\CustomDropdownListFieldAttribute.cs" />
    <Compile Include="Attribute\CustomRadioListFieldAttribute.cs" />
    <Compile Include="Attribute\DataViewFieldAttribute.cs" />
    <Compile Include="Attribute\DateFieldAttribute.cs" />
    <Compile Include="Attribute\DateRangeFieldAttribute.cs" />
    <Compile Include="Attribute\DateTimeFieldAttribute.cs" />
    <Compile Include="Attribute\DayOfWeekFieldAttribute.cs" />
    <Compile Include="Attribute\DaysOfWeekFieldAttribute.cs" />
    <Compile Include="Attribute\DecimalFieldAttribute.cs" />
    <Compile Include="Attribute\DecimalRangeFieldAttribute.cs" />
    <Compile Include="Attribute\DefinedTypeFieldAttribute.cs" />
    <Compile Include="Attribute\DefinedValueFieldAttribute.cs" />
    <Compile Include="Attribute\DefinedValueRangeFieldAttribute.cs" />
    <Compile Include="Attribute\EmailFieldAttribute.cs" />
    <Compile Include="Attribute\MatrixFieldAttribute.cs" />
    <Compile Include="Attribute\SSNFieldAttribute.cs" />
    <Compile Include="Attribute\WorkflowFieldAttribute.cs" />
    <Compile Include="Attribute\EncryptedTextFieldAttribute.cs" />
    <Compile Include="Attribute\EntityFieldAttribute.cs" />
    <Compile Include="Attribute\EntityTypeFieldAttribute.cs" />
    <Compile Include="Attribute\EnumFieldAttribute.cs" />
    <Compile Include="Attribute\EnumsFieldAttribute.cs" />
    <Compile Include="Attribute\EventCalendarFieldAttribute.cs" />
    <Compile Include="Attribute\EventItemFieldAttribute.cs" />
    <Compile Include="Attribute\FieldAttribute.cs" />
    <Compile Include="Attribute\FinancialGatewayFieldAttribute.cs" />
    <Compile Include="Attribute\GroupAndRoleFieldAttribute.cs" />
    <Compile Include="Attribute\GroupFieldAttribute.cs" />
    <Compile Include="Attribute\GroupLocationTypeFieldAttribute.cs" />
    <Compile Include="Attribute\GroupRoleFieldAttribute.cs" />
    <Compile Include="Attribute\GroupTypeFieldAttribute.cs" />
    <Compile Include="Attribute\GroupTypeGroupFieldAttribute.cs" />
    <Compile Include="Attribute\GroupTypesFieldAttribute.cs" />
    <Compile Include="Attribute\Helper.cs" />
    <Compile Include="Attribute\IHasAttributes.cs" />
    <Compile Include="Attribute\IHasAttributesWrapper.cs" />
    <Compile Include="Attribute\InheritedAttribute.cs" />
    <Compile Include="Attribute\IntegerFieldAttribute.cs" />
    <Compile Include="Attribute\IntegerRangeFieldAttribute.cs" />
    <Compile Include="Attribute\KeyValueListFieldAttribute.cs" />
    <Compile Include="Attribute\LavaCommandsFieldAttribute.cs" />
    <Compile Include="Attribute\LinkedPageAttribute.cs" />
    <Compile Include="Attribute\LocationFieldAttribute.cs" />
    <Compile Include="Attribute\MarkdownFieldAttribute.cs" />
    <Compile Include="Attribute\MemoFieldAttribute.cs" />
    <Compile Include="Attribute\MergeTemplateFieldAttribute.cs" />
    <Compile Include="Attribute\MetricCategoriesFieldAttribute.cs" />
    <Compile Include="Attribute\NoteTypeFieldAttribute.cs" />
    <Compile Include="Attribute\PersonBadgesAttribute.cs" />
    <Compile Include="Attribute\PersonFieldAttribute.cs" />
    <Compile Include="Attribute\PhoneNumberFieldAttribute.cs" />
    <Compile Include="Attribute\RemoteAuthsFieldAttribute.cs" />
    <Compile Include="Attribute\ScheduleFieldAttribute.cs" />
    <Compile Include="Attribute\SchedulesFieldAttribute.cs" />
    <Compile Include="Attribute\SecurityRoleFieldAttribute.cs" />
    <Compile Include="Attribute\SiteFieldAttribute.cs" />
    <Compile Include="Attribute\SlidingDateRangeFieldAttribute.cs" />
    <Compile Include="Attribute\SystemEmailFieldAttribute.cs" />
    <Compile Include="Attribute\TextFieldAttribute.cs" />
    <Compile Include="Attribute\TimeFieldAttribute.cs" />
    <Compile Include="Attribute\UrlLinkFieldAttribute.cs" />
    <Compile Include="Attribute\ValueListFieldAttribute.cs" />
    <Compile Include="Attribute\WorkflowActivityTypeAttribute.cs" />
    <Compile Include="Attribute\WorkflowAttributeAttribute.cs" />
    <Compile Include="Attribute\WorkflowTextOrAttributeAttribute.cs" />
    <Compile Include="Attribute\WorkflowTypeFieldAttribute.cs" />
    <Compile Include="Chart\ChartGroupBy.cs" />
    <Compile Include="Chart\IChartData.cs" />
    <Compile Include="Chart\SummaryData.cs" />
    <Compile Include="CheckIn\CheckInBlockMultiPerson.cs">
      <SubType>ASPXCodeBehind</SubType>
    </Compile>
    <Compile Include="CheckIn\CheckInBlock.cs">
      <SubType>ASPXCodeBehind</SubType>
    </Compile>
    <Compile Include="CheckIn\CheckInFamily.cs" />
    <Compile Include="CheckIn\CheckInGroup.cs" />
    <Compile Include="CheckIn\CheckInGroupType.cs" />
    <Compile Include="CheckIn\CheckInLabel.cs" />
    <Compile Include="CheckIn\CheckInLocation.cs" />
    <Compile Include="CheckIn\CheckInPerson.cs" />
    <Compile Include="CheckIn\CheckInSchedule.cs" />
    <Compile Include="CheckIn\CheckInState.cs" />
    <Compile Include="CheckIn\CheckInStatus.cs" />
    <Compile Include="CheckIn\CheckinType.cs" />
    <Compile Include="CheckIn\KioskDevice.cs" />
    <Compile Include="CheckIn\KioskGroup.cs" />
    <Compile Include="CheckIn\KioskGroupAttendance.cs" />
    <Compile Include="CheckIn\KioskGroupType.cs" />
    <Compile Include="CheckIn\KioskLabel.cs" />
    <Compile Include="CheckIn\KioskLocation.cs" />
    <Compile Include="CheckIn\KioskLocationAttendance.cs" />
    <Compile Include="CheckIn\KioskSchedule.cs" />
    <Compile Include="CheckIn\KioskScheduleAttendance.cs" />
    <Compile Include="Communication\BouncedEmail.cs" />
    <Compile Include="Communication\Email.cs" />
    <Compile Include="Communication\IEmailProvider.cs" />
    <Compile Include="Communication\MediumComponent.cs" />
    <Compile Include="Communication\MediumContainer.cs" />
    <Compile Include="Communication\Medium\Email.cs" />
    <Compile Include="Communication\Medium\PushNotification.cs" />
    <Compile Include="Communication\Medium\Sms.cs" />
    <Compile Include="Communication\RecipientData.cs" />
    <Compile Include="Communication\SMTPComponent.cs" />
    <Compile Include="Communication\TransportComponent.cs" />
    <Compile Include="Communication\TransportContainer.cs" />
    <Compile Include="Communication\Transport\Firebase.cs" />
    <Compile Include="Communication\Transport\SMTP.cs" />
    <Compile Include="Communication\Transport\Twilio.cs" />
    <Compile Include="Constants\DisplayStrings.cs" />
    <Compile Include="Constants\SystemSettingKeys.cs" />
    <Compile Include="Data\BoundFieldTypeAttribute.cs" />
    <Compile Include="Data\DbContext.cs" />
    <Compile Include="Data\DbService.cs" />
    <Compile Include="Data\DefinedValueAttribute.cs" />
    <Compile Include="Data\Entity.cs" />
    <Compile Include="Data\FieldTypeAttribute.cs" />
    <Compile Include="Data\AnalyticHistoryFieldAttribute.cs" />
    <Compile Include="Data\HideFromReportingAttribute.cs" />
    <Compile Include="Data\IAnalyticHistorical.cs" />
    <Compile Include="Data\IAnalytic.cs" />
    <Compile Include="Data\ICategorized.cs" />
    <Compile Include="Data\IEntity.cs" />
    <Compile Include="Data\IFeed.cs" />
    <Compile Include="Data\IgnoreCanDelete.cs" />
    <Compile Include="Data\IgnoreModelErrorsAttribute.cs" />
    <Compile Include="Data\IMigration.cs" />
    <Compile Include="Data\IModel.cs" />
    <Compile Include="Data\IncludeForReportingAttribute.cs" />
    <Compile Include="Data\Interception\QueryHintDbCommandInterceptor.cs" />
    <Compile Include="Data\Interception\QueryHintScope.cs" />
    <Compile Include="Data\IHasActiveFlag.cs" />
    <Compile Include="Data\IOrdered.cs" />
    <Compile Include="Data\IRockEntity.cs" />
    <Compile Include="Data\IService.cs" />
    <Compile Include="Data\LavaIgnoreAttribute.cs" />
    <Compile Include="Data\LavaIncludeAttribute.cs" />
    <Compile Include="Data\LinqRuntimeTypeBuilder.cs" />
    <Compile Include="Data\MigrationHelper.cs" />
    <Compile Include="Data\Model.cs" />
    <Compile Include="Data\NotAuditedAttribute.cs" />
    <Compile Include="Data\NotEmptyGuidAttribute.cs" />
    <Compile Include="Data\NotExportable.cs" />
    <Compile Include="Data\PreviewableAttribute.cs" />
    <Compile Include="Data\RockClientIncludeAttribute.cs" />
    <Compile Include="Data\RockContext.cs" />
    <Compile Include="Data\RockContextConfig.cs" />
    <Compile Include="Data\RockPluginDBInitializer.cs" />
    <Compile Include="Data\RouteAttribute.cs" />
    <Compile Include="Data\Service.cs" />
    <Compile Include="Data\Udf\DbMetadataExtensions.cs" />
    <Compile Include="Data\Udf\GetSpousePersonIdFromPersonIdStoreFunctionInjectionConvention.cs" />
    <Compile Include="Data\Udf\GetAddressStoreFunctionInjectionConvention.cs" />
    <Compile Include="Data\Udf\GetGeofencedGroupNamesStoreFunctionInjectionConvention.cs" />
    <Compile Include="Data\Udf\RockUdfHelper.cs" />
    <Compile Include="Extension\Component.cs" />
    <Compile Include="Extension\ComponentDescription.cs" />
    <Compile Include="Extension\Container.cs" />
    <Compile Include="Extension\IComponentData.cs" />
    <Compile Include="Extension\IContainer.cs" />
    <Compile Include="Extension\SafeDirectoryCatalog.cs" />
    <Compile Include="Field\ConfigurationValue.cs" />
    <Compile Include="Field\FieldType.cs" />
    <Compile Include="Field\Helper.cs" />
    <Compile Include="Field\IEntityFieldType.cs" />
    <Compile Include="Field\IEntityQualifierFieldType.cs" />
    <Compile Include="Field\IFieldType.cs" />
    <Compile Include="Field\ILinkableFieldType.cs" />
    <Compile Include="Field\SelectFromListFieldType.cs" />
    <Compile Include="Field\Types\AccountFieldType.cs" />
    <Compile Include="Field\Types\AccountsFieldType.cs" />
    <Compile Include="Field\Types\AddressFieldType.cs" />
    <Compile Include="Field\Types\AttributeFieldType.cs" />
    <Compile Include="Field\Types\AudioFileFieldType.cs" />
    <Compile Include="Field\Types\AudioUrlFieldType.cs" />
    <Compile Include="Field\Types\BinaryFileFieldType.cs" />
    <Compile Include="Field\Types\BinaryFileTypeFieldType.cs" />
    <Compile Include="Field\Types\BinaryFileTypesFieldType.cs" />
    <Compile Include="Field\Types\BooleanFieldType.cs" />
    <Compile Include="Field\Types\CampusesFieldType.cs" />
    <Compile Include="Field\Types\CampusFieldType.cs" />
    <Compile Include="Field\Types\CategoriesFieldType.cs" />
    <Compile Include="Field\Types\CategoryFieldType.cs" />
    <Compile Include="Field\Types\CodeEditorFieldType.cs" />
    <Compile Include="Field\Types\ColorFieldType.cs" />
    <Compile Include="Field\Types\CommunicationTemplateFieldType.cs" />
    <Compile Include="Field\Types\ComparisonFieldType.cs" />
    <Compile Include="Field\Types\ComponentFieldType.cs" />
    <Compile Include="Field\Types\ComponentsFieldType.cs" />
    <Compile Include="Field\Types\ConnectionActivityTypeFieldType.cs" />
    <Compile Include="Field\Types\ConnectionOpportunityFieldType.cs" />
    <Compile Include="Field\Types\BenevolenceRequestFieldType.cs" />
    <Compile Include="Field\Types\ConnectionRequestFieldType.cs" />
    <Compile Include="Field\Types\ConnectionStateFieldType.cs" />
    <Compile Include="Field\Types\ConnectionStatusFieldType.cs" />
    <Compile Include="Field\Types\ConnectionTypeFieldType.cs" />
    <Compile Include="Field\Types\ConnectionTypesFieldType.cs" />
    <Compile Include="Field\Types\ContentChannelFieldType.cs" />
    <Compile Include="Field\Types\ContentChannelTypesFieldType.cs" />
    <Compile Include="Field\Types\CurrencyFieldType.cs" />
    <Compile Include="Field\Types\DataViewFieldType.cs" />
    <Compile Include="Field\Types\DateFieldType.cs" />
    <Compile Include="Field\Types\DateRangeFieldType.cs" />
    <Compile Include="Field\Types\DateTimeFieldType.cs" />
    <Compile Include="Field\Types\DayOfWeekFieldType.cs" />
    <Compile Include="Field\Types\DaysOfWeekFieldType.cs" />
    <Compile Include="Field\Types\DecimalFieldType.cs" />
    <Compile Include="Field\Types\DecimalRangeFieldType.cs" />
    <Compile Include="Field\Types\DefinedTypeFieldType.cs" />
    <Compile Include="Field\Types\DefinedValueFieldType.cs" />
    <Compile Include="Field\Types\DefinedValueRangeFieldType.cs" />
    <Compile Include="Field\Types\EmailFieldType.cs" />
    <Compile Include="Field\Types\MatrixFieldType.cs" />
    <Compile Include="Field\Types\SSNFieldType.cs" />
    <Compile Include="Field\Types\WorkflowFieldType.cs" />
    <Compile Include="Field\Types\EncryptedTextFieldType.cs" />
    <Compile Include="Field\Types\EntityFieldType.cs" />
    <Compile Include="Field\Types\EntityTypeFieldType.cs" />
    <Compile Include="Field\Types\EnumFieldType.cs" />
    <Compile Include="Field\Types\EventCalendarFieldType.cs" />
    <Compile Include="Field\Types\EventItemFieldType.cs" />
    <Compile Include="Field\Types\FileFieldType.cs" />
    <Compile Include="Field\Types\FinancialGatewayFieldType.cs" />
    <Compile Include="Field\Types\GroupAndRoleFieldType.cs" />
    <Compile Include="Field\Types\GroupFieldType.cs" />
    <Compile Include="Field\Types\GroupLocationTypeFieldType.cs" />
    <Compile Include="Field\Types\GroupRoleFieldType.cs" />
    <Compile Include="Field\Types\GroupTypeFieldType.cs" />
    <Compile Include="Field\Types\GroupTypeGroupFieldType.cs" />
    <Compile Include="Field\Types\GroupTypesFieldType.cs" />
    <Compile Include="Field\Types\HtmlFieldType.cs" />
    <Compile Include="Field\Types\ImageFieldType.cs" />
    <Compile Include="Field\Types\IntegerFieldType.cs" />
    <Compile Include="Field\Types\IntegerRangeFieldType.cs" />
    <Compile Include="Field\Types\KeyValueListFieldType.cs" />
    <Compile Include="Field\Types\LavaCommandsFieldType.cs" />
    <Compile Include="Field\Types\LocationFieldType.cs" />
    <Compile Include="Field\Types\MarkdownFieldType.cs" />
    <Compile Include="Field\Types\MemoFieldType.cs" />
    <Compile Include="Field\Types\MergeTemplateFieldType.cs" />
    <Compile Include="Field\Types\MetricCategoriesFieldType.cs" />
    <Compile Include="Field\Types\NoteTypeFieldType.cs" />
    <Compile Include="Field\Types\NoteTypesFieldType.cs" />
    <Compile Include="Field\Types\PageReferenceFieldType.cs" />
    <Compile Include="Field\Types\PersonBadgesFieldType.cs" />
    <Compile Include="Field\Types\PersonFieldType.cs" />
    <Compile Include="Field\Types\PhoneNumberFieldType.cs" />
    <Compile Include="Field\Types\RangeSliderFieldType.cs" />
    <Compile Include="Field\Types\RatingFieldType.cs" />
    <Compile Include="Field\Types\RemoteAuthsFieldType.cs" />
    <Compile Include="Field\Types\ScheduleFieldType.cs" />
    <Compile Include="Field\Types\SchedulesFieldType.cs" />
    <Compile Include="Field\Types\SecurityRoleFieldType.cs" />
    <Compile Include="Field\Types\SelectMultiFieldType.cs" />
    <Compile Include="Field\Types\SelectSingleFieldType.cs" />
    <Compile Include="Field\Types\SiteFieldType.cs" />
    <Compile Include="Field\Types\SlidingDateRangeFieldType.cs" />
    <Compile Include="Field\Types\SystemEmailFieldType.cs" />
    <Compile Include="Field\Types\TextFieldType.cs" />
    <Compile Include="Field\Types\TimeFieldType.cs" />
    <Compile Include="Field\Types\UrlLinkFieldType.cs" />
    <Compile Include="Field\Types\ValueListFieldType.cs" />
    <Compile Include="Field\Types\VideoFileFieldType.cs" />
    <Compile Include="Field\Types\VideoUrlFieldType.cs" />
    <Compile Include="Field\Types\WorkflowActivityTypeFieldType.cs" />
    <Compile Include="Field\Types\WorkflowAttributeFieldType.cs" />
    <Compile Include="Field\Types\WorkflowTextOrAttributeFieldType.cs" />
    <Compile Include="Field\Types\WorkflowTypeFieldType.cs" />
    <Compile Include="Field\Types\WorkflowTypesFieldType.cs" />
    <Compile Include="Financial\ACHPaymentInfo.cs" />
    <Compile Include="Financial\CreditCardPaymentInfo.cs" />
    <Compile Include="Financial\GatewayComponent.cs" />
    <Compile Include="Financial\GatewayContainer.cs" />
    <Compile Include="Financial\ITransactionDetail.cs" />
    <Compile Include="Financial\Payment.cs" />
    <Compile Include="Financial\PaymentInfo.cs" />
    <Compile Include="Financial\PaymentSchedule.cs" />
    <Compile Include="Financial\ReferencePaymentInfo.cs" />
    <Compile Include="Financial\SwipePaymentInfo.cs" />
    <Compile Include="Financial\TestGateway.cs" />
    <Compile Include="Financial\ThreeStepGatewayComponent.cs" />
    <Compile Include="Follow\EventComponent.cs" />
    <Compile Include="Follow\EventContainer.cs" />
    <Compile Include="Follow\Event\PersonAnniversary.cs" />
    <Compile Include="Follow\Event\PersonBaptized.cs" />
    <Compile Include="Follow\Event\PersonBirthday.cs" />
    <Compile Include="Follow\Event\PersonFirstAttendedGroupType.cs" />
    <Compile Include="Follow\Event\PersonFirstJoinedGroupType.cs" />
    <Compile Include="Follow\SuggestionComponent.cs" />
    <Compile Include="Follow\SuggestionContainer.cs" />
    <Compile Include="Follow\Suggestion\InGroupTogether.cs" />
    <Compile Include="Jobs\CalculateFamilyAnalytics.cs" />
    <Compile Include="Jobs\DatabaseMaintenance.cs" />
    <Compile Include="Jobs\IndexRockSite.cs" />
    <Compile Include="Jobs\MigrateInteractionsData.cs" />
    <Compile Include="Jobs\ProcessAnalyticsDimPerson.cs" />
    <Compile Include="Jobs\SendCreditCardExpirationNotices.cs" />
    <Compile Include="Jobs\IndexEntities.cs" />
    <Compile Include="Jobs\SendDataViewEmail.cs" />
    <Compile Include="Jobs\CalculateGroupRequirements.cs" />
    <Compile Include="Jobs\CalculateMetrics.cs" />
    <Compile Include="Jobs\GetScheduledPayments.cs" />
    <Compile Include="Jobs\GroupLeaderPendingNotifications.cs" />
    <Compile Include="Jobs\GroupSync.cs" />
    <Compile Include="Jobs\JobLoadFailedException.cs" />
    <Compile Include="Jobs\JobPulse.cs" />
    <Compile Include="Jobs\LaunchWorkflow.cs">
      <SubType>ASPXCodeBehind</SubType>
    </Compile>
    <Compile Include="Jobs\LocationServicesVerify.cs" />
    <Compile Include="Jobs\ProcessSignatureDocuments.cs" />
    <Compile Include="Jobs\ProcessWorkflows.cs" />
    <Compile Include="Jobs\RockCleanup.cs" />
    <Compile Include="Jobs\RockJobListener.cs" />
    <Compile Include="Jobs\CompleteWorkflows.cs" />
    <Compile Include="Jobs\RunSQL.cs" />
    <Compile Include="Jobs\SendAttendanceReminders.cs" />
    <Compile Include="Jobs\SendBirthdayEmail.cs" />
    <Compile Include="Jobs\SendCommunications.cs" />
    <Compile Include="Jobs\SendFollowingEvents.cs" />
    <Compile Include="Jobs\SendFollowingSuggestions.cs" />
    <Compile Include="Jobs\SendGroupEmail.cs" />
    <Compile Include="Jobs\SendGroupRequirementsNotification.cs" />
    <Compile Include="Jobs\SendRegistrationPaymentReminders.cs" />
    <Compile Include="Jobs\SparkLink.cs" />
    <Compile Include="Jobs\SendRegistrationReminders.cs" />
    <Compile Include="Lava\Blocks\Execute.cs" />
    <Compile Include="Lava\Blocks\RockEntity.cs" />
    <Compile Include="Lava\Blocks\RockLavaBlockBase.cs" />
    <Compile Include="Lava\Blocks\Search.cs" />
    <Compile Include="Lava\Blocks\WebRequest.cs" />
    <Compile Include="Lava\Blocks\Sql.cs" />
    <Compile Include="Lava\CommonMergeFieldsOptions.cs" />
    <Compile Include="Lava\ILiquidizable.cs" />
    <Compile Include="Lava\LavaHelper.cs" />
    <Compile Include="Lava\LavaSupportLevel.cs" />
    <Compile Include="Lava\LegacyLavaSyntaxDetectedException.cs" />
    <Compile Include="Lava\RockFilters.cs" />
    <Compile Include="MergeTemplates\HtmlMergeTemplateType.cs" />
    <Compile Include="MergeTemplates\MergeTemplateType.cs" />
    <Compile Include="MergeTemplates\MergeTemplateTypeContainer.cs" />
    <Compile Include="MergeTemplates\WordDocumentMergeTemplateType.cs" />
    <Compile Include="Model\AnalyticsDimAttendanceLocation.cs" />
    <Compile Include="Model\AnalyticsDimFinancialAccount.cs" />
    <Compile Include="Model\AnalyticsDimFinancialBatch.cs" />
    <Compile Include="Model\AnalyticsDimFamilyHistorical.cs" />
    <Compile Include="Model\AnalyticsDimFamilyCurrent.cs" />
    <Compile Include="Model\AnalyticsDimFamilyHeadOfHousehold.cs" />
    <Compile Include="Model\AnalyticsDimPersonHistorical.cs" />
    <Compile Include="Model\AnalyticsDimPersonCurrent.cs" />
    <Compile Include="Model\AnalyticsDimDate.cs" />
    <Compile Include="Model\AnalyticsDimFinancialTransactionType.cs" />
    <Compile Include="Model\AnalyticsFactAttendance.cs" />
    <Compile Include="Model\AnalyticsSourceAttendance.cs" />
    <Compile Include="Model\AnalyticsSourceFamilyHistorical.cs" />
    <Compile Include="Model\AnalyticsSourcePersonHistorical.cs" />
    <Compile Include="Model\AnalyticsFactFinancialTransaction.cs" />
    <Compile Include="Model\AnalyticsSourceFinancialTransaction.cs" />
    <Compile Include="Model\Attendance.cs" />
    <Compile Include="Model\AttendanceCode.cs" />
    <Compile Include="Model\AttributeMatrix.cs" />
    <Compile Include="Model\AttributeMatrixItem.cs" />
    <Compile Include="Model\AttributeMatrixTemplate.cs" />
    <Compile Include="Model\CodeGenerated\AnalyticsDimFamilyCurrentService.cs" />
    <Compile Include="Model\CodeGenerated\AnalyticsDimFamilyHeadOfHouseholdService.cs" />
    <Compile Include="Model\CodeGenerated\AnalyticsDimFamilyHistoricalService.cs" />
    <Compile Include="Model\CodeGenerated\AnalyticsFactAttendanceService.cs" />
    <Compile Include="Model\CodeGenerated\AnalyticsSourceAttendanceService.cs" />
    <Compile Include="Model\CodeGenerated\AnalyticsSourceFamilyHistoricalService.cs" />
    <Compile Include="Model\CodeGenerated\PersonalDeviceService.cs" />
    <Compile Include="Model\CodeGenerated\AttributeMatrixItemService.cs" />
    <Compile Include="Model\CodeGenerated\AttributeMatrixService.cs" />
    <Compile Include="Model\CodeGenerated\AttributeMatrixTemplateService.cs" />
    <Compile Include="Model\InteractionService.Partial.cs" />
    <Compile Include="Model\MetricService.Partial.cs" />
    <Compile Include="Model\AttendanceCodeService.Partial.cs" />
    <Compile Include="Model\AttendanceService.Partial.cs" />
    <Compile Include="Model\Attribute.cs" />
    <Compile Include="Model\AttributeQualifier.cs" />
    <Compile Include="Model\AttributeQualifierService.Partial.cs" />
    <Compile Include="Model\AttributeService.Partial.cs" />
    <Compile Include="Model\AttributeValue.cs" />
    <Compile Include="Model\AttributeValueService.Partial.cs" />
    <Compile Include="Model\Audit.cs" />
    <Compile Include="Model\AuditDetail.cs" />
    <Compile Include="Model\Auth.cs" />
    <Compile Include="Model\AuthService.Partial.cs" />
    <Compile Include="Model\BackgroundCheck.cs" />
    <Compile Include="Model\BenevolenceRequestDocument.cs" />
    <Compile Include="Model\BenevolenceRequest.cs" />
    <Compile Include="Model\BenevolenceResult.cs" />
    <Compile Include="Model\BinaryFile.cs" />
    <Compile Include="Model\BinaryFileData.cs" />
    <Compile Include="Model\BinaryFileService.Partial.cs" />
    <Compile Include="Model\BinaryFileType.cs" />
    <Compile Include="Model\Block.cs" />
    <Compile Include="Model\BlockService.Partial.cs" />
    <Compile Include="Model\BlockType.cs" />
    <Compile Include="Model\BlockTypeService.Partial.cs" />
    <Compile Include="Model\Campus.cs" />
    <Compile Include="Model\CampusService.partial.cs" />
    <Compile Include="Model\Category.cs" />
    <Compile Include="Model\CategoryService.Partial.cs" />
    <Compile Include="Model\CodeGenerated\AnalyticsDimFinancialAccountService.cs" />
    <Compile Include="Model\CodeGenerated\AnalyticsDimFinancialBatchService.cs" />
    <Compile Include="Model\CodeGenerated\AnalyticsDimPersonCurrentService.cs" />
    <Compile Include="Model\CodeGenerated\AnalyticsDimPersonHistoricalService.cs" />
    <Compile Include="Model\CodeGenerated\AnalyticsFactFinancialTransactionService.cs" />
    <Compile Include="Model\CodeGenerated\AnalyticsSourceFinancialTransactionService.cs" />
    <Compile Include="Model\CodeGenerated\AnalyticsSourcePersonHistoricalService.cs" />
    <Compile Include="Model\CodeGenerated\AttendanceCodeService.cs" />
    <Compile Include="Model\CodeGenerated\AttendanceService.cs" />
    <Compile Include="Model\CodeGenerated\AttributeQualifierService.cs" />
    <Compile Include="Model\CodeGenerated\AttributeService.cs" />
    <Compile Include="Model\CodeGenerated\AttributeValueService.cs" />
    <Compile Include="Model\CodeGenerated\AuditDetailService.cs" />
    <Compile Include="Model\CodeGenerated\AuditService.cs" />
    <Compile Include="Model\CodeGenerated\AuthService.cs" />
    <Compile Include="Model\CodeGenerated\BackgroundCheckService.cs" />
    <Compile Include="Model\CodeGenerated\BenevolenceRequestDocumentService.cs" />
    <Compile Include="Model\CodeGenerated\BenevolenceRequestService.cs" />
    <Compile Include="Model\CodeGenerated\BenevolenceResultService.cs" />
    <Compile Include="Model\CodeGenerated\BinaryFileDataService.cs" />
    <Compile Include="Model\CodeGenerated\BinaryFileService.cs" />
    <Compile Include="Model\CodeGenerated\BinaryFileTypeService.cs" />
    <Compile Include="Model\CodeGenerated\BlockService.cs" />
    <Compile Include="Model\CodeGenerated\BlockTypeService.cs" />
    <Compile Include="Model\CodeGenerated\CampusService.cs" />
    <Compile Include="Model\CodeGenerated\CategoryService.cs" />
    <Compile Include="Model\CodeGenerated\CommunicationRecipientService.cs" />
    <Compile Include="Model\CodeGenerated\CommunicationService.cs" />
    <Compile Include="Model\CodeGenerated\CommunicationTemplateService.cs" />
    <Compile Include="Model\CodeGenerated\ConnectionActivityTypeService.cs" />
    <Compile Include="Model\CodeGenerated\ConnectionOpportunityCampusService.cs" />
    <Compile Include="Model\CodeGenerated\ConnectionOpportunityConnectorGroupService.cs" />
    <Compile Include="Model\CodeGenerated\ConnectionOpportunityGroupConfigService.cs" />
    <Compile Include="Model\CodeGenerated\ConnectionOpportunityGroupService.cs" />
    <Compile Include="Model\CodeGenerated\ConnectionOpportunityService.cs" />
    <Compile Include="Model\CodeGenerated\ConnectionRequestActivityService.cs" />
    <Compile Include="Model\CodeGenerated\ConnectionRequestService.cs" />
    <Compile Include="Model\CodeGenerated\ConnectionRequestWorkflowService.cs" />
    <Compile Include="Model\CodeGenerated\ConnectionStatusService.cs" />
    <Compile Include="Model\CodeGenerated\ConnectionTypeService.cs" />
    <Compile Include="Model\CodeGenerated\ConnectionWorkflowService.cs" />
    <Compile Include="Model\CodeGenerated\ContentChannelItemAssociationService.cs" />
    <Compile Include="Model\CodeGenerated\ContentChannelItemService.cs" />
    <Compile Include="Model\CodeGenerated\ContentChannelService.cs" />
    <Compile Include="Model\CodeGenerated\ContentChannelTypeService.cs" />
    <Compile Include="Model\CodeGenerated\DataViewFilterService.cs" />
    <Compile Include="Model\CodeGenerated\DataViewService.cs" />
    <Compile Include="Model\CodeGenerated\DefinedTypeService.cs" />
    <Compile Include="Model\CodeGenerated\DefinedValueService.cs" />
    <Compile Include="Model\CodeGenerated\DeviceService.cs" />
    <Compile Include="Model\CodeGenerated\EntitySetItemService.cs" />
    <Compile Include="Model\CodeGenerated\EntitySetService.cs" />
    <Compile Include="Model\CodeGenerated\EntityTypeService.cs" />
    <Compile Include="Model\CodeGenerated\EventCalendarContentChannelService.cs" />
    <Compile Include="Model\CodeGenerated\EventCalendarItemService.cs" />
    <Compile Include="Model\CodeGenerated\EventCalendarService.cs" />
    <Compile Include="Model\CodeGenerated\EventItemAudienceService.cs" />
    <Compile Include="Model\CodeGenerated\EventItemOccurrenceChannelItemService.cs" />
    <Compile Include="Model\CodeGenerated\EventItemOccurrenceGroupMapService.cs" />
    <Compile Include="Model\CodeGenerated\EventItemOccurrenceService.cs" />
    <Compile Include="Model\CodeGenerated\EventItemService.cs" />
    <Compile Include="Model\CodeGenerated\ExceptionLogService.cs" />
    <Compile Include="Model\CodeGenerated\FieldTypeService.cs" />
    <Compile Include="Model\CodeGenerated\FinancialAccountService.cs" />
    <Compile Include="Model\CodeGenerated\FinancialBatchService.cs" />
    <Compile Include="Model\CodeGenerated\FinancialGatewayService.cs" />
    <Compile Include="Model\CodeGenerated\FinancialPaymentDetailService.cs" />
    <Compile Include="Model\CodeGenerated\FinancialPersonBankAccountService.cs" />
    <Compile Include="Model\CodeGenerated\FinancialPersonSavedAccountService.cs" />
    <Compile Include="Model\CodeGenerated\FinancialPledgeService.cs" />
    <Compile Include="Model\CodeGenerated\FinancialScheduledTransactionDetailService.cs" />
    <Compile Include="Model\CodeGenerated\FinancialScheduledTransactionService.cs" />
    <Compile Include="Model\CodeGenerated\FinancialTransactionDetailService.cs" />
    <Compile Include="Model\CodeGenerated\FinancialTransactionImageService.cs" />
    <Compile Include="Model\CodeGenerated\FinancialTransactionRefundService.cs" />
    <Compile Include="Model\CodeGenerated\FinancialTransactionService.cs" />
    <Compile Include="Model\CodeGenerated\FollowingEventNotificationService.cs" />
    <Compile Include="Model\CodeGenerated\FollowingEventSubscriptionService.cs" />
    <Compile Include="Model\CodeGenerated\FollowingEventTypeService.cs" />
    <Compile Include="Model\CodeGenerated\FollowingService.cs" />
    <Compile Include="Model\CodeGenerated\FollowingSuggestedService.cs" />
    <Compile Include="Model\CodeGenerated\FollowingSuggestionTypeService.cs" />
    <Compile Include="Model\CodeGenerated\GroupLocationService.cs" />
    <Compile Include="Model\CodeGenerated\GroupMemberRequirementService.cs" />
    <Compile Include="Model\CodeGenerated\GroupMemberService.cs" />
    <Compile Include="Model\CodeGenerated\GroupMemberWorkflowTriggerService.cs" />
    <Compile Include="Model\CodeGenerated\GroupRequirementService.cs" />
    <Compile Include="Model\CodeGenerated\GroupRequirementTypeService.cs" />
    <Compile Include="Model\CodeGenerated\GroupScheduleExclusionService.cs" />
    <Compile Include="Model\CodeGenerated\GroupService.cs" />
    <Compile Include="Model\CodeGenerated\GroupTypeRoleService.cs" />
    <Compile Include="Model\CodeGenerated\GroupTypeService.cs" />
    <Compile Include="Model\CodeGenerated\HistoryService.cs" />
    <Compile Include="Model\CodeGenerated\HtmlContentService.cs" />
    <Compile Include="Model\CodeGenerated\InteractionChannelService.cs" />
    <Compile Include="Model\CodeGenerated\InteractionComponentService.cs" />
    <Compile Include="Model\CodeGenerated\InteractionDeviceTypeService.cs" />
    <Compile Include="Model\CodeGenerated\InteractionService.cs" />
    <Compile Include="Model\CodeGenerated\InteractionSessionService.cs" />
    <Compile Include="Model\CodeGenerated\LayoutService.cs" />
    <Compile Include="Model\CodeGenerated\LocationService.cs" />
    <Compile Include="Model\CodeGenerated\MergeTemplateService.cs" />
    <Compile Include="Model\CodeGenerated\MetricCategoryService.cs" />
    <Compile Include="Model\CodeGenerated\MetricPartitionService.cs" />
    <Compile Include="Model\CodeGenerated\MetricService.cs" />
    <Compile Include="Model\CodeGenerated\MetricValuePartitionService.cs" />
    <Compile Include="Model\CodeGenerated\MetricValueService.cs" />
    <Compile Include="Model\CodeGenerated\NoteService.cs" />
    <Compile Include="Model\CodeGenerated\NoteTypeService.cs" />
    <Compile Include="Model\CodeGenerated\NotificationRecipientService.cs" />
    <Compile Include="Model\CodeGenerated\NotificationService.cs" />
    <Compile Include="Model\CodeGenerated\PageContextService.cs" />
    <Compile Include="Model\CodeGenerated\PageRouteService.cs" />
    <Compile Include="Model\CodeGenerated\PageService.cs" />
    <Compile Include="Model\CodeGenerated\PersonAliasService.cs" />
    <Compile Include="Model\CodeGenerated\PersonBadgeService.cs" />
    <Compile Include="Model\CodeGenerated\PersonDuplicateService.cs" />
    <Compile Include="Model\CodeGenerated\PersonPreviousNameService.cs" />
    <Compile Include="Model\CodeGenerated\PersonService.cs" />
    <Compile Include="Model\CodeGenerated\PersonViewedService.cs" />
    <Compile Include="Model\CodeGenerated\PhoneNumberService.cs" />
    <Compile Include="Model\CodeGenerated\PluginMigrationService.cs" />
    <Compile Include="Model\CodeGenerated\PrayerRequestService.cs" />
    <Compile Include="Model\CodeGenerated\RegistrationInstanceService.cs" />
    <Compile Include="Model\CodeGenerated\RegistrationRegistrantFeeService.cs" />
    <Compile Include="Model\CodeGenerated\RegistrationRegistrantService.cs" />
    <Compile Include="Model\CodeGenerated\RegistrationService.cs" />
    <Compile Include="Model\CodeGenerated\RegistrationTemplateDiscountService.cs" />
    <Compile Include="Model\CodeGenerated\RegistrationTemplateFeeService.cs" />
    <Compile Include="Model\CodeGenerated\RegistrationTemplateFormFieldService.cs" />
    <Compile Include="Model\CodeGenerated\RegistrationTemplateFormService.cs" />
    <Compile Include="Model\CodeGenerated\RegistrationTemplateService.cs" />
    <Compile Include="Model\CodeGenerated\ReportFieldService.cs" />
    <Compile Include="Model\CodeGenerated\ReportService.cs" />
    <Compile Include="Model\CodeGenerated\RestActionService.cs" />
    <Compile Include="Model\CodeGenerated\RestControllerService.cs" />
    <Compile Include="Model\CodeGenerated\ScheduleCategoryExclusionService.cs" />
    <Compile Include="Model\CodeGenerated\ScheduleService.cs" />
    <Compile Include="Model\CodeGenerated\ServiceJobService.cs" />
    <Compile Include="Model\CodeGenerated\ServiceLogService.cs" />
    <Compile Include="Model\CodeGenerated\SignatureDocumentService.cs" />
    <Compile Include="Model\CodeGenerated\SignatureDocumentTemplateService.cs" />
    <Compile Include="Model\CodeGenerated\SiteDomainService.cs" />
    <Compile Include="Model\CodeGenerated\SiteService.cs" />
    <Compile Include="Model\CodeGenerated\SystemEmailService.cs" />
    <Compile Include="Model\CodeGenerated\TaggedItemService.cs" />
    <Compile Include="Model\CodeGenerated\TagService.cs" />
    <Compile Include="Model\CodeGenerated\UserLoginService.cs" />
    <Compile Include="Model\CodeGenerated\WorkflowActionFormAttributeService.cs" />
    <Compile Include="Model\CodeGenerated\WorkflowActionFormService.cs" />
    <Compile Include="Model\CodeGenerated\WorkflowActionService.cs" />
    <Compile Include="Model\CodeGenerated\WorkflowActionTypeService.cs" />
    <Compile Include="Model\CodeGenerated\WorkflowActivityService.cs" />
    <Compile Include="Model\CodeGenerated\WorkflowActivityTypeService.cs" />
    <Compile Include="Model\CodeGenerated\WorkflowLogService.cs" />
    <Compile Include="Model\CodeGenerated\WorkflowService.cs" />
    <Compile Include="Model\CodeGenerated\WorkflowTriggerService.cs" />
    <Compile Include="Model\CodeGenerated\WorkflowTypeService.cs" />
    <Compile Include="Model\Communication.cs" />
    <Compile Include="Model\CommunicationRecipient.cs" />
    <Compile Include="Model\CommunicationRecipientService.Partial.cs" />
    <Compile Include="Model\CommunicationService.Partial.cs" />
    <Compile Include="Model\CommunicationTemplate.cs" />
    <Compile Include="Model\ConnectionActivityType.cs" />
    <Compile Include="Model\ConnectionOpportunityGroupConfig.cs" />
    <Compile Include="Model\ConnectionOpportunity.cs" />
    <Compile Include="Model\ConnectionOpportunityCampus.cs" />
    <Compile Include="Model\ConnectionOpportunityConnectorGroup.cs" />
    <Compile Include="Model\ConnectionOpportunityGroup.cs" />
    <Compile Include="Model\ConnectionRequest.cs" />
    <Compile Include="Model\ConnectionRequestActivity.cs" />
    <Compile Include="Model\ConnectionRequestWorkflow.cs" />
    <Compile Include="Model\ConnectionStatus.cs" />
    <Compile Include="Model\ConnectionType.cs" />
    <Compile Include="Model\ConnectionWorkflow.cs" />
    <Compile Include="Model\ConnectionWorkflowService.Partial.cs" />
    <Compile Include="Model\ContentChannel.cs" />
    <Compile Include="Model\ContentChannelItem.cs" />
    <Compile Include="Model\ContentChannelType.cs" />
    <Compile Include="Model\DataView.cs" />
    <Compile Include="Model\DataViewFilter.cs" />
    <Compile Include="Model\DataViewService.Partial.cs" />
    <Compile Include="Model\DbGeographyConverter.cs" />
    <Compile Include="Model\DefinedType.cs" />
    <Compile Include="Model\DefinedTypeService.Partial.cs" />
    <Compile Include="Model\DefinedValue.cs" />
    <Compile Include="Model\DefinedValueService.Partial.cs" />
    <Compile Include="Model\Device.cs" />
    <Compile Include="Model\DeviceService.Partial.cs" />
    <Compile Include="Model\DiscService.cs" />
    <Compile Include="Model\EntitySet.cs" />
    <Compile Include="Model\EntitySetItem.cs" />
    <Compile Include="Model\EntitySetItemService.Partial.cs" />
    <Compile Include="Model\EntitySetService.Partial.cs" />
    <Compile Include="Model\EntityType.cs" />
    <Compile Include="Model\EntityTypeService.Partial.cs" />
    <Compile Include="Model\EventCalendar.cs" />
    <Compile Include="Model\EventCalendarContentChannel.cs" />
    <Compile Include="Model\EventCalendarItem.cs" />
    <Compile Include="Model\EventItem.cs" />
    <Compile Include="Model\EventItemAudience.cs" />
    <Compile Include="Model\EventItemOccurrence.cs" />
    <Compile Include="Model\EventItemOccurrenceChannelItem.cs" />
    <Compile Include="Model\EventItemOccurrenceGroupMap.cs" />
    <Compile Include="Model\ExceptionLog.cs" />
    <Compile Include="Model\ExceptionLogService.Partial.cs" />
    <Compile Include="Model\FieldType.cs" />
    <Compile Include="Model\FieldTypeService.Partial.cs" />
    <Compile Include="Model\FinancialAccount.cs" />
    <Compile Include="Model\FinancialBatch.cs" />
    <Compile Include="Model\FinancialBatchService.Partial.cs" />
    <Compile Include="Model\FinancialGateway.cs" />
    <Compile Include="Model\FinancialPaymentDetail.cs" />
    <Compile Include="Model\FinancialPersonBankAccount.cs" />
    <Compile Include="Model\FinancialPersonBankAccountService.Partial.cs" />
    <Compile Include="Model\FinancialPersonSavedAccount.cs" />
    <Compile Include="Model\FinancialPersonSavedAccountService.Partial.cs" />
    <Compile Include="Model\FinancialPledge.cs" />
    <Compile Include="Model\FinancialPledgeService.Partial.cs" />
    <Compile Include="Model\FinancialScheduledTransaction.cs" />
    <Compile Include="Model\FinancialScheduledTransactionDetail.cs" />
    <Compile Include="Model\FinancialScheduledTransactionService.Partial.cs" />
    <Compile Include="Model\FinancialTransaction.cs" />
    <Compile Include="Model\FinancialTransactionDetail.cs" />
    <Compile Include="Model\FinancialTransactionDetailService.Partial.cs" />
    <Compile Include="Model\ContentChannelItemAssociation.cs" />
    <Compile Include="Model\FinancialTransactionImage.cs" />
    <Compile Include="Model\FinancialTransactionRefund.cs" />
    <Compile Include="Model\FinancialTransactionService.Partial.cs" />
    <Compile Include="Model\Following.cs" />
    <Compile Include="Model\FollowingEventNotification.cs" />
    <Compile Include="Model\FollowingEventSubscription.cs" />
    <Compile Include="Model\FollowingEventType.cs" />
    <Compile Include="Model\FollowingService.partial.cs" />
    <Compile Include="Model\FollowingSuggested.cs" />
    <Compile Include="Model\FollowingSuggestionType.cs" />
    <Compile Include="Model\Group.cs" />
    <Compile Include="Model\GroupLocation.cs" />
    <Compile Include="Model\GroupLocationService.Partial.cs" />
    <Compile Include="Model\GroupMember.cs" />
    <Compile Include="Model\GroupMemberRequirement.cs" />
    <Compile Include="Model\GroupMemberService.Partial.cs" />
    <Compile Include="Model\GroupMemberWorkflowTrigger.cs" />
    <Compile Include="Model\GroupMemberWorkflowTrigger.Partial.cs" />
    <Compile Include="Model\GroupRequirement.cs" />
    <Compile Include="Model\GroupRequirementType.cs" />
    <Compile Include="Model\GroupScheduleExclusion.cs" />
    <Compile Include="Model\GroupService.Partial.cs" />
    <Compile Include="Model\GroupType.cs" />
    <Compile Include="Model\GroupTypeLocationType.cs" />
    <Compile Include="Model\GroupTypeRole.cs" />
    <Compile Include="Model\GroupTypeRoleService.Partial.cs" />
    <Compile Include="Model\ContentChannelService.Partial.cs" />
    <Compile Include="Model\GroupTypeService.Partial.cs" />
    <Compile Include="Model\History.cs" />
    <Compile Include="Model\HistoryService.Partial.cs" />
    <Compile Include="Model\HtmlContent.cs" />
    <Compile Include="Model\HtmlContentService.Partial.cs" />
    <Compile Include="Model\Interaction.cs" />
    <Compile Include="Model\InteractionChannel.cs" />
    <Compile Include="Model\InteractionComponent.cs" />
    <Compile Include="Model\InteractionDeviceType.cs" />
    <Compile Include="Model\InteractionSession.cs" />
    <Compile Include="Model\Layout.cs" />
    <Compile Include="Model\LayoutService.Partial.cs" />
    <Compile Include="Model\Location.cs" />
    <Compile Include="Model\LocationService.Partial.cs" />
    <Compile Include="Model\MergeTemplate.cs" />
    <Compile Include="Model\Metaphone.cs" />
    <Compile Include="Model\Metric.cs" />
    <Compile Include="Model\MetricCategory.cs" />
    <Compile Include="Model\MetricPartition.cs" />
    <Compile Include="Model\MetricValue.cs" />
    <Compile Include="Model\MetricValuePartition.cs" />
    <Compile Include="Model\Note.cs" />
    <Compile Include="Model\NoteService.Partial.cs" />
    <Compile Include="Model\NoteType.cs" />
    <Compile Include="Model\NoteTypeService.Partial.cs" />
    <Compile Include="Model\Notification.cs" />
    <Compile Include="Model\NotificationRecipient.cs" />
    <Compile Include="Model\Page.cs" />
    <Compile Include="Model\PageContext.cs" />
    <Compile Include="Model\PageContextService.Partial.cs" />
    <Compile Include="Model\PageRoute.cs" />
    <Compile Include="Model\PageRouteService.Partial.cs" />
    <Compile Include="Model\PageService.Partial.cs" />
    <Compile Include="Model\Person.cs" />
    <Compile Include="Model\PersonalDevice.cs" />
    <Compile Include="Model\PersonAlias.cs" />
    <Compile Include="Model\PersonAliasService.Partial.cs" />
    <Compile Include="Model\PersonBadge.cs" />
    <Compile Include="Model\PersonBadgeService.partial.cs" />
    <Compile Include="Model\PersonDuplicate.cs" />
    <Compile Include="Model\PersonPreviousName.cs" />
    <Compile Include="Model\PersonService.Partial.cs" />
    <Compile Include="Model\PersonViewed.cs" />
    <Compile Include="Model\PersonViewedService.Partial.cs" />
    <Compile Include="Model\PhoneNumber.cs" />
    <Compile Include="Model\PhoneNumberService.Partial.cs" />
    <Compile Include="Model\PluginMigration.cs" />
    <Compile Include="Model\PrayerRequest.cs" />
    <Compile Include="Model\PrayerRequestService.partial.cs" />
    <Compile Include="Model\RangeValue.cs" />
    <Compile Include="Model\Registration.cs" />
    <Compile Include="Model\RegistrationInstance.cs" />
    <Compile Include="Model\RegistrationRegistrant.cs" />
    <Compile Include="Model\RegistrationRegistrantFee.cs" />
    <Compile Include="Model\RegistrationService.partial.cs" />
    <Compile Include="Model\RegistrationTemplate.cs" />
    <Compile Include="Model\RegistrationTemplateDiscount.cs" />
    <Compile Include="Model\RegistrationTemplateFee.cs" />
    <Compile Include="Model\RegistrationTemplateForm.cs" />
    <Compile Include="Model\RegistrationTemplateFormField.cs" />
    <Compile Include="Model\Report.cs" />
    <Compile Include="Model\ScheduleCategoryExclusion.cs" />
    <Compile Include="Model\ReportField.cs" />
    <Compile Include="Model\ReportService.partial.cs" />
    <Compile Include="Model\RestAction.cs" />
    <Compile Include="Model\RestActionService.partial.cs" />
    <Compile Include="Model\RestController.cs" />
    <Compile Include="Model\RestControllerService.Partial.cs" />
    <Compile Include="Model\Schedule.cs" />
    <Compile Include="Model\ScheduleService.Partial.cs" />
    <Compile Include="Model\WorkflowActionService.Partial.cs" />
    <Compile Include="PersonProfile\Badge\Giving.cs" />
    <Compile Include="PersonProfile\Badge\GroupTypeAttendance.cs" />
    <Compile Include="PersonProfile\Badge\InDataView.cs" />
    <Compile Include="Plugin\HotFixes\024_PrayerRequestAttributes.cs" />
    <Compile Include="Reporting\DataFilter\Person\InRegistrationInstanceRegistrationTemplateFilter.cs" />
    <Compile Include="Reporting\DataFilter\Person\InLocationGeofenceFilter.cs" />
    <Compile Include="Reporting\DataFilter\Person\LocationFilter.cs" />
    <Compile Include="Reporting\DataFilter\Person\PostalCodeFilter.cs" />
    <Compile Include="Reporting\DataSelect\FormattedFieldSelect.cs" />
    <Compile Include="Reporting\DataSelect\GroupMember\GroupLinkSelect.cs" />
    <Compile Include="Reporting\DataSelect\Group\GroupFormattedFieldSelect.cs" />
    <Compile Include="Reporting\DataSelect\Person\PersonFormattedFieldSelect.cs" />
    <Compile Include="Reporting\DataTransform\Person\SpouseTransform.cs" />
    <Compile Include="Search\Other\Universal.cs" />
    <Compile Include="Reporting\DataFilter\Person\InRegistrationInstanceFilter.cs" />
    <Compile Include="SystemGuid\InteractionChannel.cs" />
    <Compile Include="Transactions\DeleteIndexEntityTransaction.cs" />
    <Compile Include="Transactions\IndexEntityTransaction.cs" />
    <Compile Include="Transactions\BulkIndexEntityTypeTransaction.cs" />
    <Compile Include="Transactions\LaunchWorkflowsTransaction.cs" />
    <Compile Include="Transactions\SendPaymentReceipts.cs" />
    <Compile Include="Transactions\SendPaymentReciepts.cs" />
    <Compile Include="UniversalSearch\Crawler\Crawler.cs" />
    <Compile Include="UniversalSearch\Crawler\CrawledPage.cs" />
    <Compile Include="UniversalSearch\Crawler\RobotsTxt\AccessRule.cs" />
    <Compile Include="UniversalSearch\Crawler\RobotsTxt\CrawlDelayRule.cs" />
    <Compile Include="UniversalSearch\Crawler\RobotsTxt\Enums\AllowRuleImplementation.cs" />
    <Compile Include="UniversalSearch\Crawler\RobotsTxt\Enums\LineType.cs" />
    <Compile Include="UniversalSearch\Crawler\RobotsTxt\Helpers\EnumHelper.cs" />
    <Compile Include="UniversalSearch\Crawler\RobotsTxt\Line.cs" />
    <Compile Include="UniversalSearch\Crawler\RobotsTxt\Robots.cs" />
    <Compile Include="UniversalSearch\Crawler\RobotsTxt\Rule.cs" />
    <Compile Include="UniversalSearch\Crawler\RobotsTxt\Sitemap.cs" />
    <Compile Include="Net\RockWebRequest.cs" />
    <Compile Include="PersonProfile\Badge\GeofencedByGroup.cs" />
    <Compile Include="Plugin\HotFixes\001_FixPhoneCountryCode.cs" />
    <Compile Include="Reporting\ComparisonHelper.cs" />
    <Compile Include="Reporting\DataFilter\NotInOtherDataViewFilter.cs" />
    <Compile Include="Reporting\DataFilter\GroupMembers\GroupMemberAttributesFilter.cs" />
    <Compile Include="Model\ServiceJob.cs" />
    <Compile Include="Model\ServiceJobService.Partial.cs" />
    <Compile Include="Model\ServiceLog.cs" />
    <Compile Include="Model\SignatureDocument.cs" />
    <Compile Include="Model\SignatureDocumentService.Partial.cs" />
    <Compile Include="Model\SignatureDocumentTemplate.cs" />
    <Compile Include="Model\SignatureDocumentTemplateService.Partial.cs" />
    <Compile Include="Model\Site.cs" />
    <Compile Include="Model\SiteDomain.cs" />
    <Compile Include="Model\SiteDomainService.Partial.cs" />
    <Compile Include="Model\SiteService.Partial.cs" />
    <Compile Include="Model\SystemEmail.cs" />
    <Compile Include="Model\Tag.cs" />
    <Compile Include="Model\TaggedItem.cs" />
    <Compile Include="Model\TaggedItemService.Partial.cs" />
    <Compile Include="Model\TagService.Partial.cs" />
    <Compile Include="Model\UserLogin.cs" />
    <Compile Include="Model\UserLoginService.Partial.cs" />
    <Compile Include="Model\Workflow.cs" />
    <Compile Include="Model\WorkflowAction.cs" />
    <Compile Include="Model\WorkflowActionForm.cs" />
    <Compile Include="Model\WorkflowActionFormAttribute.cs" />
    <Compile Include="Model\WorkflowActionType.cs" />
    <Compile Include="Model\WorkflowActivity.cs" />
    <Compile Include="Model\WorkflowActivityType.cs" />
    <Compile Include="Model\WorkflowLog.cs" />
    <Compile Include="Model\WorkflowService.Partial.cs" />
    <Compile Include="Model\WorkflowTrigger.cs" />
    <Compile Include="Model\WorkflowTriggerService.Partial.cs" />
    <Compile Include="Model\WorkflowType.cs" />
    <Compile Include="PersonProfile\BadgeComponent.cs" />
    <Compile Include="PersonProfile\BadgeContainer.cs" />
    <Compile Include="PersonProfile\Badge\AlertNote.cs" />
    <Compile Include="PersonProfile\Badge\AttendingDuration.cs" />
    <Compile Include="PersonProfile\Badge\Campus.cs" />
    <Compile Include="PersonProfile\Badge\DISC.cs" />
    <Compile Include="PersonProfile\Badge\FamilyAttendance.cs" />
    <Compile Include="PersonProfile\Badge\FamilyWeeksAttendedInDuration.cs" />
    <Compile Include="PersonProfile\Badge\InGroupOfType.cs" />
    <Compile Include="PersonProfile\Badge\InGroupWithPurpose.cs" />
    <Compile Include="PersonProfile\Badge\LastVisitOnSite.cs" />
    <Compile Include="PersonProfile\Badge\Liquid.cs" />
    <Compile Include="PersonProfile\HighlightLabelBadge.cs" />
    <Compile Include="PersonProfile\IconBadge.cs" />
    <Compile Include="Plugin\HotFixes\002_CheckinGradeRequired.cs" />
    <Compile Include="Plugin\HotFixes\003_FixSystemEmailQuote.cs" />
    <Compile Include="Plugin\HotFixes\004_FixGradeRequiredAttribute.cs" />
    <Compile Include="Plugin\HotFixes\005_FixCheckinAdminRoute.cs" />
    <Compile Include="Plugin\HotFixes\006_FixCheckinPrevPages.cs" />
    <Compile Include="Plugin\HotFixes\023_SecurityCodeLength.cs" />
    <Compile Include="Plugin\HotFixes\022_Fundraising.cs" />
    <Compile Include="Plugin\HotFixes\017_FixBackgroundCheckOptionalCampus.cs" />
    <Compile Include="Plugin\HotFixes\016_SetInactiveFamilies.cs" />
    <Compile Include="Plugin\HotFixes\015_CheckinByBirthdate.cs" />
    <Compile Include="Plugin\HotFixes\009_FixCheckinAttributes.cs" />
    <Compile Include="Plugin\HotFixes\008_FamilyAnalyticsUpdate.cs" />
    <Compile Include="Plugin\HotFixes\007_FixGroupAndBenevolenceSecurity.cs" />
    <Compile Include="Plugin\HotFixes\014_FixEraGiveAttribValues.cs" />
    <Compile Include="Plugin\HotFixes\013_FixSystemEmailTo_1828.cs" />
    <Compile Include="Plugin\HotFixes\012_FixAttendanceAnalyticsScript.cs" />
    <Compile Include="Plugin\HotFixes\011_FixNameProfileChangeRequest.cs" />
    <Compile Include="Plugin\HotFixes\010_FixGetSpouse.cs" />
    <Compile Include="Plugin\HotFixes\020_FixCommunicationTemplate.cs" />
    <Compile Include="Plugin\HotFixes\021_UpdateCheckInMergefieldDebugInfo.cs" />
    <Compile Include="Plugin\HotFixes\019_FixIpadClientPrinting.cs" />
    <Compile Include="Plugin\HotFixes\018_RestrictGroupRegistrationGroupTypes.cs" />
<<<<<<< HEAD
=======
    <Compile Include="Plugin\HotFixes\024_PrayerRequestAttributes.cs" />
    <Compile Include="Plugin\HotFixes\025_PersonGivingEnvelopeAttribute.cs" />
>>>>>>> e3184078
    <Compile Include="Plugin\Migration.cs" />
    <Compile Include="Plugin\VersionAttribute.cs" />
    <Compile Include="Properties\AssemblyInfo.cs" />
    <Compile Include="Reporting\Dashboard\DashboardWidget.cs">
      <SubType>ASPXCodeBehind</SubType>
    </Compile>
    <Compile Include="Reporting\Dashboard\LineBarPointsChartDashboardWidget.cs">
      <SubType>ASPXCodeBehind</SubType>
    </Compile>
    <Compile Include="Reporting\DataComponentSettingsHelper.cs" />
    <Compile Include="Reporting\DataFilterComponent.cs" />
    <Compile Include="Reporting\DataFilterContainer.cs" />
    <Compile Include="Reporting\DataFilter\BaseAccountFilter.cs" />
    <Compile Include="Reporting\DataFilter\ContentChannelItem\ContentChannel.cs" />
    <Compile Include="Reporting\DataFilter\ContentChannelItem\ContentChannelItemAttributesFilter.cs" />
    <Compile Include="Reporting\DataFilter\ContentChannelItem\ContentChannelType.cs" />
    <Compile Include="Reporting\DataFilter\EntityFieldFilter.cs" />
    <Compile Include="Reporting\DataFilter\FinancialPledge\AccountFilter.cs" />
    <Compile Include="Reporting\DataFilter\FinancialTransactionDetail\AccountFilter.cs" />
    <Compile Include="Reporting\DataFilter\FinancialTransaction\TotalAmountFilter.cs" />
    <Compile Include="Reporting\DataFilter\GroupMembers\ContainsPeopleFilter.cs" />
    <Compile Include="Reporting\DataFilter\GroupMembers\GroupDataViewFilter.cs" />
    <Compile Include="Reporting\DataFilter\Group\CampusFilter.cs" />
    <Compile Include="Reporting\DataFilter\Group\ContainsGroupMembersFilter.cs" />
    <Compile Include="Reporting\DataFilter\Group\ContainsPeopleFilter.cs" />
    <Compile Include="Reporting\DataFilter\Group\DistanceFromFilter.cs" />
    <Compile Include="Reporting\DataFilter\Group\GroupAttributesFilter.cs" />
    <Compile Include="Reporting\DataFilter\Group\GroupBranchFilter.cs" />
    <Compile Include="Reporting\DataFilter\Group\GroupTypeDataViewFilter.cs" />
    <Compile Include="Reporting\DataFilter\Group\GroupTypeFilter.cs" />
    <Compile Include="Reporting\DataFilter\Group\MemberCountFilter.cs" />
    <Compile Include="Reporting\DataFilter\Group\SimpleMemberCountFilter.cs" />
    <Compile Include="Reporting\DataFilter\IUpdateSelectionFromPageParameters.cs" />
    <Compile Include="Reporting\DataFilter\OtherDataViewFilter.cs" />
    <Compile Include="Reporting\DataFilter\Person\AgeFilter.cs" />
    <Compile Include="Reporting\DataFilter\Person\CampusesFilter.cs" />
    <Compile Include="Reporting\DataFilter\Person\CampusFilter.cs" />
    <Compile Include="Reporting\DataFilter\Person\DistanceFromFilter.cs" />
    <Compile Include="Reporting\DataFilter\Person\FirstContributionDateFilter.cs" />
    <Compile Include="Reporting\DataFilter\Person\GivingAmountFilter.cs" />
    <Compile Include="Reporting\DataFilter\Person\GradeFilter.cs" />
    <Compile Include="Reporting\DataFilter\Person\GroupAttendanceFilter.cs" />
    <Compile Include="Reporting\DataFilter\Person\GroupDataViewFilter.cs" />
    <Compile Include="Reporting\DataFilter\Person\GroupMemberDataViewFilter.cs" />
    <Compile Include="Reporting\DataFilter\Person\GroupTypeAttendanceFilter.cs" />
    <Compile Include="Reporting\DataFilter\Person\HasPictureFilter.cs" />
    <Compile Include="Reporting\DataFilter\Person\HistoryDataViewFilter.cs" />
    <Compile Include="Reporting\DataFilter\Person\InGroupFilter.cs" />
    <Compile Include="Reporting\DataFilter\Person\InGroupGeofenceFilter.cs" />
    <Compile Include="Reporting\DataFilter\Person\InGroupGroupTypeFilter.cs" />
    <Compile Include="Reporting\DataFilter\Person\LocationDataViewFilter.cs" />
    <Compile Include="Reporting\DataFilter\Person\NotInGroupFilter.cs" />
    <Compile Include="Reporting\DataFilter\Person\NotInGroupGroupTypeFilter.cs" />
    <Compile Include="Reporting\DataFilter\Person\TagFilter.cs" />
    <Compile Include="Reporting\DataFilter\PropertyFilter.cs" />
    <Compile Include="Reporting\DataFilter\Workflow\WorkflowAttributesFilter.cs" />
    <Compile Include="Reporting\DataFilter\Workflow\WorkflowTypeFilter.cs" />
    <Compile Include="Reporting\DataSelectComponent.cs" />
    <Compile Include="Reporting\DataSelectContainer.cs" />
    <Compile Include="Reporting\DataSelect\FinancialTransaction\TotalAmountSelect.cs" />
    <Compile Include="Reporting\DataSelect\GroupMember\GroupCampus.cs" />
    <Compile Include="Reporting\DataSelect\GroupMember\GroupMemberAttributeSelect.cs" />
    <Compile Include="Reporting\DataSelect\GroupMember\GroupRoleSelect.cs" />
    <Compile Include="Reporting\DataSelect\GroupMember\GroupStatusSelect.cs" />
    <Compile Include="Reporting\DataSelect\GroupMember\PersonLinkSelect.cs" />
    <Compile Include="Reporting\DataSelect\Group\CampusSelect.cs" />
    <Compile Include="Reporting\DataSelect\Group\DistanceFromSelect.cs" />
    <Compile Include="Reporting\DataSelect\Group\GroupLinkSelect.cs" />
    <Compile Include="Reporting\DataSelect\Group\GroupTypeSelect.cs" />
    <Compile Include="Reporting\DataSelect\Group\LocationSelect.cs" />
    <Compile Include="Reporting\DataSelect\Group\MemberCountSelect.cs" />
    <Compile Include="Reporting\DataSelect\Group\MemberListSelect.cs" />
    <Compile Include="Reporting\DataSelect\Group\ParentGroupMemberListSelect.cs" />
    <Compile Include="Reporting\DataSelect\Group\ParentGroupSelect.cs" />
    <Compile Include="Reporting\DataSelect\Group\ParticipationRateSelect.cs" />
    <Compile Include="Reporting\DataSelect\LiquidSelect.cs" />
    <Compile Include="Reporting\DataSelect\Person\AddressSelect.cs" />
    <Compile Include="Reporting\DataSelect\Person\AgeSelect.cs" />
    <Compile Include="Reporting\DataSelect\Person\CampusSelect.cs" />
    <Compile Include="Reporting\DataSelect\Person\ChildNamesSelect.cs" />
    <Compile Include="Reporting\DataSelect\Person\DistanceFromSelect.cs" />
    <Compile Include="Reporting\DataSelect\Person\FamilyNameSelect.cs" />
    <Compile Include="Reporting\DataSelect\Person\FirstLastContributionSelect.cs" />
    <Compile Include="Reporting\DataSelect\Person\GradeSelect.cs" />
    <Compile Include="Reporting\DataSelect\Person\GroupParticipationSelect.cs" />
    <Compile Include="Reporting\DataSelect\Person\InGroupGeofenceGroupTypeSelect.cs" />
    <Compile Include="Reporting\DataSelect\Person\InGroupGroupTypeSelect.cs" />
    <Compile Include="Reporting\DataSelect\Person\LastAttendedGroupOfType.cs" />
    <Compile Include="Reporting\DataSelect\Person\LastLoginSelect.cs" />
    <Compile Include="Reporting\DataSelect\Person\LastNoteSelect.cs" />
    <Compile Include="Reporting\DataSelect\Person\ParentEmailSelect.cs" />
    <Compile Include="Reporting\DataSelect\Person\ParentPhoneNumberSelect.cs" />
    <Compile Include="Reporting\DataSelect\Person\ParentsNamesSelect.cs" />
    <Compile Include="Reporting\DataSelect\Person\PersonLinkSelect.cs" />
    <Compile Include="Reporting\DataSelect\Person\PhoneNumberSelect.cs" />
    <Compile Include="Reporting\DataSelect\Person\PhotoSelect.cs" />
    <Compile Include="Reporting\DataSelect\Person\RelatedPeopleSelect.cs" />
    <Compile Include="Reporting\DataSelect\Person\SpouseNameSelect.cs" />
    <Compile Include="Reporting\DataSelect\Person\TotalGivingAmountSelect.cs" />
    <Compile Include="Reporting\DataTransformComponent.cs" />
    <Compile Include="Reporting\DataTransformContainer.cs" />
    <Compile Include="Reporting\DataTransform\Person\ChildrenTransform.cs" />
    <Compile Include="Reporting\DataTransform\Person\ParentTransform.cs" />
    <Compile Include="Reporting\EntityHelper.cs" />
    <Compile Include="Reporting\FilterExpressionExtractor.cs" />
    <Compile Include="Reporting\ReportingHelper.cs" />
    <Compile Include="Reporting\SelectExpressionExtractor.cs" />
    <Compile Include="Scripting.evaluator.cs" />
    <Compile Include="Scripting.Extensions.cs" />
    <Compile Include="Scripting.native.cs" />
    <Compile Include="Search\Group\Name.cs" />
    <Compile Include="Search\Person\Address.cs" />
    <Compile Include="Search\Person\BirthDate.cs" />
    <Compile Include="Search\Person\BusinessName.cs" />
    <Compile Include="Security\Authentication\Twitter.cs" />
    <Compile Include="Transactions\SaveCommunicationTransaction.cs" />
    <Compile Include="UniversalSearch\FormattedSearchResult.cs" />
    <Compile Include="UniversalSearch\IndexComponents\ElasticsearchAws.cs" />
    <Compile Include="UniversalSearch\IndexComponents\Elasticsearch.cs" />
    <Compile Include="UniversalSearch\IndexContainer.cs" />
    <Compile Include="UniversalSearch\IndexComponent.cs" />
    <Compile Include="UniversalSearch\IndexModels\Attributes\RockIndexField.cs" />
    <Compile Include="UniversalSearch\IndexModels\BusinessIndex.cs" />
    <Compile Include="UniversalSearch\IndexModels\PersonIndex.cs" />
    <Compile Include="UniversalSearch\IndexModels\ContentChannelItemIndex.cs" />
    <Compile Include="UniversalSearch\IndexModels\IndexModelBase.cs" />
    <Compile Include="UniversalSearch\IndexModels\GroupIndex.cs" />
    <Compile Include="UniversalSearch\IndexModels\SitePageIndex.cs" />
    <Compile Include="UniversalSearch\IndexModels\StringAttribute.cs" />
    <Compile Include="UniversalSearch\IRockIndexable.cs" />
    <Compile Include="UniversalSearch\SearchFieldCriteria.cs" />
    <Compile Include="UniversalSearch\ModelFieldFilterConfig.cs" />
    <Compile Include="UniversalSearch\SearchResultModel.cs" />
    <Compile Include="Utility\Async.cs" />
    <Compile Include="Utility\DebugHelper.cs" />
    <Compile Include="Utility\ExcelHelper.cs" />
    <Compile Include="Utility\ExtensionMethods\QuartzExtensions.cs" />
    <Compile Include="Utility\FileUtilities.cs" />
    <Compile Include="Utility\IRockOwinStartup.cs" />
    <Compile Include="Web\UI\Controls\Communication\PushNotification.cs" />
    <Compile Include="Web\Cache\WorkflowActionFormAttributeCache.cs" />
    <Compile Include="Web\Cache\WorkflowActivityTypeCache.cs" />
    <Compile Include="Web\Cache\WorkflowActionTypeCache.cs" />
    <Compile Include="Web\Cache\WorkflowActionFormCache.cs" />
    <Compile Include="Web\Cache\WorkflowTypeCache.cs" />
    <Compile Include="Web\UI\Controls\AttributeMatrixEditor.cs" />
    <Compile Include="Web\UI\Controls\DynamicPlaceholder.cs" />
    <Compile Include="Web\UI\Controls\SSNBox.cs" />
    <Compile Include="Web\UI\RockHiddenFieldPageStatePersister.cs" />
    <Compile Include="Web\UI\Controls\Grid\LavaBoundField.cs" />
    <Compile Include="Web\UI\Controls\Pickers\DefinedValuesPickerEnhanced.cs" />
    <Compile Include="Web\UI\ReactBlock.cs">
      <SubType>ASPXCodeBehind</SubType>
    </Compile>
    <Compile Include="Web\UI\Controls\Pickers\RegistrationTemplatePicker.cs" />
    <Compile Include="Web\UI\Controls\RockListBox.cs" />
    <Compile Include="Web\UI\IDynamicAttributesBlock.cs" />
    <Compile Include="Web\UI\RockTheme.cs" />
    <Compile Include="Web\Cache\AttributeValueCache.cs" />
    <Compile Include="Web\UI\Controls\WarningBlock.cs" />
    <Compile Include="Web\UI\Controls\Pickers\WorkflowActionTypePicker.cs" />
    <Compile Include="Web\UI\Controls\Pickers\ConnectionRequestPicker.cs" />
    <Compile Include="Web\UI\Controls\RangeSlider.cs" />
    <Compile Include="Security\Authentication\Facebook.cs">
      <SubType>Code</SubType>
    </Compile>
    <Compile Include="Search\Person\Email.cs" />
    <Compile Include="Search\Person\Name.cs" />
    <Compile Include="Search\Person\Phone.cs" />
    <Compile Include="Search\SearchComponent.cs" />
    <Compile Include="Search\SearchContainer.cs" />
    <Compile Include="Security\AuthenticationComponent.cs" />
    <Compile Include="Security\AuthenticationContainer.cs" />
    <Compile Include="Security\Authentication\ActiveDirectory.cs" />
    <Compile Include="Security\Authentication\Database.cs" />
    <Compile Include="Security\Authentication\Google.cs" />
    <Compile Include="Security\Authentication\PINAuthentication.cs" />
    <Compile Include="Security\Authorization.cs" />
    <Compile Include="Security\BackgroundCheckComponent.cs" />
    <Compile Include="Security\BackgroundCheckContainer.cs" />
    <Compile Include="Security\BackgroundCheck\ProtectMyMinistry.cs" />
    <Compile Include="Security\DigitalSignatureComponent.cs" />
    <Compile Include="Security\DigitalSignatureContainer.cs" />
    <Compile Include="Security\Encryption.cs" />
    <Compile Include="Security\GlobalDefault.cs" />
    <Compile Include="Security\ISecured.cs" />
    <Compile Include="Security\LoginParameters.cs" />
    <Compile Include="Security\Role.cs" />
    <Compile Include="Security\SecurityActionAttribute.cs" />
    <Compile Include="Service References\MelissaData.AddressCheck\Reference.cs">
      <SubType>code</SubType>
    </Compile>
    <Compile Include="Service References\ServiceObjects.GeoCoder\Reference.cs" />
    <Compile Include="Services\NuGet\NuGetExtensionsMethods.cs" />
    <Compile Include="Services\NuGet\PackageService.cs" />
    <Compile Include="Services\NuGet\RockPackagePathResolver.cs" />
    <Compile Include="Services\NuGet\RockProjectManager.cs" />
    <Compile Include="Services\NuGet\WebProjectManager.cs" />
    <Compile Include="Services\NuGet\WebProjectSystem.cs" />
    <Compile Include="SqlServerTypes\Loader.cs" />
    <Compile Include="Storage\ProviderComponent.cs" />
    <Compile Include="Storage\ProviderContainer.cs" />
    <Compile Include="Storage\Provider\Database.cs" />
    <Compile Include="Storage\Provider\FileSystem.cs" />
    <Compile Include="Store\InstalledPackage.cs" />
    <Compile Include="Store\InstalledPackageService.cs" />
    <Compile Include="Store\Organization.cs" />
    <Compile Include="Store\OrganizationService.cs" />
    <Compile Include="Store\Package.cs" />
    <Compile Include="Store\PackageCategory.cs" />
    <Compile Include="Store\PackageCategoryService.cs" />
    <Compile Include="Store\PackageInstallStep.cs" />
    <Compile Include="Store\PackageService.cs" />
    <Compile Include="Store\PackageVersion.cs" />
    <Compile Include="Store\PackageVersionRating.cs" />
    <Compile Include="Store\PackageVersionRatingService.cs" />
    <Compile Include="Store\PackageVersionService.cs" />
    <Compile Include="Store\Promo.cs" />
    <Compile Include="Store\PromoService.cs" />
    <Compile Include="Store\PurchaseResponse.cs" />
    <Compile Include="Store\StoreImage.cs" />
    <Compile Include="Store\StoreModel.cs" />
    <Compile Include="Store\StoreService.cs" />
    <Compile Include="Store\StoreServiceBase.cs" />
    <Compile Include="SystemGuid\Attribute.cs" />
    <Compile Include="SystemGuid\BinaryFileType.cs" />
    <Compile Include="SystemGuid\BlockType.cs" />
    <Compile Include="SystemGuid\Category.cs" />
    <Compile Include="SystemGuid\ConnectionActivityType.cs" />
    <Compile Include="SystemGuid\DefinedType.cs" />
    <Compile Include="SystemGuid\DefinedValue.cs" />
    <Compile Include="SystemGuid\EntityType.cs" />
    <Compile Include="SystemGuid\FieldType.cs" />
    <Compile Include="SystemGuid\FinancialAccount.cs" />
    <Compile Include="SystemGuid\Group.cs" />
    <Compile Include="SystemGuid\GroupRole.cs" />
    <Compile Include="SystemGuid\GroupType.cs" />
    <Compile Include="SystemGuid\NoteType.cs" />
    <Compile Include="SystemGuid\Page.cs" />
    <Compile Include="SystemGuid\ServiceJob.cs" />
    <Compile Include="SystemGuid\Site.cs" />
    <Compile Include="SystemGuid\SystemEmail.cs" />
    <Compile Include="Transactions\AuditTransaction.cs" />
    <Compile Include="Transactions\ConnectionRequestActivityChangeTransaction.cs" />
    <Compile Include="Transactions\ConnectionRequestChangeTransaction.cs" />
    <Compile Include="Transactions\DeleteAttributeBinaryFile.cs" />
    <Compile Include="Transactions\GroupAttendedTransaction.cs" />
    <Compile Include="Transactions\GroupMemberChangeTransaction.cs" />
    <Compile Include="Transactions\GroupMemberPlacedElsewhereTransaction.cs" />
    <Compile Include="Transactions\ITransaction.cs" />
    <Compile Include="Transactions\LaunchWorkflowTransaction.cs" />
    <Compile Include="Transactions\PageViewTransaction.cs" />
    <Compile Include="Transactions\PersonViewTransaction.cs" />
    <Compile Include="Transactions\RockQueue.cs" />
    <Compile Include="Transactions\RunJobNowTransaction.cs" />
    <Compile Include="Transactions\SaveMetaphoneTransaction.cs" />
    <Compile Include="Transactions\SendCommunicationApprovalEmail.cs" />
    <Compile Include="Transactions\SendCommunicationTransaction.cs" />
    <Compile Include="Transactions\UpdateDigitalSignatureDocumentTransaction.cs" />
    <Compile Include="Transactions\SendDigitalSignatureRequestTransaction.cs" />
    <Compile Include="Transactions\SendRegistrationConfirmationTransaction.cs" />
    <Compile Include="Transactions\SendRegistrationNotificationTransaction.cs" />
    <Compile Include="Transactions\UpdateFacebookFriends.cs" />
    <Compile Include="Transactions\UpdatePaymentStatusTransaction.cs" />
    <Compile Include="Transactions\UserLastActivityTransaction.cs" />
    <Compile Include="Transactions\WorkflowTriggerTransaction.cs" />
    <Compile Include="Utility\AttributeCacheJsonConverter.cs" />
    <Compile Include="Utility\AttributeValueJsonConverter.cs" />
    <Compile Include="Utility\BlockStateContractResolver.cs" />
    <Compile Include="Utility\DateRange.cs" />
    <Compile Include="Utility\DoubleMetaphone.cs" />
    <Compile Include="Utility\EnumAsStringJsonConverter.cs" />
    <Compile Include="Utility\ExpressionHelper.cs" />
    <Compile Include="Utility\ExtensionMethods\AttributesExtensions.cs" />
    <Compile Include="Utility\ExtensionMethods\BooleanExtensions.cs" />
    <Compile Include="Utility\ExtensionMethods\ColorExtensions.cs" />
    <Compile Include="Utility\ExtensionMethods\ControlExtensions.cs" />
    <Compile Include="Utility\ExtensionMethods\CurrencyExtensions.cs" />
    <Compile Include="Utility\ExtensionMethods\DateTimeExtensions.cs" />
    <Compile Include="Utility\ExtensionMethods\DecimalExtensions.cs" />
    <Compile Include="Utility\ExtensionMethods\DefinedValueExtensions.cs" />
    <Compile Include="Utility\ExtensionMethods\EntityExtensions.cs" />
    <Compile Include="Utility\ExtensionMethods\EnumExtensions.cs" />
    <Compile Include="Utility\ExtensionMethods\ExceptionExtensions.cs" />
    <Compile Include="Utility\ExtensionMethods\GridExtensions.cs" />
    <Compile Include="Utility\ExtensionMethods\JsonExtensions.cs" />
    <Compile Include="Utility\ExtensionMethods\LavaExtensions.cs" />
    <Compile Include="Utility\ExtensionMethods\LinqExtensions.cs" />
    <Compile Include="Utility\ExtensionMethods\LocationExtensions.cs" />
    <Compile Include="Utility\ExtensionMethods\ObjectExtensions.cs" />
    <Compile Include="Utility\ExtensionMethods\PageRouteExtensions.cs" />
    <Compile Include="Utility\ExtensionMethods\ReportingExtensions.cs" />
    <Compile Include="Utility\ExtensionMethods\StringExtensions.cs" />
    <Compile Include="Utility\ExtensionMethods\StringHtmlExtensions.cs" />
    <Compile Include="Utility\ExtensionMethods\StringHumanizerExtensions.cs" />
    <Compile Include="Utility\ExtensionMethods\StringPluralizationExtensions.cs" />
    <Compile Include="Utility\IgnoreUrlEncodedKeyContractResolver.cs" />
    <Compile Include="Utility\IRockStartup.cs" />
    <Compile Include="Utility\NotNullJsonConverter.cs" />
    <Compile Include="Utility\Reflection.cs" />
    <Compile Include="Utility\RockDateTime.cs" />
    <Compile Include="Utility\RockJsonMediaTypeFormatter.cs" />
    <Compile Include="Utility\RockJsonTextReader.cs" />
    <Compile Include="Utility\RockJsonTextWriter.cs" />
    <Compile Include="Utility\RockSemanticVersion.cs" />
    <Compile Include="Utility\SettingsStringBase.cs" />
    <Compile Include="Utility\SimpleModeJsonConverter.cs" />
    <Compile Include="Utility\StringAsLiteralJavascriptJsonConverter.cs" />
    <Compile Include="Web\Cache\AttributeCache.cs" />
    <Compile Include="Web\Cache\BlockCache.cs" />
    <Compile Include="Web\Cache\BlockTypeCache.cs" />
    <Compile Include="Web\Cache\CachedEntity.cs" />
    <Compile Include="Web\Cache\CachedModel.cs" />
    <Compile Include="Web\Cache\CampusCache.cs" />
    <Compile Include="Web\Cache\CategoryCache.cs" />
    <Compile Include="Web\Cache\DefinedTypeCache.cs" />
    <Compile Include="Web\Cache\DefinedValueCache.cs" />
    <Compile Include="Web\Cache\EntityTypeCache.cs" />
    <Compile Include="Web\Cache\EventCalendarCache.cs" />
    <Compile Include="Web\Cache\FieldTypeCache.cs" />
    <Compile Include="Web\Cache\GlobalAttributesCache.cs" />
    <Compile Include="Web\Cache\GroupTypeCache.cs" />
    <Compile Include="Web\Cache\LayoutCache.cs" />
    <Compile Include="Web\Cache\NoteTypeCache.cs" />
    <Compile Include="Web\Cache\PageCache.cs" />
    <Compile Include="Web\Cache\PersonBadgeCache.cs" />
    <Compile Include="Web\Cache\RestActionCache.cs" />
    <Compile Include="Web\Cache\RestControllerCache.cs" />
    <Compile Include="Web\Cache\RockMemoryCache.cs" />
    <Compile Include="Web\Cache\SiteCache.cs" />
    <Compile Include="Web\DescriptionList.cs" />
    <Compile Include="Web\FileUploadException.cs" />
    <Compile Include="Web\Fingerprint.cs" />
    <Compile Include="Web\FingerprintExpressionBuilder.cs" />
    <Compile Include="Web\HttpModule.cs" />
    <Compile Include="Web\InternalContext.cs" />
    <Compile Include="Web\PageReference.cs" />
    <Compile Include="Web\RequestValidator.cs" />
    <Compile Include="Web\RockRouteHandler.cs" />
    <Compile Include="Web\SystemSettings.cs" />
    <Compile Include="Web\UI\Adapters\CheckBoxAdapter.cs" />
    <Compile Include="Web\UI\Adapters\CheckBoxListAdapter.cs" />
    <Compile Include="Web\UI\Adapters\DropDownListAdapter.cs" />
    <Compile Include="Web\UI\Adapters\RadioButtonAdapter.cs" />
    <Compile Include="Web\UI\Adapters\RadioButtonListAdapter.cs" />
    <Compile Include="Web\UI\BreadCrumb.cs" />
    <Compile Include="Web\UI\ContextAttribute.cs" />
    <Compile Include="Web\UI\Controls\AddressControl.cs" />
    <Compile Include="Web\UI\Controls\AttributeEditor.cs" />
    <Compile Include="Web\UI\Controls\Badge.cs" />
    <Compile Include="Web\UI\Controls\BootstrapButton.cs" />
    <Compile Include="Web\UI\Controls\ButtonDropDownList.cs" />
    <Compile Include="Web\UI\Controls\Chart\BarChart.cs" />
    <Compile Include="Web\UI\Controls\Chart\ChartClickArgs.cs" />
    <Compile Include="Web\UI\Controls\Chart\ChartOptions.cs" />
    <Compile Include="Web\UI\Controls\Chart\ChartStyle.cs" />
    <Compile Include="Web\UI\Controls\Chart\FlotChart.cs" />
    <Compile Include="Web\UI\Controls\Chart\LineChart.cs" />
    <Compile Include="Web\UI\Controls\Chart\PieChart.cs" />
    <Compile Include="Web\UI\Controls\Checkin Configuration Controls\CheckinArea.cs" />
    <Compile Include="Web\UI\Controls\Checkin Configuration Controls\CheckinAreaRow.cs" />
    <Compile Include="Web\UI\Controls\Checkin Configuration Controls\CheckinGroup.cs" />
    <Compile Include="Web\UI\Controls\Checkin Configuration Controls\CheckinGroupRow.cs" />
    <Compile Include="Web\UI\Controls\CodeEditor.cs" />
    <Compile Include="Web\UI\Controls\ColorPicker.cs" />
    <Compile Include="Web\UI\Controls\Communication\ChannelControl.cs" />
    <Compile Include="Web\UI\Controls\Communication\Email.cs" />
    <Compile Include="Web\UI\Controls\Communication\Sms.cs" />
    <Compile Include="Web\UI\Controls\ConfirmPageUnload.cs" />
    <Compile Include="Web\UI\Controls\CurrencyBox.cs" />
    <Compile Include="Web\UI\Controls\Data Fields\DataDropDownList.cs" />
    <Compile Include="Web\UI\Controls\Data Fields\DataTextBox.cs" />
    <Compile Include="Web\UI\Controls\Data Fields\FieldTypeList.cs" />
    <Compile Include="Web\UI\Controls\Data View Filters\FilterField.cs" />
    <Compile Include="Web\UI\Controls\Data View Filters\FilterGroup.cs" />
    <Compile Include="Web\UI\Controls\DynamicControlsHtmlGenericControl.cs" />
    <Compile Include="Web\UI\Controls\DynamicControlsPanel.cs" />
    <Compile Include="Web\UI\Controls\EmailBox.cs" />
    <Compile Include="Web\UI\Controls\Event\RegistrationInstanceEditor.cs" />
    <Compile Include="Web\UI\Controls\Event\RegistrationTemplateFormEditor.cs" />
    <Compile Include="Web\UI\Controls\FileUploader.cs" />
    <Compile Include="Web\UI\Controls\FollowingsHelper.cs" />
    <Compile Include="Web\UI\Controls\Grid\AttributeField.cs" />
    <Compile Include="Web\UI\Controls\Grid\BadgeField.cs" />
    <Compile Include="Web\UI\Controls\Grid\BoolField.cs" />
    <Compile Include="Web\UI\Controls\Grid\BoolFromArrayField.cs" />
    <Compile Include="Web\UI\Controls\Grid\CallbackField.cs" />
    <Compile Include="Web\UI\Controls\Grid\CampusField.cs" />
    <Compile Include="Web\UI\Controls\Grid\CheckBoxEditableField.cs" />
    <Compile Include="Web\UI\Controls\Grid\ColorField.cs" />
    <Compile Include="Web\UI\Controls\Grid\CurrencyField.cs" />
    <Compile Include="Web\UI\Controls\Grid\DateField.cs" />
    <Compile Include="Web\UI\Controls\Grid\DateTimeField.cs" />
    <Compile Include="Web\UI\Controls\Grid\DefinedValueField.cs" />
    <Compile Include="Web\UI\Controls\Grid\DeleteField.cs" />
    <Compile Include="Web\UI\Controls\Grid\EditField.cs" />
    <Compile Include="Web\UI\Controls\Grid\EnumField.cs" />
    <Compile Include="Web\UI\Controls\Grid\FieldTypeField.cs" />
    <Compile Include="Web\UI\Controls\Grid\Grid.cs" />
    <Compile Include="Web\UI\Controls\Grid\GridActions.cs" />
    <Compile Include="Web\UI\Controls\Grid\GridFilter.cs" />
    <Compile Include="Web\UI\Controls\Grid\GroupPickerField.cs" />
    <Compile Include="Web\UI\Controls\Grid\INotRowSelectedField.cs" />
    <Compile Include="Web\UI\Controls\Grid\IPriorityColumn.cs" />
    <Compile Include="Web\UI\Controls\Grid\IRockGridField.cs" />
    <Compile Include="Web\UI\Controls\Grid\LinkButtonField.cs" />
    <Compile Include="Web\UI\Controls\Grid\LiquidField.cs" />
    <Compile Include="Web\UI\Controls\Grid\ListDelimitedField.cs" />
    <Compile Include="Web\UI\Controls\Grid\PersonField.cs" />
    <Compile Include="Web\UI\Controls\Grid\PersonMergeField.cs" />
    <Compile Include="Web\UI\Controls\Grid\PhoneNumbersField.cs" />
    <Compile Include="Web\UI\Controls\Grid\ReorderField.cs" />
    <Compile Include="Web\UI\Controls\Grid\RockBoundField.cs" />
    <Compile Include="Web\UI\Controls\Grid\RockLiteralField.cs" />
    <Compile Include="Web\UI\Controls\Grid\RockTemplateField.cs" />
    <Compile Include="Web\UI\Controls\Grid\RockTemplateFieldUnselected.cs" />
    <Compile Include="Web\UI\Controls\Grid\RowEventArgs.cs" />
    <Compile Include="Web\UI\Controls\Grid\SecurityField.cs" />
    <Compile Include="Web\UI\Controls\Grid\SelectField.cs" />
    <Compile Include="Web\UI\Controls\Grid\TimeField.cs" />
    <Compile Include="Web\UI\Controls\Grid\ToggleField.cs" />
    <Compile Include="Web\UI\Controls\HelpBlock.cs" />
    <Compile Include="Web\UI\Controls\HiddenFieldValidator.cs" />
    <Compile Include="Web\UI\Controls\HiddenFieldWithClass.cs" />
    <Compile Include="Web\UI\Controls\HighlightLabel.cs" />
    <Compile Include="Web\UI\Controls\HtmlEditor.cs" />
    <Compile Include="Web\UI\Controls\HtmlGenericContainer.cs" />
    <Compile Include="Web\UI\Controls\IDisplayRequiredIndicator.cs" />
    <Compile Include="Web\UI\Controls\IHasValidationGroup.cs" />
    <Compile Include="Web\UI\Controls\ImageEditor.cs" />
    <Compile Include="Web\UI\Controls\ImageUploader.cs" />
    <Compile Include="Web\UI\Controls\IRockControl.cs" />
    <Compile Include="Web\UI\Controls\IRockControlAdditionalRendering.cs" />
    <Compile Include="Web\UI\Controls\KeyValueList.cs" />
    <Compile Include="Web\UI\Controls\MarkdownEditor.cs" />
    <Compile Include="Web\UI\Controls\ModalAlert.cs" />
    <Compile Include="Web\UI\Controls\ModalDialog.cs" />
    <Compile Include="Web\UI\Controls\ModalIFrameDialog.cs" />
    <Compile Include="Web\UI\Controls\NewFamily\Attributes.cs" />
    <Compile Include="Web\UI\Controls\NewFamily\AttributesRow.cs" />
    <Compile Include="Web\UI\Controls\NewFamily\ContactInfo.cs" />
    <Compile Include="Web\UI\Controls\NewFamily\ContactInfoRow.cs" />
    <Compile Include="Web\UI\Controls\NewFamily\Members.cs" />
    <Compile Include="Web\UI\Controls\NewFamily\MembersRow.cs" />
    <Compile Include="Web\UI\Controls\NoteContainer.cs" />
    <Compile Include="Web\UI\Controls\NoteControl.cs" />
    <Compile Include="Web\UI\Controls\NotificationBox.cs" />
    <Compile Include="Web\UI\Controls\NumberBox.cs" />
    <Compile Include="Web\UI\Controls\NumberRangeEditor.cs" />
    <Compile Include="Web\UI\Controls\NumberUpDown.cs" />
    <Compile Include="Web\UI\Controls\PageBreadCrumbs.cs" />
    <Compile Include="Web\UI\Controls\PageDescription.cs" />
    <Compile Include="Web\UI\Controls\PageIcon.cs" />
    <Compile Include="Web\UI\Controls\PageTitle.cs" />
    <Compile Include="Web\UI\Controls\PanelDrawer.cs" />
    <Compile Include="Web\UI\Controls\PanelWidget.cs" />
    <Compile Include="Web\UI\Controls\PersonLink.cs" />
    <Compile Include="Web\UI\Controls\PersonProfile\Badge.cs" />
    <Compile Include="Web\UI\Controls\PersonProfile\BadgeList.cs" />
    <Compile Include="Web\UI\Controls\PhoneNumberBox.cs" />
    <Compile Include="Web\UI\Controls\Pickers\AccountPicker.cs" />
    <Compile Include="Web\UI\Controls\Pickers\BinaryFilePicker.cs" />
    <Compile Include="Web\UI\Controls\Pickers\BinaryFileTypePicker.cs" />
    <Compile Include="Web\UI\Controls\Pickers\BirthdayPicker.cs" />
    <Compile Include="Web\UI\Controls\Pickers\CampusesPicker.cs" />
    <Compile Include="Web\UI\Controls\Pickers\CampusPicker.cs" />
    <Compile Include="Web\UI\Controls\Pickers\CategoryPicker.cs" />
    <Compile Include="Web\UI\Controls\Pickers\ComponentPicker.cs" />
    <Compile Include="Web\UI\Controls\Pickers\ComponentsPicker.cs" />
    <Compile Include="Web\UI\Controls\Pickers\DataViewPicker.cs" />
    <Compile Include="Web\UI\Controls\Pickers\DatePicker.cs" />
    <Compile Include="Web\UI\Controls\Pickers\DateRangePicker.cs" />
    <Compile Include="Web\UI\Controls\Pickers\DateTimePicker.cs" />
    <Compile Include="Web\UI\Controls\Pickers\DayOfWeekPicker.cs" />
    <Compile Include="Web\UI\Controls\Pickers\DaysOfWeekPicker.cs" />
    <Compile Include="Web\UI\Controls\Pickers\DefinedValuePicker.cs" />
    <Compile Include="Web\UI\Controls\Pickers\DefinedValuesPicker.cs" />
    <Compile Include="Web\UI\Controls\Pickers\EntityPicker.cs" />
    <Compile Include="Web\UI\Controls\Pickers\EntityTypePicker.cs" />
    <Compile Include="Web\UI\Controls\Pickers\EventCalendarPicker.cs" />
    <Compile Include="Web\UI\Controls\Pickers\EventItemPicker.cs" />
    <Compile Include="Web\UI\Controls\Pickers\FinancialGatewayPicker.cs" />
    <Compile Include="Web\UI\Controls\Pickers\GeoPicker.cs" />
    <Compile Include="Web\UI\Controls\Pickers\GradePicker.cs" />
    <Compile Include="Web\UI\Controls\Pickers\GroupAndRolePicker.cs" />
    <Compile Include="Web\UI\Controls\Pickers\GroupPicker.cs" />
    <Compile Include="Web\UI\Controls\Pickers\WorkflowPicker.cs" />
    <Compile Include="Web\UI\Controls\Pickers\GroupRolePicker.cs" />
    <Compile Include="Web\UI\Controls\Pickers\GroupTypeGroupPicker.cs" />
    <Compile Include="Web\UI\Controls\Pickers\GroupTypePicker.cs" />
    <Compile Include="Web\UI\Controls\Pickers\GroupTypesPicker.cs" />
    <Compile Include="Web\UI\Controls\Pickers\ItemPicker.cs" />
    <Compile Include="Web\UI\Controls\Pickers\LocationAddressPicker.cs" />
    <Compile Include="Web\UI\Controls\Pickers\LocationItemPicker.cs" />
    <Compile Include="Web\UI\Controls\Pickers\LocationPicker.cs" />
    <Compile Include="Web\UI\Controls\Pickers\MergeFieldPicker.cs" />
    <Compile Include="Web\UI\Controls\Pickers\MergeTemplatePicker.cs" />
    <Compile Include="Web\UI\Controls\Pickers\MetricCategoryPicker.cs" />
    <Compile Include="Web\UI\Controls\Pickers\MonthDayPicker.cs" />
    <Compile Include="Web\UI\Controls\Pickers\MonthYearPicker.cs" />
    <Compile Include="Web\UI\Controls\Pickers\PagePicker.cs" />
    <Compile Include="Web\UI\Controls\Pickers\PersonPicker.cs" />
    <Compile Include="Web\UI\Controls\Pickers\RemoteAuthsPicker.cs" />
    <Compile Include="Web\UI\Controls\Pickers\SchedulePicker.cs" />
    <Compile Include="Web\UI\Controls\Pickers\SlidingDateRangePicker.cs" />
    <Compile Include="Web\UI\Controls\Pickers\TimePicker.cs" />
    <Compile Include="Web\UI\Controls\Pickers\TreeViewItem.cs" />
    <Compile Include="Web\UI\Controls\Pickers\WorkflowTypePicker.cs" />
    <Compile Include="Web\UI\Controls\Pickers\YearPicker.cs" />
    <Compile Include="Web\UI\Controls\RockBulletedList.cs" />
    <Compile Include="Web\UI\Controls\RockCheckBox.cs" />
    <Compile Include="Web\UI\Controls\RockCheckBoxList.cs" />
    <Compile Include="Web\UI\Controls\RockControlHelper.cs" />
    <Compile Include="Web\UI\Controls\RockControlWrapper.cs" />
    <Compile Include="Web\UI\Controls\RockDropDownList.cs" />
    <Compile Include="Web\UI\Controls\RockLiteral.cs" />
    <Compile Include="Web\UI\Controls\RockRadioButton.cs" />
    <Compile Include="Web\UI\Controls\RockRadioButtonList.cs" />
    <Compile Include="Web\UI\Controls\RockRating.cs" />
    <Compile Include="Web\UI\Controls\RockTextBox.cs" />
    <Compile Include="Web\UI\Controls\RockTextOrDropDownList.cs" />
    <Compile Include="Web\UI\Controls\RockUpdatePanel.cs" />
    <Compile Include="Web\UI\Controls\ScheduleBuilder.cs" />
    <Compile Include="Web\UI\Controls\SearchField.cs" />
    <Compile Include="Web\UI\Controls\SecurityButton.cs" />
    <Compile Include="Web\UI\Controls\StateDropDownList.cs" />
    <Compile Include="Web\UI\Controls\TagList.cs" />
    <Compile Include="Web\UI\Controls\TermDescription.cs" />
    <Compile Include="Web\UI\Controls\Toggle.cs" />
    <Compile Include="Web\UI\Controls\UrlLinkBox.cs" />
    <Compile Include="Web\UI\Controls\ValueList.cs" />
    <Compile Include="Web\UI\Controls\Workflow Controls\WorkflowActionEditor.cs" />
    <Compile Include="Web\UI\Controls\Workflow Controls\WorkflowActionTypeEditor.cs" />
    <Compile Include="Web\UI\Controls\Workflow Controls\WorkflowActivityEditor.cs" />
    <Compile Include="Web\UI\Controls\Workflow Controls\WorkflowActivityTypeEditor.cs" />
    <Compile Include="Web\UI\Controls\Workflow Controls\WorkflowFormActionList.cs" />
    <Compile Include="Web\UI\Controls\Workflow Controls\WorkflowFormAttributeRow.cs" />
    <Compile Include="Web\UI\Controls\Workflow Controls\WorkflowFormEditor.cs" />
    <Compile Include="Web\UI\Controls\Zone.cs" />
    <Compile Include="Web\UI\DialogPage.cs">
      <SubType>ASPXCodeBehind</SubType>
    </Compile>
    <Compile Include="Web\UI\IDetailBlock.cs" />
    <Compile Include="Web\UI\ISecondaryBlock.cs" />
    <Compile Include="Web\UI\PersonBlock.cs">
      <SubType>ASPXCodeBehind</SubType>
    </Compile>
    <Compile Include="Web\UI\RockBlock.cs">
      <SubType>ASPXCodeBehind</SubType>
    </Compile>
    <Compile Include="Web\UI\RockBlockCustomSettings.cs">
      <SubType>ASPXCodeBehind</SubType>
    </Compile>
    <Compile Include="Web\UI\RockBlockWrapper.cs" />
    <Compile Include="Web\UI\RockMasterPage.cs">
      <SubType>ASPXCodeBehind</SubType>
    </Compile>
    <Compile Include="Web\UI\RockPage.cs">
      <SubType>ASPXCodeBehind</SubType>
    </Compile>
    <Compile Include="Web\UI\Validation\DataAnnotationValidator.cs" />
    <Compile Include="Web\Utilities\HtmlSanitizer.cs" />
    <Compile Include="Web\Utilities\RockUpdateHelper.cs" />
    <Compile Include="Web\Utilities\WebControlHelper.cs" />
    <Compile Include="Workflow\ActionCategoryAttribute.cs" />
    <Compile Include="Workflow\ActionComponent.cs" />
    <Compile Include="Workflow\ActionContainer.cs" />
    <Compile Include="Workflow\Action\BackgroundCheck\BackgroundCheckRequest.cs" />
    <Compile Include="Workflow\Action\CheckIn\CalculateLastAttended.cs" />
    <Compile Include="Workflow\Action\CheckIn\CheckInActionComponent.cs" />
    <Compile Include="Workflow\Action\CheckIn\CreateLabels.cs" />
    <Compile Include="Workflow\Action\CheckIn\FilterActiveLocations.cs" />
    <Compile Include="Workflow\Action\CheckIn\FilterByAge.cs" />
    <Compile Include="Workflow\Action\CheckIn\FilterByGrade.cs" />
    <Compile Include="Workflow\Action\CheckIn\FilterGroupsByAbilityLevel.cs" />
    <Compile Include="Workflow\Action\CheckIn\FilterGroupsByAge.cs" />
    <Compile Include="Workflow\Action\CheckIn\FilterGroupsByGrade.cs" />
    <Compile Include="Workflow\Action\CheckIn\FilterGroupsByGradeAndAge.cs" />
    <Compile Include="Workflow\Action\CheckIn\FilterGroupsByLastName.cs" />
    <Compile Include="Workflow\Action\CheckIn\FilterGroupsBySpecialNeeds.cs" />
    <Compile Include="Workflow\Action\CheckIn\FilterLocationsBySchedule.cs" />
    <Compile Include="Workflow\Action\CheckIn\FilterByPreviousCheckin.cs" />
    <Compile Include="Workflow\Action\CheckIn\FilterLocationsByThreshold.cs" />
    <Compile Include="Workflow\Action\CheckIn\FindFamilies.cs" />
    <Compile Include="Workflow\Action\CheckIn\FindFamilyMembers.cs" />
    <Compile Include="Workflow\Action\CheckIn\FindRelationships.cs" />
    <Compile Include="Workflow\Action\CheckIn\LoadGroups.cs" />
    <Compile Include="Workflow\Action\CheckIn\LoadGroupTypes.cs" />
    <Compile Include="Workflow\Action\CheckIn\LoadLocations.cs" />
    <Compile Include="Workflow\Action\CheckIn\LoadSchedules.cs" />
    <Compile Include="Workflow\Action\CheckIn\ParseZebraLabel.cs" />
    <Compile Include="Workflow\Action\CheckIn\PreSelectRecentAttendance.cs" />
    <Compile Include="Workflow\Action\CheckIn\RemoveEmptyGroups.cs" />
    <Compile Include="Workflow\Action\CheckIn\RemoveEmptyGroupTypes.cs" />
    <Compile Include="Workflow\Action\CheckIn\RemoveEmptyLocations.cs" />
    <Compile Include="Workflow\Action\CheckIn\RemoveEmptyPeople.cs" />
    <Compile Include="Workflow\Action\CheckIn\SaveAttendance.cs" />
    <Compile Include="Workflow\Action\CheckIn\SetAvailableSchedules.cs" />
    <Compile Include="Workflow\Action\Communications\SendEmail.cs" />
    <Compile Include="Workflow\Action\Communications\SendEmailWithEvents.cs" />
    <Compile Include="Workflow\Action\Communications\SendNotification.cs" />
    <Compile Include="Workflow\Action\Communications\SendSms.cs" />
    <Compile Include="Workflow\Action\Communications\SendSystemEmail.cs" />
    <Compile Include="Workflow\Action\Connections\AddConnectionRequestActivity.cs" />
    <Compile Include="Workflow\Action\Connections\CreateConnectionRequest.cs" />
    <Compile Include="Workflow\Action\Connections\SetConnectionRequestState.cs" />
    <Compile Include="Workflow\Action\Connections\SetConnectionRequestStatus.cs" />
    <Compile Include="Workflow\Action\Connections\TransferConnectionRequest.cs" />
    <Compile Include="Workflow\Action\Finance\BenevolenceRequestAdd.cs" />
    <Compile Include="Workflow\Action\Finance\BenevolenceRequestAddDocument.cs" />
    <Compile Include="Workflow\Action\Finance\BenevolenceRequestSetAttribute.cs" />
    <Compile Include="Workflow\Action\Finance\BenevolenceResultAdd.cs" />
    <Compile Include="Workflow\Action\Groups\AddNoteToGroupMember.cs" />
    <Compile Include="Workflow\Action\Groups\AddPersonToGroup.cs" />
    <Compile Include="Workflow\Action\Groups\AddPersonToGroupAttribute.cs" />
    <Compile Include="Workflow\Action\Groups\PostAttendanceToGroup.cs" />
    <Compile Include="Workflow\Action\Groups\RemovePersonFromGroup.cs" />
    <Compile Include="Workflow\Action\Groups\RemovePersonFromGroupAttribute.cs" />
    <Compile Include="Workflow\Action\Groups\SetAttributeToRandomGroupMember.cs" />
    <Compile Include="Workflow\Action\Groups\SetGroupAttribute.cs" />
    <Compile Include="Workflow\Action\Groups\SetGroupMemberAttribute.cs" />
    <Compile Include="Workflow\Action\Groups\SetGroupMemberNote.cs" />
    <Compile Include="Workflow\Action\Groups\UpdateGroupMemberStatus.cs" />
    <Compile Include="Workflow\Action\People\GetPersonFromFields.cs" />
    <Compile Include="Workflow\Action\People\PersonAddressUpdate.cs" />
    <Compile Include="Workflow\Action\People\PersonGetHeadOfHousehold.cs" />
    <Compile Include="Workflow\Action\People\PersonGetSpouse.cs" />
    <Compile Include="Workflow\Action\People\PersonInDataView.cs" />
    <Compile Include="Workflow\Action\People\PersonNoteAdd.cs" />
    <Compile Include="Workflow\Action\People\PersonPhoneUpdate.cs" />
    <Compile Include="Workflow\Action\People\PersonPropertyUpdate.cs" />
    <Compile Include="Workflow\Action\People\PersonTagAdd.cs" />
    <Compile Include="Workflow\Action\People\PersonTagRemove.cs" />
    <Compile Include="Workflow\Action\People\SetPersonAttribute.cs" />
    <Compile Include="Workflow\Action\Utility\LavaRun.cs" />
    <Compile Include="Workflow\Action\WorkflowControl\Redirect.cs" />
    <Compile Include="Workflow\Action\Utility\RunJob.cs" />
    <Compile Include="Workflow\Action\Utility\RunSQL.cs" />
    <Compile Include="Workflow\Action\WorkflowControl\ShowHtml.cs" />
    <Compile Include="Workflow\Action\WorkflowAttributes\SetAttributeFromEntity.cs" />
    <Compile Include="Workflow\Action\WorkflowAttributes\SetAttributeFromPerson.cs" />
    <Compile Include="Workflow\Action\WorkflowAttributes\SetAttributeToCurrentPerson.cs" />
    <Compile Include="Workflow\Action\WorkflowAttributes\SetAttributeToGroupLeader.cs" />
    <Compile Include="Workflow\Action\WorkflowAttributes\SetAttributeToInitiator.cs" />
    <Compile Include="Workflow\Action\WorkflowAttributes\SetAttributeValue.cs" />
    <Compile Include="Workflow\Action\WorkflowControl\SetStatusInOtherWorkflow.cs" />
    <Compile Include="Workflow\Action\WorkflowControl\ActivateActivityinOtherWorkflow.cs" />
    <Compile Include="Workflow\Action\WorkflowControl\ActivateActivityInOtherWorkflowOnMatch.cs" />
    <Compile Include="Workflow\Action\WorkflowControl\ActivateWorkflow.cs" />
    <Compile Include="Workflow\Action\WorkflowControl\ActivateActions.cs" />
    <Compile Include="Workflow\Action\WorkflowControl\ActivateActivity.cs" />
    <Compile Include="Workflow\Action\WorkflowControl\AddWorkflowNote.cs" />
    <Compile Include="Workflow\Action\WorkflowControl\AssignActivityFromAttributeValue.cs" />
    <Compile Include="Workflow\Action\WorkflowControl\AssignActivityToGroup.cs" />
    <Compile Include="Workflow\Action\WorkflowControl\AssignActivityToPerson.cs" />
    <Compile Include="Workflow\Action\WorkflowControl\AssignActivityToSecurityRole.cs" />
    <Compile Include="Workflow\Action\WorkflowControl\CompleteActivity.cs" />
    <Compile Include="Workflow\Action\WorkflowControl\CompleteWorkflow.cs" />
    <Compile Include="Workflow\Action\WorkflowControl\Delay.cs" />
    <Compile Include="Workflow\Action\WorkflowControl\DeleteWorkflow.cs" />
    <Compile Include="Workflow\Action\WorkflowControl\LogError.cs" />
    <Compile Include="Workflow\Action\WorkflowControl\PersistWorkflow.cs" />
    <Compile Include="Workflow\Action\WorkflowControl\SetInitiatorFromAttribute.cs" />
    <Compile Include="Workflow\Action\WorkflowControl\SetStatus.cs" />
    <Compile Include="Workflow\Action\WorkflowControl\SetWorkflowName.cs" />
    <Compile Include="Workflow\Action\WorkflowControl\UserForm.cs" />
    <Compile Include="Workflow\Action\WorkflowControl\WriteToLog.cs" />
    <Compile Include="Workflow\TriggerCache.cs" />
  </ItemGroup>
  <ItemGroup>
    <Content Include="..\packages\Microsoft.SqlServer.Types.11.0.2\nativeBinaries\x64\msvcr100.dll">
      <Link>SqlServerTypes\x64\msvcr100.dll</Link>
      <CopyToOutputDirectory>PreserveNewest</CopyToOutputDirectory>
    </Content>
    <Content Include="..\packages\Microsoft.SqlServer.Types.11.0.2\nativeBinaries\x64\SqlServerSpatial110.dll">
      <Link>SqlServerTypes\x64\SqlServerSpatial110.dll</Link>
      <CopyToOutputDirectory>PreserveNewest</CopyToOutputDirectory>
    </Content>
    <Content Include="..\packages\Microsoft.SqlServer.Types.11.0.2\nativeBinaries\x86\msvcr100.dll">
      <Link>SqlServerTypes\x86\msvcr100.dll</Link>
      <CopyToOutputDirectory>PreserveNewest</CopyToOutputDirectory>
    </Content>
    <Content Include="..\packages\Microsoft.SqlServer.Types.11.0.2\nativeBinaries\x86\SqlServerSpatial110.dll">
      <Link>SqlServerTypes\x86\SqlServerSpatial110.dll</Link>
      <CopyToOutputDirectory>PreserveNewest</CopyToOutputDirectory>
    </Content>
    <Content Include="LICENSE.txt" />
    <Content Include="Scripts\jquery-1.12.4.intellisense.js" />
    <Content Include="Scripts\jquery-1.12.4.js" />
    <Content Include="Scripts\jquery-1.12.4.min.js" />
    <Content Include="Scripts\jquery.signalR-2.2.0.js" />
    <Content Include="Scripts\jquery.signalR-2.2.0.min.js" />
    <Content Include="Service References\MelissaData.AddressCheck\configuration.svcinfo" />
    <Content Include="Service References\MelissaData.AddressCheck\configuration91.svcinfo" />
    <Content Include="Service References\MelissaData.AddressCheck\Reference.svcmap">
      <LastGenOutput>Reference.cs</LastGenOutput>
    </Content>
    <Content Include="Service References\MelissaData.AddressCheck\Service.disco" />
    <Content Include="Service References\ServiceObjects.GeoCoder\configuration.svcinfo" />
    <Content Include="Service References\ServiceObjects.GeoCoder\configuration91.svcinfo" />
    <Content Include="Service References\ServiceObjects.GeoCoder\GeoCoder.disco" />
    <Content Include="Service References\ServiceObjects.GeoCoder\Reference.svcmap">
      <LastGenOutput>Reference.cs</LastGenOutput>
    </Content>
    <Content Include="SqlServerTypes\readme.htm" />
  </ItemGroup>
  <ItemGroup>
    <None Include="App.config" />
    <None Include="packages.config">
      <SubType>Designer</SubType>
    </None>
    <None Include="Scripts\jquery-1.12.4.min.map" />
    <None Include="Service References\MelissaData.AddressCheck\Rock.MelissaData.AddressCheck.ResponseArray.datasource" />
    <None Include="Service References\MelissaData.AddressCheck\Service.wsdl" />
    <None Include="Service References\MelissaData.AddressCheck\Service.xsd">
      <SubType>Designer</SubType>
    </None>
    <None Include="Service References\MelissaData.AddressCheck\Service1.xsd">
      <SubType>Designer</SubType>
    </None>
    <None Include="Service References\ServiceObjects.GeoCoder\GeoCoder.wsdl" />
    <None Include="Service References\ServiceObjects.GeoCoder\Rock.ServiceObjects.GeoCoder.DistanceBetweenInfo.datasource" />
    <None Include="Service References\ServiceObjects.GeoCoder\Rock.ServiceObjects.GeoCoder.DistanceToWaterInfo.datasource" />
    <None Include="Service References\ServiceObjects.GeoCoder\Rock.ServiceObjects.GeoCoder.GeocodeCityWorldwideInfo.datasource" />
    <None Include="Service References\ServiceObjects.GeoCoder\Rock.ServiceObjects.GeoCoder.Location.datasource" />
    <None Include="Service References\ServiceObjects.GeoCoder\Rock.ServiceObjects.GeoCoder.Location_V3.datasource" />
    <None Include="Service References\ServiceObjects.GeoCoder\Rock.ServiceObjects.GeoCoder.ReverseAddress.datasource" />
    <None Include="Service References\ServiceObjects.GeoCoder\Rock.ServiceObjects.GeoCoder.ZipCodeInfo.datasource" />
  </ItemGroup>
  <ItemGroup>
    <Folder Include="Auth\" />
  </ItemGroup>
  <ItemGroup>
    <ProjectReference Include="..\DotLiquid\DotLiquid.csproj">
      <Project>{00edcb8d-ef33-459c-ad62-02876bd24dff}</Project>
      <Name>DotLiquid</Name>
    </ProjectReference>
    <ProjectReference Include="..\Rock.Version\Rock.Version.csproj">
      <Project>{6fe0930c-6832-4c2f-8a76-d4e4a2d80ddf}</Project>
      <Name>Rock.Version</Name>
    </ProjectReference>
  </ItemGroup>
  <ItemGroup>
    <WCFMetadata Include="Service References\" />
  </ItemGroup>
  <Import Project="$(MSBuildToolsPath)\Microsoft.CSharp.targets" />
  <!-- To modify your build process, add your task inside one of the targets below and uncomment it. 
       Other similar extension points exist, see Microsoft.Common.targets.
  <Target Name="BeforeBuild">
  </Target>
  <Target Name="AfterBuild">
  </Target>
  -->
</Project><|MERGE_RESOLUTION|>--- conflicted
+++ resolved
@@ -1192,11 +1192,8 @@
     <Compile Include="Plugin\HotFixes\021_UpdateCheckInMergefieldDebugInfo.cs" />
     <Compile Include="Plugin\HotFixes\019_FixIpadClientPrinting.cs" />
     <Compile Include="Plugin\HotFixes\018_RestrictGroupRegistrationGroupTypes.cs" />
-<<<<<<< HEAD
-=======
     <Compile Include="Plugin\HotFixes\024_PrayerRequestAttributes.cs" />
     <Compile Include="Plugin\HotFixes\025_PersonGivingEnvelopeAttribute.cs" />
->>>>>>> e3184078
     <Compile Include="Plugin\Migration.cs" />
     <Compile Include="Plugin\VersionAttribute.cs" />
     <Compile Include="Properties\AssemblyInfo.cs" />
