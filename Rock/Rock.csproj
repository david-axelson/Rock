--- conflicted
+++ resolved
@@ -1310,12 +1310,9 @@
     <Compile Include="Model\Workflow\Workflow\Workflow.WebForms.cs" />
     <Compile Include="Model\Workflow\Workflow\Workflow.Logic.cs" />
     <Compile Include="Model\Workflow\Workflow\Workflow.SaveHook.cs" />
-<<<<<<< HEAD
     <Compile Include="Pdf\PdfGenerator.cs" />
     <Compile Include="Pdf\PdfGeneratorException.cs" />
-=======
     <Compile Include="Plugin\HotFixes\150_MigrationRollupsFor13_5_2.cs" />
->>>>>>> 76a5a53a
     <Compile Include="Plugin\HotFixes\149_MigrationRollupsFor13_5_1.cs" />
     <Compile Include="Plugin\HotFixes\148_MigrationRollupsFor13_5_0.cs" />
     <Compile Include="Plugin\HotFixes\147_MigrationRolupsFor13_1.cs" />
