﻿<?xml version="1.0" encoding="utf-8"?>
<Project ToolsVersion="14.0" DefaultTargets="Build" xmlns="http://schemas.microsoft.com/developer/msbuild/2003">
  <Import Project="$(MSBuildExtensionsPath)\$(MSBuildToolsVersion)\Microsoft.Common.props" Condition="Exists('$(MSBuildExtensionsPath)\$(MSBuildToolsVersion)\Microsoft.Common.props')" />
  <PropertyGroup>
    <Configuration Condition=" '$(Configuration)' == '' ">Debug</Configuration>
    <Platform Condition=" '$(Platform)' == '' ">AnyCPU</Platform>
    <ProjectGuid>{185A31D7-3037-4DAE-8797-0459849A84BD}</ProjectGuid>
    <OutputType>Library</OutputType>
    <AppDesignerFolder>Properties</AppDesignerFolder>
    <RootNamespace>Rock</RootNamespace>
    <AssemblyName>Rock</AssemblyName>
    <TargetFrameworkVersion>v4.7.2</TargetFrameworkVersion>
    <FileAlignment>512</FileAlignment>
    <TargetFrameworkProfile />
    <NuGetPackageImportStamp>
    </NuGetPackageImportStamp>
    <WebGreaseLibPath>..\packages\WebGrease.1.5.2\lib</WebGreaseLibPath>
  </PropertyGroup>
  <PropertyGroup Condition=" '$(Configuration)|$(Platform)' == 'Debug|AnyCPU' ">
    <DebugSymbols>true</DebugSymbols>
    <DebugType>full</DebugType>
    <Optimize>false</Optimize>
    <OutputPath>bin\Debug\</OutputPath>
    <DefineConstants>DEBUG;TRACE</DefineConstants>
    <ErrorReport>prompt</ErrorReport>
    <WarningLevel>4</WarningLevel>
    <LangVersion>7.3</LangVersion>
    <DocumentationFile>bin\Debug\Rock.xml</DocumentationFile>
  </PropertyGroup>
  <PropertyGroup Condition=" '$(Configuration)|$(Platform)' == 'Release|AnyCPU' ">
    <DebugType>pdbonly</DebugType>
    <Optimize>true</Optimize>
    <OutputPath>bin\Release\</OutputPath>
    <DefineConstants>TRACE</DefineConstants>
    <ErrorReport>prompt</ErrorReport>
    <WarningLevel>4</WarningLevel>
    <DocumentationFile>bin\Release\Rock.XML</DocumentationFile>
    <LangVersion>7.3</LangVersion>
  </PropertyGroup>
  <ItemGroup>
    <Reference Include="AngleSharp, Version=0.16.1.0, Culture=neutral, PublicKeyToken=e83494dcdc6d31ea, processorArchitecture=MSIL">
      <HintPath>..\packages\AngleSharp.0.16.1\lib\net472\AngleSharp.dll</HintPath>
    </Reference>
    <Reference Include="antlr.runtime, Version=2.7.6.2, Culture=neutral, processorArchitecture=MSIL">
      <HintPath>..\packages\Ical.Net.2.3.5\lib\net46\antlr.runtime.dll</HintPath>
    </Reference>
    <Reference Include="Antlr3.Runtime, Version=3.5.0.2, Culture=neutral, PublicKeyToken=eb42632606e9261f, processorArchitecture=MSIL">
      <HintPath>..\packages\Antlr3.Runtime.3.5.1\lib\net40-client\Antlr3.Runtime.dll</HintPath>
    </Reference>
    <Reference Include="AWSSDK.Core, Version=3.3.0.0, Culture=neutral, PublicKeyToken=885c28607f98e604, processorArchitecture=MSIL">
      <HintPath>..\packages\AWSSDK.Core.3.3.25.4\lib\net45\AWSSDK.Core.dll</HintPath>
    </Reference>
    <Reference Include="AWSSDK.S3, Version=3.3.0.0, Culture=neutral, PublicKeyToken=885c28607f98e604, processorArchitecture=MSIL">
      <HintPath>..\packages\AWSSDK.S3.3.3.21.1\lib\net45\AWSSDK.S3.dll</HintPath>
    </Reference>
    <Reference Include="Azure.Core, Version=1.15.0.0, Culture=neutral, PublicKeyToken=92742159e12e44c8, processorArchitecture=MSIL">
      <HintPath>..\packages\Azure.Core.1.15.0\lib\net461\Azure.Core.dll</HintPath>
    </Reference>
    <Reference Include="Azure.Storage.Blobs, Version=12.9.0.0, Culture=neutral, PublicKeyToken=92742159e12e44c8, processorArchitecture=MSIL">
      <HintPath>..\packages\Azure.Storage.Blobs.12.9.0\lib\netstandard2.0\Azure.Storage.Blobs.dll</HintPath>
    </Reference>
    <Reference Include="Azure.Storage.Common, Version=12.8.0.0, Culture=neutral, PublicKeyToken=92742159e12e44c8, processorArchitecture=MSIL">
      <HintPath>..\packages\Azure.Storage.Common.12.8.0\lib\netstandard2.0\Azure.Storage.Common.dll</HintPath>
    </Reference>
    <Reference Include="BCrypt.Net, Version=0.1.5073.29922, Culture=neutral, PublicKeyToken=6bcd409ee6bc9292, processorArchitecture=MSIL">
      <HintPath>..\packages\BCrypt-Official.0.1.109\lib\BCrypt.Net.dll</HintPath>
    </Reference>
    <Reference Include="CacheManager.Core, Version=1.1.2.0, Culture=neutral, PublicKeyToken=5b450b4fb65c4cdb, processorArchitecture=MSIL">
      <HintPath>..\packages\CacheManager.Core.1.1.2\lib\net45\CacheManager.Core.dll</HintPath>
    </Reference>
    <Reference Include="CacheManager.Serialization.Json, Version=1.1.2.0, Culture=neutral, PublicKeyToken=5b450b4fb65c4cdb, processorArchitecture=MSIL">
      <HintPath>..\packages\CacheManager.Serialization.Json.1.1.2\lib\net45\CacheManager.Serialization.Json.dll</HintPath>
    </Reference>
    <Reference Include="CacheManager.StackExchange.Redis, Version=1.1.2.0, Culture=neutral, PublicKeyToken=5b450b4fb65c4cdb, processorArchitecture=MSIL">
      <HintPath>..\packages\CacheManager.StackExchange.Redis.1.1.2\lib\net45\CacheManager.StackExchange.Redis.dll</HintPath>
    </Reference>
    <Reference Include="CacheManager.SystemRuntimeCaching, Version=1.1.2.0, Culture=neutral, PublicKeyToken=5b450b4fb65c4cdb, processorArchitecture=MSIL">
      <HintPath>..\packages\CacheManager.SystemRuntimeCaching.1.1.2\lib\net45\CacheManager.SystemRuntimeCaching.dll</HintPath>
    </Reference>
    <Reference Include="CommonMark, Version=0.1.0.0, Culture=neutral, PublicKeyToken=001ef8810438905d, processorArchitecture=MSIL">
      <HintPath>..\packages\CommonMark.NET.0.13.2\lib\net45\CommonMark.dll</HintPath>
    </Reference>
    <Reference Include="CronExpressionDescriptor, Version=1.19.0.0, Culture=neutral, PublicKeyToken=a2ab0e0f73f9b037, processorArchitecture=MSIL">
      <HintPath>..\packages\CronExpressionDescriptor.1.19.0\lib\net45\CronExpressionDescriptor.dll</HintPath>
    </Reference>
    <Reference Include="CSScriptLibrary, Version=3.13.2.0, Culture=neutral, PublicKeyToken=70fcc3d18c749033, processorArchitecture=MSIL">
      <HintPath>..\packages\CS-Script.bin.3.13.2.0\lib\net46\CSScriptLibrary.dll</HintPath>
    </Reference>
    <Reference Include="DDay.iCal, Version=1.0.2.575, Culture=neutral, processorArchitecture=MSIL">
      <HintPath>..\packages\DDay.iCal.1.0.2.575\lib\DDay.iCal.dll</HintPath>
    </Reference>
    <Reference Include="DocumentFormat.OpenXml, Version=2.6.0.0, Culture=neutral, processorArchitecture=MSIL">
      <HintPath>..\packages\OpenXMLSDK-MOT.2.6.0.0\lib\DocumentFormat.OpenXml.dll</HintPath>
    </Reference>
    <Reference Include="dotless.Core, Version=1.5.2.0, Culture=neutral, PublicKeyToken=96b446c9e63eae34, processorArchitecture=MSIL">
      <HintPath>..\packages\dotless.1.5.2\lib\dotless.Core.dll</HintPath>
    </Reference>
    <Reference Include="Elasticsearch.Net, Version=2.0.0.0, Culture=neutral, PublicKeyToken=96c599bbe3e70f5d, processorArchitecture=MSIL">
      <HintPath>..\packages\Elasticsearch.Net.2.5.8\lib\net46\Elasticsearch.Net.dll</HintPath>
    </Reference>
    <Reference Include="EntityFramework, Version=6.0.0.0, Culture=neutral, PublicKeyToken=b77a5c561934e089, processorArchitecture=MSIL">
      <HintPath>..\packages\EntityFramework.6.1.3\lib\net45\EntityFramework.dll</HintPath>
    </Reference>
    <Reference Include="EntityFramework.SqlServer, Version=6.0.0.0, Culture=neutral, PublicKeyToken=b77a5c561934e089, processorArchitecture=MSIL">
      <HintPath>..\packages\EntityFramework.6.1.3\lib\net45\EntityFramework.SqlServer.dll</HintPath>
    </Reference>
    <Reference Include="EntityFramework.Utilities">
      <HintPath>..\libs\EFUtilities\EntityFramework.Utilities.dll</HintPath>
    </Reference>
    <Reference Include="EPPlus">
      <HintPath>..\libs\EPPlus\EPPlus.dll</HintPath>
    </Reference>
    <Reference Include="EXIFextractor">
      <HintPath>..\libs\Goheer EXIFExtractor\EXIFextractor.dll</HintPath>
    </Reference>
    <Reference Include="FCM.Net, Version=1.0.0.0, Culture=neutral, processorArchitecture=MSIL">
      <SpecificVersion>False</SpecificVersion>
      <HintPath>..\libs\FCM\FCM.Net.dll</HintPath>
    </Reference>
    <Reference Include="Google.Api.Gax, Version=2.10.0.0, Culture=neutral, PublicKeyToken=3ec5ea7f18953e47, processorArchitecture=MSIL">
      <HintPath>..\packages\Google.Api.Gax.2.10.0\lib\net45\Google.Api.Gax.dll</HintPath>
    </Reference>
    <Reference Include="Google.Api.Gax.Rest, Version=2.10.0.0, Culture=neutral, PublicKeyToken=3ec5ea7f18953e47, processorArchitecture=MSIL">
      <HintPath>..\packages\Google.Api.Gax.Rest.2.10.0\lib\net45\Google.Api.Gax.Rest.dll</HintPath>
    </Reference>
    <Reference Include="Google.Apis, Version=1.42.0.0, Culture=neutral, PublicKeyToken=4b01fa6e34db77ab, processorArchitecture=MSIL">
      <HintPath>..\packages\Google.Apis.1.42.0\lib\net45\Google.Apis.dll</HintPath>
    </Reference>
    <Reference Include="Google.Apis.Auth, Version=1.42.0.0, Culture=neutral, PublicKeyToken=4b01fa6e34db77ab, processorArchitecture=MSIL">
      <HintPath>..\packages\Google.Apis.Auth.1.42.0\lib\net45\Google.Apis.Auth.dll</HintPath>
    </Reference>
    <Reference Include="Google.Apis.Auth.PlatformServices, Version=1.42.0.0, Culture=neutral, PublicKeyToken=4b01fa6e34db77ab, processorArchitecture=MSIL">
      <HintPath>..\packages\Google.Apis.Auth.1.42.0\lib\net45\Google.Apis.Auth.PlatformServices.dll</HintPath>
    </Reference>
    <Reference Include="Google.Apis.Core, Version=1.42.0.0, Culture=neutral, PublicKeyToken=4b01fa6e34db77ab, processorArchitecture=MSIL">
      <HintPath>..\packages\Google.Apis.Core.1.42.0\lib\net45\Google.Apis.Core.dll</HintPath>
    </Reference>
    <Reference Include="Google.Apis.PlatformServices, Version=1.42.0.0, Culture=neutral, PublicKeyToken=4b01fa6e34db77ab, processorArchitecture=MSIL">
      <HintPath>..\packages\Google.Apis.1.42.0\lib\net45\Google.Apis.PlatformServices.dll</HintPath>
    </Reference>
    <Reference Include="Google.Apis.Storage.v1, Version=1.42.0.1744, Culture=neutral, PublicKeyToken=4b01fa6e34db77ab, processorArchitecture=MSIL">
      <HintPath>..\packages\Google.Apis.Storage.v1.1.42.0.1744\lib\net45\Google.Apis.Storage.v1.dll</HintPath>
    </Reference>
    <Reference Include="Google.Cloud.Storage.V1, Version=2.4.0.0, Culture=neutral, PublicKeyToken=185c282632e132a0, processorArchitecture=MSIL">
      <HintPath>..\packages\Google.Cloud.Storage.V1.2.4.0\lib\net45\Google.Cloud.Storage.V1.dll</HintPath>
    </Reference>
    <Reference Include="GreenPipes, Version=2.1.0.106, Culture=neutral, PublicKeyToken=b800c4cfcdeea87b, processorArchitecture=MSIL">
      <HintPath>..\packages\GreenPipes.2.1.0\lib\net452\GreenPipes.dll</HintPath>
    </Reference>
    <Reference Include="HtmlAgilityPack, Version=1.4.9.5, Culture=neutral, PublicKeyToken=bd319b19eaf3b43a, processorArchitecture=MSIL">
      <HintPath>..\packages\HtmlAgilityPack.1.4.9.5\lib\Net45\HtmlAgilityPack.dll</HintPath>
    </Reference>
    <Reference Include="Humanizer">
      <HintPath>..\libs\Humanizer.2.1.0\Humanizer.dll</HintPath>
    </Reference>
    <Reference Include="Ical.Net, Version=2.1.0.20780, Culture=neutral, processorArchitecture=MSIL">
      <HintPath>..\packages\Ical.Net.2.3.5\lib\net46\Ical.Net.dll</HintPath>
    </Reference>
    <Reference Include="Ical.Net.Collections, Version=2.1.0.20780, Culture=neutral, processorArchitecture=MSIL">
      <HintPath>..\packages\Ical.Net.2.3.5\lib\net46\Ical.Net.Collections.dll</HintPath>
    </Reference>
    <Reference Include="IdentityModel, Version=3.0.0.0, Culture=neutral, processorArchitecture=MSIL">
      <HintPath>..\packages\IdentityModel.3.0.0\lib\net461\IdentityModel.dll</HintPath>
    </Reference>
    <Reference Include="ImageResizer, Version=4.0.0.0, Culture=neutral, processorArchitecture=MSIL">
      <HintPath>..\packages\ImageResizer.4.0.5\lib\net45\ImageResizer.dll</HintPath>
    </Reference>
    <Reference Include="Lucene.Net, Version=4.0.0.0, Culture=neutral, processorArchitecture=MSIL">
      <HintPath>..\packages\Lucene.Net.4.8.0-beta00005\lib\net45\Lucene.Net.dll</HintPath>
    </Reference>
    <Reference Include="Lucene.Net.Analysis.Common, Version=4.0.0.0, Culture=neutral, processorArchitecture=MSIL">
      <HintPath>..\packages\Lucene.Net.Analysis.Common.4.8.0-beta00005\lib\net45\Lucene.Net.Analysis.Common.dll</HintPath>
    </Reference>
    <Reference Include="Lucene.Net.Expressions, Version=4.0.0.0, Culture=neutral, processorArchitecture=MSIL">
      <HintPath>..\packages\Lucene.Net.Expressions.4.8.0-beta00005\lib\net45\Lucene.Net.Expressions.dll</HintPath>
    </Reference>
    <Reference Include="Lucene.Net.Queries, Version=4.0.0.0, Culture=neutral, processorArchitecture=MSIL">
      <HintPath>..\packages\Lucene.Net.Queries.4.8.0-beta00005\lib\net45\Lucene.Net.Queries.dll</HintPath>
    </Reference>
    <Reference Include="Lucene.Net.QueryParser, Version=4.0.0.0, Culture=neutral, processorArchitecture=MSIL">
      <HintPath>..\packages\Lucene.Net.QueryParser.4.8.0-beta00005\lib\net45\Lucene.Net.QueryParser.dll</HintPath>
    </Reference>
    <Reference Include="Lucene.Net.Sandbox, Version=4.0.0.0, Culture=neutral, processorArchitecture=MSIL">
      <HintPath>..\packages\Lucene.Net.Sandbox.4.8.0-beta00005\lib\net45\Lucene.Net.Sandbox.dll</HintPath>
    </Reference>
    <Reference Include="MassTransit, Version=5.1.0.1516, Culture=neutral, PublicKeyToken=b8e0e9f2f1e657fa, processorArchitecture=MSIL">
      <HintPath>..\packages\MassTransit.5.1.0\lib\net452\MassTransit.dll</HintPath>
    </Reference>
    <Reference Include="MassTransit.AzureServiceBusTransport, Version=5.1.0.1516, Culture=neutral, PublicKeyToken=b8e0e9f2f1e657fa, processorArchitecture=MSIL">
      <HintPath>..\packages\MassTransit.AzureServiceBus.5.1.0\lib\net452\MassTransit.AzureServiceBusTransport.dll</HintPath>
    </Reference>
    <Reference Include="MassTransit.RabbitMqTransport, Version=5.1.0.1516, Culture=neutral, PublicKeyToken=b8e0e9f2f1e657fa, processorArchitecture=MSIL">
      <HintPath>..\packages\MassTransit.RabbitMQ.5.1.0\lib\net452\MassTransit.RabbitMqTransport.dll</HintPath>
    </Reference>
    <Reference Include="Microsoft.AspNet.SignalR.Core, Version=2.2.0.0, Culture=neutral, PublicKeyToken=31bf3856ad364e35, processorArchitecture=MSIL">
      <HintPath>..\packages\Microsoft.AspNet.SignalR.Core.2.2.0\lib\net45\Microsoft.AspNet.SignalR.Core.dll</HintPath>
    </Reference>
    <Reference Include="Microsoft.AspNet.SignalR.SystemWeb, Version=2.2.0.0, Culture=neutral, PublicKeyToken=31bf3856ad364e35, processorArchitecture=MSIL">
      <HintPath>..\packages\Microsoft.AspNet.SignalR.SystemWeb.2.2.0\lib\net45\Microsoft.AspNet.SignalR.SystemWeb.dll</HintPath>
    </Reference>
    <Reference Include="Microsoft.Azure.KeyVault.Core, Version=1.0.0.0, Culture=neutral, PublicKeyToken=31bf3856ad364e35, processorArchitecture=MSIL">
      <HintPath>..\packages\Microsoft.Azure.KeyVault.Core.1.0.0\lib\net40\Microsoft.Azure.KeyVault.Core.dll</HintPath>
    </Reference>
    <Reference Include="Microsoft.Azure.Storage.Blob, Version=11.1.3.0, Culture=neutral, PublicKeyToken=31bf3856ad364e35, processorArchitecture=MSIL">
      <HintPath>..\packages\Microsoft.Azure.Storage.Blob.11.1.3\lib\net452\Microsoft.Azure.Storage.Blob.dll</HintPath>
    </Reference>
    <Reference Include="Microsoft.Azure.Storage.Common, Version=11.1.3.0, Culture=neutral, PublicKeyToken=31bf3856ad364e35, processorArchitecture=MSIL">
      <HintPath>..\packages\Microsoft.Azure.Storage.Common.11.1.3\lib\net452\Microsoft.Azure.Storage.Common.dll</HintPath>
    </Reference>
    <Reference Include="Microsoft.Bcl.AsyncInterfaces, Version=1.0.0.0, Culture=neutral, PublicKeyToken=cc7b13ffcd2ddd51, processorArchitecture=MSIL">
      <HintPath>..\packages\Microsoft.Bcl.AsyncInterfaces.1.1.0\lib\net461\Microsoft.Bcl.AsyncInterfaces.dll</HintPath>
    </Reference>
    <Reference Include="Microsoft.Diagnostics.Tracing.EventSource, Version=1.1.28.0, Culture=neutral, PublicKeyToken=b03f5f7f11d50a3a, processorArchitecture=MSIL">
      <HintPath>..\packages\Microsoft.Diagnostics.Tracing.EventSource.Redist.1.1.28\lib\net46\Microsoft.Diagnostics.Tracing.EventSource.dll</HintPath>
    </Reference>
    <Reference Include="Microsoft.IdentityModel.Clients.ActiveDirectory, Version=2.21.0.0, Culture=neutral, PublicKeyToken=31bf3856ad364e35, processorArchitecture=MSIL">
      <HintPath>..\packages\Microsoft.IdentityModel.Clients.ActiveDirectory.2.21.301221612\lib\net45\Microsoft.IdentityModel.Clients.ActiveDirectory.dll</HintPath>
    </Reference>
    <Reference Include="Microsoft.IdentityModel.Clients.ActiveDirectory.WindowsForms, Version=2.21.0.0, Culture=neutral, PublicKeyToken=31bf3856ad364e35, processorArchitecture=MSIL">
      <HintPath>..\packages\Microsoft.IdentityModel.Clients.ActiveDirectory.2.21.301221612\lib\net45\Microsoft.IdentityModel.Clients.ActiveDirectory.WindowsForms.dll</HintPath>
    </Reference>
    <Reference Include="Microsoft.IdentityModel.Logging, Version=1.1.5.0, Culture=neutral, PublicKeyToken=31bf3856ad364e35, processorArchitecture=MSIL">
      <HintPath>..\packages\Microsoft.IdentityModel.Logging.1.1.5\lib\net451\Microsoft.IdentityModel.Logging.dll</HintPath>
    </Reference>
    <Reference Include="Microsoft.IdentityModel.Protocols, Version=2.1.5.0, Culture=neutral, PublicKeyToken=31bf3856ad364e35, processorArchitecture=MSIL">
      <HintPath>..\packages\Microsoft.IdentityModel.Protocols.2.1.5\lib\net451\Microsoft.IdentityModel.Protocols.dll</HintPath>
    </Reference>
    <Reference Include="Microsoft.IdentityModel.Protocols.OpenIdConnect, Version=2.1.5.0, Culture=neutral, PublicKeyToken=31bf3856ad364e35, processorArchitecture=MSIL">
      <HintPath>..\packages\Microsoft.IdentityModel.Protocols.OpenIdConnect.2.1.5\lib\net451\Microsoft.IdentityModel.Protocols.OpenIdConnect.dll</HintPath>
    </Reference>
    <Reference Include="Microsoft.IdentityModel.Tokens, Version=5.1.5.0, Culture=neutral, PublicKeyToken=31bf3856ad364e35, processorArchitecture=MSIL">
      <HintPath>..\packages\Microsoft.IdentityModel.Tokens.5.1.5\lib\net451\Microsoft.IdentityModel.Tokens.dll</HintPath>
    </Reference>
    <Reference Include="Microsoft.Owin, Version=3.0.1.0, Culture=neutral, PublicKeyToken=31bf3856ad364e35, processorArchitecture=MSIL">
      <HintPath>..\packages\Microsoft.Owin.3.0.1\lib\net45\Microsoft.Owin.dll</HintPath>
    </Reference>
    <Reference Include="Microsoft.Owin.Host.SystemWeb, Version=3.0.1.0, Culture=neutral, PublicKeyToken=31bf3856ad364e35, processorArchitecture=MSIL">
      <HintPath>..\packages\Microsoft.Owin.Host.SystemWeb.3.0.1\lib\net45\Microsoft.Owin.Host.SystemWeb.dll</HintPath>
    </Reference>
    <Reference Include="Microsoft.Owin.Security, Version=3.0.1.0, Culture=neutral, PublicKeyToken=31bf3856ad364e35, processorArchitecture=MSIL">
      <HintPath>..\packages\Microsoft.Owin.Security.3.0.1\lib\net45\Microsoft.Owin.Security.dll</HintPath>
    </Reference>
    <Reference Include="Microsoft.ServiceBus, Version=3.0.0.0, Culture=neutral, PublicKeyToken=31bf3856ad364e35, processorArchitecture=MSIL">
      <HintPath>..\packages\WindowsAzure.ServiceBus.4.1.11\lib\net45\Microsoft.ServiceBus.dll</HintPath>
    </Reference>
    <Reference Include="Microsoft.SqlServer.Types, Version=11.0.0.0, Culture=neutral, PublicKeyToken=89845dcd8080cc91, processorArchitecture=MSIL">
      <HintPath>..\packages\Microsoft.SqlServer.Types.11.0.2\lib\net20\Microsoft.SqlServer.Types.dll</HintPath>
    </Reference>
    <Reference Include="Microsoft.VisualBasic" />
    <Reference Include="Microsoft.Web.Infrastructure, Version=1.0.0.0, Culture=neutral, PublicKeyToken=31bf3856ad364e35, processorArchitecture=MSIL">
      <HintPath>..\packages\Microsoft.Web.Infrastructure.1.0.0.0\lib\net40\Microsoft.Web.Infrastructure.dll</HintPath>
    </Reference>
    <Reference Include="Microsoft.Web.XmlTransform, Version=2.1.0.0, Culture=neutral, PublicKeyToken=b03f5f7f11d50a3a, processorArchitecture=MSIL">
      <HintPath>..\packages\Microsoft.Web.Xdt.2.1.1\lib\net40\Microsoft.Web.XmlTransform.dll</HintPath>
    </Reference>
    <Reference Include="Microsoft.WindowsAzure.Configuration, Version=3.0.0.0, Culture=neutral, PublicKeyToken=31bf3856ad364e35, processorArchitecture=MSIL">
      <HintPath>..\packages\Microsoft.WindowsAzure.ConfigurationManager.3.2.3\lib\net40\Microsoft.WindowsAzure.Configuration.dll</HintPath>
    </Reference>
    <Reference Include="Mono.CSharp, Version=4.0.0.0, Culture=neutral, PublicKeyToken=0738eb9f132ed756, processorArchitecture=MSIL">
      <HintPath>..\packages\CS-Script.bin.3.13.2.0\lib\net46\Mono.CSharp.dll</HintPath>
    </Reference>
    <Reference Include="Nest, Version=2.0.0.0, Culture=neutral, PublicKeyToken=96c599bbe3e70f5d, processorArchitecture=MSIL">
      <HintPath>..\packages\NEST.2.5.8\lib\net46\Nest.dll</HintPath>
    </Reference>
    <Reference Include="NewId, Version=3.0.1.17, Culture=neutral, PublicKeyToken=b8e0e9f2f1e657fa, processorArchitecture=MSIL">
      <HintPath>..\packages\NewId.3.0.1\lib\net452\NewId.dll</HintPath>
    </Reference>
    <Reference Include="Newtonsoft.Json, Version=11.0.0.0, Culture=neutral, PublicKeyToken=30ad4fe6b2a6aeed, processorArchitecture=MSIL">
      <HintPath>..\packages\Newtonsoft.Json.11.0.2\lib\net45\Newtonsoft.Json.dll</HintPath>
    </Reference>
    <Reference Include="Newtonsoft.Json.Bson, Version=1.0.0.0, Culture=neutral, PublicKeyToken=30ad4fe6b2a6aeed, processorArchitecture=MSIL">
      <HintPath>..\packages\Newtonsoft.Json.Bson.1.0.1\lib\net45\Newtonsoft.Json.Bson.dll</HintPath>
    </Reference>
    <Reference Include="NodaTime, Version=1.3.0.0, Culture=neutral, PublicKeyToken=4226afe0d9b296d1, processorArchitecture=MSIL">
      <HintPath>..\packages\Ical.Net.2.3.5\lib\net46\NodaTime.dll</HintPath>
    </Reference>
    <Reference Include="NuGet.Core, Version=2.11.1.812, Culture=neutral, PublicKeyToken=31bf3856ad364e35, processorArchitecture=MSIL">
      <HintPath>..\packages\NuGet.Core.2.11.1\lib\net40-Client\NuGet.Core.dll</HintPath>
    </Reference>
    <Reference Include="OpenXmlPowerTools, Version=4.2.0.0, Culture=neutral, processorArchitecture=MSIL">
      <HintPath>..\packages\OpenXmlPowerTools.4.2\lib\OpenXmlPowerTools.dll</HintPath>
    </Reference>
    <Reference Include="Owin, Version=1.0.0.0, Culture=neutral, PublicKeyToken=f0ebd12fd5e55cc5, processorArchitecture=MSIL">
      <HintPath>..\packages\Owin.1.0\lib\net40\Owin.dll</HintPath>
    </Reference>
    <Reference Include="PreMailer.Net, Version=2.4.0.0, Culture=neutral, PublicKeyToken=23e3f43e29cae17f, processorArchitecture=MSIL">
      <HintPath>..\packages\PreMailer.Net.2.4.0\lib\net461\PreMailer.Net.dll</HintPath>
    </Reference>
    <Reference Include="PresentationCore" />
    <Reference Include="PresentationFramework" />
    <Reference Include="QRCoder, Version=1.3.9.0, Culture=neutral, processorArchitecture=MSIL">
      <HintPath>..\packages\QRCoder.1.3.9\lib\net40\QRCoder.dll</HintPath>
    </Reference>
    <Reference Include="Quartz">
      <HintPath>..\libs\Quartz\Quartz.dll</HintPath>
    </Reference>
    <Reference Include="RabbitMQ.Client, Version=5.0.0.0, Culture=neutral, PublicKeyToken=89e7d7c5feba84ce, processorArchitecture=MSIL">
      <HintPath>..\packages\RabbitMQ.Client.5.1.2\lib\net451\RabbitMQ.Client.dll</HintPath>
    </Reference>
    <Reference Include="RestSharp, Version=105.2.3.0, Culture=neutral, processorArchitecture=MSIL">
      <HintPath>..\packages\RestSharp.105.2.3\lib\net46\RestSharp.dll</HintPath>
    </Reference>
    <Reference Include="Rock.Common.Mobile, Version=0.3.13.0, Culture=neutral, processorArchitecture=MSIL">
      <SpecificVersion>False</SpecificVersion>
      <HintPath>..\RockWeb\Bin\Rock.Common.Mobile.dll</HintPath>
    </Reference>
    <Reference Include="Serilog, Version=2.0.0.0, Culture=neutral, PublicKeyToken=24c2f752a8e58a10, processorArchitecture=MSIL">
      <HintPath>..\packages\Serilog.2.8.0\lib\net46\Serilog.dll</HintPath>
    </Reference>
    <Reference Include="Serilog.Formatting.Compact, Version=1.1.0.0, Culture=neutral, PublicKeyToken=24c2f752a8e58a10, processorArchitecture=MSIL">
      <HintPath>..\packages\Serilog.Formatting.Compact.1.1.0\lib\net452\Serilog.Formatting.Compact.dll</HintPath>
    </Reference>
    <Reference Include="Serilog.Formatting.Compact.Reader, Version=1.0.3.0, Culture=neutral, PublicKeyToken=24c2f752a8e58a10, processorArchitecture=MSIL">
      <HintPath>..\packages\Serilog.Formatting.Compact.Reader.1.0.3\lib\net45\Serilog.Formatting.Compact.Reader.dll</HintPath>
    </Reference>
    <Reference Include="Serilog.Sinks.File, Version=2.0.0.0, Culture=neutral, PublicKeyToken=24c2f752a8e58a10, processorArchitecture=MSIL">
      <HintPath>..\packages\Serilog.Sinks.File.4.1.0\lib\net45\Serilog.Sinks.File.dll</HintPath>
    </Reference>
    <Reference Include="StackExchange.Redis.StrongName, Version=1.2.6.0, Culture=neutral, PublicKeyToken=c219ff1ca8c2ce46, processorArchitecture=MSIL">
      <HintPath>..\packages\StackExchange.Redis.StrongName.1.2.6\lib\net46\StackExchange.Redis.StrongName.dll</HintPath>
    </Reference>
    <Reference Include="System" />
    <Reference Include="System.Buffers, Version=4.0.3.0, Culture=neutral, PublicKeyToken=cc7b13ffcd2ddd51, processorArchitecture=MSIL">
      <HintPath>..\packages\System.Buffers.4.5.1\lib\net461\System.Buffers.dll</HintPath>
    </Reference>
    <Reference Include="System.ComponentModel.Composition" />
    <Reference Include="System.ComponentModel.DataAnnotations" />
    <Reference Include="System.configuration" />
    <Reference Include="System.Core" />
    <Reference Include="System.Data.Entity.Design" />
    <Reference Include="System.Data.Services" />
    <Reference Include="System.Diagnostics.DiagnosticSource, Version=4.0.4.0, Culture=neutral, PublicKeyToken=cc7b13ffcd2ddd51, processorArchitecture=MSIL">
      <HintPath>..\packages\System.Diagnostics.DiagnosticSource.4.6.0\lib\net46\System.Diagnostics.DiagnosticSource.dll</HintPath>
    </Reference>
    <Reference Include="System.DirectoryServices" />
    <Reference Include="System.DirectoryServices.AccountManagement" />
    <Reference Include="System.Drawing" />
    <Reference Include="System.IdentityModel" />
    <Reference Include="System.IdentityModel.Tokens.Jwt, Version=5.1.5.0, Culture=neutral, PublicKeyToken=31bf3856ad364e35, processorArchitecture=MSIL">
      <HintPath>..\packages\System.IdentityModel.Tokens.Jwt.5.1.5\lib\net451\System.IdentityModel.Tokens.Jwt.dll</HintPath>
    </Reference>
    <Reference Include="System.Interactive.Async, Version=3.2.0.0, Culture=neutral, PublicKeyToken=94bc3704cddfc263, processorArchitecture=MSIL">
      <HintPath>..\packages\System.Interactive.Async.3.2.0\lib\net46\System.Interactive.Async.dll</HintPath>
    </Reference>
    <Reference Include="System.IO.Compression" />
    <Reference Include="System.IO.Compression.FileSystem" />
    <Reference Include="System.IO.Packaging, Version=1.0.0.0, Culture=neutral, processorArchitecture=MSIL">
      <HintPath>..\packages\OpenXMLSDK-MOT.2.6.0.0\lib\System.IO.Packaging.dll</HintPath>
    </Reference>
    <Reference Include="System.Linq.Dynamic.Core, Version=1.2.9.0, Culture=neutral, PublicKeyToken=0f07ec44de6ac832, processorArchitecture=MSIL">
      <HintPath>..\packages\System.Linq.Dynamic.Core.1.2.9\lib\net46\System.Linq.Dynamic.Core.dll</HintPath>
    </Reference>
    <Reference Include="System.Management" />
    <Reference Include="System.Management.Automation, Version=1.0.0.0, Culture=neutral, PublicKeyToken=31bf3856ad364e35, processorArchitecture=MSIL">
      <HintPath>..\packages\System.Management.Automation.6.1.7601.17515\lib\net45\System.Management.Automation.dll</HintPath>
    </Reference>
    <Reference Include="System.Memory, Version=4.0.1.1, Culture=neutral, PublicKeyToken=cc7b13ffcd2ddd51, processorArchitecture=MSIL">
      <HintPath>..\packages\System.Memory.4.5.4\lib\net461\System.Memory.dll</HintPath>
    </Reference>
    <Reference Include="System.Memory.Data, Version=1.0.2.0, Culture=neutral, PublicKeyToken=cc7b13ffcd2ddd51, processorArchitecture=MSIL">
      <HintPath>..\packages\System.Memory.Data.1.0.2\lib\net461\System.Memory.Data.dll</HintPath>
    </Reference>
    <Reference Include="System.Net.Http.Formatting, Version=5.2.3.0, Culture=neutral, PublicKeyToken=31bf3856ad364e35, processorArchitecture=MSIL">
      <HintPath>..\packages\Microsoft.AspNet.WebApi.Client.5.2.3\lib\net45\System.Net.Http.Formatting.dll</HintPath>
    </Reference>
    <Reference Include="System.Net.Http.WebRequest" />
    <Reference Include="System.Numerics" />
    <Reference Include="System.Numerics.Vectors, Version=4.1.4.0, Culture=neutral, PublicKeyToken=b03f5f7f11d50a3a, processorArchitecture=MSIL">
      <HintPath>..\packages\System.Numerics.Vectors.4.5.0\lib\net46\System.Numerics.Vectors.dll</HintPath>
    </Reference>
    <Reference Include="System.Runtime.Caching" />
    <Reference Include="System.Runtime.CompilerServices.Unsafe, Version=5.0.0.0, Culture=neutral, PublicKeyToken=b03f5f7f11d50a3a, processorArchitecture=MSIL">
      <HintPath>..\packages\System.Runtime.CompilerServices.Unsafe.5.0.0\lib\net45\System.Runtime.CompilerServices.Unsafe.dll</HintPath>
    </Reference>
    <Reference Include="System.Runtime.Serialization" />
    <Reference Include="System.ServiceModel" />
    <Reference Include="System.ServiceModel.Web" />
    <Reference Include="System.Text.Encoding.CodePages, Version=5.0.0.0, Culture=neutral, PublicKeyToken=b03f5f7f11d50a3a, processorArchitecture=MSIL">
      <HintPath>..\packages\System.Text.Encoding.CodePages.5.0.0\lib\net461\System.Text.Encoding.CodePages.dll</HintPath>
    </Reference>
    <Reference Include="System.Text.Encodings.Web, Version=5.0.0.1, Culture=neutral, PublicKeyToken=cc7b13ffcd2ddd51, processorArchitecture=MSIL">
      <HintPath>..\packages\System.Text.Encodings.Web.5.0.1\lib\net461\System.Text.Encodings.Web.dll</HintPath>
    </Reference>
    <Reference Include="System.Text.Json, Version=4.0.1.2, Culture=neutral, PublicKeyToken=cc7b13ffcd2ddd51, processorArchitecture=MSIL">
      <HintPath>..\packages\System.Text.Json.4.7.2\lib\net461\System.Text.Json.dll</HintPath>
    </Reference>
    <Reference Include="System.Threading.Tasks.Extensions, Version=4.2.0.1, Culture=neutral, PublicKeyToken=cc7b13ffcd2ddd51, processorArchitecture=MSIL">
      <HintPath>..\packages\System.Threading.Tasks.Extensions.4.5.4\lib\net461\System.Threading.Tasks.Extensions.dll</HintPath>
    </Reference>
    <Reference Include="System.Transactions" />
    <Reference Include="System.ValueTuple, Version=4.0.3.0, Culture=neutral, PublicKeyToken=cc7b13ffcd2ddd51, processorArchitecture=MSIL">
      <HintPath>..\packages\System.ValueTuple.4.5.0\lib\net47\System.ValueTuple.dll</HintPath>
    </Reference>
    <Reference Include="System.Web" />
    <Reference Include="System.Web.Extensions" />
    <Reference Include="System.Web.Http, Version=5.2.3.0, Culture=neutral, PublicKeyToken=31bf3856ad364e35, processorArchitecture=MSIL">
      <HintPath>..\packages\Microsoft.AspNet.WebApi.Core.5.2.3\lib\net45\System.Web.Http.dll</HintPath>
    </Reference>
    <Reference Include="System.Web.Http.WebHost, Version=5.2.3.0, Culture=neutral, PublicKeyToken=31bf3856ad364e35, processorArchitecture=MSIL">
      <HintPath>..\packages\Microsoft.AspNet.WebApi.WebHost.5.2.3\lib\net45\System.Web.Http.WebHost.dll</HintPath>
    </Reference>
    <Reference Include="System.Web.Optimization, Version=1.1.0.0, Culture=neutral, PublicKeyToken=31bf3856ad364e35, processorArchitecture=MSIL">
      <HintPath>..\packages\Microsoft.AspNet.Web.Optimization.1.1.3\lib\net40\System.Web.Optimization.dll</HintPath>
    </Reference>
    <Reference Include="System.Xml.Linq" />
    <Reference Include="System.Data.DataSetExtensions" />
    <Reference Include="Microsoft.CSharp" />
    <Reference Include="System.Data" />
    <Reference Include="System.Net.Http" />
    <Reference Include="System.Xml" />
    <Reference Include="Twilio, Version=0.0.0.0, Culture=neutral, processorArchitecture=MSIL">
      <HintPath>..\packages\Twilio.5.1.0\lib\net451\Twilio.dll</HintPath>
    </Reference>
    <Reference Include="UAParser, Version=3.1.44.0, Culture=neutral, PublicKeyToken=f7377bf021646069, processorArchitecture=MSIL">
      <HintPath>..\packages\UAParser.3.1.44\lib\net45\UAParser.dll</HintPath>
    </Reference>
    <Reference Include="WebGrease, Version=1.5.2.14234, Culture=neutral, PublicKeyToken=31bf3856ad364e35, processorArchitecture=MSIL">
      <HintPath>..\packages\WebGrease.1.5.2\lib\WebGrease.dll</HintPath>
    </Reference>
    <Reference Include="WindowsBase" />
    <Reference Include="xxHashSharp, Version=1.0.0.0, Culture=neutral, processorArchitecture=MSIL">
      <HintPath>..\packages\xxHashSharp.1.0.0\lib\net45\xxHashSharp.dll</HintPath>
    </Reference>
    <Reference Include="Z.EntityFramework.Plus.EF6, Version=1.8.6.0, Culture=neutral, PublicKeyToken=59b66d028979105b, processorArchitecture=MSIL">
      <HintPath>..\packages\Z.EntityFramework.Plus.EF6.1.8.6\lib\net45\Z.EntityFramework.Plus.EF6.dll</HintPath>
    </Reference>
  </ItemGroup>
  <ItemGroup>
    <Compile Include="..\Rock.Version\AssemblySharedInfo.cs">
      <Link>AssemblySharedInfo.cs</Link>
    </Compile>
    <Compile Include="Achievement\AchievementComponent.cs" />
    <Compile Include="Achievement\AchievementConfiguration.cs" />
    <Compile Include="Achievement\AchievementContainer.cs" />
    <Compile Include="Achievement\AchieverAttemptItem.cs" />
    <Compile Include="Achievement\Component\StepProgramAchievement.cs" />
    <Compile Include="Achievement\Component\InteractionSourcedAccumulativeAchievement.cs" />
    <Compile Include="Achievement\Component\AccumulativeAchievement.cs" />
    <Compile Include="Achievement\Component\StreakAchievement.cs" />
    <Compile Include="Achievement\StreakSourcedAchievementComponent.cs" />
    <Compile Include="Address\Bing.cs" />
    <Compile Include="Address\MelissaData.cs" />
    <Compile Include="Address\ServiceObjects.cs" />
    <Compile Include="Address\SmartyStreets.cs" />
    <Compile Include="Address\VerificationComponent.cs" />
    <Compile Include="Address\VerificationContainer.cs" />
    <Compile Include="Attribute\AccountFieldAttribute.cs" />
    <Compile Include="Attribute\AccountsFieldAttribute.cs" />
    <Compile Include="Attribute\AddressFieldAttribute.cs" />
    <Compile Include="Attribute\AssetStorageSystemFieldAttribute.cs" />
    <Compile Include="Attribute\AttributeCategoryFieldAttribute.cs" />
    <Compile Include="Attribute\AttributeFieldAttribute.cs" />
    <Compile Include="Attribute\AssessmentTypesFieldAttribute.cs" />
    <Compile Include="Attribute\BlockTemplateFieldAttribute.cs" />
    <Compile Include="Attribute\CheckListFieldAttribute.cs" />
    <Compile Include="Attribute\ClientAttributeHelper.cs" />
    <Compile Include="Attribute\ColorFieldAttribute.cs" />
    <Compile Include="Attribute\ComparisonFieldAttribute.cs" />
    <Compile Include="Attribute\ContentChannelsFieldAttribute.cs" />
    <Compile Include="Attribute\CheckinConfigurationTypeFieldAttribute.cs" />
    <Compile Include="Attribute\FinancialStatementTemplateFieldAttribute.cs" />
    <Compile Include="Attribute\LocationListFieldAttribute.cs" />
    <Compile Include="Attribute\MobileNavigationActionFieldAttribute.cs" />
    <Compile Include="Attribute\RangeSliderAttribute.cs" />
    <Compile Include="Attribute\DocumentTypeFieldAttribute.cs" />
    <Compile Include="Attribute\MetricFieldAttribute.cs" />
    <Compile Include="Attribute\StepFieldAttribute.cs" />
    <Compile Include="Attribute\StepProgramStepStatusFieldAttribute.cs" />
    <Compile Include="Attribute\InteractionChannelInteractionComponentFieldAttribute.cs" />
    <Compile Include="Attribute\StepProgramStepTypeFieldAttribute.cs" />
    <Compile Include="Attribute\AchievementTypeFieldAttribute.cs" />
    <Compile Include="Attribute\StreakTypeFieldAttribute.cs" />
    <Compile Include="Attribute\StepProgramFieldAttribute.cs" />
    <Compile Include="Attribute\ContentChannelTypeFieldAttribute.cs" />
    <Compile Include="Attribute\ContentChannelItemFieldAttribute.cs" />
    <Compile Include="Attribute\BackgroundCheckFieldAttribute.cs" />
    <Compile Include="Attribute\GenderFieldAttribute.cs" />
    <Compile Include="Attribute\IHasAttributes.cs" />
    <Compile Include="Attribute\InteractionChannelFieldAttribute.cs" />
    <Compile Include="Attribute\InteractionChannelsFieldAttribute.cs" />
    <Compile Include="Attribute\LabelFieldAttribute.cs" />
    <Compile Include="Attribute\LavaFieldAttribute.cs" />
    <Compile Include="Attribute\RegistrationInstanceFieldAttribute.cs" />
    <Compile Include="Attribute\RegistrationTemplateFieldAttribute.cs" />
    <Compile Include="Attribute\RegistrationTemplatesFieldAttribute.cs" />
    <Compile Include="Attribute\RegistryEntryFieldAttribute.cs" />
    <Compile Include="Attribute\ReportFieldAttribute.cs" />
    <Compile Include="Attribute\SelectFieldAttribute.cs" />
    <Compile Include="Attribute\PersistedDatasetFieldAttribute.cs" />
    <Compile Include="Attribute\StructureContentEditorFieldAttribute.cs" />
    <Compile Include="Attribute\SystemCommunicationFieldAttribute.cs" />
    <Compile Include="Attribute\TextValueFilterFieldAttribute.cs" />
    <Compile Include="Attribute\TimeZoneFieldAttribute.cs" />
    <Compile Include="Attribute\FileFieldAttribute.cs" />
    <Compile Include="Attribute\BinaryFileFieldAttribute.cs" />
    <Compile Include="Attribute\BinaryFileTypeFieldAttribute.cs" />
    <Compile Include="Attribute\BinaryFileTypesFieldAttribute.cs" />
    <Compile Include="Attribute\BooleanFieldAttribute.cs" />
    <Compile Include="Attribute\CampusesFieldAttribute.cs" />
    <Compile Include="Attribute\CampusFieldAttribute.cs" />
    <Compile Include="Attribute\GroupCategoryFieldAttribute.cs" />
    <Compile Include="Attribute\CategoryFieldAttribute.cs" />
    <Compile Include="Attribute\CodeEditorFieldAttribute.cs" />
    <Compile Include="Attribute\CommunicationTemplateFieldAttribute .cs" />
    <Compile Include="Attribute\ComponentFieldAttribute.cs" />
    <Compile Include="Attribute\ComponentsFieldAttribute.cs" />
    <Compile Include="Attribute\ConnectionActivityTypeFieldAttribute.cs" />
    <Compile Include="Attribute\ConnectionOpportunityFieldAttribute.cs" />
    <Compile Include="Attribute\ConnectionRequestFieldAttribute.cs" />
    <Compile Include="Attribute\ConnectionStateFieldAttribute.cs" />
    <Compile Include="Attribute\ConnectionStatusFieldAttribute.cs" />
    <Compile Include="Attribute\ConnectionTypeFieldAttribute.cs" />
    <Compile Include="Attribute\ConnectionTypesFieldAttribute.cs" />
    <Compile Include="Attribute\ContentChannelFieldAttribute.cs" />
    <Compile Include="Attribute\ContentChannelTypesFieldAttribute.cs" />
    <Compile Include="Attribute\CurrencyFieldAttribute.cs" />
    <Compile Include="Attribute\CustomEnhancedListFieldAttribute.cs" />
    <Compile Include="Attribute\CustomCheckboxListFieldAttribute.cs" />
    <Compile Include="Attribute\CustomDropdownListFieldAttribute.cs" />
    <Compile Include="Attribute\CustomRadioListFieldAttribute.cs" />
    <Compile Include="Attribute\DataViewFieldAttribute.cs" />
    <Compile Include="Attribute\DataViewsFieldAttribute.cs" />
    <Compile Include="Attribute\DateFieldAttribute.cs" />
    <Compile Include="Attribute\DateRangeFieldAttribute.cs" />
    <Compile Include="Attribute\DateTimeFieldAttribute.cs" />
    <Compile Include="Attribute\DayOfWeekFieldAttribute.cs" />
    <Compile Include="Attribute\DaysOfWeekFieldAttribute.cs" />
    <Compile Include="Attribute\DecimalFieldAttribute.cs" />
    <Compile Include="Attribute\DecimalRangeFieldAttribute.cs" />
    <Compile Include="Attribute\DefinedTypeFieldAttribute.cs" />
    <Compile Include="Attribute\DefinedValueFieldAttribute.cs" />
    <Compile Include="Attribute\DefinedValueRangeFieldAttribute.cs" />
    <Compile Include="Attribute\EmailFieldAttribute.cs" />
    <Compile Include="Attribute\GroupMemberFieldAttribute.cs" />
    <Compile Include="Attribute\IHasInheritedAttributes.cs" />
    <Compile Include="Attribute\MatrixFieldAttribute.cs" />
    <Compile Include="Attribute\SocialMediaAccountFieldAttribute.cs" />
    <Compile Include="Attribute\SSNFieldAttribute.cs" />
    <Compile Include="Attribute\UrlLinkFieldAttribute.cs" />
    <Compile Include="Attribute\WorkflowFieldAttribute.cs" />
    <Compile Include="Attribute\EncryptedTextFieldAttribute.cs" />
    <Compile Include="Attribute\EntityFieldAttribute.cs" />
    <Compile Include="Attribute\EntityTypeFieldAttribute.cs" />
    <Compile Include="Attribute\EnumFieldAttribute.cs" />
    <Compile Include="Attribute\EnumsFieldAttribute.cs" />
    <Compile Include="Attribute\EventCalendarFieldAttribute.cs" />
    <Compile Include="Attribute\EventItemFieldAttribute.cs" />
    <Compile Include="Attribute\FieldAttribute.cs" />
    <Compile Include="Attribute\FinancialGatewayFieldAttribute.cs" />
    <Compile Include="Attribute\GroupAndRoleFieldAttribute.cs" />
    <Compile Include="Attribute\GroupFieldAttribute.cs" />
    <Compile Include="Attribute\GroupLocationTypeFieldAttribute.cs" />
    <Compile Include="Attribute\GroupRoleFieldAttribute.cs" />
    <Compile Include="Attribute\GroupTypeFieldAttribute.cs" />
    <Compile Include="Attribute\GroupTypeGroupFieldAttribute.cs" />
    <Compile Include="Attribute\GroupTypesFieldAttribute.cs" />
    <Compile Include="Attribute\Helper.cs" />
    <Compile Include="Attribute\IHasAttributesWrapper.cs" />
    <Compile Include="Attribute\InheritedAttribute.cs" />
    <Compile Include="Attribute\IntegerFieldAttribute.cs" />
    <Compile Include="Attribute\IntegerRangeFieldAttribute.cs" />
    <Compile Include="Attribute\KeyValueListFieldAttribute.cs" />
    <Compile Include="Attribute\LavaCommandsFieldAttribute.cs" />
    <Compile Include="Attribute\LinkedPageAttribute.cs" />
    <Compile Include="Attribute\LocationFieldAttribute.cs" />
    <Compile Include="Attribute\MarkdownFieldAttribute.cs" />
    <Compile Include="Attribute\MemoFieldAttribute.cs" />
    <Compile Include="Attribute\MergeTemplateFieldAttribute.cs" />
    <Compile Include="Attribute\MetricCategoriesFieldAttribute.cs" />
    <Compile Include="Attribute\NoteTypeFieldAttribute.cs" />
    <Compile Include="Attribute\BadgesFieldAttribute.cs" />
    <Compile Include="Attribute\PersonFieldAttribute.cs" />
    <Compile Include="Attribute\PhoneNumberFieldAttribute.cs" />
    <Compile Include="Attribute\RemoteAuthsFieldAttribute.cs" />
    <Compile Include="Attribute\ScheduleFieldAttribute.cs" />
    <Compile Include="Attribute\SchedulesFieldAttribute.cs" />
    <Compile Include="Attribute\SecurityRoleFieldAttribute.cs" />
    <Compile Include="Attribute\SiteFieldAttribute.cs" />
    <Compile Include="Attribute\SlidingDateRangeFieldAttribute.cs" />
    <Compile Include="Attribute\SystemEmailFieldAttribute.cs" />
    <Compile Include="Attribute\TextFieldAttribute.cs" />
    <Compile Include="Attribute\TimeFieldAttribute.cs" />
    <Compile Include="Attribute\ValueListFieldAttribute.cs" />
    <Compile Include="Attribute\WorkflowActivityTypeAttribute.cs" />
    <Compile Include="Attribute\WorkflowAttributeAttribute.cs" />
    <Compile Include="Attribute\WorkflowTextOrAttributeAttribute.cs" />
    <Compile Include="Attribute\WorkflowTypeFieldAttribute.cs" />
    <Compile Include="Blocks\BlockActionGridResponse.cs" />
    <Compile Include="Blocks\IRockObsidianBlockType.cs" />
    <Compile Include="Blocks\IRockWebBlockType.cs" />
    <Compile Include="Blocks\RockClientType.cs" />
    <Compile Include="Blocks\Types\Mobile\Connection\ConnectionOpportunityList.cs" />
    <Compile Include="Blocks\Types\Mobile\Connection\ConnectionRequestDetail.cs" />
    <Compile Include="Blocks\Types\Mobile\Connection\ConnectionRequestList.cs" />
    <Compile Include="Blocks\Types\Mobile\Connection\ConnectionTypeList.cs" />
    <Compile Include="Blocks\Types\Mobile\Core\Notes.cs" />
    <Compile Include="Blocks\Types\Mobile\Groups\GroupFinder.cs" />
    <Compile Include="Blocks\Types\Mobile\Groups\GroupFinder.WebForms.cs" />
    <Compile Include="Blocks\Types\Mobile\Prayer\PrayerCardView.cs" />
    <Compile Include="Bus\Exceptions\BusException.cs" />
    <Compile Include="Bus\Faults\ReceiveFaultObserver.cs" />
    <Compile Include="Bus\Message\PageRouteWasUpdatedMessage.cs" />
    <Compile Include="Bus\Queue\PageRouteEventQueue.cs" />
    <Compile Include="CheckIn\CompletedAchievement.cs" />
    <Compile Include="Cms\StructuredContent\BlockTypes\ChecklistRenderer.cs" />
    <Compile Include="Cms\StructuredContent\BlockTypes\ChecklistData.cs" />
    <Compile Include="Cms\StructuredContent\BlockTypes\ChecklistDataItem.cs" />
    <Compile Include="Cms\StructuredContent\BlockTypes\CodeRenderer.cs" />
    <Compile Include="Cms\StructuredContent\BlockTypes\CodeData.cs" />
    <Compile Include="Cms\StructuredContent\BlockTypes\DelimiterRenderer.cs" />
    <Compile Include="Cms\StructuredContent\BlockTypes\DelimiterData.cs" />
    <Compile Include="Cms\StructuredContent\BlockTypes\EmbedRenderer.cs" />
    <Compile Include="Cms\StructuredContent\BlockTypes\EmbedData.cs" />
    <Compile Include="Cms\StructuredContent\BlockTypes\HeaderRenderer.cs" />
    <Compile Include="Cms\StructuredContent\BlockTypes\HeaderData.cs" />
    <Compile Include="Cms\StructuredContent\BlockTypes\ImageRenderer.cs" />
    <Compile Include="Cms\StructuredContent\BlockTypes\ImageChangeHandler.cs" />
    <Compile Include="Cms\StructuredContent\BlockTypes\ImageData.cs" />
    <Compile Include="Cms\StructuredContent\BlockTypes\ImageDataFile.cs" />
    <Compile Include="Cms\StructuredContent\BlockTypes\ListRenderer.cs" />
    <Compile Include="Cms\StructuredContent\BlockTypes\ListData.cs" />
    <Compile Include="Cms\StructuredContent\BlockTypes\ListDataItem.cs" />
    <Compile Include="Cms\StructuredContent\BlockTypes\NoteRenderer.cs" />
    <Compile Include="Cms\StructuredContent\BlockTypes\NoteData.cs" />
    <Compile Include="Cms\StructuredContent\BlockTypes\ParagraphRenderer.cs" />
    <Compile Include="Cms\StructuredContent\BlockTypes\ParagraphData.cs" />
    <Compile Include="Cms\StructuredContent\BlockTypes\QuoteRenderer.cs" />
    <Compile Include="Cms\StructuredContent\BlockTypes\QuoteData.cs" />
    <Compile Include="Cms\StructuredContent\BlockTypes\TableRenderer.cs" />
    <Compile Include="Cms\StructuredContent\BlockTypes\TableData.cs" />
    <Compile Include="Cms\StructuredContent\BlockTypes\WarningRenderer.cs" />
    <Compile Include="Cms\StructuredContent\BlockTypes\WarningData.cs" />
    <Compile Include="Cms\StructuredContent\IStructuredContentBlockRenderer.cs" />
    <Compile Include="Cms\StructuredContent\IStructuredContentBlockChangeHandler.cs" />
    <Compile Include="Cms\StructuredContent\StandardBlockTypes.cs" />
    <Compile Include="Cms\StructuredContent\StructuredContentBlock.cs" />
    <Compile Include="Cms\StructuredContent\StructuredContentBlockAttribute.cs" />
    <Compile Include="Cms\StructuredContent\StructuredContentBlockChangeHandler.cs" />
    <Compile Include="Cms\StructuredContent\StructuredContentChanges.cs" />
    <Compile Include="Cms\StructuredContent\StructuredContentData.cs" />
    <Compile Include="Cms\StructuredContent\StructuredContentHelperChangesExtensions.cs" />
    <Compile Include="Cms\StructuredContent\StructuredContentBlockRenderer.cs" />
    <Compile Include="CheckIn\CheckinResult.cs" />
    <Compile Include="CheckIn\PersonAchievementType.cs" />
    <Compile Include="Communication\EmailAddressFieldValidator.cs" />
    <Compile Include="Blocks\Types\Mobile\Cms\DailyChallengeEntry.cs" />
    <Compile Include="Blocks\Types\Mobile\Groups\GroupRegistration.cs" />
    <Compile Include="Blocks\Types\Mobile\Prayer\AnswerToPrayer.cs" />
    <Compile Include="Blocks\Types\Mobile\Prayer\MyPrayerRequests.cs" />
    <Compile Include="Blocks\Types\Mobile\Security\OnboardPerson.cs" />
    <Compile Include="Bus\Message\AuthorizationCacheWasUpdatedMessage.cs" />
    <Compile Include="Bus\Message\GivingUnitWasClassifiedMessage.cs" />
    <Compile Include="Bus\Message\TransactionWasAlertedMessage.cs" />
    <Compile Include="Bus\Queue\GivingEventQueue.cs" />
    <Compile Include="Bus\Queue\TransactionAlertQueue.cs" />
    <Compile Include="CheckIn\RosterAttendeeAttendance.cs" />
    <Compile Include="Communication\VideoEmbed\VideoEmbedContainer.cs" />
    <Compile Include="Communication\VideoEmbed\VideoEmbedComponent.cs" />
    <Compile Include="Communication\VideoEmbed\VimeoVideoEmbed.cs" />
    <Compile Include="Communication\VideoEmbed\YoutubeEmbed.cs" />
    <Compile Include="Badge\BadgeComponent.cs" />
    <Compile Include="Badge\BadgeContainer.cs" />
    <Compile Include="Badge\Component\Achievement.cs" />
    <Compile Include="Badge\HighlightLabelBadge.cs" />
    <Compile Include="Badge\IconBadge.cs" />
    <Compile Include="Blocks\BlockActionAttribute.cs" />
    <Compile Include="Attribute\IconCssClassAttribute.cs" />
    <Compile Include="Blocks\RockMobileBlockType.cs" />
    <Compile Include="Blocks\Types\Mobile\Cms\Hero.cs" />
    <Compile Include="Blocks\Types\Mobile\Cms\StructuredContentView.cs" />
    <Compile Include="Blocks\Types\Mobile\Communication\CommunicationListSubscribe.cs" />
    <Compile Include="Blocks\Types\Mobile\Communication\CommunicationView.cs" />
    <Compile Include="Blocks\Types\Mobile\Events\CalendarEventItemOccurrenceView.cs" />
    <Compile Include="Blocks\Types\Mobile\Events\CalendarEventList.cs" />
    <Compile Include="Blocks\Types\Mobile\Events\CalendarView.cs" />
    <Compile Include="Blocks\Types\Mobile\Events\EventItemOccurrenceListByAudienceLava.cs" />
    <Compile Include="Blocks\Types\Mobile\Groups\GroupAttendanceEntry.cs" />
    <Compile Include="Blocks\Types\Mobile\Groups\GroupEdit.cs" />
    <Compile Include="Blocks\Types\Mobile\Groups\GroupMemberEdit.cs" />
    <Compile Include="Blocks\Types\Mobile\Groups\GroupMemberList.cs" />
    <Compile Include="Blocks\Types\Mobile\Groups\GroupMemberView.cs" />
    <Compile Include="Blocks\Types\Mobile\Groups\GroupView.cs" />
    <Compile Include="Blocks\Types\Mobile\Prayer\PrayerRequestDetails.cs" />
    <Compile Include="Blocks\Types\Mobile\Prayer\PrayerSession.cs" />
    <Compile Include="Blocks\Types\Mobile\Prayer\PrayerSessionSetup.cs" />
    <Compile Include="Bulk\BulkImport\InteractionsImport.cs" />
    <Compile Include="Bulk\BulkImport\InteractionImport.cs" />
    <Compile Include="Bus\Consumer\RockConsumer.cs" />
    <Compile Include="Bus\Consumer\RockDebugConsumer.cs" />
    <Compile Include="Bus\Message\WebFarmWasUpdatedMessage.cs" />
    <Compile Include="Bus\Message\IEventMessage.cs" />
    <Compile Include="Bus\Message\ICommandMessage.cs" />
    <Compile Include="Bus\Message\CacheWasUpdatedMessage.cs" />
    <Compile Include="Bus\Message\StartTaskMessage.cs" />
    <Compile Include="Bus\Message\RockMessage.cs" />
    <Compile Include="Bus\Message\EntityWasUpdatedMessage.cs" />
    <Compile Include="Bus\Statistics\StatLog.cs" />
    <Compile Include="Bus\Statistics\StatObserver.cs" />
    <Compile Include="Bus\Queue\CacheEventQueue.cs" />
    <Compile Include="Bus\Queue\WebFarmQueue.cs" />
    <Compile Include="Bus\Queue\PublishEventQueue.cs" />
    <Compile Include="Bus\Queue\SendCommandQueue.cs" />
    <Compile Include="Bus\Queue\StartTaskQueue.cs" />
    <Compile Include="Bus\Queue\EntityUpdateQueue.cs" />
    <Compile Include="Bus\Queue\RockQueue.cs" />
    <Compile Include="Bus\RockMessageBus.cs" />
    <Compile Include="Bus\Transport\Component\InMemory.cs" />
    <Compile Include="Bus\Transport\Component\AzureServiceBus.cs" />
    <Compile Include="Bus\Transport\Component\RabbitMq.cs" />
    <Compile Include="Bus\Transport\TransportComponent.cs" />
    <Compile Include="Bus\Transport\TransportContainer.cs" />
    <Compile Include="CheckIn\CheckinManagerHelper.cs" />
    <Compile Include="CheckIn\LocalDeviceConfiguration.cs" />
    <Compile Include="CheckIn\RosterAttendee.cs" />
    <Compile Include="Communication\CommunicationHelper.cs" />
    <Compile Include="Communication\IAsyncTransport.cs" />
    <Compile Include="Communication\IAsyncMediumComponent.cs" />
    <Compile Include="Communication\IRockMobilePush.cs" />
    <Compile Include="Communication\ISmsPipelineWebhook.cs" />
    <Compile Include="Communication\PushData.cs" />
    <Compile Include="Communication\CreateMessageResult.cs" />
    <Compile Include="Communication\Transport\EmailSendResponse.cs" />
    <Compile Include="Communication\EmailTransportComponent.cs" />
<<<<<<< HEAD
    <Compile Include="Communication\Transport\ThrottleHelper.cs" />
    <Compile Include="Data\EntityContextState.cs" />
    <Compile Include="Data\EntitySaveHook.cs" />
    <Compile Include="Data\IEntitySaveEntry.cs" />
    <Compile Include="Data\IEntitySaveHook.cs" />
    <Compile Include="Data\Internal\EntitySaveHookProvider.cs" />
    <Compile Include="Data\RockContextAnalytics.cs" />
    <Compile Include="Data\RockContextReadOnly.cs" />
    <Compile Include="Field\Types\MediaWatchFieldType.cs" />
    <Compile Include="Financial\GivingJourneyHelper.cs" />
    <Compile Include="Financial\IObsidianFinancialGateway.cs" />
    <Compile Include="Jobs\ConnectionRequestsAutomation.cs" />
    <Compile Include="Jobs\GivingAutomation.cs" />
=======
    <Compile Include="Field\Types\MobileNavigationActionFieldType.cs" />
>>>>>>> 3b7ef3f6
    <Compile Include="Jobs\PostV127DataMigrationsRebuildGroupSalutations.cs" />
    <Compile Include="Lava\Blocks\ReturnTag.cs" />
    <Compile Include="Lava\RockLiquid\Blocks\Return.cs" />
    <Compile Include="Model\AuthAuditLog.cs" />
    <Compile Include="Model\CMS\ContentChannelItem\ContentChannelItem.Logic.cs" />
    <Compile Include="Model\CMS\ContentChannelItem\ContentChannelItem.SaveHook.cs" />
    <Compile Include="Model\CMS\ContentChannelItem\ContentChannelItemStatus.cs" />
    <Compile Include="Model\CMS\ContentChannelType\ContentChannelDateType.cs" />
    <Compile Include="Model\CMS\ContentChannelType\ContentChannelType.Logic.cs" />
    <Compile Include="Model\CMS\ContentChannel\ContentChannel.Logic.cs" />
    <Compile Include="Model\CMS\ContentChannel\ContentChannel.SaveHook.cs" />
    <Compile Include="Model\CMS\ContentChannel\ContentChannelPath.cs" />
    <Compile Include="Model\CMS\ContentChannel\ContentControlType.cs" />
    <Compile Include="Model\CMS\MediaAccount\MediaAccount.Logic.cs" />
    <Compile Include="Model\CMS\MediaElement\MediaElement.Logic.cs" />
    <Compile Include="Model\CMS\MediaElement\MediaElement.SaveHook.cs" />
    <Compile Include="Model\CodeGenerated\AuthAuditLogService.CodeGenerated.cs" />
    <Compile Include="Model\CodeGenerated\ConnectionStatusAutomationService.CodeGenerated.cs" />
    <Compile Include="Model\Communication\Notification\NotificationClassification.cs" />
    <Compile Include="Model\Connection\ConnectionOpportunity\ConnectionOpportunity.Logic.cs" />
    <Compile Include="Model\Connection\ConnectionOpportunity\ConnectionOpportunity.WebForms.cs" />
    <Compile Include="Model\Connection\ConnectionRequestActivity\ConnectionRequestActivity.SaveHook.cs" />
    <Compile Include="Model\Connection\ConnectionRequest\ConnectionRequest.Logic.cs" />
    <Compile Include="Model\Connection\ConnectionRequest\ConnectionRequest.SaveHook.cs" />
    <Compile Include="Model\Connection\ConnectionRequest\ConnectionRequestViewModel.cs" />
    <Compile Include="Model\Connection\ConnectionRequest\ConnectionRequestViewModelQueryArgs.cs" />
    <Compile Include="Model\Connection\ConnectionRequest\ConnectionRequestViewModelSecurity.cs" />
    <Compile Include="Model\Connection\ConnectionRequest\ConnectionRequestViewModelSortProperty.cs" />
    <Compile Include="Model\Connection\ConnectionRequest\ConnectionState.cs" />
    <Compile Include="Model\Connection\ConnectionRequest\ConnectionStatusViewModel.cs" />
    <Compile Include="Model\Connection\ConnectionRequest\WorkflowCheckViewModel.cs" />
    <Compile Include="Model\Connection\ConnectionStatusAutomation\ConnectionStatusAutomation.cs" />
    <Compile Include="Model\Connection\ConnectionStatusAutomation\GroupRequirementsFilter.cs" />
    <Compile Include="Model\Connection\ConnectionType\ConnectionType.Logic.cs" />
    <Compile Include="Model\Connection\ConnectionType\ConnectionTypeViewMode.cs" />
    <Compile Include="Model\Connection\ConnectionWorkflow\ConnectionWorkflow.Logic.cs" />
    <Compile Include="Model\Connection\ConnectionWorkflow\ConnectionWorkflow.SaveHook.cs" />
    <Compile Include="Model\Connection\ConnectionWorkflow\ConnectionWorkflowTriggerType.cs" />
    <Compile Include="Model\Core\Audit\AuditType.cs" />
    <Compile Include="Model\Core\Auth\Auth.SaveHook.cs" />
    <Compile Include="Model\Core\Auth\SpecialRole.cs" />
    <Compile Include="Model\Core\Campus\Campus.Logic.cs" />
    <Compile Include="Model\Core\Campus\Campus.SaveHook.cs" />
    <Compile Include="Model\Core\Device\CameraBarcodeConfiguration.cs" />
    <Compile Include="Model\Core\Device\Device.Logic.cs" />
    <Compile Include="Model\Core\Device\DeviceService.cs" />
    <Compile Include="Model\Core\Device\KioskType.cs" />
    <Compile Include="Model\Core\Device\PrintFrom.cs" />
    <Compile Include="Model\Core\Device\PrintTo.cs" />
    <Compile Include="Model\Core\DocumentType\DocumentType.Logic.cs" />
    <Compile Include="Model\Core\Document\Document.Logic.cs" />
    <Compile Include="Model\Core\Document\Document.SaveHook.cs" />
    <Compile Include="Model\Core\ExceptionLog\ExceptionLogService.WebForms.cs" />
    <Compile Include="Model\Core\Finance\FinancialAccount\FinancialAccount.Logic.cs" />
    <Compile Include="Model\Core\FollowingEventType\FollowingEventType.Logic.cs" />
    <Compile Include="Model\Core\FollowingSuggested\FollowingSuggestedStatus.cs" />
    <Compile Include="Model\Core\FollowingSuggestionType\FollowingSuggestionType.Logic.cs" />
    <Compile Include="Model\Core\InteractionChannel\InteractionChannel.Logic.cs" />
    <Compile Include="Model\Core\InteractionComponent\InteractionComponent.Logic.cs" />
    <Compile Include="Model\Core\InteractionComponent\InteractionComponent.SaveHook.cs" />
    <Compile Include="Model\Core\InteractionComponent\InteractionComponentService.cs" />
    <Compile Include="Model\Core\InteractionDeviceType\InteractionDeviceType.Logic.cs" />
    <Compile Include="Model\Core\Interaction\Interaction.SaveHook.cs" />
    <Compile Include="Model\Core\Interaction\InteractionService.cs" />
    <Compile Include="Model\Core\NcoaHistory\AddressInvalidReason.cs" />
    <Compile Include="Model\Core\NcoaHistory\AddressStatus.cs" />
    <Compile Include="Model\Core\NcoaHistory\MatchFlag.cs" />
    <Compile Include="Model\Core\NcoaHistory\MoveType.cs" />
    <Compile Include="Model\Core\NcoaHistory\NcoaHistoryService.cs" />
    <Compile Include="Model\Core\NcoaHistory\NcoaType.cs" />
    <Compile Include="Model\Core\NcoaHistory\Processed.cs" />
    <Compile Include="Model\Core\NcoaHistory\UpdatedAddressType.cs" />
    <Compile Include="Model\Core\NoteAttachment\NoteAttachment.SaveHook.cs" />
    <Compile Include="Model\Core\NoteWatch\NoteWatch.Logic.cs" />
    <Compile Include="Model\Core\Note\Note.WebForms.cs" />
    <Compile Include="Model\Core\Note\Note.Logic.cs" />
    <Compile Include="Model\Core\Note\Note.SaveHook.cs" />
    <Compile Include="Model\Core\Note\NoteApprovalStatus.cs" />
    <Compile Include="Model\Core\ServiceJob\JobNotificationStatus.cs" />
    <Compile Include="Model\Core\SignalType\SignalType.Logic.cs" />
    <Compile Include="Model\CRM\AssessmentType\AssessmentType.Logic.cs" />
    <Compile Include="Model\CRM\Assessment\AssessmentRequestStatus.cs" />
    <Compile Include="Model\CRM\IdentityVerificationCode\IdentityVerificationCode.cs" />
    <Compile Include="Model\CRM\IdentityVerificationCode\IdentityVerificationCodeService.cs" />
    <Compile Include="Model\CRM\IdentityVerification\IdentityVerification.cs" />
    <Compile Include="Model\CRM\IdentityVerification\IdentityVerificationService.cs" />
    <Compile Include="Model\Engagement\AchievementAttempt\AchievementAttempt.Logic.cs" />
    <Compile Include="Model\Engagement\AchievementAttempt\AchievementAttempt.SaveHook.cs" />
    <Compile Include="Model\Engagement\AchievementTypePrerequisite\AchievementTypePrerequisite.cs" />
    <Compile Include="Model\Engagement\AchievementTypePrerequisite\AchievementTypePrerequisite.Logic.cs" />
    <Compile Include="Model\Engagement\AchievementType\AchievementType.Logic.cs" />
    <Compile Include="Model\Engagement\StepProgramCompletion\StepProgramCompletion.Logic.cs" />
    <Compile Include="Model\Engagement\StepProgram\StepProgram.Logic.cs" />
    <Compile Include="Model\Engagement\StepStatus\StepStatus.Logic.cs" />
    <Compile Include="Model\Engagement\StepType\StepType.Logic.cs" />
    <Compile Include="Model\Engagement\StepWorkflowTrigger\StepWorkflowTrigger.Logic.cs" />
    <Compile Include="Model\Engagement\Step\Step.Logic.cs" />
    <Compile Include="Model\Engagement\Step\Step.SaveHook.cs" />
    <Compile Include="Model\Engagement\StreakTypeExclusion\StreakTypeExclusion.Logic.cs" />
    <Compile Include="Model\Engagement\StreakType\StreakOccurrenceFrequency.cs" />
    <Compile Include="Model\Engagement\StreakType\StreakStructureType.cs" />
    <Compile Include="Model\Engagement\StreakType\StreakType.Logic.cs" />
    <Compile Include="Model\Engagement\Streak\Streak.Logic.cs" />
    <Compile Include="Model\Engagement\Streak\Streak.SaveHook.cs" />
    <Compile Include="Model\Event\AttendanceOccurrence\AttendanceGraphBy.cs" />
    <Compile Include="Model\Event\AttendanceOccurrence\AttendanceOccurrence.Logic.cs" />
    <Compile Include="Model\Event\Attendance\Attendance.Logic.cs" />
    <Compile Include="Model\Event\Attendance\Attendance.SaveHook.cs" />
    <Compile Include="Model\Event\Attendance\RSVP.cs" />
    <Compile Include="Model\Event\EventCalendarContentChannel\EventCalendarContentChannel.cs" />
    <Compile Include="Model\Event\EventCalendarContentChannel\EventCalendarContentChannel.Logic.cs" />
    <Compile Include="Model\Event\EventCalendarItem\EventCalendarItem.Logic.cs" />
    <Compile Include="Model\Event\EventCalendar\EventCalendar.Logic.cs" />
    <Compile Include="Model\Event\EventCalendar\EventCalendar.SaveHook.cs" />
    <Compile Include="Model\Event\EventItemOccurrenceGroupMap\EventItemOccurrenceGroupMap.Logic.cs" />
    <Compile Include="Model\Event\EventItemOccurrence\EventItemOccurrence.Logic.cs" />
    <Compile Include="Model\Event\EventItem\EventItem.Logic.cs" />
    <Compile Include="Model\Event\EventItem\EventItemService.cs" />
    <Compile Include="Model\Event\EventItem\EventItemServiceExtensions.cs" />
    <Compile Include="Model\Event\RegistrationInstance\RegistrationInstance.Logic.cs" />
    <Compile Include="Model\Event\RegistrationInstance\RegistrationInstance.SaveHook.cs" />
    <Compile Include="Model\Event\RegistrationRegistrantFee\RegistrationRegistrantFee.Logic.cs" />
    <Compile Include="Model\Event\RegistrationRegistrant\RegistrationRegistrant.Logic.cs" />
    <Compile Include="Model\Event\RegistrationSession\RegistrationSessionService.cs" />
    <Compile Include="Model\Event\RegistrationSession\SessionStatus.cs" />
    <Compile Include="Model\Event\RegistrationTemplateDiscount\RegistrationTemplateDiscount.Logic.cs" />
    <Compile Include="Model\Event\RegistrationTemplateFeeItem\RegistrationTemplateFeeItem.Logic.cs" />
    <Compile Include="Model\Event\RegistrationTemplateFee\RegistrationFeeType.cs" />
    <Compile Include="Model\Event\RegistrationTemplateFee\RegistrationTemplateFee.WebForms.cs" />
    <Compile Include="Model\Event\RegistrationTemplateFormField\RegistrationFieldSource.cs" />
    <Compile Include="Model\Event\RegistrationTemplateFormField\RegistrationPersonFieldType.cs" />
    <Compile Include="Model\Event\RegistrationTemplateFormField\RegistrationTemplateFormField.WebForms.cs" />
    <Compile Include="Model\Event\RegistrationTemplateFormField\RegistrationTemplateFormField.Logic.cs" />
    <Compile Include="Model\Event\RegistrationTemplatePlacement\RegistrationTemplatePlacement.Logic.cs" />
    <Compile Include="Model\Event\RegistrationTemplate\RegistrantsSameFamily.cs" />
    <Compile Include="Model\Event\RegistrationTemplate\RegistrarOption.cs" />
    <Compile Include="Model\Event\RegistrationTemplate\RegistrationNotify.cs" />
    <Compile Include="Model\Event\RegistrationTemplate\RegistrationTemplate.Logic.cs" />
    <Compile Include="Model\Event\RegistrationTemplate\RegistrationTemplate.SaveHook.cs" />
    <Compile Include="Model\Event\RegistrationTemplate\SignatureDocumentAction.cs" />
    <Compile Include="Model\Event\Registration\FeeInfo.cs" />
    <Compile Include="Model\Event\Registration\FieldValueConverter.cs" />
    <Compile Include="Model\Event\Registration\FieldValueObject.cs" />
    <Compile Include="Model\Event\Registration\RegistrantInfo.cs" />
    <Compile Include="Model\Event\Registration\Registration.Logic.cs" />
    <Compile Include="Model\Event\Registration\RegistrationCostSummaryInfo.cs" />
    <Compile Include="Model\Event\Registration\RegistrationCostSummaryType.cs" />
    <Compile Include="Model\Event\Registration\RegistrationExtensionMethods.cs" />
    <Compile Include="Model\Event\Registration\RegistrationInfo.cs" />
    <Compile Include="Model\Finance\BenevolenceRequest\BenevolenceRequest.Logic.cs" />
    <Compile Include="Model\Group\GroupDemographicType\GroupDemographicType.cs" />
    <Compile Include="Model\Group\GroupDemographicValue\GroupDemographicValue.cs" />
    <Compile Include="Model\Group\GroupDemographicValue\GroupDemographicValue.Logic.cs" />
    <Compile Include="Model\Group\GroupHistorical\GroupHistorical.cs" />
    <Compile Include="Model\Group\GroupHistorical\GroupHistorical.Logic.cs" />
    <Compile Include="Model\Group\GroupLocationHistoricalSchedule\GroupLocationHistoricalSchedule.cs" />
    <Compile Include="Model\Group\GroupLocationHistorical\GroupLocationHistorical.cs" />
    <Compile Include="Model\Group\GroupLocationHistorical\GroupLocationHistorical.Logic.cs" />
    <Compile Include="Model\Group\GroupLocationHistorical\GroupLocationHistoricalService.cs" />
    <Compile Include="Model\Group\GroupLocationScheduleConfig\GroupLocationScheduleConfig.cs" />
    <Compile Include="Model\Group\GroupLocation\GroupLocation.cs" />
    <Compile Include="Model\Group\GroupLocation\GroupLocation.SaveHook.cs" />
    <Compile Include="Model\Group\GroupLocation\GroupLocationExtensions.cs" />
    <Compile Include="Model\Group\GroupLocation\GroupLocationService.cs" />
    <Compile Include="Model\Group\GroupMemberAssignment\GroupMemberAssignment.cs" />
    <Compile Include="Model\Group\GroupMemberAssignment\GroupMemberAssignmentService.cs" />
    <Compile Include="Model\Group\GroupMemberHistorical\GroupMemberHistorical.cs" />
    <Compile Include="Model\Group\GroupMemberHistorical\GroupMemberHistorical.Logic.cs" />
    <Compile Include="Model\Group\GroupMemberHistorical\GroupMemberHistoricalService.cs" />
    <Compile Include="Model\Group\GroupMemberRequirement\GroupMemberRequirement.cs" />
    <Compile Include="Model\Group\GroupMemberRequirement\GroupMemberRequirement.Logic.cs" />
    <Compile Include="Model\Group\GroupMemberScheduleTemplate\GroupMemberScheduleTemplate.cs" />
    <Compile Include="Model\Group\GroupMemberWorkflowTrigger\GroupMemberWorkflowTrigger.cs" />
    <Compile Include="Model\Group\GroupMemberWorkflowTrigger\GroupMemberWorkflowTriggerService.cs" />
    <Compile Include="Model\Group\GroupMemberWorkflowTrigger\GroupMemberWorkflowTriggerType.cs" />
    <Compile Include="Model\Group\GroupMember\GroupMember.cs" />
    <Compile Include="Model\Group\GroupMember\GroupMember.Logic.cs" />
    <Compile Include="Model\Group\GroupMember\GroupMember.SaveHook.cs" />
    <Compile Include="Model\Group\GroupMember\GroupMemberService.cs" />
    <Compile Include="Model\Group\GroupMember\GroupMemberStatus.cs" />
    <Compile Include="Model\Group\GroupMember\GroupMemberValidationException.cs" />
    <Compile Include="Model\Group\GroupMember\HistoryItem.cs" />
    <Compile Include="Model\Group\GroupRequirementType\GroupRequirementType.Logic.cs" />
    <Compile Include="Model\Group\GroupRequirementType\RequirementCheckType.cs" />
    <Compile Include="Model\Group\GroupRequirement\GroupRequirement.Logic.cs" />
    <Compile Include="Model\Group\GroupRequirement\GroupRequirementStatus.cs" />
    <Compile Include="Model\Group\GroupRequirement\MeetsGroupRequirement.cs" />
    <Compile Include="Model\Group\GroupRequirement\PersonGroupRequirementStatus.cs" />
    <Compile Include="Model\Group\GroupType\AttendanceRule.cs" />
    <Compile Include="Model\Group\GroupType\CheckinAreaPath.cs" />
    <Compile Include="Model\Group\GroupType\GroupCapacityRule.cs" />
    <Compile Include="Model\Group\GroupType\GroupLocationPickerMode.cs" />
    <Compile Include="Model\Group\GroupSync\GroupSyncServiceExtensions.cs" />
    <Compile Include="Model\Group\GroupTypeRole\GroupTypeRole.Logic.cs" />
    <Compile Include="Model\Group\GroupType\GroupType.Logic.cs" />
    <Compile Include="Model\Group\GroupType\GroupType.SaveHook.cs" />
    <Compile Include="Model\Group\GroupType\GroupTypePath.cs" />
    <Compile Include="Model\Group\Group\AttendanceRecordRequiredForCheckIn.cs" />
    <Compile Include="Model\Group\Group\Group.Logic.cs" />
    <Compile Include="Model\Group\Group\Group.SaveHook.cs" />
    <Compile Include="Model\Group\Group\GroupParentCircularReferenceException.cs" />
    <Compile Include="Model\Event\RegistrationTemplate\RegistrationTemplateService.cs" />
    <Compile Include="Data\LavaIgnoreAttribute.cs" />
    <Compile Include="Data\LavaIncludeAttribute.cs" />
    <Compile Include="Financial\IRedirectionGateway.cs" />
    <Compile Include="Financial\TestRedirectionGateway.cs" />
    <Compile Include="Lava\CommonMergeFieldsOptions.cs" />
    <Compile Include="Lava\LavaService.cs" />
    <Compile Include="Lava\RockLiquid\Shortcodes\MediaPlayer.cs" />
    <Compile Include="Lava\Shortcodes\MediaPlayerShortcode.cs" />
    <Compile Include="Jobs\GroupAttendanceReporting.cs" />
    <Compile Include="Lava\RockLiquid\Blocks\Cache.cs" />
    <Compile Include="Lava\RockLiquid\Blocks\CalendarEvents.cs" />
    <Compile Include="Lava\RockLiquid\Blocks\EventScheduledInstance.cs" />
    <Compile Include="Lava\RockLiquid\Blocks\Execute.cs" />
    <Compile Include="Lava\RockLiquid\Blocks\InteractionContentChannelItemWrite.cs" />
    <Compile Include="Lava\RockLiquid\Blocks\InteractionWrite.cs" />
    <Compile Include="Lava\RockLiquid\Blocks\IRockLavaBlock.cs" />
    <Compile Include="Lava\RockLiquid\Blocks\Javascript.cs" />
    <Compile Include="Lava\RockLiquid\Blocks\JsonProperty.cs" />
    <Compile Include="Lava\RockLiquid\Blocks\RockEntity.cs" />
    <Compile Include="Lava\RockLiquid\Blocks\RockLavaBlockBase.cs" />
    <Compile Include="Lava\RockLiquid\Blocks\Search.cs" />
    <Compile Include="Lava\RockLiquid\Blocks\Sql.cs" />
    <Compile Include="Lava\RockLiquid\Blocks\Stylesheet.cs" />
    <Compile Include="Lava\RockLiquid\Blocks\TagList.cs" />
    <Compile Include="Lava\RockLiquid\Blocks\WebRequest.cs" />
    <Compile Include="Lava\RockLiquid\Blocks\WorkflowActivate.cs" />
    <Compile Include="Lava\RockLiquid\LavaFileSystem.cs" />
    <Compile Include="Lava\RockLiquid\RockFilters.cs" />
    <Compile Include="Lava\RockLiquid\Shortcodes\BootstrapAlert.cs" />
    <Compile Include="Lava\RockLiquid\Shortcodes\DynamicShortcodeBlock.cs" />
    <Compile Include="Lava\RockLiquid\Shortcodes\DynamicShortcodeInline.cs" />
    <Compile Include="Lava\RockLiquid\Shortcodes\IRockShortcode.cs" />
    <Compile Include="Lava\RockLiquid\Shortcodes\LavaShortcodeMetaDataAttribute.cs" />
    <Compile Include="Lava\RockLiquid\Shortcodes\RockLavaShortcodeBase.cs" />
    <Compile Include="Lava\RockLiquid\Shortcodes\RockLavaShortcodeBlockBase.cs" />
    <Compile Include="Lava\RockLiquid\Shortcodes\ScheduledContent.cs" />
    <Compile Include="Lava\RockLiquid\Shortcodes\Scripturize.cs" />
    <Compile Include="Lava\WebsiteLavaFileSystem.cs" />
    <Compile Include="Lava\WebsiteLavaShortcodeProvider.cs" />
    <Compile Include="Lava\WebsiteLavaTemplateCache.cs" />
    <Compile Include="Lava\WebsiteLavaTemplateCacheService.cs" />
    <Compile Include="Media\MediaPlayerControls.cs" />
    <Compile Include="Media\MediaPlayerInterfaceType.cs" />
    <Compile Include="Media\MediaPlayerOptions.cs" />
    <Compile Include="Media\MediaWatchedInteractionData.cs" />
    <Compile Include="Model\Core\Tag\Tag.cs" />
    <Compile Include="Model\Core\Tag\Tag.Logic.cs" />
    <Compile Include="Model\Core\Tag\TagService.cs" />
    <Compile Include="Model\FinancialGatewayService.Partial.cs" />
    <Compile Include="Model\Reporting\AnalyticsDimFamilyBase\AnalyticsDimFamilyBase.cs" />
    <Compile Include="Model\Reporting\AnalyticsDimPersonBase\AnalyticsDimPersonBase.cs" />
    <Compile Include="Model\Reporting\AnalyticsBaseAttendance\AnalyticsBaseAttendance.cs" />
    <Compile Include="Model\Reporting\AnalyticsSourceCampusBase\AnalyticsSourceCampusBase.cs" />
    <Compile Include="Model\Reporting\AnalyticsSourceDate\AnalyticsSourceDate.Logic.cs" />
    <Compile Include="Model\Reporting\AnalyticsSourceDate\HolidayHelper.cs" />
    <Compile Include="Model\Reporting\AnalyticsSourceFamilyBase\AnalyticsSourceFamilyBase.cs" />
    <Compile Include="Model\Reporting\AnalyticsBaseFinancialTransaction\AnalyticsBaseFinancialTransaction.cs" />
    <Compile Include="Model\Reporting\AnalyticsSourcePersonBase\AnalyticsSourcePersonBase.cs" />
    <Compile Include="Model\Reporting\MetricCategory\MetricCategory.Logic.cs" />
    <Compile Include="Model\Reporting\MetricValue\MetricValue.Logic.cs" />
    <Compile Include="Model\Reporting\MetricValue\MetricValueType.cs" />
    <Compile Include="Model\Reporting\Metric\Metric.Logic.cs" />
    <Compile Include="Model\Reporting\Metric\MetricNumericDataType.cs" />
    <Compile Include="Model\Workflow\WorkflowActionFormAttribute\WorkflowActionFormAttribute.Logic.cs" />
    <Compile Include="Model\Workflow\WorkflowActionForm\WorkflowActionForm.LiquidButton.cs" />
    <Compile Include="Model\Workflow\WorkflowActionForm\WorkflowActionForm.Logic.cs" />
    <Compile Include="Model\Workflow\WorkflowActionForm\WorkflowActionFormPersonEntryOption.cs" />
    <Compile Include="Model\Workflow\WorkflowActionForm\WorkflowActionFormUserAction.cs" />
    <Compile Include="Model\Workflow\WorkflowActionType\WorkflowActionType.Logic.cs" />
    <Compile Include="Model\Workflow\WorkflowAction\WorkflowAction.Logic.cs" />
    <Compile Include="Model\Workflow\WorkflowActivityType\WorkflowActivityType.Logic.cs" />
    <Compile Include="Model\Workflow\WorkflowActivity\WorkflowActivity.Logic.cs" />
    <Compile Include="Model\Workflow\WorkflowLog\WorkflowLog.Logic.cs" />
    <Compile Include="Model\Workflow\WorkflowTrigger\WorkflowTrigger.Logic.cs" />
    <Compile Include="Model\Workflow\WorkflowTrigger\WorkflowTriggerType.cs" />
    <Compile Include="Model\Workflow\WorkflowTrigger\WorkflowTriggerValueChangeType.cs" />
    <Compile Include="Model\Workflow\WorkflowType\WorkflowLoggingLevel.cs" />
    <Compile Include="Model\Workflow\WorkflowType\WorkflowType.Logic.cs" />
    <Compile Include="Model\Workflow\WorkflowType\WorkflowType.SaveHook.cs" />
    <Compile Include="Model\Workflow\Workflow\Workflow.WebForms.cs" />
    <Compile Include="Model\Workflow\Workflow\Workflow.Logic.cs" />
    <Compile Include="Model\Workflow\Workflow\Workflow.SaveHook.cs" />
    <Compile Include="Plugin\HotFixes\145_UpdateWistiaVideosToVimeo.cs" />
    <Compile Include="Plugin\HotFixes\144_AddRebuildGroupSalutationsJob.cs" />
    <Compile Include="Reporting\DataFilter\ConnectionRequest\ActivityFilter.cs" />
    <Compile Include="Reporting\DataFilter\ConnectionRequest\AttendanceInPlacementGroup.cs" />
    <Compile Include="Reporting\DataFilter\ConnectionRequest\ConnectionOpportunityFilter.cs" />
    <Compile Include="Reporting\DataFilter\ConnectionRequest\ConnectionTypeFilter.cs" />
    <Compile Include="Reporting\DataFilter\ConnectionRequest\GroupMemberDataViewFilter.cs" />
    <Compile Include="Reporting\DataFilter\ConnectionRequest\PersonDataViewFilter.cs" />
    <Compile Include="Reporting\DataFilter\ConnectionRequest\PlacementGroupTypeFilter.cs" />
    <Compile Include="Storage\Common\AzureBlobStorageClient.cs" />
    <Compile Include="Storage\Provider\AzureBlobStorage.cs" />
    <Compile Include="Model\Core\NoteType\NoteType.Logic.cs" />
    <Compile Include="Model\CRM\UserLogin\AuthenticationServiceType.cs" />
    <Compile Include="Model\CRM\UserLogin\UserLogin.SaveHook.cs" />
    <Compile Include="Model\CRM\UserLogin\UserLoginWithPlainTextPassword.cs" />
    <Compile Include="Model\CRM\UserLogin\UserLogin.Logic.cs" />
    <Compile Include="Model\CRM\UserLogin\UserLogin.WebForms.cs" />
    <Compile Include="Model\CRM\UserLogin\UserLoginService.WebForms.cs" />
    <Compile Include="Security\SecuritySettings.cs" />
    <Compile Include="Security\SecuritySettingsService.cs" />
    <Compile Include="SystemGuid\AchievementType.cs" />
    <Compile Include="SystemGuid\StreakType.cs" />
    <Compile Include="Tasks\AddCommunicationRecipients.cs" />
    <Compile Include="Tasks\AddNewMetaphones.cs" />
    <Compile Include="Tasks\AddPageRenameInteraction.cs" />
    <Compile Include="Tasks\AddShortLinkInteraction.cs" />
    <Compile Include="Tasks\DeleteBinaryFileAttribute.cs" />
    <Compile Include="Tasks\DeleteEntityTypeIndex.cs" />
    <Compile Include="Tasks\DeleteWorkflows.cs" />
    <Compile Include="Tasks\LaunchEntityChangeWorkflows.cs" />
    <Compile Include="Tasks\LaunchGroupMemberPlacedElsewhereWorkflow.cs" />
    <Compile Include="Tasks\LaunchGroupScheduleCancellationWorkflow.cs" />
    <Compile Include="Tasks\LaunchMemberAttendedGroupWorkflow.cs" />
    <Compile Include="Tasks\LaunchStepChangeWorkflows.cs" />
    <Compile Include="Tasks\LaunchWorkflows.cs" />
    <Compile Include="Tasks\ProcessConnectionRequestActivityChange.cs" />
    <Compile Include="Tasks\ProcessConnectionRequestChange.cs" />
    <Compile Include="Tasks\ProcesSendRegistrationNotification.cs" />
    <Compile Include="Tasks\ProcessEntityTypeBulkIndex.cs" />
    <Compile Include="Tasks\ProcessEntityTypeIndex.cs" />
    <Compile Include="Tasks\ProcessRunJobNow.cs" />
    <Compile Include="Tasks\ProcessRebuildStreakType.cs" />
    <Compile Include="Tasks\ProcessSendCommunication.cs" />
    <Compile Include="Tasks\ProcessSendCommunicationApprovalEmail.cs" />
    <Compile Include="Tasks\ProcessSendDigitalSignatureRequest.cs" />
    <Compile Include="Tasks\ProcessSendPaymentReceiptEmails.cs" />
    <Compile Include="Tasks\ProcessSendRegistrationConfirmation.cs" />
    <Compile Include="Tasks\ProcessStreakTypeExclusionChange.cs" />
    <Compile Include="Tasks\ProcessWorkflowTrigger.cs" />
    <Compile Include="Tasks\RegisterRestControllers.cs" />
    <Compile Include="Tasks\UpdateAchievementAttempt.cs" />
    <Compile Include="Tasks\UpdateDataViewStatistics.cs" />
    <Compile Include="Tasks\UpdateDigitalSignatureDocument.cs" />
    <Compile Include="Tasks\UpdateFacebookFriendGroupMembers.cs" />
    <Compile Include="Tasks\UpdateGroupMember.cs" />
    <Compile Include="Tasks\UpdatePaymentStatusFinancialScheduledTransactions.cs" />
    <Compile Include="Tasks\UpdatePersonSignalTypes.cs" />
    <Compile Include="Tasks\UpdateReportStatistics.cs" />
    <Compile Include="Tasks\LaunchWorkflow.cs" />
    <Compile Include="Tasks\UpdateUserLastActivity.cs" />
    <Compile Include="Store\StoreApiResult.cs" />
    <Compile Include="UniversalSearch\IndexModels\EventItemIndex.cs" />
    <Compile Include="Utility\CodeGenFeature.cs" />
    <Compile Include="Plugin\HotFixes\143_ServerCheckinPrinterCutter2.cs" />
    <Compile Include="Plugin\HotFixes\142_AddMobileGroupFinderBlock.cs" />
    <Compile Include="Utility\Enums\PrayerRequestOrder.cs" />
    <Compile Include="Utility\Enums\TimePeriodOfDay.cs" />
    <Compile Include="Utility\Enums\UserLoginValidationState.cs" />
    <Compile Include="Utility\ExtensionMethods\EntityContextStateExtensions.cs" />
    <Compile Include="Utility\ExtensionMethods\LavaLibraryExtensions.cs" />
    <Compile Include="Utility\ExtensionMethods\MediaPlayerOptionsExtensions.cs" />
    <Compile Include="Utility\ExtensionMethods\Obsolete\JsonExtensions.cs" />
    <Compile Include="Utility\ExtensionMethods\Obsolete\ObjectExtensions.cs" />
    <Compile Include="Utility\ExtensionMethods\Obsolete\StringExtensions.cs" />
    <Compile Include="Utility\ExtensionMethods\Obsolete\StringHtmlExtensions.cs" />
    <Compile Include="Utility\ExtensionMethods\Obsolete\StringRockExtensions.cs" />
    <Compile Include="Utility\Enums\AccountProtectionProfile.cs" />
    <Compile Include="Utility\Enums\ElevatedSecurityLevel.cs" />
    <Compile Include="Utility\MethodRetry.cs" />
    <Compile Include="Communication\Transport\RockMobilePush.cs" />
    <Compile Include="Communication\Transport\SafeSenderResult.cs" />
    <Compile Include="Communication\CommunicationTemplateHelper.cs" />
    <Compile Include="Data\DecimalPrecisionAttribute.cs" />
    <Compile Include="Data\DecimalPrecisionAttributeConvention.cs" />
    <Compile Include="Data\Interception\RockEfInterceptor.cs" />
    <Compile Include="Data\MigrationIndexHelper.cs" />
    <Compile Include="Data\SaveChangesResult.cs" />
    <Compile Include="Data\SaveChangesArgs.cs" />
    <Compile Include="Field\Types\AttendanceFieldType.cs" />
    <Compile Include="Field\Types\CaptchaFieldType.cs" />
    <Compile Include="Field\Types\ConnectionRequestActivityFieldType.cs" />
    <Compile Include="Field\Types\CheckinConfigurationTypeFieldType.cs" />
    <Compile Include="Field\Types\FinancialStatementTemplateFieldType.cs" />
    <Compile Include="Field\Types\LocationListFieldType.cs" />
    <Compile Include="Field\Types\MediaElementFieldType.cs" />
    <Compile Include="Field\Types\StepFieldType.cs" />
    <Compile Include="Field\Types\InteractionChannelInteractionComponentFieldType.cs" />
    <Compile Include="Field\Types\AchievementTypeFieldType.cs" />
    <Compile Include="Financial\FinancialGivingAnalyticsFrequencyLabel.cs" />
    <Compile Include="Financial\FinancialStatementGeneratorHelper.cs" />
    <Compile Include="Financial\FinancialStatementGeneratorRecipientRequest.cs" />
    <Compile Include="Financial\FinancialStatementGeneratorUploadGivingStatementData.cs" />
    <Compile Include="Financial\FinancialStatementGeneratorUploadGivingStatementResult.cs" />
    <Compile Include="Financial\IFeeCoverageGatewayComponent.cs" />
    <Compile Include="Financial\IHostedGatewayPaymentControlCurrencyTypeEvent.cs" />
    <Compile Include="Financial\FinancialStatementGeneratorPledgeSummary.cs" />
    <Compile Include="Financial\FinancialStatementGeneratorOptions.cs" />
    <Compile Include="Financial\FinancialStatementGeneratorRecipient.cs" />
    <Compile Include="Jobs\AutoOpenLocations.cs" />
    <Compile Include="Jobs\CollectHostingMetrics.cs" />
    <Compile Include="Jobs\ContentChannelItemSelfUpdate.cs" />
    <Compile Include="Jobs\JobMigration.cs" />
    <Compile Include="Jobs\PostInstallDataMigrations.cs" />
    <Compile Include="Jobs\PostV110DataMigrationsResponseCodeIndex.cs" />
    <Compile Include="Jobs\PostV122_UpdateInteractionIndex.cs" />
    <Compile Include="Jobs\PostV110DataMigrationsUpdateRelatedDataViewId.cs" />
    <Compile Include="Jobs\PostV124DataMigrationsUpdateGroupSalutations.cs" />
    <Compile Include="Jobs\PostV124DataMigrationUnencryptPaymentDetailFields.cs" />
    <Compile Include="Jobs\PostV125DataMigrationsAddSystemCommunicationIndexToCommunication.cs" />
    <Compile Include="Jobs\PostV12DataMigrationsAddStatusIndexToCommunicationRecipient.cs" />
    <Compile Include="Jobs\PostV12DataMigrationsAddIndexToCommunication.cs" />
    <Compile Include="Jobs\PostV12DataMigrationsAddInteractionIndexes.cs" />
    <Compile Include="Jobs\PostV125DataMigrationsUpdateStepProgramCompletion.cs" />
    <Compile Include="Jobs\RockJobWarningException.cs" />
    <Compile Include="Jobs\CampaignManager.cs" />
    <Compile Include="Jobs\SendGroupAttendanceDigest.cs" />
    <Compile Include="Communication\SendMessageResult.cs" />
    <Compile Include="Jobs\PostV110DataMigrationsUpdateDateKeyValues.cs" />
    <Compile Include="Jobs\PostV103DataMigrationsSpiritualGifts.cs" />
    <Compile Include="Jobs\SyncMedia.cs" />
    <Compile Include="Lava\Blocks\CalendarEventsLavaDataSource.cs" />
    <Compile Include="Lava\Blocks\EventScheduledInstanceBlock.cs" />
    <Compile Include="Lava\Blocks\InteractionWriteBlock.cs" />
    <Compile Include="Lava\Blocks\InteractionContentChannelItemWriteTag.cs" />
    <Compile Include="Lava\Blocks\CalendarEventsBlock.cs" />
    <Compile Include="Lava\ILiquidizable.cs" />
    <Compile Include="Lava\LavaElementAttributes.cs" />
    <Compile Include="Lava\LavaFilters.cs" />
    <Compile Include="Logging\IRockLogReader.cs" />
    <Compile Include="Logging\RockLogEvent.cs" />
    <Compile Include="Logging\RockLogSystemSettings.cs" />
    <Compile Include="Logging\RockSerilogReader.cs" />
    <Compile Include="Media\IMediaAccountComponent.cs" />
    <Compile Include="Media\LocalMediaAccount.cs" />
    <Compile Include="Media\MediaAccountComponent.cs" />
    <Compile Include="Media\MediaAccountContainer.cs" />
    <Compile Include="Media\MediaElementFileData.cs" />
    <Compile Include="Media\MediaElementQuality.cs" />
    <Compile Include="Media\SyncOperationResult.cs" />
    <Compile Include="Media\MediaElementThumbnailData.cs" />
    <Compile Include="Model\Engagement\AchievementAttempt\AchievementAttemptService.cs" />
    <Compile Include="Model\Reporting\AnalyticsSourceGivingUnit\AnalyticsSourceGivingUnit.cs" />
    <Compile Include="Model\CampusSchedule.cs" />
    <Compile Include="Model\CodeGenerated\AnalyticsSourceGivingUnitService.CodeGenerated.cs" />
    <Compile Include="Model\CodeGenerated\CampusScheduleService.CodeGenerated.cs" />
    <Compile Include="Model\CodeGenerated\CommunicationResponseAttachmentService.CodeGenerated.cs" />
    <Compile Include="Model\CodeGenerated\FinancialStatementTemplateService.CodeGenerated.cs" />
    <Compile Include="Model\CodeGenerated\FinancialTransactionAlertService.CodeGenerated.cs" />
    <Compile Include="Model\CodeGenerated\FinancialTransactionAlertTypeService.CodeGenerated.cs" />
    <Compile Include="Model\CodeGenerated\MediaAccountService.CodeGenerated.cs" />
    <Compile Include="Model\CodeGenerated\MediaElementService.CodeGenerated.cs" />
    <Compile Include="Model\CodeGenerated\MediaFolderService.CodeGenerated.cs" />
    <Compile Include="Model\CodeGenerated\PersonalLinkSectionOrderService.CodeGenerated.cs" />
    <Compile Include="Model\CodeGenerated\PersonalLinkSectionService.CodeGenerated.cs" />
    <Compile Include="Model\CodeGenerated\PersonalLinkService.CodeGenerated.cs" />
    <Compile Include="Model\CodeGenerated\RegistrationSessionService.CodeGenerated.cs" />
    <Compile Include="Model\CodeGenerated\StepProgramCompletionService.CodeGenerated.cs" />
    <Compile Include="Model\CodeGenerated\WebFarmNodeLogService.CodeGenerated.cs" />
    <Compile Include="Model\CodeGenerated\WebFarmNodeMetricService.CodeGenerated.cs" />
    <Compile Include="Model\CodeGenerated\WebFarmNodeService.CodeGenerated.cs" />
    <Compile Include="Model\CommunicationResponseAttachment.cs" />
    <Compile Include="Model\FinancialStatementTemplate.cs" />
    <Compile Include="Model\FinancialTransactionAlert.cs" />
    <Compile Include="Model\FinancialTransactionAlertType.cs" />
    <Compile Include="Model\CMS\MediaAccount\MediaAccount.cs" />
    <Compile Include="Model\CMS\MediaAccount\MediaAccountService.cs" />
    <Compile Include="Model\CMS\MediaElement\MediaElement.cs" />
    <Compile Include="Model\CMS\MediaElement\MediaElementService.cs" />
    <Compile Include="Model\CMS\MediaFolder\MediaFolder.cs" />
    <Compile Include="Model\CMS\MediaFolder\MediaFolderService.cs" />
    <Compile Include="Model\PersonalLink.cs" />
    <Compile Include="Model\PersonalLinkSection.cs" />
    <Compile Include="Model\PersonalLinkSectionOrder.cs" />
    <Compile Include="Model\PersonalLinkSectionOrderService.Partial.cs" />
    <Compile Include="Model\PersonalLinkService.partial.cs" />
    <Compile Include="Model\Event\RegistrationSession\RegistrationSession.cs" />
    <Compile Include="Model\Engagement\StepProgramCompletion\StepProgramCompletion.cs" />
    <Compile Include="Model\Engagement\StepProgram\StepProgramService.cs" />
    <Compile Include="Model\WebFarmNodeMetric.cs" />
    <Compile Include="Model\Core\FollowingSuggested\FollowingSuggestedService.cs" />
    <Compile Include="Model\WebFarmNodeLog.cs" />
    <Compile Include="Model\WebFarmNode.cs" />
    <Compile Include="Model\Event\AttendanceCheckInSession\AttendanceCheckInSession.cs" />
    <Compile Include="Model\Core\AuthClaim\AuthClaim.cs" />
    <Compile Include="Model\Core\AuthClient\AuthClient.cs" />
    <Compile Include="Model\Core\AuthClaim\AuthClientService.cs" />
    <Compile Include="Model\Core\AuthScope\AuthScope.cs" />
    <Compile Include="Model\CodeGenerated\AttendanceCheckInSessionService.CodeGenerated.cs" />
    <Compile Include="Model\CodeGenerated\AuthClaimService.CodeGenerated.cs" />
    <Compile Include="Model\CodeGenerated\AuthClientService.CodeGenerated.cs" />
    <Compile Include="Model\CodeGenerated\AuthScopeService.CodeGenerated.cs" />
    <Compile Include="Model\CodeGenerated\IdentityVerificationCodeService.CodeGenerated.cs" />
    <Compile Include="Model\CodeGenerated\IdentityVerificationService.CodeGenerated.cs" />
    <Compile Include="Model\Connection\ConnectionRequest\ConnectionRequestService.cs" />
    <Compile Include="Model\Core\Document\DocumentService.cs" />
    <Compile Include="Model\FinancialPaymentDetailService.Partial.cs" />
    <Compile Include="Model\WebFarmNodeService.Partial.cs" />
    <Compile Include="Model\WebFarmNodeMetricService.Partial.cs" />
    <Compile Include="Plugin\HotFixes\141_MigratePlacementGroupsData.cs" />
    <Compile Include="Plugin\HotFixes\140_MigrateFieldVisibilityRulesJSONData.cs" />
    <Compile Include="Plugin\HotFixes\139_ProfileEdit_RequireGender.cs" />
    <Compile Include="Plugin\HotFixes\138_MigrationRollupsFor11_4_1.cs" />
    <Compile Include="Plugin\HotFixes\137_MigrationRollupsFor11_4_0.cs" />
    <Compile Include="Plugin\HotFixes\136_MigrationRollupsFor11_3_0.cs" />
    <Compile Include="Plugin\HotFixes\135_MigrationRollupsFor11_2_0.cs" />
    <Compile Include="Plugin\HotFixes\134_AddDocumentsToPersonMerge.cs" />
    <Compile Include="Plugin\HotFixes\133_MigrationRollupsFor11_1_2.cs" />
    <Compile Include="Plugin\HotFixes\132_CheckinClientInstaller.cs" />
    <Compile Include="Reporting\DataFilter\Person\CreatedNotesFilter.cs" />
    <Compile Include="Reporting\DataFilter\Person\NoteDataViewFilter.cs" />
    <Compile Include="Reporting\DataSelect\Person\CreatedNotesCountSelect.cs" />
    <Compile Include="Reporting\ReportGetQueryableArgs.cs" />
    <Compile Include="Reporting\RockReportingException.cs" />
    <Compile Include="Plugin\HotFixes\131_MigrationRollupsFor11_1_1.cs" />
    <Compile Include="Plugin\HotFixes\130_ServerCheckinPrinterCutter.cs" />
    <Compile Include="Plugin\HotFixes\129_MigrationRollupsFor11_1_0.cs" />
    <Compile Include="Security\Authentication\ClaimExtensionMethods.cs" />
    <Compile Include="Security\Authentication\OidcClient.cs" />
    <Compile Include="Security\AuthorizationCacheConsumer.cs" />
    <Compile Include="SystemGuid\Badge.cs" />
    <Compile Include="SystemGuid\AuthScope.cs" />
    <Compile Include="SystemGuid\BinaryFile.cs" />
    <Compile Include="SystemGuid\FinancialStatementTemplate.cs" />
    <Compile Include="SystemKey\LanguageDefinedValueAttributeKey.cs" />
    <Compile Include="SystemKey\DeviceAttributeKey.cs" />
    <Compile Include="SystemKey\TwilioAttributeKey.cs" />
    <Compile Include="Tasks\ProcessTransactionAlertActions.cs" />
    <Compile Include="Tasks\ProcessAchievements.cs" />
    <Compile Include="Tasks\AddPersonViewed.cs" />
    <Compile Include="Transactions\AchievementsProcessTransaction.cs" />
    <Compile Include="Tasks\BusStartedTask.cs" />
    <Compile Include="Utility\AsyncHelper.cs" />
    <Compile Include="Utility\Enums\PushOpenAction.cs" />
    <Compile Include="Utility\ExtensionMethods\DateKeyExtensions.cs" />
    <Compile Include="Utility\ExtensionMethods\AssemblyExtensions.cs" />
    <Compile Include="Utility\ExtensionMethods\StreamExtensions.cs" />
    <Compile Include="Utility\KeyHelper.cs" />
    <Compile Include="Utility\ExtensionMethods\Request.cs" />
    <Compile Include="Utility\PrayerRequestLastPrayedDetail.cs" />
    <Compile Include="Utility\PrayerRequestQueryOptions.cs" />
    <Compile Include="Utility\RockCurrencyCodeInfo.cs" />
    <Compile Include="Financial\FinancialStatementTemplateReportSettings.cs" />
    <Compile Include="Utility\RockDynamic.cs" />
    <Compile Include="Cms\StructuredContent\StructuredContentHelper.cs" />
    <Compile Include="Utility\RockHtmlMarkupFormatter.cs" />
    <Compile Include="Utility\Settings\Giving\GivingAutomationSettings.cs" />
    <Compile Include="Utility\TaskActivityMessageHub.cs" />
    <Compile Include="Utility\RockSerializableList.cs" />
    <Compile Include="Model\CampaignConnectionItem.cs" />
    <Compile Include="Plugin\HotFixes\105_PageParameterFilterBlock.cs" />
    <Compile Include="Plugin\HotFixes\104_MigrationRollupsFor10_3_0.cs" />
    <Compile Include="Plugin\HotFixes\117_FieldContainerXAMLMigration.cs" />
    <Compile Include="Plugin\HotFixes\116_MigrationRollupsFor10_3_4.cs" />
    <Compile Include="Plugin\HotFixes\115_RegistrationLinkage.cs" />
    <Compile Include="Plugin\HotFixes\109_DisableCommunicationPersonParameter.cs" />
    <Compile Include="Plugin\HotFixes\107_MigrationRollupsFor10_3_1.cs" />
    <Compile Include="Plugin\HotFixes\108_UpdateSpiritualGifts.cs" />
    <Compile Include="Reporting\DataFilter\IRelatedChildDataView.cs" />
    <Compile Include="Storage\AssetStorage\AzureCloudStorageComponent.cs" />
    <Compile Include="SystemGuid\Metric.cs" />
    <Compile Include="Transactions\RunReportTransaction.cs" />
    <Compile Include="Plugin\HotFixes\110_UpdateSpiritualGiftsResultsLava.cs" />
    <Compile Include="Plugin\HotFixes\113_MigrationRollupsFor10_3_2.cs" />
    <Compile Include="Plugin\HotFixes\112_XamlTemplateMigration.cs" />
    <Compile Include="Plugin\HotFixes\111_HideGiftsCategoriesWithNoGifts.cs" />
    <Compile Include="Transactions\PageRenameTransaction.cs" />
    <Compile Include="Logging\RockLogLevel.cs" />
    <Compile Include="Plugin\HotFixes\114_MigrationRollupsFor10_3_3.cs" />
    <Compile Include="Plugin\HotFixes\128_MigrationRollupsFor10_4_1.cs" />
    <Compile Include="Plugin\HotFixes\127_MigrationRollupsFor10_4_0.cs" />
    <Compile Include="Plugin\HotFixes\126_MigrationRollupsFor10_3_7.cs" />
    <Compile Include="Plugin\HotFixes\125_MobileTemplateUpdatesPostAlpha.cs" />
    <Compile Include="Plugin\HotFixes\123_MigrationRollupsFor10_3_6.cs" />
    <Compile Include="Plugin\HotFixes\122_FixContentChannelItemChildItemsOrder.cs" />
    <Compile Include="Plugin\HotFixes\121_MigrationRollupsFor10_3_5.cs" />
    <Compile Include="Plugin\HotFixes\120_StructuredContentTools.cs" />
    <Compile Include="Plugin\HotFixes\119_AddMobileGroupMemberListBlockTemplate.cs" />
    <Compile Include="Plugin\HotFixes\124_AddGroupAttendanceDigestSystemCommunication.cs" />
    <Compile Include="Reporting\DataFilter\Person\StepParticipantsByAttributeValueFilter.cs" />
    <Compile Include="Reporting\DataFilter\Step\StepsAttributeValuesFilter.cs" />
    <Compile Include="SystemKey\CampaignConnectionKey.cs" />
    <Compile Include="Utility\CampaignConnectionHelper.cs" />
    <Compile Include="Utility\Enums\RockCacheablityType.cs" />
    <Compile Include="Utility\Enums\TimeIntervalUnit.cs" />
    <Compile Include="Utility\ExtensionMethods\ICollectionExtensions.cs" />
    <Compile Include="Plugin\HotFixes\106_EnableLavaDefaultSetting.cs" />
    <Compile Include="Utility\Enums\IntervalTimeUnit.cs" />
    <Compile Include="Utility\GuidConverter.cs" />
    <Compile Include="Utility\RockCacheability.cs" />
    <Compile Include="Utility\Settings\RockInstanceConfig.cs" />
    <Compile Include="Utility\Settings\RockInstanceConfigurationService.cs" />
    <Compile Include="Utility\Settings\RockInstanceDatabaseConfiguration.cs" />
    <Compile Include="Utility\TimeInterval.cs" />
    <Compile Include="Utility\TimeIntervalSetting.cs" />
    <Compile Include="ViewModel\Client\CampusOptions.cs" />
    <Compile Include="ViewModel\Client\ClientHelper.cs" />
    <Compile Include="ViewModel\Client\DefinedValueOptions.cs" />
    <Compile Include="ViewModel\DefaultViewModelHelperAttribute.cs" />
    <Compile Include="ViewModel\IViewModelHelper.cs" />
    <Compile Include="Utility\CodeGenExcludeAttribute.cs" />
    <Compile Include="ViewModel\ViewModelHelper.cs" />
    <Compile Include="WebFarm\IntervalAction.cs" />
    <Compile Include="WebFarm\MessageBusConsumer.cs" />
    <Compile Include="WebFarm\RockWebFarm.cs" />
    <Compile Include="Web\Cache\Entities\BinaryFileTypeCache.cs" />
    <Compile Include="Web\Cache\Entities\NamedScheduleCache.cs" />
    <Compile Include="Web\Cache\Entities\NamedLocationCache.cs" />
    <Compile Include="Web\Cache\Entities\SharedPersonalLinksCache.cs" />
    <Compile Include="Web\Cache\Entities\StepTypeCache.cs" />
    <Compile Include="Web\Cache\Entities\StepProgramCache.cs" />
    <Compile Include="Web\Cache\Entities\ConnectionTypeCache.cs" />
    <Compile Include="Web\Cache\IIHasLifespan.cs" />
    <Compile Include="Logging\IRockLogConfiguration.cs" />
    <Compile Include="Logging\IRockLogger.cs" />
    <Compile Include="Logging\RockLogDomains.cs" />
    <Compile Include="Logging\RockLoggerSerilog.cs" />
    <Compile Include="Logging\RockLogger.cs" />
    <Compile Include="Logging\RockLogConfiguration.cs" />
    <Compile Include="Web\Cache\NonEntities\EntityTypeAttributesCache.cs" />
    <Compile Include="Web\Cache\RockCacheConsumer.cs" />
    <Compile Include="Web\PageRouteWasUpdatedConsumer.cs" />
    <Compile Include="Web\UI\Controls\CompositePlaceHolder.cs" />
    <Compile Include="Web\UI\Controls\FieldVisibilityRuleField.cs" />
    <Compile Include="Web\UI\Controls\IDoNotBlockValidate.cs" />
<<<<<<< HEAD
    <Compile Include="Web\UI\Controls\IHasAttributeId.cs" />
    <Compile Include="Web\UI\Controls\MediaPlayer.cs" />
=======
    <Compile Include="Web\UI\Controls\MobileNavigationActionEditor.cs" />
    <Compile Include="Web\UI\Controls\NoteControl.cs" />
>>>>>>> 3b7ef3f6
    <Compile Include="Web\UI\Controls\PageNavButtons.cs" />
    <Compile Include="Web\UI\Controls\Grid\PersonProfileLinkField.cs" />
    <Compile Include="Web\UI\Controls\LocationList.cs" />
    <Compile Include="Web\UI\Controls\Pickers\CacheabilityPicker.cs" />
    <Compile Include="Web\UI\Controls\Pickers\FinancialStatementTemplatePicker.cs" />
    <Compile Include="Web\UI\Controls\Pickers\IntervalPicker.cs" />
    <Compile Include="Plugin\HotFixes\118_FixFailedPaymentCommunicationTemplate.cs" />
    <Compile Include="Web\UI\Controls\Pickers\MediaElementPicker.cs" />
    <Compile Include="Web\UI\Controls\TagLiteral.cs" />
    <Compile Include="Web\UI\RegistrationInstanceBlock.cs">
      <SubType>ASPXCodeBehind</SubType>
    </Compile>
    <Compile Include="Bulk\BulkImport\AttendancesImport.cs" />
    <Compile Include="Bulk\BulkImport\AttendanceImport.cs" />
    <Compile Include="CheckIn\CheckinConfigurationHelper.cs" />
    <Compile Include="Data\ICampusFilterable.cs" />
    <Compile Include="Data\RelatedEntityHelper.cs" />
    <Compile Include="Field\Types\BlockTemplateFieldType.cs" />
    <Compile Include="Field\Types\ContentChannelsFieldType.cs" />
    <Compile Include="Field\Types\DataEntryRequirementLevelFieldType.cs" />
    <Compile Include="Field\Types\DocumentTypeFieldType.cs" />
    <Compile Include="Field\Types\MetricFieldType.cs" />
    <Compile Include="Field\Types\PersistedDatasetFieldType.cs" />
    <Compile Include="Field\Types\StepProgramStepStatusFieldType.cs" />
    <Compile Include="Field\Types\StepProgramStepTypeFieldType.cs" />
    <Compile Include="Blocks\Types\Mobile\Cms\ContentChannelItemView.cs" />
    <Compile Include="Blocks\Types\Mobile\Cms\LavaItemList.cs" />
    <Compile Include="Field\Types\StructureContentEditorFieldType.cs" />
    <Compile Include="Jobs\StepsAutomation.cs" />
    <Compile Include="Field\Types\SystemCommunicationFieldType.cs" />
    <Compile Include="Financial\HostedGatewayMode.cs" />
    <Compile Include="Jobs\ConnectionRequestWorkflowTriggers.cs" />
    <Compile Include="Jobs\DataViewToWorkflow.cs" />
    <Compile Include="Jobs\SendRsvpReminders.cs" />
    <Compile Include="Jobs\PostV100DataMigrationsSundayDate.cs" />
    <Compile Include="Jobs\PostV100DataMigrationsValueAsNumeric.cs" />
    <Compile Include="Jobs\SendPrayerComments.cs" />
    <Compile Include="Mobile\AdditionalBlockSettings.cs" />
    <Compile Include="Jobs\UpdatePersistedDatasets.cs" />
    <Compile Include="Mobile\AdditionalPageSettings.cs" />
    <Compile Include="Mobile\AdditionalSiteSettings.cs" />
    <Compile Include="Mobile\JsonFields\AttributeFormat.cs" />
    <Compile Include="Mobile\JsonFields\FieldFormat.cs" />
    <Compile Include="Mobile\JsonFields\FieldSetting.cs" />
    <Compile Include="Mobile\JsonFields\FieldSource.cs" />
    <Compile Include="Mobile\JsonFields\PropertyField.cs" />
    <Compile Include="Mobile\MobileExtensions.cs" />
    <Compile Include="Mobile\TabLocation.cs" />
    <Compile Include="Model\CodeGenerated\DocumentService.CodeGenerated.cs" />
    <Compile Include="Model\CodeGenerated\DocumentTypeService.CodeGenerated.cs" />
    <Compile Include="Model\CodeGenerated\EntityCampusFilterService.CodeGenerated.cs" />
    <Compile Include="Model\CodeGenerated\GroupDemographicTypeService.CodeGenerated.cs" />
    <Compile Include="Model\CodeGenerated\GroupDemographicValueService.CodeGenerated.cs" />
    <Compile Include="Model\CodeGenerated\PersistedDatasetService.CodeGenerated.cs" />
    <Compile Include="Model\CodeGenerated\SmsPipelineService.CodeGenerated.cs" />
    <Compile Include="Model\CodeGenerated\RegistrationTemplatePlacementService.CodeGenerated.cs" />
    <Compile Include="Model\CodeGenerated\RelatedEntityService.CodeGenerated.cs" />
    <Compile Include="Model\CodeGenerated\AchievementAttemptService.CodeGenerated.cs" />
    <Compile Include="Model\CodeGenerated\AchievementTypePrerequisiteService.CodeGenerated.cs" />
    <Compile Include="Model\CodeGenerated\AchievementTypeService.CodeGenerated.cs" />
    <Compile Include="Model\CodeGenerated\SystemCommunicationService.CodeGenerated.cs" />
    <Compile Include="Model\Core\DocumentType\DocumentTypeService.cs" />
    <Compile Include="Model\EntityCampusFilter.cs" />
    <Compile Include="Model\Event\RegistrationInstance\RegistrationInstanceService.cs" />
    <Compile Include="Model\Event\RegistrationRegistrant\RegistrationRegistrantService.cs" />
    <Compile Include="Model\Event\RegistrationTemplatePlacement\RegistrationTemplatePlacement.cs" />
    <Compile Include="Model\Event\RegistrationTemplatePlacement\RegistrationTemplatePlacementService.cs" />
    <Compile Include="Model\RelatedEntity.cs" />
    <Compile Include="Model\PersistedDataset.cs" />
    <Compile Include="Model\Core\Document\Document.cs" />
    <Compile Include="Model\Core\DocumentType\DocumentType.cs" />
    <Compile Include="Model\PersistedDatasetService.Partial.cs" />
    <Compile Include="Model\SmsPipeline.cs" />
    <Compile Include="Model\RelatedEntityService.Partial.cs" />
    <Compile Include="Model\Engagement\StepType\StepTypeService.cs" />
    <Compile Include="Model\Engagement\Step\StepService.cs" />
    <Compile Include="Model\Engagement\AchievementAttempt\AchievementAttempt.cs" />
    <Compile Include="Model\Engagement\AchievementType\AchievementTypeService.cs" />
    <Compile Include="Model\Engagement\AchievementType\AchievementType.cs" />
    <Compile Include="Model\SystemCommunication.cs" />
    <Compile Include="Net\ClientInformation.cs" />
    <Compile Include="Badge\Component\Steps.cs" />
    <Compile Include="Plugin\HotFixes\095_PrayerRequestCommentsNotificationEmailTemplate.cs" />
    <Compile Include="Plugin\HotFixes\094_AchievementPagesAndBlocks.cs" />
    <Compile Include="Plugin\HotFixes\093_UpdateRockShopUI.cs" />
    <Compile Include="Plugin\HotFixes\100_MigrationRollupsFor10_2_1.cs" />
    <Compile Include="Plugin\HotFixes\099_MigrationRollupsFor10_2_0.cs" />
    <Compile Include="Plugin\HotFixes\102_RapidAttendanceEntry.cs" />
    <Compile Include="Plugin\HotFixes\101_RegistrationInstanceGroupPlacement.cs" />
    <Compile Include="Plugin\HotFixes\103_GroupPlacementUpdates.cs" />
    <Compile Include="Reporting\DataFilter\Group\LocationDataViewFilter.cs" />
    <Compile Include="Reporting\DataFilter\RelatedDataViewFilterBase.cs" />
    <Compile Include="Reporting\DataFilter\Person\PrimaryCampusesFilter.cs" />
    <Compile Include="Reporting\DataFilter\Person\PrimaryCampusFilter.cs" />
    <Compile Include="Security\SimpleCookie.cs" />
    <Compile Include="Storage\AssetStorage\GoogleCloudStorageComponent.cs" />
    <Compile Include="Storage\Common\GoogleCloudStorage.cs" />
    <Compile Include="Storage\Provider\GoogleCloudStorageProvider.cs" />
    <Compile Include="SystemGuid\Person.cs" />
    <Compile Include="SystemGuid\SystemCommunication.cs" />
    <Compile Include="SystemKey\CountryAttributeKey.cs" />
    <Compile Include="Transactions\ITransactionWithProgress.cs" />
    <Compile Include="Transactions\RegisterControllersTransaction.cs" />
    <Compile Include="Transactions\RunDataViewTransaction.cs" />
    <Compile Include="Transactions\StreakTypeRebuildTransaction.cs" />
    <Compile Include="Transactions\StreakTypeExclusionChangeTransaction.cs" />
    <Compile Include="Transactions\AchievementAttemptChangeTransaction.cs" />
    <Compile Include="UniversalSearch\IndexModels\DocumentIndex.cs" />
    <Compile Include="Reporting\ReportOutputBuilder.cs" />
    <Compile Include="Reporting\ReportTemplateBuilder.cs" />
    <Compile Include="Utility\ExtensionMethods\ExpandoObjectExtensions.cs" />
    <Compile Include="Utility\ExtensionMethods\HttpContextExtensions.cs" />
    <Compile Include="Utility\ExtensionMethods\TypeExtensions.cs" />
    <Compile Include="Utility\LazyDictionary.cs" />
    <Compile Include="Utility\SingleOrArrayJsonConverter.cs" />
    <Compile Include="Web\Cache\Entities\AssessmentTypeCache.cs" />
    <Compile Include="Web\Cache\Entities\ContentChannelTypeCache.cs" />
    <Compile Include="Web\Cache\Entities\DocumentTypeCache.cs" />
    <Compile Include="Web\Cache\Entities\PersistedDatasetCache.cs" />
    <Compile Include="Web\Cache\Entities\Obsolete\PersonBadgeCache.cs" />
    <Compile Include="Web\Cache\Entities\AchievementTypePrerequisiteCache.cs" />
    <Compile Include="Web\Cache\Entities\AchievementTypeCache.cs" />
    <Compile Include="Web\Cache\NonEntities\EntityDocumentTypesCache.cs" />
    <Compile Include="Web\Cache\NonEntities\PersistedDatasetValueCache.cs" />
    <Compile Include="Web\RockCustomSettingsProvider.cs" />
    <Compile Include="Web\IRockCustomSettingsUserControl.cs" />
    <Compile Include="Blocks\IRockMobileBlockType.cs" />
    <Compile Include="Blocks\RockBlockType.cs" />
    <Compile Include="Blocks\BlockActionResult.cs" />
    <Compile Include="Web\RockCustomSettingsUserControlProvider.cs" />
    <Compile Include="Net\RockRequestContext.cs" />
    <Compile Include="Attribute\TargetTypeAttribute.cs" />
    <Compile Include="Blocks\Types\Mobile\Cms\Content.cs" />
    <Compile Include="Blocks\Types\Mobile\Cms\Login.cs" />
    <Compile Include="Blocks\Types\Mobile\Cms\ProfileDetails.cs" />
    <Compile Include="Blocks\Types\Mobile\Cms\Register.cs" />
    <Compile Include="Blocks\Types\Mobile\Cms\WorkflowEntry.cs" />
    <Compile Include="Communication\RockSMSMessageRecipient.cs" />
    <Compile Include="Communication\RockPushMessageRecipient.cs" />
    <Compile Include="Communication\RockEmailMessageRecipient.cs" />
    <Compile Include="Communication\RockMessageRecipient.cs" />
    <Compile Include="Chart\ChartJsTimeSeriesDataFactory.cs" />
    <Compile Include="Chart\FlotChartDataSet.cs" />
    <Compile Include="Chart\TimeSeriesChartDataPoint.cs" />
    <Compile Include="Communication\SmsActions\SmsActionComponent.cs" />
    <Compile Include="Communication\SmsActions\SmsActionContainer.cs" />
    <Compile Include="Communication\SmsActions\SmsActionLaunchWorkflow.cs" />
    <Compile Include="Communication\SmsActions\SmsActionReply.cs" />
    <Compile Include="Communication\SmsActions\SmsActionConversations.cs" />
    <Compile Include="Communication\SmsActions\SmsActionOutcome.cs" />
    <Compile Include="Communication\SmsActions\SmsMessage.cs" />
    <Compile Include="Crm\ConnectionStatusChangeReport\ConnectionStatusChangeReportBuilder.cs" />
    <Compile Include="Crm\ConnectionStatusChangeReport\ConnectionStatusChangeReportData.cs" />
    <Compile Include="Crm\ConnectionStatusChangeReport\ConnectionStatusChangeReportSettings.cs" />
    <Compile Include="Crm\ConnectionStatusChangeReport\ConnectionStatusChangeEventInfo.cs" />
    <Compile Include="Field\FieldVisibilityRules.cs" />
    <Compile Include="Field\Types\AssetFieldType.cs" />
    <Compile Include="Field\Types\AssetStorageProviderFieldType.cs" />
    <Compile Include="Field\Types\AssessmentTypesFieldType.cs" />
    <Compile Include="Field\Types\ConditionalScaleFieldType.cs" />
    <Compile Include="Jobs\RockTriggerListener.cs" />
    <Compile Include="Jobs\GroupLeaderAbsenceNotifications.cs" />
    <Compile Include="Jobs\PostV90DataMigrationsScheduledTransactionNotesToHistory.cs" />
    <Compile Include="Jobs\SendAssessmentReminders.cs" />
    <Compile Include="Field\Types\StreakTypeFieldType.cs" />
    <Compile Include="Jobs\SendGroupScheduleNotifications.cs" />
    <Compile Include="Lava\Blocks\JsonPropertyBlock.cs" />
    <Compile Include="Model\CodeGenerated\GroupMemberAssignmentService.CodeGenerated.cs" />
    <Compile Include="Model\CodeGenerated\GroupMemberScheduleTemplateService.CodeGenerated.cs" />
    <Compile Include="Field\EntitySingleSelectionListFieldTypeBase.cs" />
    <Compile Include="Field\Types\StepProgramFieldType.cs" />
    <Compile Include="Field\Types\RegistryEntryFieldType.cs" />
    <Compile Include="Field\Types\ValueFilterFieldType.cs" />
    <Compile Include="Financial\HostedPaymentInfoControlOptions.cs" />
    <Compile Include="Financial\IGatewayComponent.cs" />
    <Compile Include="Financial\IHostedGatewayComponent.cs" />
    <Compile Include="Financial\IHostedGatewayPaymentControlTokenEvent.cs" />
    <Compile Include="Jobs\PostV90DataMigrations.cs" />
    <Compile Include="Jobs\PostV90DataMigrationsForDISC.cs" />
    <Compile Include="Financial\IWebhookGatewayComponent.cs" />
    <Compile Include="Jobs\ChargeFutureTransactions.cs" />
    <Compile Include="Lava\Shortcodes\ScheduledContentShortcode.cs" />
    <Compile Include="Financial\AutomatedPaymentProcessor.cs" />
    <Compile Include="Financial\AutomatedPaymentArgs.cs" />
    <Compile Include="Financial\IAutomatedGatewayComponent.cs" />
    <Compile Include="Financial\IThreeStepGatewayComponent.cs" />
    <Compile Include="Model\CRM\Assessment\Assessment.cs" />
    <Compile Include="Model\CRM\Assessment\AssessmentService.cs" />
    <Compile Include="Model\CRM\AssessmentType\AssessmentType.cs" />
    <Compile Include="Model\CodeGenerated\AssessmentService.CodeGenerated.cs" />
    <Compile Include="Model\CodeGenerated\AssessmentTypeService.CodeGenerated.cs" />
    <Compile Include="Model\AttendanceData.cs" />
    <Compile Include="Model\CodeGenerated\CommunicationResponseService.CodeGenerated.cs" />
    <Compile Include="Model\CodeGenerated\StreakService.CodeGenerated.cs" />
    <Compile Include="Model\CodeGenerated\StreakTypeExclusionService.CodeGenerated.cs" />
    <Compile Include="Model\CodeGenerated\StreakTypeService.CodeGenerated.cs" />
    <Compile Include="Model\CodeGenerated\SmsActionService.CodeGenerated.cs" />
    <Compile Include="Model\CodeGenerated\NoteAttachmentService.CodeGenerated.cs" />
    <Compile Include="Model\CodeGenerated\PersonScheduleExclusionService.CodeGenerated.cs" />
    <Compile Include="Model\CodeGenerated\StepWorkflowService.CodeGenerated.cs" />
    <Compile Include="Model\CodeGenerated\StepWorkflowTriggerService.CodeGenerated.cs" />
    <Compile Include="Model\Engagement\StreakTypeExclusion\StreakTypeExclusionService.cs" />
    <Compile Include="Model\Engagement\Streak\StreakService.cs" />
    <Compile Include="Model\Engagement\StreakType\StreakTypeService.cs" />
    <Compile Include="Model\CodeGenerated\RegistrationTemplateFeeItemService.CodeGenerated.cs" />
    <Compile Include="Model\CodeGenerated\StepProgramService.CodeGenerated.cs" />
    <Compile Include="Model\CodeGenerated\StepService.CodeGenerated.cs" />
    <Compile Include="Model\CodeGenerated\StepStatusService.CodeGenerated.cs" />
    <Compile Include="Model\CodeGenerated\StepTypePrerequisiteService.CodeGenerated.cs" />
    <Compile Include="Model\CodeGenerated\StepTypeService.CodeGenerated.cs" />
    <Compile Include="Model\CommunicationResponse.cs" />
    <Compile Include="Model\CommunicationResponseService.partial.cs" />
    <Compile Include="Model\ConflictProfileService.cs" />
    <Compile Include="Model\EQInventoryService.cs" />
    <Compile Include="Model\Engagement\StreakType\StreakType.cs" />
    <Compile Include="Model\Engagement\StreakTypeExclusion\StreakTypeExclusion.cs" />
    <Compile Include="Model\SmsAction.cs" />
    <Compile Include="Model\SmsActionService.Partial.cs" />
    <Compile Include="Model\MotivatorService.cs" />
    <Compile Include="Model\Core\NoteAttachment\NoteAttachment.cs" />
    <Compile Include="Model\PersonScheduleExclusionService.Partial.cs" />
    <Compile Include="Model\PersonScheduleExclusion.cs" />
    <Compile Include="Model\Event\RegistrationTemplateFeeItem\RegistrationTemplateFeeItem.cs" />
    <Compile Include="Model\SpiritualGiftsService.cs" />
    <Compile Include="Bulk\BulkExport\AttributesExport.cs" />
    <Compile Include="Bulk\BulkExport\FinancialTransactionExport.cs" />
    <Compile Include="Bulk\BulkExport\FinancialTransactionExportOptions.cs" />
    <Compile Include="Bulk\BulkExport\FinancialTransactionsExport.cs" />
    <Compile Include="Bulk\BulkExport\ModelExport.cs" />
    <Compile Include="Bulk\BulkExport\ExportOptions.cs" />
    <Compile Include="Bulk\BulkExport\LocationExport.cs" />
    <Compile Include="Bulk\BulkExport\ExportResult.cs" />
    <Compile Include="Bulk\BulkExport\PeopleExport.cs" />
    <Compile Include="Bulk\BulkExport\PersonExport.cs" />
    <Compile Include="CheckIn\CheckInEditFamilyBlock.cs">
      <SubType>ASPXCodeBehind</SubType>
    </Compile>
    <Compile Include="CheckIn\CheckInMessage.cs" />
    <Compile Include="CheckIn\CheckInSearchBlock.cs">
      <SubType>ASPXCodeBehind</SubType>
    </Compile>
    <Compile Include="CheckIn\Registration\FamilyRegistrationState.cs" />
    <Compile Include="Data\NoAttributeFilterExpression.cs" />
    <Compile Include="Field\ICachedEntitiesFieldType.cs" />
    <Compile Include="Field\Types\RegistrationTemplatesFieldType.cs" />
    <Compile Include="Jobs\NoRetryAggregateException.cs" />
    <Compile Include="Jobs\NoRetryException.cs" />
    <Compile Include="Jobs\PostV84DataMigrations.cs" />
    <Compile Include="Lava\Shortcodes\ScripturizeShortcode.cs" />
    <Compile Include="Badge\Component\Assessment.cs" />
    <Compile Include="Model\Engagement\Step\Step.cs" />
    <Compile Include="Model\Engagement\Streak\Streak.cs" />
    <Compile Include="Model\Engagement\StepWorkflow\StepWorkflow.cs" />
    <Compile Include="Model\Engagement\StepWorkflowTrigger\StepWorkflowTrigger.cs" />
    <Compile Include="Model\Engagement\StepTypePrerequisite\StepTypePrerequisite.cs" />
    <Compile Include="Model\Engagement\StepType\StepType.cs" />
    <Compile Include="Model\Engagement\StepStatus\StepStatus.cs" />
    <Compile Include="Model\Engagement\StepProgram\StepProgram.cs" />
    <Compile Include="Model\Engagement\StepWorkflowTrigger\StepWorkflowTriggerService.cs" />
    <Compile Include="Badge\Component\StreakEngagement.cs" />
    <Compile Include="Plugin\HotFixes\051_SparkData.cs" />
    <Compile Include="Model\AttributeMatrixService.Partial.cs" />
    <Compile Include="Plugin\HotFixes\052_MigrationRollupsForV8_1.cs" />
    <Compile Include="Plugin\HotFixes\053_DuplicateDataIntegrityReports.cs" />
    <Compile Include="Plugin\HotFixes\054_MigrationRollupsForV8_2.cs" />
    <Compile Include="Plugin\HotFixes\055_MigrationRollupsForV8_3.cs" />
    <Compile Include="Plugin\HotFixes\056_MigrationRollupsForV8_4.cs" />
    <Compile Include="Plugin\HotFixes\057_MigrationRollupsForV8_5.cs" />
    <Compile Include="Plugin\HotFixes\058_CheckinRegistration.cs" />
    <Compile Include="Plugin\HotFixes\059_MigrationRollupsForV8_5_2.cs" />
    <Compile Include="Plugin\HotFixes\060_MigrationRollupsForV8_6.cs" />
    <Compile Include="Plugin\HotFixes\061_MigrationRollupsForV8_6_2.cs" />
    <Compile Include="Plugin\HotFixes\062_MigrationRollupsForV8_7.cs" />
    <Compile Include="Plugin\HotFixes\063_WhitelistBlacklist.cs" />
    <Compile Include="Plugin\HotFixes\064_MigrationRollupsForV8_7_2.cs" />
    <Compile Include="Plugin\HotFixes\065_ThresholdValue.cs" />
    <Compile Include="Plugin\HotFixes\066_MigrationRollupsForV8_7_3.cs" />
    <Compile Include="Plugin\HotFixes\067_MigrationRollupsForV8_7_4.cs" />
    <Compile Include="Plugin\HotFixes\068_MigrationRollupsForV8_7_5.cs" />
    <Compile Include="Plugin\HotFixes\069_MigrationRollupsForV8_7_6.cs" />
    <Compile Include="Plugin\HotFixes\070_MigrationRollupsForV8_7_7.cs" />
    <Compile Include="Plugin\HotFixes\071_BlacklistBlankFix.cs" />
    <Compile Include="Plugin\HotFixes\072_RemoveDoNotDisturb.cs" />
    <Compile Include="Plugin\HotFixes\073_MigrationRollupsForV8_8.cs" />
    <Compile Include="Plugin\HotFixes\086_MigrationRollupsForV9_2_0.cs" />
    <Compile Include="Plugin\HotFixes\085_UpdateRegistrationRegistrantFeeIds.cs" />
    <Compile Include="Plugin\HotFixes\084_FixSpiritualGiftsAssessmentBadge.cs" />
    <Compile Include="Plugin\HotFixes\083_MigrationRollupsForV9_1_0.cs" />
    <Compile Include="Plugin\HotFixes\074_MigrationRollupsForV8_8_1.cs" />
    <Compile Include="Plugin\HotFixes\092_DiscProfileAttributeFix.cs" />
    <Compile Include="Plugin\HotFixes\091_SecureGetImpersonationParameter.cs" />
    <Compile Include="Plugin\HotFixes\090_FixNonCashCurrencyDefinedValue.cs" />
    <Compile Include="Plugin\HotFixes\089_MigrationRollupsForV9_3.cs" />
    <Compile Include="Plugin\HotFixes\088_FixAttributeQualifierMotivatorDefinedType.cs" />
    <Compile Include="Plugin\HotFixes\087_AddNonCashAssetTypes.cs" />
    <Compile Include="Plugin\HotFixes\098_FixContributionStatementLava.cs" />
    <Compile Include="Plugin\HotFixes\097_FamilyAnalyticsProcChange.cs" />
    <Compile Include="Plugin\HotFixes\096_MigrationRollupsForV9_5.cs" />
    <Compile Include="Plugin\HotFixes\HotFixMigrationResource.Designer.cs">
      <AutoGen>True</AutoGen>
      <DesignTime>True</DesignTime>
      <DependentUpon>HotFixMigrationResource.resx</DependentUpon>
    </Compile>
    <Compile Include="Reporting\DataFilter\BenevolenceRequest\BenevolenceResultDataViewFilter.cs" />
    <Compile Include="Reporting\DataFilter\BenevolenceResult\BenevolenceRequestDataViewFilter.cs" />
    <Compile Include="Reporting\DataFilter\Person\AttendanceDataViewFilter.cs" />
    <Compile Include="Reporting\DataFilter\Person\HasDuplicateEmailFilter.cs" />
    <Compile Include="Reporting\DataFilter\Person\HasDuplicatePhoneFilter.cs" />
    <Compile Include="Reporting\DataFilter\Person\StepsTakenFilter.cs" />
    <Compile Include="Reporting\DataFilter\Person\InteractionDataViewFilter.cs" />
    <Compile Include="Reporting\DataFilter\Person\InteractionsFilter.cs" />
    <Compile Include="Reporting\DataFilter\Person\StepDataViewFilter.cs" />
    <Compile Include="Reporting\DataSelect\Person\InteractionCountSelect.cs" />
    <Compile Include="Reporting\DataSelect\Person\InteractionDateSelect.cs" />
    <Compile Include="SystemGuid\AssessmentType.cs" />
    <Compile Include="SystemGuid\ContentChannelType.cs" />
    <Compile Include="SystemGuid\Layout.cs" />
    <Compile Include="SystemGuid\PageRoute.cs" />
    <Compile Include="Transactions\GroupScheduleCancellationTransaction.cs" />
    <Compile Include="Transactions\SaveHistoryTransaction.cs" />
    <Compile Include="Transactions\StepChangeTransaction.cs" />
    <Compile Include="Utility\TimePeriod.cs" />
    <Compile Include="Utility\EntityCoding\CodingHelper.cs" />
    <Compile Include="Utility\EntityCoding\EncodedEntity.cs" />
    <Compile Include="Utility\EntityCoding\EntityCoder.cs" />
    <Compile Include="Utility\EntityCoding\EntityDecoder.cs" />
    <Compile Include="Utility\EntityCoding\EntityPath.cs" />
    <Compile Include="Utility\EntityCoding\EntityPathComponent.cs" />
    <Compile Include="Utility\EntityCoding\EntityProcessor.cs" />
    <Compile Include="Utility\EntityCoding\ExportedEntitiesContainer.cs" />
    <Compile Include="Utility\EntityCoding\IEntityProcessor.cs" />
    <Compile Include="Utility\EntityCoding\IExporter.cs" />
    <Compile Include="Utility\EntityCoding\Processors\AttributeProcessor.cs" />
    <Compile Include="Utility\EntityCoding\Processors\AttributeValueProcessor.cs" />
    <Compile Include="Utility\EntityCoding\Processors\WorkflowActionFormProcessor.cs" />
    <Compile Include="Utility\EntityCoding\Processors\WorkflowActivityTypeProcessor.cs" />
    <Compile Include="Utility\EntityCoding\Processors\WorkflowTypeProcessor.cs" />
    <Compile Include="Utility\EntityCoding\QueuedEntity.cs" />
    <Compile Include="Utility\EntityCoding\Reference.cs" />
    <Compile Include="Utility\EntityCoding\WorkflowTypeExporter.cs" />
    <Compile Include="Utility\EnumOrderAttribute.cs" />
    <Compile Include="Utility\ExtensionMethods\Obsolete\DictionaryExtensions.cs" />
    <Compile Include="Utility\ExtensionMethods\DictionaryFieldExtensions.cs" />
    <Compile Include="Utility\ExtensionMethods\EnumUtilityExtensions.cs" />
    <Compile Include="Utility\ExtensionMethods\ScheduleExtensions.cs" />
    <Compile Include="Mobile\MobileHelper.cs" />
    <Compile Include="Utility\JsonInterfaceContractResolver.cs" />
    <Compile Include="Utility\DynamicPropertyMapContractResolver.cs" />
    <Compile Include="SystemGuid\SystemSetting.cs" />
    <Compile Include="SystemKey\GroupTypeAttributeKey.cs" />
    <Compile Include="Utility\Scripturize.cs" />
    <Compile Include="Utility\ExtensionMethods\StringRockExtensions.cs" />
    <Compile Include="Utility\WebRequestHelper.cs" />
    <Compile Include="Web\Cache\Entities\BlockCache.cs" />
    <Compile Include="Web\Cache\Entities\CampusCache.cs" />
    <Compile Include="Web\Cache\Entities\RegistrationTemplateFormFieldCache.cs" />
    <Compile Include="Web\Cache\Entities\ContentChannelCache.cs" />
    <Compile Include="Web\Cache\Entities\StreakTypeExclusionCache.cs" />
    <Compile Include="Web\Cache\Entities\StreakTypeCache.cs" />
    <Compile Include="Web\Cache\Entities\EventCalendarCache.cs" />
    <Compile Include="Web\Cache\Entities\GroupTypeCache.cs" />
    <Compile Include="Web\Cache\Entities\InteractionChannelCache.cs" />
    <Compile Include="Web\Cache\Entities\InteractionComponentCache.cs" />
    <Compile Include="Web\Cache\Entities\LavaShortcodeCache.cs" />
    <Compile Include="Web\Cache\Entities\NoteTypeCache.cs" />
    <Compile Include="Web\Cache\Entities\BadgeCache.cs" />
    <Compile Include="Web\Cache\Entities\RestActionCache.cs" />
    <Compile Include="Web\Cache\Entities\RestControllerCache.cs" />
    <Compile Include="Web\Cache\Entities\SignalTypeCache.cs" />
    <Compile Include="Web\Cache\Entities\SmsActionCache.cs" />
    <Compile Include="Web\Cache\Entities\WorkflowActionFormAttributeCache.cs" />
    <Compile Include="Web\Cache\Entities\WorkflowActionFormCache.cs" />
    <Compile Include="Web\Cache\Entities\WorkflowActionTypeCache.cs" />
    <Compile Include="Web\Cache\Entities\WorkflowActivityTypeCache.cs" />
    <Compile Include="Web\Cache\Entities\WorkflowTypeCache.cs" />
    <Compile Include="Web\Cache\ICacheable.cs" />
    <Compile Include="Web\Cache\IItemCache.cs" />
    <Compile Include="Web\Cache\EntityItemCache.cs" />
    <Compile Include="Web\Cache\NonEntities\EntityNoteTypesCache.cs" />
    <Compile Include="Web\Cache\NonEntities\IdFromGuidCache.cs" />
    <Compile Include="Web\Cache\NonEntities\WorkflowTriggersCache.cs" />
    <Compile Include="Web\Cache\RockCache.cs" />
    <Compile Include="Web\Cache\IRockCacheManager.cs" />
    <Compile Include="Web\Cache\ItemCache.cs" />
    <Compile Include="Web\Cache\EntityCache.cs" />
    <Compile Include="Web\Cache\IEntityCache.cs" />
    <Compile Include="Web\Cache\RockCacheManager.cs" />
    <Compile Include="Web\Cache\ModelCache.cs" />
    <Compile Include="Web\Cache\Entities\AttributeCache.cs" />
    <Compile Include="Web\Cache\Entities\BlockTypeCache.cs" />
    <Compile Include="Web\Cache\Entities\CategoryCache.cs" />
    <Compile Include="Web\Cache\Entities\DefinedTypeCache.cs" />
    <Compile Include="Web\Cache\Entities\DefinedValueCache.cs" />
    <Compile Include="Web\Cache\Entities\EntityTypeCache.cs" />
    <Compile Include="Web\Cache\Entities\FieldTypeCache.cs" />
    <Compile Include="Web\Cache\Entities\LayoutCache.cs" />
    <Compile Include="Web\Cache\Entities\PageCache.cs" />
    <Compile Include="Web\Cache\Entities\SiteCache.cs" />
    <Compile Include="Web\Cache\NonEntities\AttributeValueCache.cs" />
    <Compile Include="Web\Cache\Entities\Obsolete\EntityAttributesCache.cs" />
    <Compile Include="Web\Cache\NonEntities\GlobalAttributesCache.cs" />
    <Compile Include="Web\Cache\NonEntities\LavaTemplateCache.cs" />
    <Compile Include="Web\Cache\NonEntities\RoleCache.cs" />
    <Compile Include="Chart\ChartGroupBy.cs" />
    <Compile Include="Chart\IChartData.cs" />
    <Compile Include="Chart\SummaryData.cs" />
    <Compile Include="CheckIn\CheckInBlockMultiPerson.cs">
      <SubType>ASPXCodeBehind</SubType>
    </Compile>
    <Compile Include="CheckIn\CheckInBlock.cs">
      <SubType>ASPXCodeBehind</SubType>
    </Compile>
    <Compile Include="CheckIn\CheckInFamily.cs" />
    <Compile Include="CheckIn\CheckInGroup.cs" />
    <Compile Include="CheckIn\CheckInGroupType.cs" />
    <Compile Include="CheckIn\CheckInLabel.cs" />
    <Compile Include="CheckIn\CheckInLocation.cs" />
    <Compile Include="CheckIn\CheckOutPerson.cs" />
    <Compile Include="CheckIn\CheckInPerson.cs" />
    <Compile Include="CheckIn\CheckInSchedule.cs" />
    <Compile Include="CheckIn\CheckInState.cs" />
    <Compile Include="CheckIn\CheckInStatus.cs" />
    <Compile Include="CheckIn\CheckinType.cs" />
    <Compile Include="CheckIn\KioskDevice.cs" />
    <Compile Include="CheckIn\KioskGroup.cs" />
    <Compile Include="CheckIn\KioskGroupAttendance.cs" />
    <Compile Include="CheckIn\KioskGroupType.cs" />
    <Compile Include="CheckIn\KioskLabel.cs" />
    <Compile Include="CheckIn\KioskLocation.cs" />
    <Compile Include="CheckIn\KioskLocationAttendance.cs" />
    <Compile Include="CheckIn\KioskSchedule.cs" />
    <Compile Include="CheckIn\KioskScheduleAttendance.cs" />
    <Compile Include="Communication\BouncedEmail.cs" />
    <Compile Include="Communication\Email.cs" />
    <Compile Include="Communication\CommunicationDetails.cs" />
    <Compile Include="Communication\IEmailProvider.cs" />
    <Compile Include="Communication\ICommunicationDetails.cs" />
    <Compile Include="Communication\MediumComponent.cs" />
    <Compile Include="Communication\MediumContainer.cs" />
    <Compile Include="Communication\Medium\Email.cs" />
    <Compile Include="Communication\Medium\PushNotification.cs" />
    <Compile Include="Communication\Medium\Sms.cs" />
    <Compile Include="Communication\RecipientData.cs" />
    <Compile Include="Communication\RockEmailMessage.cs" />
    <Compile Include="Communication\RockMessage.cs" />
    <Compile Include="Communication\RockPushMessage.cs" />
    <Compile Include="Communication\RockSMSMessage.cs" />
    <Compile Include="Communication\Transport\SMTPComponent.cs" />
    <Compile Include="Communication\TransportComponent.cs" />
    <Compile Include="Communication\TransportContainer.cs" />
    <Compile Include="Communication\Transport\Firebase.cs" />
    <Compile Include="Communication\Transport\SMTP.cs" />
    <Compile Include="Communication\Transport\Twilio.cs" />
    <Compile Include="Configuration\AttributeValueConfig.cs" />
    <Compile Include="Configuration\AttributeValuesConfig.cs" />
    <Compile Include="Configuration\RockConfig.cs" />
    <Compile Include="Constants\DisplayStrings.cs" />
    <Compile Include="Constants\SystemSettingKeys.cs" />
    <Compile Include="Data\BoundFieldTypeAttribute.cs" />
    <Compile Include="Data\DbContext.cs" />
    <Compile Include="Data\DbService.cs" />
    <Compile Include="Data\DefinedValueAttribute.cs" />
    <Compile Include="Data\Entity.cs" />
    <Compile Include="Data\FieldTypeAttribute.cs" />
    <Compile Include="Data\AnalyticHistoryFieldAttribute.cs" />
    <Compile Include="Data\HideFromReportingAttribute.cs" />
    <Compile Include="Data\AnalyticsAttribute.cs" />
    <Compile Include="Data\ICategorized.cs" />
    <Compile Include="Data\IEntity.cs" />
    <Compile Include="Data\IFeed.cs" />
    <Compile Include="Data\IgnoreCanDelete.cs" />
    <Compile Include="Data\IgnoreModelErrorsAttribute.cs" />
    <Compile Include="Data\IHistoricalTracking.cs" />
    <Compile Include="Data\IMigration.cs" />
    <Compile Include="Data\IModel.cs" />
    <Compile Include="Data\IncludeForReportingAttribute.cs" />
    <Compile Include="Data\IncludeAsEntityProperty.cs" />
    <Compile Include="Data\Interception\QueryHintDbCommandInterceptor.cs" />
    <Compile Include="Data\Interception\QueryHintScope.cs" />
    <Compile Include="Data\IHasActiveFlag.cs" />
    <Compile Include="Data\IOrdered.cs" />
    <Compile Include="Data\IRockEntity.cs" />
    <Compile Include="Data\IService.cs" />
    <Compile Include="Data\LinqRuntimeTypeBuilder.cs" />
    <Compile Include="Data\MigrationHelper.cs" />
    <Compile Include="Data\Model.cs" />
    <Compile Include="Data\NotAuditedAttribute.cs" />
    <Compile Include="Data\NotEmptyGuidAttribute.cs" />
    <Compile Include="Data\NotExportable.cs" />
    <Compile Include="Data\PreviewableAttribute.cs" />
    <Compile Include="Data\RockBulkUpdateExpressionVisitor.cs" />
    <Compile Include="Data\RockClientIncludeAttribute.cs" />
    <Compile Include="Data\RockContext.cs" />
    <Compile Include="Data\RockContextConfig.cs" />
    <Compile Include="Data\RockDomainAttribute.cs" />
    <Compile Include="Data\RockPluginDBInitializer.cs" />
    <Compile Include="Data\RouteAttribute.cs" />
    <Compile Include="Data\Service.cs" />
    <Compile Include="Data\Udf\DbMetadataExtensions.cs" />
    <Compile Include="Data\Udf\GetSpousePersonIdFromPersonIdStoreFunctionInjectionConvention.cs" />
    <Compile Include="Data\Udf\GetAddressStoreFunctionInjectionConvention.cs" />
    <Compile Include="Data\Udf\GetGeofencedGroupNamesStoreFunctionInjectionConvention.cs" />
    <Compile Include="Data\IRockStoreModelConvention.cs" />
    <Compile Include="Data\Udf\RockUdfHelper.cs" />
    <Compile Include="Extension\Component.cs" />
    <Compile Include="Extension\ComponentDescription.cs" />
    <Compile Include="Extension\Container.cs" />
    <Compile Include="Extension\FixedSizeList.cs" />
    <Compile Include="Extension\IComponentData.cs" />
    <Compile Include="Extension\IContainer.cs" />
    <Compile Include="Extension\SafeDirectoryCatalog.cs" />
    <Compile Include="Field\ConfigurationValue.cs" />
    <Compile Include="Field\FieldType.cs" />
    <Compile Include="Field\Helper.cs" />
    <Compile Include="Field\IEntityFieldType.cs" />
    <Compile Include="Field\IEntityQualifierFieldType.cs" />
    <Compile Include="Field\IFieldType.cs" />
    <Compile Include="Field\ILinkableFieldType.cs" />
    <Compile Include="Field\SelectFromListFieldType.cs" />
    <Compile Include="Field\Types\CheckListFieldType.cs" />
    <Compile Include="Field\Types\ContentChannelTypeFieldType.cs" />
    <Compile Include="Field\Types\ContentChannelItemFieldType.cs" />
    <Compile Include="Field\Types\BackgroundCheckFieldType.cs" />
    <Compile Include="Field\Types\MonthDayFieldType.cs" />
    <Compile Include="Field\Types\GenderFieldType.cs" />
    <Compile Include="Field\Types\InteractionChannelsFieldType.cs" />
    <Compile Include="Field\Types\LabelFieldType.cs" />
    <Compile Include="Field\Types\RegistrationInstanceFieldType.cs" />
    <Compile Include="Field\Types\RegistrationTemplateFieldType.cs" />
    <Compile Include="Field\Types\ReportFieldType.cs" />
    <Compile Include="Field\Types\TimeZoneFieldType.cs" />
    <Compile Include="Field\Types\GroupMemberFieldType.cs" />
    <Compile Include="Field\Types\InteractionChannelFieldType.cs" />
    <Compile Include="Field\Types\CommunicationPreferenceFieldType.cs" />
    <Compile Include="Field\Types\DataViewsFieldType.cs" />
    <Compile Include="Field\Types\LavaFieldType.cs" />
    <Compile Include="Field\Types\AccountFieldType.cs" />
    <Compile Include="Field\Types\AccountsFieldType.cs" />
    <Compile Include="Field\Types\AddressFieldType.cs" />
    <Compile Include="Field\Types\AttributeFieldType.cs" />
    <Compile Include="Field\Types\AudioFileFieldType.cs" />
    <Compile Include="Field\Types\AudioUrlFieldType.cs" />
    <Compile Include="Field\Types\BinaryFileFieldType.cs" />
    <Compile Include="Field\Types\BinaryFileTypeFieldType.cs" />
    <Compile Include="Field\Types\BinaryFileTypesFieldType.cs" />
    <Compile Include="Field\Types\BooleanFieldType.cs" />
    <Compile Include="Field\Types\CampusesFieldType.cs" />
    <Compile Include="Field\Types\CampusFieldType.cs" />
    <Compile Include="Field\Types\CategoriesFieldType.cs" />
    <Compile Include="Field\Types\CategoryFieldType.cs" />
    <Compile Include="Field\Types\CodeEditorFieldType.cs" />
    <Compile Include="Field\Types\ColorFieldType.cs" />
    <Compile Include="Field\Types\CommunicationTemplateFieldType.cs" />
    <Compile Include="Field\Types\ComparisonFieldType.cs" />
    <Compile Include="Field\Types\ComponentFieldType.cs" />
    <Compile Include="Field\Types\ComponentsFieldType.cs" />
    <Compile Include="Field\Types\ConnectionActivityTypeFieldType.cs" />
    <Compile Include="Field\Types\ConnectionOpportunityFieldType.cs" />
    <Compile Include="Field\Types\BenevolenceRequestFieldType.cs" />
    <Compile Include="Field\Types\ConnectionRequestFieldType.cs" />
    <Compile Include="Field\Types\ConnectionStateFieldType.cs" />
    <Compile Include="Field\Types\ConnectionStatusFieldType.cs" />
    <Compile Include="Field\Types\ConnectionTypeFieldType.cs" />
    <Compile Include="Field\Types\ConnectionTypesFieldType.cs" />
    <Compile Include="Field\Types\ContentChannelFieldType.cs" />
    <Compile Include="Field\Types\ContentChannelTypesFieldType.cs" />
    <Compile Include="Field\Types\CurrencyFieldType.cs" />
    <Compile Include="Field\Types\DataViewFieldType.cs" />
    <Compile Include="Field\Types\DateFieldType.cs" />
    <Compile Include="Field\Types\DateRangeFieldType.cs" />
    <Compile Include="Field\Types\DateTimeFieldType.cs" />
    <Compile Include="Field\Types\DayOfWeekFieldType.cs" />
    <Compile Include="Field\Types\DaysOfWeekFieldType.cs" />
    <Compile Include="Field\Types\DecimalFieldType.cs" />
    <Compile Include="Field\Types\DecimalRangeFieldType.cs" />
    <Compile Include="Field\Types\DefinedTypeFieldType.cs" />
    <Compile Include="Field\Types\DefinedValueFieldType.cs" />
    <Compile Include="Field\Types\DefinedValueRangeFieldType.cs" />
    <Compile Include="Field\Types\EmailFieldType.cs" />
    <Compile Include="Field\Types\MatrixFieldType.cs" />
    <Compile Include="Field\Types\SocialMediaAccountFieldType.cs" />
    <Compile Include="Field\Types\SSNFieldType.cs" />
    <Compile Include="Field\Types\WorkflowFieldType.cs" />
    <Compile Include="Field\Types\EncryptedTextFieldType.cs" />
    <Compile Include="Field\Types\EntityFieldType.cs" />
    <Compile Include="Field\Types\EntityTypeFieldType.cs" />
    <Compile Include="Field\Types\EnumFieldType.cs" />
    <Compile Include="Field\Types\EventCalendarFieldType.cs" />
    <Compile Include="Field\Types\EventItemFieldType.cs" />
    <Compile Include="Field\Types\FileFieldType.cs" />
    <Compile Include="Field\Types\FinancialGatewayFieldType.cs" />
    <Compile Include="Field\Types\GroupAndRoleFieldType.cs" />
    <Compile Include="Field\Types\GroupFieldType.cs" />
    <Compile Include="Field\Types\GroupLocationTypeFieldType.cs" />
    <Compile Include="Field\Types\GroupRoleFieldType.cs" />
    <Compile Include="Field\Types\GroupTypeFieldType.cs" />
    <Compile Include="Field\Types\GroupTypeGroupFieldType.cs" />
    <Compile Include="Field\Types\GroupTypesFieldType.cs" />
    <Compile Include="Field\Types\HtmlFieldType.cs" />
    <Compile Include="Field\Types\ImageFieldType.cs" />
    <Compile Include="Field\Types\IntegerFieldType.cs" />
    <Compile Include="Field\Types\IntegerRangeFieldType.cs" />
    <Compile Include="Field\Types\KeyValueListFieldType.cs" />
    <Compile Include="Field\Types\LavaCommandsFieldType.cs" />
    <Compile Include="Field\Types\LocationFieldType.cs" />
    <Compile Include="Field\Types\MarkdownFieldType.cs" />
    <Compile Include="Field\Types\MemoFieldType.cs" />
    <Compile Include="Field\Types\MergeTemplateFieldType.cs" />
    <Compile Include="Field\Types\MetricCategoriesFieldType.cs" />
    <Compile Include="Field\Types\NoteTypeFieldType.cs" />
    <Compile Include="Field\Types\NoteTypesFieldType.cs" />
    <Compile Include="Field\Types\PageReferenceFieldType.cs" />
    <Compile Include="Field\Types\BadgesFieldType.cs" />
    <Compile Include="Field\Types\PersonFieldType.cs" />
    <Compile Include="Field\Types\PhoneNumberFieldType.cs" />
    <Compile Include="Field\Types\RangeSliderFieldType.cs" />
    <Compile Include="Field\Types\RatingFieldType.cs" />
    <Compile Include="Field\Types\RemoteAuthsFieldType.cs" />
    <Compile Include="Field\Types\ScheduleFieldType.cs" />
    <Compile Include="Field\Types\SchedulesFieldType.cs" />
    <Compile Include="Field\Types\SecurityRoleFieldType.cs" />
    <Compile Include="Field\Types\SelectMultiFieldType.cs" />
    <Compile Include="Field\Types\SelectSingleFieldType.cs" />
    <Compile Include="Field\Types\SiteFieldType.cs" />
    <Compile Include="Field\Types\SlidingDateRangeFieldType.cs" />
    <Compile Include="Field\Types\SystemEmailFieldType.cs" />
    <Compile Include="Field\Types\TextFieldType.cs" />
    <Compile Include="Field\Types\TimeFieldType.cs" />
    <Compile Include="Field\Types\UrlLinkFieldType.cs" />
    <Compile Include="Field\Types\ValueListFieldType.cs" />
    <Compile Include="Field\Types\VideoFileFieldType.cs" />
    <Compile Include="Field\Types\VideoUrlFieldType.cs" />
    <Compile Include="Field\Types\WorkflowActivityTypeFieldType.cs" />
    <Compile Include="Field\Types\WorkflowAttributeFieldType.cs" />
    <Compile Include="Field\Types\WorkflowTextOrAttributeFieldType.cs" />
    <Compile Include="Field\Types\WorkflowTypeFieldType.cs" />
    <Compile Include="Field\Types\WorkflowTypesFieldType.cs" />
    <Compile Include="Financial\ACHPaymentInfo.cs" />
    <Compile Include="Financial\CreditCardPaymentInfo.cs" />
    <Compile Include="Financial\GatewayComponent.cs" />
    <Compile Include="Financial\GatewayContainer.cs" />
    <Compile Include="Financial\ITransactionDetail.cs" />
    <Compile Include="Financial\Payment.cs" />
    <Compile Include="Financial\PaymentInfo.cs" />
    <Compile Include="Financial\PaymentSchedule.cs" />
    <Compile Include="Financial\ReferencePaymentInfo.cs" />
    <Compile Include="Financial\SwipePaymentInfo.cs" />
    <Compile Include="Financial\TestGateway.cs" />
    <Compile Include="Financial\ThreeStepGatewayComponent.cs" />
    <Compile Include="Follow\EventComponent.cs" />
    <Compile Include="Follow\EventContainer.cs" />
    <Compile Include="Follow\Event\PersonAnniversary.cs" />
    <Compile Include="Follow\Event\PersonPrayerRequest.cs" />
    <Compile Include="Follow\Event\PersonBaptized.cs" />
    <Compile Include="Follow\Event\PersonBirthday.cs" />
    <Compile Include="Follow\Event\PersonFirstAttendedGroupType.cs" />
    <Compile Include="Follow\Event\PersonFirstJoinedGroupType.cs" />
    <Compile Include="Follow\Event\PersonHistory.cs" />
    <Compile Include="Follow\SuggestionComponent.cs" />
    <Compile Include="Follow\SuggestionContainer.cs" />
    <Compile Include="Follow\Suggestion\InFollowedGroup.cs" />
    <Compile Include="Follow\Suggestion\InGroupTogether.cs" />
    <Compile Include="Jobs\CalculateFamilyAnalytics.cs" />
    <Compile Include="Jobs\CalculatePersonSignals.cs" />
    <Compile Include="Jobs\CommunicationQueueAlert.cs" />
    <Compile Include="Jobs\DatabaseMaintenance.cs" />
    <Compile Include="Jobs\GetNcoa.cs" />
    <Compile Include="Jobs\IndexRockSite.cs" />
    <Compile Include="Jobs\MigrateFamilyAlternateId.cs" />
    <Compile Include="Jobs\MigrateAttendanceOccurrenceData.cs" />
    <Compile Include="Jobs\PostV80DataMigrations.cs" />
    <Compile Include="Jobs\PostV74DataMigrations.cs" />
    <Compile Include="Jobs\ProcessBIAnalytics.cs" />
    <Compile Include="Jobs\PbxCdrDownload.cs" />
    <Compile Include="Jobs\DataAutomation.cs" />
    <Compile Include="Jobs\ProcessGroupHistory.cs" />
    <Compile Include="Jobs\SendCreditCardExpirationNotices.cs" />
    <Compile Include="Jobs\IndexEntities.cs" />
    <Compile Include="Jobs\SendDataViewEmail.cs" />
    <Compile Include="Jobs\CalculateGroupRequirements.cs" />
    <Compile Include="Jobs\CalculateMetrics.cs" />
    <Compile Include="Jobs\GetScheduledPayments.cs" />
    <Compile Include="Jobs\GroupLeaderPendingNotifications.cs" />
    <Compile Include="Jobs\GroupSync.cs" />
    <Compile Include="Jobs\JobLoadFailedException.cs" />
    <Compile Include="Jobs\JobPulse.cs" />
    <Compile Include="Jobs\LaunchWorkflow.cs">
      <SubType>ASPXCodeBehind</SubType>
    </Compile>
    <Compile Include="Jobs\LocationServicesVerify.cs" />
    <Compile Include="Jobs\ProcessSignatureDocuments.cs" />
    <Compile Include="Jobs\ProcessWorkflows.cs" />
    <Compile Include="Jobs\RockCleanup.cs" />
    <Compile Include="Jobs\RockJobListener.cs" />
    <Compile Include="Jobs\CompleteWorkflows.cs" />
    <Compile Include="Jobs\RunSQL.cs" />
    <Compile Include="Jobs\SendAttendanceReminders.cs" />
    <Compile Include="Jobs\SendBirthdayEmail.cs" />
    <Compile Include="Jobs\SendCommunications.cs" />
    <Compile Include="Jobs\SendFollowingEvents.cs" />
    <Compile Include="Jobs\SendFollowingSuggestions.cs" />
    <Compile Include="Jobs\SendGroupEmail.cs" />
    <Compile Include="Jobs\SendGroupRequirementsNotification.cs" />
    <Compile Include="Jobs\SendNoteNotifications.cs" />
    <Compile Include="Jobs\SendRegistrationPaymentReminders.cs" />
    <Compile Include="Jobs\SparkLink.cs" />
    <Compile Include="Jobs\SendRegistrationReminders.cs" />
    <Compile Include="Jobs\UpdatePersistedDataviews.cs" />
    <Compile Include="Lava\Blocks\ExecuteBlock.cs" />
    <Compile Include="Lava\Blocks\RockEntityBlock.cs" />
    <Compile Include="Lava\Blocks\SearchBlock.cs" />
    <Compile Include="Lava\Blocks\JavascriptBlock.cs" />
    <Compile Include="Lava\Blocks\CacheBlock.cs" />
    <Compile Include="Lava\Blocks\TagListTag.cs" />
    <Compile Include="Lava\Blocks\StylesheetBlock.cs" />
    <Compile Include="Lava\Blocks\WebRequestBlock.cs" />
    <Compile Include="Lava\Blocks\SqlBlock.cs" />
    <Compile Include="Lava\Blocks\WorkflowActivateBlock.cs" />
    <Compile Include="Lava\LavaHelper.cs" />
    <Compile Include="Lava\LavaSupportLevel.cs" />
    <Compile Include="Lava\LegacyLavaSyntaxDetectedException.cs" />
    <Compile Include="Lava\LegacyLavaUpdater.cs" />
    <Compile Include="Lava\Shortcodes\BootstrapAlertShortcode.cs" />
    <Compile Include="MergeTemplates\HtmlMergeTemplateType.cs" />
    <Compile Include="MergeTemplates\MergeTemplateType.cs" />
    <Compile Include="MergeTemplates\MergeTemplateTypeContainer.cs" />
    <Compile Include="MergeTemplates\WordDocumentMergeTemplateType.cs" />
    <Compile Include="Model\Reporting\AnalyticsDimAttendanceLocation\AnalyticsDimAttendanceLocation.cs" />
    <Compile Include="Model\Reporting\AnalyticsDimCampus\AnalyticsDimCampus.cs" />
    <Compile Include="Model\Reporting\AnalyticsSourceCampus\AnalyticsSourceCampus.cs" />
    <Compile Include="Model\Reporting\AnalyticsDimFinancialAccount\AnalyticsDimFinancialAccount.cs" />
    <Compile Include="Model\Reporting\AnalyticsDimFinancialBatch\AnalyticsDimFinancialBatch.cs" />
    <Compile Include="Model\Reporting\AnalyticsDimFamilyHistorical\AnalyticsDimFamilyHistorical.cs" />
    <Compile Include="Model\Reporting\AnalyticsDimFamilyCurrent\AnalyticsDimFamilyCurrent.cs" />
    <Compile Include="Model\Reporting\AnalyticsDimFamilyHeadOfHousehold\AnalyticsDimFamilyHeadOfHousehold.cs" />
    <Compile Include="Model\Reporting\AnalyticsDimPersonHistorical\AnalyticsDimPersonHistorical.cs" />
    <Compile Include="Model\Reporting\AnalyticsDimPersonCurrent\AnalyticsDimPersonCurrent.cs" />
    <Compile Include="Model\Reporting\AnalyticsSourceDate\AnalyticsSourceDate.cs" />
    <Compile Include="Model\Reporting\AnalyticsFactAttendance\AnalyticsFactAttendance.cs" />
    <Compile Include="Model\Reporting\AnalyticsSourceAttendance\AnalyticsSourceAttendance.cs" />
    <Compile Include="Model\Reporting\AnalyticsSourceFamilyHistorical\AnalyticsSourceFamilyHistorical.cs" />
    <Compile Include="Model\Reporting\AnalyticsSourcePersonHistorical\AnalyticsSourcePersonHistorical.cs" />
    <Compile Include="Model\Reporting\AnalyticsFactFinancialTransaction\AnalyticsFactFinancialTransaction.cs" />
    <Compile Include="Model\Reporting\AnalyticsSourceFinancialTransaction\AnalyticsSourceFinancialTransaction.cs" />
    <Compile Include="Model\Core\AssetStorageProvider\AssetStorageProvider.cs" />
    <Compile Include="Model\Core\AssetStorageProvider\AssetStorageProviderService.cs" />
    <Compile Include="Model\CodeGenerated\AssetStorageProviderService.CodeGenerated.cs" />
    <Compile Include="Model\CodeGenerated\ServiceJobHistoryService.CodeGenerated.cs" />
    <Compile Include="Model\Connection\ConnectionType\ConnectionTypeService.cs" />
    <Compile Include="Model\Event\AttendanceOccurrence\AttendanceOccurrence.cs" />
    <Compile Include="Model\Event\Attendance\Attendance.cs" />
    <Compile Include="Model\Event\AttendanceCode\AttendanceCode.cs" />
    <Compile Include="Model\Event\AttendanceOccurrence\AttendanceOccurrenceService.cs" />
    <Compile Include="Model\AttributeMatrix.cs" />
    <Compile Include="Model\AttributeMatrixItem.cs" />
    <Compile Include="Model\AttributeMatrixTemplate.cs" />
    <Compile Include="Model\AttributeValueHistorical.cs" />
    <Compile Include="Model\CodeGenerated\AnalyticsDimCampusService.CodeGenerated.cs" />
    <Compile Include="Model\CodeGenerated\AnalyticsDimFamilyCurrentService.CodeGenerated.cs" />
    <Compile Include="Model\CodeGenerated\AnalyticsDimFamilyHeadOfHouseholdService.CodeGenerated.cs" />
    <Compile Include="Model\CodeGenerated\AnalyticsDimFamilyHistoricalService.CodeGenerated.cs" />
    <Compile Include="Model\CodeGenerated\AnalyticsFactAttendanceService.CodeGenerated.cs" />
    <Compile Include="Model\CodeGenerated\AnalyticsSourceAttendanceService.CodeGenerated.cs" />
    <Compile Include="Model\CodeGenerated\AnalyticsSourceCampusService.CodeGenerated.cs" />
    <Compile Include="Model\CodeGenerated\AnalyticsSourceFamilyHistoricalService.CodeGenerated.cs" />
    <Compile Include="Model\AttributeMatrixTemplateService.partial.cs" />
    <Compile Include="Model\CodeGenerated\AttendanceOccurrenceService.CodeGenerated.cs" />
    <Compile Include="Model\CodeGenerated\AttributeValueHistoricalService.CodeGenerated.cs" />
    <Compile Include="Model\CodeGenerated\CommunicationAttachmentService.CodeGenerated.cs" />
    <Compile Include="Model\CodeGenerated\CommunicationTemplateAttachmentService.CodeGenerated.cs" />
    <Compile Include="Model\CodeGenerated\GroupHistoricalService.CodeGenerated.cs" />
    <Compile Include="Model\CodeGenerated\GroupLocationHistoricalScheduleService.CodeGenerated.cs" />
    <Compile Include="Model\CodeGenerated\GroupLocationHistoricalService.CodeGenerated.cs" />
    <Compile Include="Model\CodeGenerated\GroupMemberHistoricalService.CodeGenerated.cs" />
    <Compile Include="Model\CodeGenerated\ContentChannelItemSlugService.CodeGenerated.cs" />
    <Compile Include="Model\CodeGenerated\GroupSyncService.CodeGenerated.cs" />
    <Compile Include="Model\CodeGenerated\LavaShortcodeService.CodeGenerated.cs" />
    <Compile Include="Model\CodeGenerated\MetaFirstNameGenderLookupService.CodeGenerated.cs" />
    <Compile Include="Model\CodeGenerated\MetaLastNameLookupService.CodeGenerated.cs" />
    <Compile Include="Model\CodeGenerated\MetaNickNameLookupService.CodeGenerated.cs" />
    <Compile Include="Model\CodeGenerated\NcoaHistoryService.CodeGenerated.cs" />
    <Compile Include="Model\CodeGenerated\NoteWatchService.CodeGenerated.cs" />
    <Compile Include="Model\CodeGenerated\PersonalDeviceService.CodeGenerated.cs" />
    <Compile Include="Model\CodeGenerated\AttributeMatrixItemService.CodeGenerated.cs" />
    <Compile Include="Model\CodeGenerated\AttributeMatrixService.CodeGenerated.cs" />
    <Compile Include="Model\CodeGenerated\AttributeMatrixTemplateService.CodeGenerated.cs" />
    <Compile Include="Model\CodeGenerated\PersonSearchKeyService.CodeGenerated.cs" />
    <Compile Include="Model\CodeGenerated\PersonSignalService.CodeGenerated.cs" />
    <Compile Include="Model\CodeGenerated\SignalTypeService.CodeGenerated.cs" />
    <Compile Include="Model\CommunicationTemplateAttachment.cs" />
    <Compile Include="Model\CommunicationAttachment.cs" />
    <Compile Include="Model\CodeGenerated\PageShortLinkService.CodeGenerated.cs" />
    <Compile Include="Model\CodeGenerated\PersonTokenService.CodeGenerated.cs" />
    <Compile Include="Model\CMS\ContentChannelItemSlug\ContentChannelItemSlug.cs" />
    <Compile Include="Model\CMS\ContentChannelItemSlug\ContentChannelItemSlugService.cs" />
    <Compile Include="Model\DataViewPersistedValue.cs" />
    <Compile Include="Model\CMS\ContentChannelItem\ContentChannelItemService.cs" />
    <Compile Include="Model\Core\Finance\FinancialAccount\FinancialAccountService.cs" />
    <Compile Include="Data\IAnalyticsAddresses.cs" />
    <Compile Include="Model\Group\GroupSync\GroupSync.cs" />
    <Compile Include="Model\MetaFirstNameGenderLookup.cs" />
    <Compile Include="Model\MetaLastNameLookup.cs" />
    <Compile Include="Model\MetaNickNameLookup.cs" />
    <Compile Include="Model\Reporting\Metric\MetricService.cs" />
    <Compile Include="Model\Event\AttendanceCode\AttendanceCodeService.cs" />
    <Compile Include="Model\Event\Attendance\AttendanceService.cs" />
    <Compile Include="Model\Attribute.cs" />
    <Compile Include="Model\AttributeQualifier.cs" />
    <Compile Include="Model\AttributeQualifierService.Partial.cs" />
    <Compile Include="Model\AttributeService.Partial.cs" />
    <Compile Include="Model\AttributeValue.cs" />
    <Compile Include="Model\AttributeValueService.Partial.cs" />
    <Compile Include="Model\Core\Audit\Audit.cs" />
    <Compile Include="Model\Core\AuditDetail\AuditDetail.cs" />
    <Compile Include="Model\Core\Auth\Auth.cs" />
    <Compile Include="Model\Core\Auth\AuthService.cs" />
    <Compile Include="Model\CRM\BackgroundCheck\BackgroundCheck.cs" />
    <Compile Include="Model\Finance\BenevolenceRequestDocument\BenevolenceRequestDocument.cs" />
    <Compile Include="Model\Finance\BenevolenceRequest\BenevolenceRequest.cs" />
    <Compile Include="Model\Finance\BenevolenceResult\BenevolenceResult.cs" />
    <Compile Include="Model\BinaryFile.cs" />
    <Compile Include="Model\BinaryFileData.cs" />
    <Compile Include="Model\BinaryFileService.Partial.cs" />
    <Compile Include="Model\BinaryFileType.cs" />
    <Compile Include="Model\Block.cs" />
    <Compile Include="Model\BlockService.Partial.cs" />
    <Compile Include="Model\BlockType.cs" />
    <Compile Include="Model\BlockTypeService.Partial.cs" />
    <Compile Include="Model\Core\Campus\Campus.cs" />
    <Compile Include="Model\Core\Campus\CampusService.cs" />
    <Compile Include="Model\Category.cs" />
    <Compile Include="Model\CategoryService.Partial.cs" />
    <Compile Include="Model\CodeGenerated\AnalyticsDimFinancialAccountService.CodeGenerated.cs" />
    <Compile Include="Model\CodeGenerated\AnalyticsDimFinancialBatchService.CodeGenerated.cs" />
    <Compile Include="Model\CodeGenerated\AnalyticsDimPersonCurrentService.CodeGenerated.cs" />
    <Compile Include="Model\CodeGenerated\AnalyticsDimPersonHistoricalService.CodeGenerated.cs" />
    <Compile Include="Model\CodeGenerated\AnalyticsFactFinancialTransactionService.CodeGenerated.cs" />
    <Compile Include="Model\CodeGenerated\AnalyticsSourceFinancialTransactionService.CodeGenerated.cs" />
    <Compile Include="Model\CodeGenerated\AnalyticsSourcePersonHistoricalService.CodeGenerated.cs" />
    <Compile Include="Model\CodeGenerated\AttendanceCodeService.CodeGenerated.cs" />
    <Compile Include="Model\CodeGenerated\AttendanceService.CodeGenerated.cs" />
    <Compile Include="Model\CodeGenerated\AttributeQualifierService.CodeGenerated.cs" />
    <Compile Include="Model\CodeGenerated\AttributeService.CodeGenerated.cs" />
    <Compile Include="Model\CodeGenerated\AttributeValueService.CodeGenerated.cs" />
    <Compile Include="Model\CodeGenerated\AuditDetailService.CodeGenerated.cs" />
    <Compile Include="Model\CodeGenerated\AuditService.CodeGenerated.cs" />
    <Compile Include="Model\CodeGenerated\AuthService.CodeGenerated.cs" />
    <Compile Include="Model\CodeGenerated\BackgroundCheckService.CodeGenerated.cs" />
    <Compile Include="Model\CodeGenerated\BenevolenceRequestDocumentService.CodeGenerated.cs" />
    <Compile Include="Model\CodeGenerated\BenevolenceRequestService.CodeGenerated.cs" />
    <Compile Include="Model\CodeGenerated\BenevolenceResultService.CodeGenerated.cs" />
    <Compile Include="Model\CodeGenerated\BinaryFileDataService.CodeGenerated.cs" />
    <Compile Include="Model\CodeGenerated\BinaryFileService.CodeGenerated.cs" />
    <Compile Include="Model\CodeGenerated\BinaryFileTypeService.CodeGenerated.cs" />
    <Compile Include="Model\CodeGenerated\BlockService.CodeGenerated.cs" />
    <Compile Include="Model\CodeGenerated\BlockTypeService.CodeGenerated.cs" />
    <Compile Include="Model\CodeGenerated\CampusService.CodeGenerated.cs" />
    <Compile Include="Model\CodeGenerated\CategoryService.CodeGenerated.cs" />
    <Compile Include="Model\CodeGenerated\CommunicationRecipientService.CodeGenerated.cs" />
    <Compile Include="Model\CodeGenerated\CommunicationService.CodeGenerated.cs" />
    <Compile Include="Model\CodeGenerated\CommunicationTemplateService.CodeGenerated.cs" />
    <Compile Include="Model\CodeGenerated\ConnectionActivityTypeService.CodeGenerated.cs" />
    <Compile Include="Model\CodeGenerated\ConnectionOpportunityCampusService.CodeGenerated.cs" />
    <Compile Include="Model\CodeGenerated\ConnectionOpportunityConnectorGroupService.CodeGenerated.cs" />
    <Compile Include="Model\CodeGenerated\ConnectionOpportunityGroupConfigService.CodeGenerated.cs" />
    <Compile Include="Model\CodeGenerated\ConnectionOpportunityGroupService.CodeGenerated.cs" />
    <Compile Include="Model\CodeGenerated\ConnectionOpportunityService.CodeGenerated.cs" />
    <Compile Include="Model\CodeGenerated\ConnectionRequestActivityService.CodeGenerated.cs" />
    <Compile Include="Model\CodeGenerated\ConnectionRequestService.CodeGenerated.cs" />
    <Compile Include="Model\CodeGenerated\ConnectionRequestWorkflowService.CodeGenerated.cs" />
    <Compile Include="Model\CodeGenerated\ConnectionStatusService.CodeGenerated.cs" />
    <Compile Include="Model\CodeGenerated\ConnectionTypeService.CodeGenerated.cs" />
    <Compile Include="Model\CodeGenerated\ConnectionWorkflowService.CodeGenerated.cs" />
    <Compile Include="Model\CodeGenerated\ContentChannelItemAssociationService.CodeGenerated.cs" />
    <Compile Include="Model\CodeGenerated\ContentChannelItemService.CodeGenerated.cs" />
    <Compile Include="Model\CodeGenerated\ContentChannelService.CodeGenerated.cs" />
    <Compile Include="Model\CodeGenerated\ContentChannelTypeService.CodeGenerated.cs" />
    <Compile Include="Model\CodeGenerated\DataViewFilterService.CodeGenerated.cs" />
    <Compile Include="Model\CodeGenerated\DataViewService.CodeGenerated.cs" />
    <Compile Include="Model\CodeGenerated\DefinedTypeService.CodeGenerated.cs" />
    <Compile Include="Model\CodeGenerated\DefinedValueService.CodeGenerated.cs" />
    <Compile Include="Model\CodeGenerated\DeviceService.CodeGenerated.cs" />
    <Compile Include="Model\CodeGenerated\EntitySetItemService.CodeGenerated.cs" />
    <Compile Include="Model\CodeGenerated\EntitySetService.CodeGenerated.cs" />
    <Compile Include="Model\CodeGenerated\EntityTypeService.CodeGenerated.cs" />
    <Compile Include="Model\CodeGenerated\EventCalendarContentChannelService.CodeGenerated.cs" />
    <Compile Include="Model\CodeGenerated\EventCalendarItemService.CodeGenerated.cs" />
    <Compile Include="Model\CodeGenerated\EventCalendarService.CodeGenerated.cs" />
    <Compile Include="Model\CodeGenerated\EventItemAudienceService.CodeGenerated.cs" />
    <Compile Include="Model\CodeGenerated\EventItemOccurrenceChannelItemService.CodeGenerated.cs" />
    <Compile Include="Model\CodeGenerated\EventItemOccurrenceGroupMapService.CodeGenerated.cs" />
    <Compile Include="Model\CodeGenerated\EventItemOccurrenceService.CodeGenerated.cs" />
    <Compile Include="Model\CodeGenerated\EventItemService.CodeGenerated.cs" />
    <Compile Include="Model\CodeGenerated\ExceptionLogService.CodeGenerated.cs" />
    <Compile Include="Model\CodeGenerated\FieldTypeService.CodeGenerated.cs" />
    <Compile Include="Model\CodeGenerated\FinancialAccountService.CodeGenerated.cs" />
    <Compile Include="Model\CodeGenerated\FinancialBatchService.CodeGenerated.cs" />
    <Compile Include="Model\CodeGenerated\FinancialGatewayService.CodeGenerated.cs" />
    <Compile Include="Model\CodeGenerated\FinancialPaymentDetailService.CodeGenerated.cs" />
    <Compile Include="Model\CodeGenerated\FinancialPersonBankAccountService.CodeGenerated.cs" />
    <Compile Include="Model\CodeGenerated\FinancialPersonSavedAccountService.CodeGenerated.cs" />
    <Compile Include="Model\CodeGenerated\FinancialPledgeService.CodeGenerated.cs" />
    <Compile Include="Model\CodeGenerated\FinancialScheduledTransactionDetailService.CodeGenerated.cs" />
    <Compile Include="Model\CodeGenerated\FinancialScheduledTransactionService.CodeGenerated.cs" />
    <Compile Include="Model\CodeGenerated\FinancialTransactionDetailService.CodeGenerated.cs" />
    <Compile Include="Model\CodeGenerated\FinancialTransactionImageService.CodeGenerated.cs" />
    <Compile Include="Model\CodeGenerated\FinancialTransactionRefundService.CodeGenerated.cs" />
    <Compile Include="Model\CodeGenerated\FinancialTransactionService.CodeGenerated.cs" />
    <Compile Include="Model\CodeGenerated\FollowingEventNotificationService.CodeGenerated.cs" />
    <Compile Include="Model\CodeGenerated\FollowingEventSubscriptionService.CodeGenerated.cs" />
    <Compile Include="Model\CodeGenerated\FollowingEventTypeService.CodeGenerated.cs" />
    <Compile Include="Model\CodeGenerated\FollowingService.CodeGenerated.cs" />
    <Compile Include="Model\CodeGenerated\FollowingSuggestedService.CodeGenerated.cs" />
    <Compile Include="Model\CodeGenerated\FollowingSuggestionTypeService.CodeGenerated.cs" />
    <Compile Include="Model\CodeGenerated\GroupLocationService.CodeGenerated.cs" />
    <Compile Include="Model\CodeGenerated\GroupMemberRequirementService.CodeGenerated.cs" />
    <Compile Include="Model\CodeGenerated\GroupMemberService.CodeGenerated.cs" />
    <Compile Include="Model\CodeGenerated\GroupMemberWorkflowTriggerService.CodeGenerated.cs" />
    <Compile Include="Model\CodeGenerated\GroupRequirementService.CodeGenerated.cs" />
    <Compile Include="Model\CodeGenerated\GroupRequirementTypeService.CodeGenerated.cs" />
    <Compile Include="Model\CodeGenerated\GroupScheduleExclusionService.CodeGenerated.cs" />
    <Compile Include="Model\CodeGenerated\GroupService.CodeGenerated.cs" />
    <Compile Include="Model\CodeGenerated\GroupTypeRoleService.CodeGenerated.cs" />
    <Compile Include="Model\CodeGenerated\GroupTypeService.CodeGenerated.cs" />
    <Compile Include="Model\CodeGenerated\HistoryService.CodeGenerated.cs" />
    <Compile Include="Model\CodeGenerated\HtmlContentService.CodeGenerated.cs" />
    <Compile Include="Model\CodeGenerated\InteractionChannelService.CodeGenerated.cs" />
    <Compile Include="Model\CodeGenerated\InteractionComponentService.CodeGenerated.cs" />
    <Compile Include="Model\CodeGenerated\InteractionDeviceTypeService.CodeGenerated.cs" />
    <Compile Include="Model\CodeGenerated\InteractionService.CodeGenerated.cs" />
    <Compile Include="Model\CodeGenerated\InteractionSessionService.CodeGenerated.cs" />
    <Compile Include="Model\CodeGenerated\LayoutService.CodeGenerated.cs" />
    <Compile Include="Model\CodeGenerated\LocationService.CodeGenerated.cs" />
    <Compile Include="Model\CodeGenerated\MergeTemplateService.CodeGenerated.cs" />
    <Compile Include="Model\CodeGenerated\MetricCategoryService.CodeGenerated.cs" />
    <Compile Include="Model\CodeGenerated\MetricPartitionService.CodeGenerated.cs" />
    <Compile Include="Model\CodeGenerated\MetricService.CodeGenerated.cs" />
    <Compile Include="Model\CodeGenerated\MetricValuePartitionService.CodeGenerated.cs" />
    <Compile Include="Model\CodeGenerated\MetricValueService.CodeGenerated.cs" />
    <Compile Include="Model\CodeGenerated\NoteService.CodeGenerated.cs" />
    <Compile Include="Model\CodeGenerated\NoteTypeService.CodeGenerated.cs" />
    <Compile Include="Model\CodeGenerated\NotificationRecipientService.CodeGenerated.cs" />
    <Compile Include="Model\CodeGenerated\NotificationService.CodeGenerated.cs" />
    <Compile Include="Model\CodeGenerated\PageContextService.CodeGenerated.cs" />
    <Compile Include="Model\CodeGenerated\PageRouteService.CodeGenerated.cs" />
    <Compile Include="Model\CodeGenerated\PageService.CodeGenerated.cs" />
    <Compile Include="Model\CodeGenerated\PersonAliasService.CodeGenerated.cs" />
    <Compile Include="Model\CodeGenerated\BadgeService.CodeGenerated.cs" />
    <Compile Include="Model\CodeGenerated\PersonDuplicateService.CodeGenerated.cs" />
    <Compile Include="Model\CodeGenerated\PersonPreviousNameService.CodeGenerated.cs" />
    <Compile Include="Model\CodeGenerated\PersonService.CodeGenerated.cs" />
    <Compile Include="Model\CodeGenerated\PersonViewedService.CodeGenerated.cs" />
    <Compile Include="Model\CodeGenerated\PhoneNumberService.CodeGenerated.cs" />
    <Compile Include="Model\CodeGenerated\PluginMigrationService.CodeGenerated.cs" />
    <Compile Include="Model\CodeGenerated\PrayerRequestService.CodeGenerated.cs" />
    <Compile Include="Model\CodeGenerated\RegistrationInstanceService.CodeGenerated.cs" />
    <Compile Include="Model\CodeGenerated\RegistrationRegistrantFeeService.CodeGenerated.cs" />
    <Compile Include="Model\CodeGenerated\RegistrationRegistrantService.CodeGenerated.cs" />
    <Compile Include="Model\CodeGenerated\RegistrationService.CodeGenerated.cs" />
    <Compile Include="Model\CodeGenerated\RegistrationTemplateDiscountService.CodeGenerated.cs" />
    <Compile Include="Model\CodeGenerated\RegistrationTemplateFeeService.CodeGenerated.cs" />
    <Compile Include="Model\CodeGenerated\RegistrationTemplateFormFieldService.CodeGenerated.cs" />
    <Compile Include="Model\CodeGenerated\RegistrationTemplateFormService.CodeGenerated.cs" />
    <Compile Include="Model\CodeGenerated\RegistrationTemplateService.CodeGenerated.cs" />
    <Compile Include="Model\CodeGenerated\ReportFieldService.CodeGenerated.cs" />
    <Compile Include="Model\CodeGenerated\ReportService.CodeGenerated.cs" />
    <Compile Include="Model\CodeGenerated\RestActionService.CodeGenerated.cs" />
    <Compile Include="Model\CodeGenerated\RestControllerService.CodeGenerated.cs" />
    <Compile Include="Model\CodeGenerated\ScheduleCategoryExclusionService.CodeGenerated.cs" />
    <Compile Include="Model\CodeGenerated\ScheduleService.CodeGenerated.cs" />
    <Compile Include="Model\CodeGenerated\ServiceJobService.CodeGenerated.cs" />
    <Compile Include="Model\CodeGenerated\ServiceLogService.CodeGenerated.cs" />
    <Compile Include="Model\CodeGenerated\SignatureDocumentService.CodeGenerated.cs" />
    <Compile Include="Model\CodeGenerated\SignatureDocumentTemplateService.CodeGenerated.cs" />
    <Compile Include="Model\CodeGenerated\SiteDomainService.CodeGenerated.cs" />
    <Compile Include="Model\CodeGenerated\SiteService.CodeGenerated.cs" />
    <Compile Include="Model\CodeGenerated\SystemEmailService.CodeGenerated.cs" />
    <Compile Include="Model\SystemEmailService.Partial.cs" />
    <Compile Include="Model\CodeGenerated\TaggedItemService.CodeGenerated.cs" />
    <Compile Include="Model\CodeGenerated\TagService.CodeGenerated.cs" />
    <Compile Include="Model\CodeGenerated\UserLoginService.CodeGenerated.cs" />
    <Compile Include="Model\CodeGenerated\WorkflowActionFormAttributeService.CodeGenerated.cs" />
    <Compile Include="Model\CodeGenerated\WorkflowActionFormService.CodeGenerated.cs" />
    <Compile Include="Model\CodeGenerated\WorkflowActionService.CodeGenerated.cs" />
    <Compile Include="Model\CodeGenerated\WorkflowActionTypeService.CodeGenerated.cs" />
    <Compile Include="Model\CodeGenerated\WorkflowActivityService.CodeGenerated.cs" />
    <Compile Include="Model\CodeGenerated\WorkflowActivityTypeService.CodeGenerated.cs" />
    <Compile Include="Model\CodeGenerated\WorkflowService.CodeGenerated.cs" />
    <Compile Include="Model\CodeGenerated\WorkflowTriggerService.CodeGenerated.cs" />
    <Compile Include="Model\CodeGenerated\WorkflowTypeService.CodeGenerated.cs" />
    <Compile Include="Model\Communication.cs" />
    <Compile Include="Model\CommunicationRecipient.cs" />
    <Compile Include="Model\CommunicationRecipientService.Partial.cs" />
    <Compile Include="Model\CommunicationService.Partial.cs" />
    <Compile Include="Model\CommunicationTemplate.cs" />
    <Compile Include="Model\Connection\ConnectionActivityType\ConnectionActivityType.cs" />
    <Compile Include="Model\Connection\ConnectionOpportunityGroupConfig\ConnectionOpportunityGroupConfig.cs" />
    <Compile Include="Model\Connection\ConnectionOpportunity\ConnectionOpportunity.cs" />
    <Compile Include="Model\Connection\ConnectionOpportunityCampus\ConnectionOpportunityCampus.cs" />
    <Compile Include="Model\Connection\ConnectionOpportunityConnectorGroup\ConnectionOpportunityConnectorGroup.cs" />
    <Compile Include="Model\Connection\ConnectionOpportunityGroup\ConnectionOpportunityGroup.cs" />
    <Compile Include="Model\Connection\ConnectionRequest\ConnectionRequest.cs" />
    <Compile Include="Model\Connection\ConnectionRequestActivity\ConnectionRequestActivity.cs" />
    <Compile Include="Model\Connection\ConnectionRequestWorkflow\ConnectionRequestWorkflow.cs" />
    <Compile Include="Model\Connection\ConnectionStatus\ConnectionStatus.cs" />
    <Compile Include="Model\Connection\ConnectionType\ConnectionType.cs" />
    <Compile Include="Model\Connection\ConnectionWorkflow\ConnectionWorkflow.cs" />
    <Compile Include="Model\Connection\ConnectionWorkflow\ConnectionWorkflowService.cs" />
    <Compile Include="Model\CMS\ContentChannel\ContentChannel.cs" />
    <Compile Include="Model\CMS\ContentChannelItem\ContentChannelItem.cs" />
    <Compile Include="Model\CMS\ContentChannelType\ContentChannelType.cs" />
    <Compile Include="Model\DataView.cs" />
    <Compile Include="Model\DataViewFilter.cs" />
    <Compile Include="Model\DataViewService.Partial.cs" />
    <Compile Include="Model\DbGeographyConverter.cs" />
    <Compile Include="Model\DefinedType.cs" />
    <Compile Include="Model\DefinedTypeService.Partial.cs" />
    <Compile Include="Model\DefinedValue.cs" />
    <Compile Include="Model\DefinedValueService.Partial.cs" />
    <Compile Include="Model\Core\Device\Device.cs" />
    <Compile Include="Model\DiscService.cs" />
    <Compile Include="Model\EntitySet.cs" />
    <Compile Include="Model\EntitySetItem.cs" />
    <Compile Include="Model\EntitySetItemService.Partial.cs" />
    <Compile Include="Model\EntitySetService.Partial.cs" />
    <Compile Include="Model\EntityType.cs" />
    <Compile Include="Model\EntityTypeService.Partial.cs" />
    <Compile Include="Model\Event\EventCalendar\EventCalendar.cs" />
    <Compile Include="Model\Event\EventCalendarItem\EventCalendarItem.cs" />
    <Compile Include="Model\Event\EventItem\EventItem.cs" />
    <Compile Include="Model\Event\EventItemAudience\EventItemAudience.cs" />
    <Compile Include="Model\Event\EventItemOccurrence\EventItemOccurrence.cs" />
    <Compile Include="Model\Event\EventItemOccurrenceChannelItem\EventItemOccurrenceChannelItem.cs" />
    <Compile Include="Model\Event\EventItemOccurrenceGroupMap\EventItemOccurrenceGroupMap.cs" />
    <Compile Include="Model\Core\ExceptionLog\ExceptionLog.cs" />
    <Compile Include="Model\Core\ExceptionLog\ExceptionLogService.cs" />
    <Compile Include="Model\FieldType.cs" />
    <Compile Include="Model\FieldTypeService.Partial.cs" />
    <Compile Include="Model\Core\Finance\FinancialAccount\FinancialAccount.cs" />
    <Compile Include="Model\FinancialBatch.cs" />
    <Compile Include="Model\FinancialBatchService.Partial.cs" />
    <Compile Include="Model\FinancialGateway.cs" />
    <Compile Include="Model\FinancialPaymentDetail.cs" />
    <Compile Include="Model\FinancialPersonBankAccount.cs" />
    <Compile Include="Model\FinancialPersonBankAccountService.Partial.cs" />
    <Compile Include="Model\FinancialPersonSavedAccount.cs" />
    <Compile Include="Model\FinancialPersonSavedAccountService.Partial.cs" />
    <Compile Include="Model\FinancialPledge.cs" />
    <Compile Include="Model\FinancialPledgeService.Partial.cs" />
    <Compile Include="Model\FinancialScheduledTransaction.cs" />
    <Compile Include="Model\FinancialScheduledTransactionDetail.cs" />
    <Compile Include="Model\FinancialScheduledTransactionService.Partial.cs" />
    <Compile Include="Model\FinancialTransaction.cs" />
    <Compile Include="Model\FinancialTransactionDetail.cs" />
    <Compile Include="Model\FinancialTransactionDetailService.Partial.cs" />
    <Compile Include="Model\CMS\ContentChannelItemAssociation\ContentChannelItemAssociation.cs" />
    <Compile Include="Model\FinancialTransactionImage.cs" />
    <Compile Include="Model\FinancialTransactionRefund.cs" />
    <Compile Include="Model\FinancialTransactionService.Partial.cs" />
    <Compile Include="Model\Core\Following\Following.cs" />
    <Compile Include="Model\Core\FollowingEventNotification\FollowingEventNotification.cs" />
    <Compile Include="Model\Core\FollowingEventSubscription\FollowingEventSubscription.cs" />
    <Compile Include="Model\Core\FollowingEventType\FollowingEventType.cs" />
    <Compile Include="Model\Core\Following\FollowingService.cs" />
    <Compile Include="Model\Core\FollowingSuggested\FollowingSuggested.cs" />
    <Compile Include="Model\Core\FollowingSuggestionType\FollowingSuggestionType.cs" />
    <Compile Include="Model\Group\Group\Group.cs" />
    <Compile Include="Model\Group\GroupRequirement\GroupRequirement.cs" />
    <Compile Include="Model\Group\GroupRequirementType\GroupRequirementType.cs" />
    <Compile Include="Model\Group\GroupScheduleExclusion\GroupScheduleExclusion.cs" />
    <Compile Include="Model\Group\Group\GroupService.cs" />
    <Compile Include="Model\Group\GroupType\GroupType.cs" />
    <Compile Include="Model\GroupTypeLocationType.cs" />
    <Compile Include="Model\Group\GroupTypeRole\GroupTypeRole.cs" />
    <Compile Include="Model\Group\GroupTypeRole\GroupTypeRoleService.cs" />
    <Compile Include="Model\CMS\ContentChannel\ContentChannelService.cs" />
    <Compile Include="Model\Group\GroupType\GroupTypeService.cs" />
    <Compile Include="Model\History.cs" />
    <Compile Include="Model\HistoryService.Partial.cs" />
    <Compile Include="Model\HtmlContent.cs" />
    <Compile Include="Model\HtmlContentService.Partial.cs" />
    <Compile Include="Model\Core\Interaction\Interaction.cs" />
    <Compile Include="Model\Core\InteractionChannel\InteractionChannel.cs" />
    <Compile Include="Model\Core\InteractionComponent\InteractionComponent.cs" />
    <Compile Include="Model\Core\InteractionDeviceType\InteractionDeviceType.cs" />
    <Compile Include="Model\Core\InteractionSession\InteractionSession.cs" />
    <Compile Include="Model\Layout.cs" />
    <Compile Include="Model\LayoutService.Partial.cs" />
    <Compile Include="Model\Location.cs" />
    <Compile Include="Model\LocationService.Partial.cs" />
    <Compile Include="Model\MergeTemplate.cs" />
    <Compile Include="Model\Metaphone.cs" />
    <Compile Include="Model\Reporting\Metric\Metric.cs" />
    <Compile Include="Model\Reporting\MetricCategory\MetricCategory.cs" />
    <Compile Include="Model\Reporting\MetricPartition\MetricPartition.cs" />
    <Compile Include="Model\Reporting\MetricValue\MetricValue.cs" />
    <Compile Include="Model\Reporting\MetricValuePartition\MetricValuePartition.cs" />
    <Compile Include="Model\Core\NcoaHistory\NcoaHistory.cs" />
    <Compile Include="Model\Core\Note\Note.cs" />
    <Compile Include="Model\Core\Note\NoteService.cs" />
    <Compile Include="Model\Core\NoteType\NoteType.cs" />
    <Compile Include="Model\Core\NoteType\NoteTypeService.cs" />
    <Compile Include="Model\Core\NoteWatch\NoteWatch.cs" />
    <Compile Include="Model\Communication\Notification\Notification.cs" />
    <Compile Include="Model\Communication\NotificationRecipient\NotificationRecipient.cs" />
    <Compile Include="Model\Page.cs" />
    <Compile Include="Model\PageContext.cs" />
    <Compile Include="Model\PageContextService.Partial.cs" />
    <Compile Include="Model\PageRoute.cs" />
    <Compile Include="Model\PageRouteService.Partial.cs" />
    <Compile Include="Model\PageService.Partial.cs" />
    <Compile Include="Model\Person.cs" />
    <Compile Include="Model\PersonalDevice.cs" />
    <Compile Include="Model\PersonAlias.cs" />
    <Compile Include="Model\PersonalDeviceService.Partial.cs" />
    <Compile Include="Model\PersonAliasService.Partial.cs" />
    <Compile Include="Model\Badge.cs" />
    <Compile Include="Model\BadgeService.partial.cs" />
    <Compile Include="Model\PersonDuplicate.cs" />
    <Compile Include="Model\PersonPreviousName.cs" />
    <Compile Include="Model\PersonSearchKey.cs" />
    <Compile Include="Model\PersonSearchKeyService.Partial.cs" />
    <Compile Include="Model\PersonService.Partial.cs" />
    <Compile Include="Model\PersonSignal.cs" />
    <Compile Include="Model\PersonToken.cs" />
    <Compile Include="Model\PersonTokenService.Partial.cs" />
    <Compile Include="Model\PersonViewed.cs" />
    <Compile Include="Model\PersonViewedService.Partial.cs" />
    <Compile Include="Model\PhoneNumber.cs" />
    <Compile Include="Model\PhoneNumberService.Partial.cs" />
    <Compile Include="Model\PluginMigration.cs" />
    <Compile Include="Model\PrayerRequest.cs" />
    <Compile Include="Model\PrayerRequestService.partial.cs" />
    <Compile Include="Model\RangeValue.cs" />
    <Compile Include="Model\Event\Registration\Registration.cs">
      <ExcludeFromStyleCop>True</ExcludeFromStyleCop>
    </Compile>
    <Compile Include="Model\Event\RegistrationInstance\RegistrationInstance.cs" />
    <Compile Include="Model\Event\RegistrationRegistrant\RegistrationRegistrant.cs" />
    <Compile Include="Model\Event\RegistrationRegistrantFee\RegistrationRegistrantFee.cs" />
    <Compile Include="Model\Event\Registration\RegistrationService.cs" />
    <Compile Include="Model\Event\RegistrationTemplate\RegistrationTemplate.cs" />
    <Compile Include="Model\Event\RegistrationTemplateDiscount\RegistrationTemplateDiscount.cs" />
    <Compile Include="Model\Event\RegistrationTemplateFee\RegistrationTemplateFee.cs" />
    <Compile Include="Model\Event\RegistrationTemplateDiscount\RegistrationTemplateDiscountService.cs" />
    <Compile Include="Model\Event\RegistrationTemplateForm\RegistrationTemplateForm.cs" />
    <Compile Include="Model\Event\RegistrationTemplateFormField\RegistrationTemplateFormField.cs" />
    <Compile Include="Model\Report.cs" />
    <Compile Include="Model\ScheduleCategoryExclusion.cs" />
    <Compile Include="Model\ReportField.cs" />
    <Compile Include="Model\ReportService.partial.cs" />
    <Compile Include="Model\RestAction.cs" />
    <Compile Include="Model\RestActionService.partial.cs" />
    <Compile Include="Model\RestController.cs" />
    <Compile Include="Model\RestControllerService.Partial.cs" />
    <Compile Include="Model\Schedule.cs" />
    <Compile Include="Model\ScheduleService.Partial.cs" />
    <Compile Include="Model\Core\ServiceJobHistory\ServiceJobHistory.cs" />
    <Compile Include="Model\Core\ServiceJobHistory\ServiceJobHistoryService.cs" />
    <Compile Include="Model\Core\SignalType\SignalType.cs" />
    <Compile Include="Model\SiteDomain.cs" />
    <Compile Include="Model\LavaShortCode.cs" />
    <Compile Include="Model\PageShortLinkService.Partial.cs" />
    <Compile Include="Model\Workflow\WorkflowAction\WorkflowActionService.cs" />
    <Compile Include="Pbx\CdrRecord.cs" />
    <Compile Include="Pbx\PbxComponent.cs" />
    <Compile Include="Pbx\PbxContainer.cs" />
    <Compile Include="Badge\Component\Giving.cs" />
    <Compile Include="Badge\Component\GroupTypeAttendance.cs" />
    <Compile Include="Badge\Component\InDataView.cs" />
    <Compile Include="Badge\Component\TopPersonSignal.cs" />
    <Compile Include="Badge\Component\PersonalDevice.cs" />
    <Compile Include="Badge\Component\InteractionsInRange.cs" />
    <Compile Include="Plugin\HotFixes\038_LabelFieldType.cs" />
    <Compile Include="Plugin\HotFixes\046_EnableSmartyStreetsIfNoActiveLocationSrv.cs" />
    <Compile Include="Plugin\HotFixes\045_FamilyRegistration.cs" />
    <Compile Include="Plugin\HotFixes\044_EnsureCommunicationMigration.cs" />
    <Compile Include="Plugin\HotFixes\043_MoreMigrationRollupsForV7_3.cs" />
    <Compile Include="Plugin\HotFixes\041_MigrationRollupsForV7_3.cs" />
    <Compile Include="Plugin\HotFixes\040_BusinessTransactionDetailLinks.cs" />
    <Compile Include="Plugin\HotFixes\039_MigrationRollupsForV7_2.cs" />
    <Compile Include="Plugin\HotFixes\042_FixShortLinkUrlInteractionChannel.cs" />
    <Compile Include="Plugin\HotFixes\048_InteractionSessionPerformance.cs" />
    <Compile Include="Plugin\HotFixes\047_DataAutomation.cs" />
    <Compile Include="Plugin\HotFixes\049_UpdateGivingAnalyticsAccounts.cs" />
    <Compile Include="Reporting\DataFilter\Person\AttendanceCampusFilter.cs" />
    <Compile Include="Plugin\HotFixes\050_MigrationRollupsForV7_4.cs" />
    <Compile Include="Reporting\DataFilter\FinancialScheduledTransactionDetail\AccountFilter.cs" />
    <Compile Include="Reporting\DataFilter\BenevolenceRequest\CampusActiveFilter.cs" />
    <Compile Include="Reporting\DataFilter\BenevolenceRequest\CampusesActiveFilter.cs" />
    <Compile Include="Reporting\DataFilter\BenevolenceRequest\CampusesFilter.cs" />
    <Compile Include="Reporting\DataFilter\BenevolenceRequest\CampusFilter.cs" />
    <Compile Include="Reporting\DataFilter\BenevolenceRequest\TotalBenevolenceFilter.cs" />
    <Compile Include="Reporting\DataFilter\Person\BenevolenceRequestDataViewFilter.cs" />
    <Compile Include="Reporting\DataFilter\Person\CommunicationStatusFilter.cs" />
    <Compile Include="Reporting\DataFilter\Person\ConnectionRequestDataViewFilter.cs" />
    <Compile Include="Reporting\DataFilter\Person\FinancialPledgeDataViewFilter.cs" />
    <Compile Include="Reporting\DataFilter\Person\FinancialScheduledTransactionDataViewFilter.cs" />
    <Compile Include="Reporting\DataFilter\Person\FinancialTransactionDataViewFilter.cs" />
    <Compile Include="Reporting\DataFilter\Person\HasPhoneFilter.cs" />
    <Compile Include="Reporting\DataFilter\Person\HasSignalFilter.cs" />
    <Compile Include="Reporting\DataFilter\Person\InRegistrationInstanceRegistrationTemplateFilter.cs" />
    <Compile Include="Reporting\DataFilter\Person\InLocationGeofenceFilter.cs" />
    <Compile Include="Reporting\DataFilter\Person\LocationFilter.cs" />
    <Compile Include="Reporting\DataFilter\Person\PersonalDeviceDataViewFilter.cs" />
    <Compile Include="Reporting\DataFilter\Person\PostalCodeFilter.cs" />
    <Compile Include="Reporting\DataFilter\Person\HasNoteFilter.cs" />
    <Compile Include="Reporting\DataFilter\Person\PrayerRequestDataViewFilter.cs" />
    <Compile Include="Reporting\DataFilter\Person\UserLoginDataViewFilter.cs" />
    <Compile Include="Reporting\DataFilter\PrayerRequest\CampusActiveFilter.cs" />
    <Compile Include="Reporting\DataFilter\PrayerRequest\CampusesActiveFilter.cs" />
    <Compile Include="Reporting\DataFilter\PrayerRequest\CampusesFilter.cs" />
    <Compile Include="Reporting\DataFilter\PrayerRequest\CampusFilter.cs" />
    <Compile Include="Reporting\DataFilter\PrayerRequest\ContainsPeopleFilter.cs" />
    <Compile Include="Reporting\DataFilter\UserLogin\LoginTypeFilter.cs" />
    <Compile Include="Reporting\DataSelect\BenevolenceRequest\CampusSelect.cs" />
    <Compile Include="Reporting\DataSelect\BenevolenceRequest\TotalBenevolenceSelect.cs" />
    <Compile Include="Reporting\DataSelect\FormattedFieldSelect.cs" />
    <Compile Include="Reporting\DataSelect\GroupMember\GroupLinkSelect.cs" />
    <Compile Include="Reporting\DataSelect\GroupMember\GroupAttributeSelect.cs" />
    <Compile Include="Reporting\DataSelect\Group\GroupFormattedFieldSelect.cs" />
    <Compile Include="Reporting\DataSelect\Group\ScheduleSelect.cs" />
    <Compile Include="Reporting\DataSelect\Person\PersonFormattedFieldSelect.cs" />
    <Compile Include="Reporting\DataSelect\Person\SignalSelect.cs" />
    <Compile Include="Reporting\DataSelect\PrayerRequest\CampusSelect.cs" />
    <Compile Include="Reporting\DataSelect\PrayerRequest\CategorySelect.cs" />
    <Compile Include="Reporting\DataSelect\PrayerRequest\PersonLinkSelect.cs" />
    <Compile Include="Reporting\DataTransform\Person\FamilyMembersTransform.cs" />
    <Compile Include="Reporting\DataTransform\Person\FatherTransform.cs" />
    <Compile Include="Reporting\DataTransform\Person\GrandchildTransform.cs" />
    <Compile Include="Reporting\DataTransform\Person\GrandparentTransform.cs" />
    <Compile Include="Reporting\DataTransform\Person\MotherTransform.cs" />
    <Compile Include="Reporting\DataTransform\Person\SpouseTransform.cs" />
    <Compile Include="Reporting\IRecipientDataSelect.cs" />
    <Compile Include="Reporting\PowerBiUtilities.cs" />
    <Compile Include="Search\Other\Universal.cs" />
    <Compile Include="Reporting\DataFilter\Person\InRegistrationInstanceFilter.cs" />
    <Compile Include="SqlServerTypes\Loader.cs" />
    <Compile Include="Storage\AssetStorage\AmazonS3Component.cs" />
    <Compile Include="Storage\AssetStorage\Asset.cs" />
    <Compile Include="Storage\AssetStorage\AssetStorageComponent.cs" />
    <Compile Include="Storage\AssetStorage\AssetStorageContainer.cs" />
    <Compile Include="Storage\AssetStorage\FileSystemComponent.cs" />
    <Compile Include="SystemGuid\Block.cs" />
    <Compile Include="SystemGuid\Communication.cs" />
    <Compile Include="SystemGuid\InteractionChannel.cs" />
    <Compile Include="SystemGuid\WorkflowType.cs" />
    <Compile Include="SystemKey\SystemSetting.cs" />
    <Compile Include="SystemKey\UserPreference.cs" />
    <Compile Include="Transactions\DeleteIndexEntityTransaction.cs" />
    <Compile Include="Transactions\IndexEntityTransaction.cs" />
    <Compile Include="Transactions\BulkIndexEntityTypeTransaction.cs" />
    <Compile Include="Transactions\LaunchWorkflowsTransaction.cs" />
    <Compile Include="Transactions\InteractionTransaction.cs" />
    <Compile Include="Transactions\ShortLinkTransaction.cs" />
    <Compile Include="Transactions\SendPaymentReceipts.cs" />
    <Compile Include="Transactions\UpdatePersonsTopSignal.cs" />
    <Compile Include="UniversalSearch\Crawler\Crawler.cs" />
    <Compile Include="UniversalSearch\Crawler\CrawledPage.cs" />
    <Compile Include="UniversalSearch\Crawler\RobotsTxt\AccessRule.cs" />
    <Compile Include="UniversalSearch\Crawler\RobotsTxt\CrawlDelayRule.cs" />
    <Compile Include="UniversalSearch\Crawler\RobotsTxt\Enums\AllowRuleImplementation.cs" />
    <Compile Include="UniversalSearch\Crawler\RobotsTxt\Enums\LineType.cs" />
    <Compile Include="UniversalSearch\Crawler\RobotsTxt\Helpers\EnumHelper.cs" />
    <Compile Include="UniversalSearch\Crawler\RobotsTxt\Line.cs" />
    <Compile Include="UniversalSearch\Crawler\RobotsTxt\Robots.cs" />
    <Compile Include="UniversalSearch\Crawler\RobotsTxt\Rule.cs" />
    <Compile Include="UniversalSearch\Crawler\RobotsTxt\Sitemap.cs" />
    <Compile Include="Net\RockWebRequest.cs" />
    <Compile Include="Badge\Component\GeofencedByGroup.cs" />
    <Compile Include="Plugin\HotFixes\001_FixPhoneCountryCode.cs" />
    <Compile Include="Reporting\ComparisonHelper.cs" />
    <Compile Include="Reporting\DataFilter\NotInOtherDataViewFilter.cs" />
    <Compile Include="Reporting\DataFilter\GroupMembers\GroupMemberAttributesFilter.cs" />
    <Compile Include="Model\Core\ServiceJob\ServiceJob.cs" />
    <Compile Include="Model\Core\ServiceJob\ServiceJobService.cs" />
    <Compile Include="Model\Core\ServiceLog\ServiceLog.cs" />
    <Compile Include="Model\SignatureDocument.cs" />
    <Compile Include="Model\SignatureDocumentService.Partial.cs" />
    <Compile Include="Model\SignatureDocumentTemplate.cs" />
    <Compile Include="Model\SignatureDocumentTemplateService.Partial.cs" />
    <Compile Include="Model\Site.cs" />
    <Compile Include="Model\PageShortLink.cs" />
    <Compile Include="Model\SiteDomainService.Partial.cs" />
    <Compile Include="Model\SiteService.Partial.cs" />
    <Compile Include="Model\SystemEmail.cs" />
    <Compile Include="Model\TaggedItem.cs" />
    <Compile Include="Model\TaggedItemService.Partial.cs" />
    <Compile Include="Model\CRM\UserLogin\UserLogin.cs" />
    <Compile Include="Model\CRM\UserLogin\UserLoginService.cs" />
    <Compile Include="Model\Workflow\Workflow\Workflow.cs" />
    <Compile Include="Model\Workflow\WorkflowAction\WorkflowAction.cs" />
    <Compile Include="Model\Workflow\WorkflowActionForm\WorkflowActionForm.cs" />
    <Compile Include="Model\Workflow\WorkflowActionFormAttribute\WorkflowActionFormAttribute.cs" />
    <Compile Include="Model\Workflow\WorkflowActionType\WorkflowActionType.cs" />
    <Compile Include="Model\Workflow\WorkflowActivity\WorkflowActivity.cs" />
    <Compile Include="Model\Workflow\WorkflowActivityType\WorkflowActivityType.cs" />
    <Compile Include="Model\Workflow\WorkflowLog\WorkflowLog.cs" />
    <Compile Include="Model\Workflow\Workflow\WorkflowService.cs" />
    <Compile Include="Model\Workflow\WorkflowTrigger\WorkflowTrigger.cs" />
    <Compile Include="Model\Workflow\WorkflowTrigger\WorkflowTriggerService.cs" />
    <Compile Include="Model\Workflow\WorkflowType\WorkflowType.cs" />
    <Compile Include="PersonProfile\BadgeComponent.cs" />
    <Compile Include="PersonProfile\BadgeContainer.cs" />
    <Compile Include="Badge\Component\AlertNote.cs" />
    <Compile Include="Badge\Component\AttendingDuration.cs" />
    <Compile Include="Badge\Component\Campus.cs" />
    <Compile Include="Badge\Component\DISC.cs" />
    <Compile Include="Badge\Component\FamilyAttendance.cs" />
    <Compile Include="Badge\Component\FamilyWeeksAttendedInDuration.cs" />
    <Compile Include="Badge\Component\InGroupOfType.cs" />
    <Compile Include="Badge\Component\InGroupWithPurpose.cs" />
    <Compile Include="Badge\Component\LastVisitOnSite.cs" />
    <Compile Include="Badge\Component\Liquid.cs" />
    <Compile Include="PersonProfile\HighlightLabelBadge.cs" />
    <Compile Include="PersonProfile\IconBadge.cs" />
    <Compile Include="Plugin\HotFixes\002_CheckinGradeRequired.cs" />
    <Compile Include="Plugin\HotFixes\003_FixSystemEmailQuote.cs" />
    <Compile Include="Plugin\HotFixes\004_FixGradeRequiredAttribute.cs" />
    <Compile Include="Plugin\HotFixes\005_FixCheckinAdminRoute.cs" />
    <Compile Include="Plugin\HotFixes\006_FixCheckinPrevPages.cs" />
    <Compile Include="Plugin\HotFixes\023_SecurityCodeLength.cs" />
    <Compile Include="Plugin\HotFixes\022_Fundraising.cs" />
    <Compile Include="Plugin\HotFixes\017_FixBackgroundCheckOptionalCampus.cs" />
    <Compile Include="Plugin\HotFixes\016_SetInactiveFamilies.cs" />
    <Compile Include="Plugin\HotFixes\015_CheckinByBirthdate.cs" />
    <Compile Include="Plugin\HotFixes\009_FixCheckinAttributes.cs" />
    <Compile Include="Plugin\HotFixes\008_FamilyAnalyticsUpdate.cs" />
    <Compile Include="Plugin\HotFixes\007_FixGroupAndBenevolenceSecurity.cs" />
    <Compile Include="Plugin\HotFixes\014_FixEraGiveAttribValues.cs" />
    <Compile Include="Plugin\HotFixes\013_FixSystemEmailTo_1828.cs" />
    <Compile Include="Plugin\HotFixes\012_FixAttendanceAnalyticsScript.cs" />
    <Compile Include="Plugin\HotFixes\011_FixNameProfileChangeRequest.cs" />
    <Compile Include="Plugin\HotFixes\010_FixGetSpouse.cs" />
    <Compile Include="Plugin\HotFixes\020_FixCommunicationTemplate.cs" />
    <Compile Include="Plugin\HotFixes\021_UpdateCheckInMergefieldDebugInfo.cs" />
    <Compile Include="Plugin\HotFixes\019_FixIpadClientPrinting.cs" />
    <Compile Include="Plugin\HotFixes\018_RestrictGroupRegistrationGroupTypes.cs" />
    <Compile Include="Plugin\HotFixes\024_PrayerRequestAttributes.cs" />
    <Compile Include="Plugin\HotFixes\030_MyConnectionOpportunitiesLava.cs" />
    <Compile Include="Plugin\HotFixes\031_AttendanceAnalyticsGivingId.cs" />
    <Compile Include="Plugin\HotFixes\032_MigrationRollupsForV6_9.cs" />
    <Compile Include="Plugin\HotFixes\029_BatchDetailReopenBatchSecurity.cs" />
    <Compile Include="Plugin\HotFixes\025_PersonGivingEnvelopeAttribute.cs" />
    <Compile Include="Plugin\HotFixes\026_PersonEditConnectionRecordStatus.cs" />
    <Compile Include="Plugin\HotFixes\027_AddCheckinFeatures.cs" />
    <Compile Include="Plugin\HotFixes\028_CheckinTextSettings.cs" />
    <Compile Include="Plugin\HotFixes\033_ConnectionOpportunityCounts.cs" />
    <Compile Include="Plugin\HotFixes\034_FinancialSecurityActions.cs" />
    <Compile Include="Plugin\HotFixes\035_TransactionListSummary.cs" />
    <Compile Include="Plugin\HotFixes\036_PrayerRequestFollowingEvent.cs" />
    <Compile Include="Plugin\HotFixes\037_MigrationRollupsForV6_10.cs" />
    <Compile Include="Plugin\Migration.cs" />
    <Compile Include="Plugin\VersionAttribute.cs" />
    <Compile Include="Properties\AssemblyInfo.cs" />
    <Compile Include="Reporting\Dashboard\DashboardWidget.cs">
      <SubType>ASPXCodeBehind</SubType>
    </Compile>
    <Compile Include="Reporting\Dashboard\LineBarPointsChartDashboardWidget.cs">
      <SubType>ASPXCodeBehind</SubType>
    </Compile>
    <Compile Include="Reporting\DataComponentSettingsHelper.cs" />
    <Compile Include="Reporting\DataFilterComponent.cs" />
    <Compile Include="Reporting\DataFilterContainer.cs" />
    <Compile Include="Reporting\DataFilter\BaseAccountFilter.cs" />
    <Compile Include="Reporting\DataFilter\ContentChannelItem\ContentChannel.cs" />
    <Compile Include="Reporting\DataFilter\ContentChannelItem\ContentChannelItemAttributesFilter.cs" />
    <Compile Include="Reporting\DataFilter\ContentChannelItem\ContentChannelType.cs" />
    <Compile Include="Reporting\DataFilter\EntityFieldFilter.cs" />
    <Compile Include="Reporting\DataFilter\FinancialPledge\AccountFilter.cs" />
    <Compile Include="Reporting\DataFilter\FinancialTransactionDetail\AccountFilter.cs" />
    <Compile Include="Reporting\DataFilter\FinancialTransaction\TotalAmountFilter.cs" />
    <Compile Include="Reporting\DataFilter\GroupMembers\ContainsPeopleFilter.cs" />
    <Compile Include="Reporting\DataFilter\GroupMembers\GroupDataViewFilter.cs" />
    <Compile Include="Reporting\DataFilter\Group\CampusFilter.cs" />
    <Compile Include="Reporting\DataFilter\Group\ContainsGroupMembersFilter.cs" />
    <Compile Include="Reporting\DataFilter\Group\ContainsPeopleFilter.cs" />
    <Compile Include="Reporting\DataFilter\Group\DistanceFromFilter.cs" />
    <Compile Include="Reporting\DataFilter\Group\GroupAttributesFilter.cs" />
    <Compile Include="Reporting\DataFilter\Group\GroupBranchFilter.cs" />
    <Compile Include="Reporting\DataFilter\Group\GroupTypeDataViewFilter.cs" />
    <Compile Include="Reporting\DataFilter\Group\GroupTypeFilter.cs" />
    <Compile Include="Reporting\DataFilter\Group\MemberCountFilter.cs" />
    <Compile Include="Reporting\DataFilter\Group\SimpleMemberCountFilter.cs" />
    <Compile Include="Reporting\DataFilter\IUpdateSelectionFromPageParameters.cs" />
    <Compile Include="Reporting\DataFilter\OtherDataViewFilter.cs" />
    <Compile Include="Reporting\DataFilter\Person\AgeFilter.cs" />
    <Compile Include="Reporting\DataFilter\Person\CampusesActiveFilter.cs" />
    <Compile Include="Reporting\DataFilter\Person\CampusesFilter.cs" />
    <Compile Include="Reporting\DataFilter\Person\CampusActiveFilter.cs" />
    <Compile Include="Reporting\DataFilter\Person\CampusFilter.cs" />
    <Compile Include="Reporting\DataFilter\Person\DistanceFromFilter.cs" />
    <Compile Include="Reporting\DataFilter\Person\FirstContributionDateFilter.cs" />
    <Compile Include="Reporting\DataFilter\Person\GivingAmountFilter.cs" />
    <Compile Include="Reporting\DataFilter\Person\GradeFilter.cs" />
    <Compile Include="Reporting\DataFilter\Person\GroupAttendanceFilter.cs" />
    <Compile Include="Reporting\DataFilter\Person\GroupDataViewFilter.cs" />
    <Compile Include="Reporting\DataFilter\Person\GroupMemberDataViewFilter.cs" />
    <Compile Include="Reporting\DataFilter\Person\GroupTypeAttendanceFilter.cs" />
    <Compile Include="Reporting\DataFilter\Person\HasPictureFilter.cs" />
    <Compile Include="Reporting\DataFilter\Person\HistoryDataViewFilter.cs" />
    <Compile Include="Reporting\DataFilter\Person\InGroupFilter.cs" />
    <Compile Include="Reporting\DataFilter\Person\InGroupGeofenceFilter.cs" />
    <Compile Include="Reporting\DataFilter\Person\InGroupGroupTypeFilter.cs" />
    <Compile Include="Reporting\DataFilter\Person\InGroupSimpleFilter.cs" />
    <Compile Include="Reporting\DataFilter\Person\LocationDataViewFilter.cs" />
    <Compile Include="Reporting\DataFilter\Person\NotInGroupFilter.cs" />
    <Compile Include="Reporting\DataFilter\Person\NotInGroupGroupTypeFilter.cs" />
    <Compile Include="Reporting\DataFilter\Person\TagFilter.cs" />
    <Compile Include="Reporting\DataFilter\PropertyFilter.cs" />
    <Compile Include="Reporting\DataFilter\Workflow\WorkflowAttributesFilter.cs" />
    <Compile Include="Reporting\DataFilter\Workflow\WorkflowTypeFilter.cs" />
    <Compile Include="Reporting\DataSelectComponent.cs" />
    <Compile Include="Reporting\DataSelectContainer.cs" />
    <Compile Include="Reporting\DataSelect\FinancialTransaction\TotalAmountSelect.cs" />
    <Compile Include="Reporting\DataSelect\GroupMember\GroupCampus.cs" />
    <Compile Include="Reporting\DataSelect\GroupMember\GroupMemberAttributeSelect.cs" />
    <Compile Include="Reporting\DataSelect\GroupMember\GroupRoleSelect.cs" />
    <Compile Include="Reporting\DataSelect\GroupMember\GroupStatusSelect.cs" />
    <Compile Include="Reporting\DataSelect\GroupMember\PersonLinkSelect.cs" />
    <Compile Include="Reporting\DataSelect\Group\CampusSelect.cs" />
    <Compile Include="Reporting\DataSelect\Group\DistanceFromSelect.cs" />
    <Compile Include="Reporting\DataSelect\Group\GroupLinkSelect.cs" />
    <Compile Include="Reporting\DataSelect\Group\GroupTypeSelect.cs" />
    <Compile Include="Reporting\DataSelect\Group\LocationSelect.cs" />
    <Compile Include="Reporting\DataSelect\Group\MemberCountSelect.cs" />
    <Compile Include="Reporting\DataSelect\Group\MemberListSelect.cs" />
    <Compile Include="Reporting\DataSelect\Group\ParentGroupMemberListSelect.cs" />
    <Compile Include="Reporting\DataSelect\Group\ParentGroupSelect.cs" />
    <Compile Include="Reporting\DataSelect\Group\ParticipationRateSelect.cs" />
    <Compile Include="Reporting\DataSelect\LiquidSelect.cs" />
    <Compile Include="Reporting\DataSelect\Person\AddressSelect.cs" />
    <Compile Include="Reporting\DataSelect\Person\AgeSelect.cs" />
    <Compile Include="Reporting\DataSelect\Person\CampusSelect.cs" />
    <Compile Include="Reporting\DataSelect\Person\ChildNamesSelect.cs" />
    <Compile Include="Reporting\DataSelect\Person\DistanceFromSelect.cs" />
    <Compile Include="Reporting\DataSelect\Person\FamilyNameSelect.cs" />
    <Compile Include="Reporting\DataSelect\Person\FirstLastContributionSelect.cs" />
    <Compile Include="Reporting\DataSelect\Person\GradeSelect.cs" />
    <Compile Include="Reporting\DataSelect\Person\GroupParticipationSelect.cs" />
    <Compile Include="Reporting\DataSelect\Person\InGroupGeofenceGroupTypeSelect.cs" />
    <Compile Include="Reporting\DataSelect\Person\InGroupGroupTypeSelect.cs" />
    <Compile Include="Reporting\DataSelect\Person\LastAttendedGroupOfType.cs" />
    <Compile Include="Reporting\DataSelect\Person\LastLoginSelect.cs" />
    <Compile Include="Reporting\DataSelect\Person\LastNoteSelect.cs" />
    <Compile Include="Reporting\DataSelect\Person\ParentEmailSelect.cs" />
    <Compile Include="Reporting\DataSelect\Person\ParentPhoneNumberSelect.cs" />
    <Compile Include="Reporting\DataSelect\Person\ParentsNamesSelect.cs" />
    <Compile Include="Reporting\DataSelect\Person\PersonLinkSelect.cs" />
    <Compile Include="Reporting\DataSelect\Person\PhoneNumberSelect.cs" />
    <Compile Include="Reporting\DataSelect\Person\PhotoSelect.cs" />
    <Compile Include="Reporting\DataSelect\Person\RelatedPeopleSelect.cs" />
    <Compile Include="Reporting\DataSelect\Person\SpouseNameSelect.cs" />
    <Compile Include="Reporting\DataSelect\Person\TotalGivingAmountSelect.cs" />
    <Compile Include="Reporting\DataTransformComponent.cs" />
    <Compile Include="Reporting\DataTransformContainer.cs" />
    <Compile Include="Reporting\DataTransform\Person\ChildrenTransform.cs" />
    <Compile Include="Reporting\DataTransform\Person\ParentTransform.cs" />
    <Compile Include="Reporting\EntityHelper.cs" />
    <Compile Include="Reporting\FilterExpressionExtractor.cs" />
    <Compile Include="Reporting\IDataFilterWithOverrides.cs" />
    <Compile Include="Reporting\ReportingHelper.cs" />
    <Compile Include="Reporting\SelectExpressionExtractor.cs" />
    <Compile Include="Scripting.evaluator.cs" />
    <Compile Include="Scripting.Extensions.cs" />
    <Compile Include="Scripting.native.cs" />
    <Compile Include="Search\Group\Name.cs" />
    <Compile Include="Search\Person\Address.cs" />
    <Compile Include="Search\Person\BirthDate.cs" />
    <Compile Include="Search\Person\BusinessName.cs" />
    <Compile Include="Security\Authentication\Twitter.cs" />
    <Compile Include="Transactions\SaveCommunicationTransaction.cs" />
    <Compile Include="UniversalSearch\FormattedSearchResult.cs" />
    <Compile Include="UniversalSearch\IndexComponents\Elasticsearch.cs" />
    <Compile Include="UniversalSearch\IndexComponents\Lucene.cs" />
    <Compile Include="UniversalSearch\IndexContainer.cs" />
    <Compile Include="UniversalSearch\IndexComponent.cs" />
    <Compile Include="UniversalSearch\IndexModels\Attributes\RockIndexField.cs" />
    <Compile Include="UniversalSearch\IndexModels\BusinessIndex.cs" />
    <Compile Include="UniversalSearch\IndexModels\PersonIndex.cs" />
    <Compile Include="UniversalSearch\IndexModels\ContentChannelItemIndex.cs" />
    <Compile Include="UniversalSearch\IndexModels\IndexModelBase.cs" />
    <Compile Include="UniversalSearch\IndexModels\GroupIndex.cs" />
    <Compile Include="UniversalSearch\IndexModels\SitePageIndex.cs" />
    <Compile Include="UniversalSearch\IndexModels\StringAttribute.cs" />
    <Compile Include="UniversalSearch\IRockIndexable.cs" />
    <Compile Include="UniversalSearch\SearchFieldCriteria.cs" />
    <Compile Include="UniversalSearch\ModelFieldFilterConfig.cs" />
    <Compile Include="UniversalSearch\SearchResultModel.cs" />
    <Compile Include="Utility\Async.cs" />
    <Compile Include="Utility\DebugHelper.cs" />
    <Compile Include="Utility\ExcelHelper.cs" />
    <Compile Include="Utility\ExtensionMethods\DataTable.cs" />
    <Compile Include="Utility\ExtensionMethods\IntegerExtensions.cs" />
    <Compile Include="Utility\ExtensionMethods\IRockTransactionExtensions.cs" />
    <Compile Include="Utility\ExtensionMethods\QuartzExtensions.cs" />
    <Compile Include="Utility\FileUtilities.cs" />
    <Compile Include="Utility\FontAwesomeHelper.cs" />
    <Compile Include="Utility\IRockOwinStartup.cs" />
    <Compile Include="Utility\Ncoa.cs" />
    <Compile Include="Utility\SparkDataApi\PersonAddressItem.cs" />
    <Compile Include="Utility\SparkDataApi\NcoaApi.cs" />
    <Compile Include="Utility\SparkDataApi\NcoaReturnRecord.cs" />
    <Compile Include="Utility\SparkDataApi\NcoaResponse.cs" />
    <Compile Include="Utility\SparkDataApi\GroupNameTransactionKey.cs" />
    <Compile Include="Utility\SparkDataApi\UsernamePassword.cs" />
    <Compile Include="Utility\Settings\DataAutomation\InactivatePeople.cs" />
    <Compile Include="Utility\Settings\DataAutomation\InteractionItem.cs" />
    <Compile Include="Utility\Settings\DataAutomation\MoveAdultChildren.cs" />
    <Compile Include="Utility\Settings\DataAutomation\ReactivatePeople.cs" />
    <Compile Include="Utility\Settings\DataAutomation\UpdateFamilyStatus.cs" />
    <Compile Include="Utility\Settings\DataAutomation\UpdatePersonConnectionStatus.cs" />
    <Compile Include="Utility\Settings\DataAutomation\UpdateFamilyCampus.cs" />
    <Compile Include="Utility\Settings\SparkData\NcoaSettings.cs" />
    <Compile Include="Utility\Settings\SparkData\SparkDataConfig.cs" />
    <Compile Include="Utility\SparkDataApi\SparkDataApi.cs" />
    <Compile Include="Utility\TextToWorkflow.cs" />
    <Compile Include="Utility\ZebraPrint.cs" />
    <Compile Include="Web\HttpModules\ResponseHeaders.cs" />
    <Compile Include="Web\HttpModules\HttpModuleComponent.cs" />
    <Compile Include="Web\HttpModules\HttpModuleContainer.cs" />
    <Compile Include="Blocks\IRockBlockType.cs" />
    <Compile Include="Web\UI\Adapters\ListControlAdaptor.cs" />
    <Compile Include="Web\UI\Adapters\CheckBoxListAdapter.cs" />
    <Compile Include="Web\UI\Controls\Badges\PersonProfileBadgeList.cs" />
    <Compile Include="Web\UI\Controls\Badges\PersonProfileBadge.cs" />
    <Compile Include="Web\UI\Controls\Grid\CustomActionConfig.cs" />
    <Compile Include="Web\UI\Controls\DefinedValueEditor.cs" />
    <Compile Include="Web\UI\Controls\Pickers\DefinedValuePickerWithAdd.cs" />
    <Compile Include="Web\UI\Controls\Pickers\DefinedValuePickerWithAddSingleSelect.cs" />
    <Compile Include="Web\UI\Controls\JsonFieldsBuilder.cs" />
    <Compile Include="Web\UI\Controls\PersonBasicEditor.cs" />
    <Compile Include="Web\UI\Controls\Pickers\BadgeComponentPicker.cs" />
    <Compile Include="Web\UI\Controls\Pickers\AssessmentTypePicker.cs" />
    <Compile Include="Web\UI\Controls\Pickers\BlockTemplatePicker.cs" />
    <Compile Include="Web\UI\Controls\Pickers\DefinedValuePickerWithAddMultipleSelect.cs" />
    <Compile Include="Web\UI\Controls\Pickers\MetricItemPicker.cs" />
    <Compile Include="Web\UI\Controls\Pickers\InteractionChannelPicker.cs" />
    <Compile Include="Web\UI\Controls\Pickers\InteractionComponentPicker.cs" />
    <Compile Include="Web\UI\Controls\Pickers\InteractionChannelInteractionComponentPicker.cs" />
    <Compile Include="Web\UI\Controls\Pickers\AchievementTypePicker.cs" />
    <Compile Include="Web\UI\Controls\Pickers\StreakTypePicker.cs" />
    <Compile Include="Web\UI\Controls\Pickers\StepProgramStepStatusPicker.cs" />
    <Compile Include="Web\UI\Controls\Pickers\StepProgramStepTypePicker.cs" />
    <Compile Include="Web\UI\Controls\Pickers\StepProgramPicker.cs" />
    <Compile Include="Web\UI\Controls\Pickers\StepTypePicker.cs" />
    <Compile Include="Web\UI\Controls\StructureContentEditor.cs" />
    <Compile Include="Web\UI\Controls\Switch.cs">
      <SubType>Code</SubType>
    </Compile>
    <Compile Include="Web\UI\RockBlockNotificationManager.cs" />
    <Compile Include="Web\UI\Controls\AccordionPanel.cs" />
    <Compile Include="Web\UI\Controls\AttributeValuesContainer.cs" />
    <Compile Include="Web\UI\Controls\CampusAccountAmountPicker.cs" />
    <Compile Include="Web\UI\Controls\FieldVisibilityWrapper.cs" />
    <Compile Include="Web\UI\Controls\Captcha.cs" />
    <Compile Include="Web\UI\Controls\Communication\PushNotification.cs" />
    <Compile Include="Web\UI\Controls\AttributeMatrixEditor.cs" />
    <Compile Include="Web\UI\Controls\DynamicPlaceholder.cs" />
    <Compile Include="Web\UI\Controls\FieldVisibilityRulesEditor.cs" />
    <Compile Include="Web\UI\Controls\Grid\PersonMergeField.cs" />
    <Compile Include="Web\UI\Controls\ScreenKeyboard.cs" />
    <Compile Include="Web\UI\Controls\Pickers\SingleEntityPicker.cs" />
    <Compile Include="Web\UI\Controls\Pickers\StepStatusPicker.cs" />
    <Compile Include="Web\UI\Controls\RegistryEntry.cs" />
    <Compile Include="Web\UI\Controls\ValueFilter.cs" />
    <Compile Include="Web\UI\Controls\Grid\EncryptedField.cs" />
    <Compile Include="Web\UI\Controls\Grid\HtmlField.cs" />
    <Compile Include="Web\UI\Controls\Grid\LavaField.cs" />
    <Compile Include="Web\UI\Controls\HiddenFieldRangeValidator.cs" />
    <Compile Include="Web\UI\Controls\HiddenFieldWithValidationProperty.cs" />
    <Compile Include="Web\UI\Controls\IHasRequired.cs" />
    <Compile Include="Web\UI\Controls\IRockChangeHandlerControl.cs" />
    <Compile Include="Web\UI\Controls\NewFamily\AdvanceInfo.cs" />
    <Compile Include="Web\UI\Controls\NewFamily\AdvanceInfoRow.cs" />
    <Compile Include="Web\UI\Controls\NoteEditor.cs" />
    <Compile Include="Web\UI\Controls\NoteOptions.cs" />
    <Compile Include="Web\UI\Controls\ControlMirror.cs" />
    <Compile Include="Web\UI\Controls\Lava.cs" />
    <Compile Include="Web\UI\Controls\ListItems.cs" />
    <Compile Include="Web\UI\Controls\NumberBoxBase.cs" />
    <Compile Include="Web\UI\Controls\NumberUpDownGroup.cs" />
    <Compile Include="Web\UI\Controls\Pickers\AssetStorageProviderPicker.cs" />
    <Compile Include="Web\UI\Controls\Pickers\ContentChannelItemPicker.cs" />
    <Compile Include="Web\UI\Controls\Pickers\ItemFromBlockPicker.cs" />
    <Compile Include="Web\UI\Controls\Pickers\ReportPicker.cs" />
    <Compile Include="Web\UI\Controls\Pickers\DataViewItemPicker.cs" />
    <Compile Include="Web\UI\Controls\Pickers\RegistrationInstancePicker.cs" />
    <Compile Include="Web\UI\Controls\PreRegistration\Children.cs" />
    <Compile Include="Web\UI\Controls\PreRegistration\ChildRow.cs" />
    <Compile Include="Web\UI\Controls\Pickers\DataViewsPicker.cs" />
    <Compile Include="Web\UI\Controls\Pickers\DatePartsPicker.cs" />
    <Compile Include="Web\UI\Controls\Pickers\FieldTypePicker.cs" />
    <Compile Include="Web\UI\Controls\Pickers\GroupMemberPicker.cs" />
    <Compile Include="Web\UI\Controls\Pickers\GroupMembersPicker.cs" />
    <Compile Include="Web\UI\Controls\Pickers\LavaCommandsPicker.cs" />
    <Compile Include="Web\UI\Controls\BackgroundCheckDocument.cs" />
    <Compile Include="Web\UI\Controls\SSNBox.cs" />
    <Compile Include="Web\UI\Controls\ButtonGroup.cs" />
    <Compile Include="Web\UI\ICustomGridColumns.cs" />
    <Compile Include="Web\UI\ICustomGridOptions.cs" />
    <Compile Include="Web\UI\IPickerBlock.cs" />
    <Compile Include="Web\UI\IIdleRedirectBlock.cs" />
    <Compile Include="Web\UI\RockBlockTypeWrapper.cs">
      <SubType>ASPXCodeBehind</SubType>
    </Compile>
    <Compile Include="Web\UI\RockHiddenFieldPageStatePersister.cs" />
    <Compile Include="Web\UI\Controls\Grid\LavaBoundField.cs" />
    <Compile Include="Web\UI\Controls\Pickers\DefinedValuesPickerEnhanced.cs" />
    <Compile Include="Web\UI\Controls\Pickers\RegistrationTemplatePicker.cs" />
    <Compile Include="Web\UI\Controls\RockListBox.cs" />
    <Compile Include="Web\UI\IDynamicAttributesBlock.cs" />
    <Compile Include="Web\UI\RockTheme.cs" />
    <Compile Include="Web\UI\Controls\WarningBlock.cs" />
    <Compile Include="Web\UI\Controls\Pickers\WorkflowActionTypePicker.cs" />
    <Compile Include="Web\UI\Controls\Pickers\ConnectionRequestPicker.cs" />
    <Compile Include="Web\UI\Controls\RangeSlider.cs" />
    <Compile Include="Security\Authentication\Facebook.cs">
      <SubType>Code</SubType>
    </Compile>
    <Compile Include="Search\Person\Email.cs" />
    <Compile Include="Search\Person\Name.cs" />
    <Compile Include="Search\Person\Phone.cs" />
    <Compile Include="Search\SearchComponent.cs" />
    <Compile Include="Search\SearchContainer.cs" />
    <Compile Include="Security\AuthenticationComponent.cs" />
    <Compile Include="Security\AuthenticationContainer.cs" />
    <Compile Include="Security\Authentication\ActiveDirectory.cs" />
    <Compile Include="Security\Authentication\Database.cs" />
    <Compile Include="Security\Authentication\Google.cs" />
    <Compile Include="Security\Authentication\PINAuthentication.cs" />
    <Compile Include="Security\Authorization.cs" />
    <Compile Include="Security\BackgroundCheckComponent.cs" />
    <Compile Include="Security\BackgroundCheckContainer.cs" />
    <Compile Include="Security\BackgroundCheck\ProtectMyMinistry.cs" />
    <Compile Include="Security\DigitalSignatureComponent.cs" />
    <Compile Include="Security\DigitalSignatureContainer.cs" />
    <Compile Include="Security\Encryption.cs" />
    <Compile Include="Security\GlobalDefault.cs" />
    <Compile Include="Security\ISecured.cs" />
    <Compile Include="Security\LoginParameters.cs" />
    <Compile Include="Security\SecurityActionAttribute.cs" />
    <Compile Include="Service References\MelissaData.AddressCheck\Reference.cs">
      <SubType>code</SubType>
    </Compile>
    <Compile Include="Service References\ServiceObjects.GeoCoder\Reference.cs" />
    <Compile Include="Services\NuGet\NuGetExtensionsMethods.cs" />
    <Compile Include="Services\NuGet\PackageService.cs" />
    <Compile Include="Services\NuGet\RockPackagePathResolver.cs" />
    <Compile Include="Services\NuGet\RockProjectManager.cs" />
    <Compile Include="Services\NuGet\WebProjectManager.cs" />
    <Compile Include="Services\NuGet\WebProjectSystem.cs" />
    <Compile Include="Storage\ProviderComponent.cs" />
    <Compile Include="Storage\ProviderContainer.cs" />
    <Compile Include="Storage\Provider\Database.cs" />
    <Compile Include="Storage\Provider\FileSystem.cs" />
    <Compile Include="Store\InstalledPackage.cs" />
    <Compile Include="Store\InstalledPackageService.cs" />
    <Compile Include="Store\Organization.cs" />
    <Compile Include="Store\OrganizationService.cs" />
    <Compile Include="Store\Package.cs" />
    <Compile Include="Store\PackageCategory.cs" />
    <Compile Include="Store\PackageCategoryService.cs" />
    <Compile Include="Store\PackageInstallStep.cs" />
    <Compile Include="Store\PackageService.cs" />
    <Compile Include="Store\PackageVersion.cs" />
    <Compile Include="Store\PackageVersionRating.cs" />
    <Compile Include="Store\PackageVersionRatingService.cs" />
    <Compile Include="Store\PackageVersionService.cs" />
    <Compile Include="Store\Promo.cs" />
    <Compile Include="Store\PromoService.cs" />
    <Compile Include="Store\PurchaseResponse.cs" />
    <Compile Include="Store\StoreImage.cs" />
    <Compile Include="Store\StoreModel.cs" />
    <Compile Include="Store\StoreService.cs" />
    <Compile Include="Store\StoreServiceBase.cs" />
    <Compile Include="SystemGuid\Attribute.cs" />
    <Compile Include="SystemGuid\BinaryFileType.cs" />
    <Compile Include="SystemGuid\BlockType.cs" />
    <Compile Include="SystemGuid\Category.cs" />
    <Compile Include="SystemGuid\ConnectionActivityType.cs" />
    <Compile Include="SystemGuid\DefinedType.cs" />
    <Compile Include="SystemGuid\DefinedValue.cs" />
    <Compile Include="SystemGuid\EntityType.cs" />
    <Compile Include="SystemGuid\FieldType.cs" />
    <Compile Include="SystemGuid\FinancialAccount.cs" />
    <Compile Include="SystemGuid\Group.cs" />
    <Compile Include="SystemGuid\GroupRole.cs" />
    <Compile Include="SystemGuid\GroupType.cs" />
    <Compile Include="SystemGuid\NoteType.cs" />
    <Compile Include="SystemGuid\Page.cs" />
    <Compile Include="SystemGuid\ServiceJob.cs" />
    <Compile Include="SystemGuid\Site.cs" />
    <Compile Include="SystemGuid\SystemEmail.cs" />
    <Compile Include="Transactions\AuditTransaction.cs" />
    <Compile Include="Transactions\ConnectionRequestActivityChangeTransaction.cs" />
    <Compile Include="Transactions\ConnectionRequestChangeTransaction.cs" />
    <Compile Include="Transactions\DeleteAttributeBinaryFile.cs" />
    <Compile Include="Transactions\GroupAttendedTransaction.cs" />
    <Compile Include="Transactions\GroupMemberChangeTransaction.cs" />
    <Compile Include="Transactions\GroupMemberPlacedElsewhereTransaction.cs" />
    <Compile Include="Transactions\ITransaction.cs" />
    <Compile Include="Transactions\LaunchWorkflowTransaction.cs" />
    <Compile Include="Transactions\PersonViewTransaction.cs" />
    <Compile Include="Transactions\RockQueue.cs" />
    <Compile Include="Transactions\RunJobNowTransaction.cs" />
    <Compile Include="Transactions\SaveMetaphoneTransaction.cs" />
    <Compile Include="Transactions\SendCommunicationApprovalEmail.cs" />
    <Compile Include="Transactions\SendCommunicationTransaction.cs" />
    <Compile Include="Transactions\UpdateDigitalSignatureDocumentTransaction.cs" />
    <Compile Include="Transactions\SendDigitalSignatureRequestTransaction.cs" />
    <Compile Include="Transactions\SendRegistrationConfirmationTransaction.cs" />
    <Compile Include="Transactions\SendRegistrationNotificationTransaction.cs" />
    <Compile Include="Transactions\UpdateFacebookFriends.cs" />
    <Compile Include="Transactions\UpdatePaymentStatusTransaction.cs" />
    <Compile Include="Transactions\UserLastActivityTransaction.cs" />
    <Compile Include="Transactions\WorkflowTriggerTransaction.cs" />
    <Compile Include="Utility\AttributeCacheJsonConverter.cs" />
    <Compile Include="Utility\AttributeValueJsonConverter.cs" />
    <Compile Include="Utility\BlockStateContractResolver.cs" />
    <Compile Include="Utility\DateRange.cs" />
    <Compile Include="Utility\DoubleMetaphone.cs" />
    <Compile Include="Utility\EnumAsStringJsonConverter.cs" />
    <Compile Include="Utility\ExpressionHelper.cs" />
    <Compile Include="Utility\ExtensionMethods\AttributesExtensions.cs" />
    <Compile Include="Utility\ExtensionMethods\Obsolete\BooleanExtensions.cs" />
    <Compile Include="Utility\ExtensionMethods\ColorExtensions.cs" />
    <Compile Include="Utility\ExtensionMethods\ControlExtensions.cs" />
    <Compile Include="Utility\ExtensionMethods\CurrencyExtensions.cs" />
    <Compile Include="Utility\ExtensionMethods\Obsolete\DateTimeExtensions.cs" />
    <Compile Include="Utility\ExtensionMethods\Obsolete\DecimalExtensions.cs" />
    <Compile Include="Utility\ExtensionMethods\DefinedValueExtensions.cs" />
    <Compile Include="Utility\ExtensionMethods\EntityExtensions.cs" />
    <Compile Include="Utility\ExtensionMethods\Obsolete\EnumExtensions.cs" />
    <Compile Include="Utility\ExtensionMethods\ExceptionExtensions.cs" />
    <Compile Include="Utility\ExtensionMethods\GridExtensions.cs" />
    <Compile Include="Utility\ExtensionMethods\JsonExtensions.cs" />
    <Compile Include="Utility\ExtensionMethods\LavaExtensions.cs" />
    <Compile Include="Utility\ExtensionMethods\LinqExtensions.cs" />
    <Compile Include="Utility\ExtensionMethods\LocationExtensions.cs" />
    <Compile Include="Utility\ExtensionMethods\ObjectExtensions.cs" />
    <Compile Include="Utility\ExtensionMethods\PageRouteExtensions.cs" />
    <Compile Include="Utility\ExtensionMethods\ReportingExtensions.cs" />
    <Compile Include="Utility\ExtensionMethods\StringExtensions.cs" />
    <Compile Include="Utility\ExtensionMethods\StringHtmlExtensions.cs" />
    <Compile Include="Utility\ExtensionMethods\Obsolete\StringHumanizerExtensions.cs" />
    <Compile Include="Utility\ExtensionMethods\Obsolete\StringPluralizationExtensions.cs" />
    <Compile Include="Utility\IgnoreUrlEncodedKeyContractResolver.cs" />
    <Compile Include="Utility\IRockStartup.cs" />
    <Compile Include="Utility\NotNullJsonConverter.cs" />
    <Compile Include="Utility\Reflection.cs" />
    <Compile Include="Utility\RockDateTimeHelper.cs" />
    <Compile Include="Utility\RockJsonMediaTypeFormatter.cs" />
    <Compile Include="Utility\RockJsonTextReader.cs" />
    <Compile Include="Utility\RockJsonTextWriter.cs" />
    <Compile Include="Utility\RockSemanticVersion.cs" />
    <Compile Include="Utility\SettingsStringBase.cs" />
    <Compile Include="Utility\SimpleModeJsonConverter.cs" />
    <Compile Include="Utility\SparkLinkHelper.cs" />
    <Compile Include="Utility\StringAsLiteralJavascriptJsonConverter.cs" />
    <Compile Include="Web\DescriptionList.cs" />
    <Compile Include="Web\FileUploadException.cs" />
    <Compile Include="Web\Fingerprint.cs" />
    <Compile Include="Web\FingerprintExpressionBuilder.cs" />
    <Compile Include="Web\HttpModule.cs" />
    <Compile Include="Web\InternalContext.cs" />
    <Compile Include="Web\PageReference.cs" />
    <Compile Include="Web\RequestValidator.cs" />
    <Compile Include="Web\RockRouteHandler.cs" />
    <Compile Include="Web\SystemSettings.cs" />
    <Compile Include="Web\UI\Adapters\CheckBoxAdapter.cs" />
    <Compile Include="Web\UI\Adapters\DropDownListAdapter.cs" />
    <Compile Include="Web\UI\Adapters\RadioButtonAdapter.cs" />
    <Compile Include="Web\UI\Adapters\RadioButtonListAdapter.cs" />
    <Compile Include="Web\UI\BreadCrumb.cs" />
    <Compile Include="Web\UI\ContextAttribute.cs" />
    <Compile Include="Web\UI\Controls\AddressControl.cs" />
    <Compile Include="Web\UI\Controls\AttributeEditor.cs" />
    <Compile Include="Web\UI\Controls\Badge.cs" />
    <Compile Include="Web\UI\Controls\BootstrapButton.cs" />
    <Compile Include="Web\UI\Controls\ButtonDropDownList.cs" />
    <Compile Include="Web\UI\Controls\Chart\BarChart.cs" />
    <Compile Include="Web\UI\Controls\Chart\ChartClickArgs.cs" />
    <Compile Include="Web\UI\Controls\Chart\ChartOptions.cs" />
    <Compile Include="Web\UI\Controls\Chart\ChartStyle.cs" />
    <Compile Include="Web\UI\Controls\Chart\FlotChart.cs" />
    <Compile Include="Web\UI\Controls\Chart\LineChart.cs" />
    <Compile Include="Web\UI\Controls\Chart\PieChart.cs" />
    <Compile Include="Web\UI\Controls\Checkin Configuration Controls\CheckinArea.cs" />
    <Compile Include="Web\UI\Controls\Checkin Configuration Controls\CheckinAreaRow.cs" />
    <Compile Include="Web\UI\Controls\Checkin Configuration Controls\CheckinGroup.cs" />
    <Compile Include="Web\UI\Controls\Checkin Configuration Controls\CheckinGroupRow.cs" />
    <Compile Include="Web\UI\Controls\CodeEditor.cs" />
    <Compile Include="Web\UI\Controls\ColorPicker.cs" />
    <Compile Include="Web\UI\Controls\Communication\ChannelControl.cs" />
    <Compile Include="Web\UI\Controls\Communication\Email.cs" />
    <Compile Include="Web\UI\Controls\Communication\Sms.cs" />
    <Compile Include="Web\UI\Controls\ConfirmPageUnload.cs" />
    <Compile Include="Web\UI\Controls\CurrencyBox.cs" />
    <Compile Include="Web\UI\Controls\Data Fields\DataDropDownList.cs" />
    <Compile Include="Web\UI\Controls\Data Fields\DataTextBox.cs" />
    <Compile Include="Web\UI\Controls\Data View Filters\FilterField.cs" />
    <Compile Include="Web\UI\Controls\Data View Filters\FilterGroup.cs" />
    <Compile Include="Web\UI\Controls\DynamicControlsHtmlGenericControl.cs" />
    <Compile Include="Web\UI\Controls\DynamicControlsPanel.cs" />
    <Compile Include="Web\UI\Controls\EmailBox.cs" />
    <Compile Include="Web\UI\Controls\Event\RegistrationInstanceEditor.cs" />
    <Compile Include="Web\UI\Controls\Event\RegistrationTemplateFormEditor.cs" />
    <Compile Include="Web\UI\Controls\FileUploader.cs" />
    <Compile Include="Web\UI\Controls\FollowingsHelper.cs" />
    <Compile Include="Web\UI\Controls\Grid\AttributeField.cs" />
    <Compile Include="Web\UI\Controls\Grid\BadgeField.cs" />
    <Compile Include="Web\UI\Controls\Grid\BoolField.cs" />
    <Compile Include="Web\UI\Controls\Grid\BoolFromArrayField.cs" />
    <Compile Include="Web\UI\Controls\Grid\CallbackField.cs" />
    <Compile Include="Web\UI\Controls\Grid\CampusField.cs" />
    <Compile Include="Web\UI\Controls\Grid\CheckBoxEditableField.cs" />
    <Compile Include="Web\UI\Controls\Grid\ColorField.cs" />
    <Compile Include="Web\UI\Controls\Grid\CurrencyField.cs" />
    <Compile Include="Web\UI\Controls\Grid\DateField.cs" />
    <Compile Include="Web\UI\Controls\Grid\DateTimeField.cs" />
    <Compile Include="Web\UI\Controls\Grid\DefinedValueField.cs" />
    <Compile Include="Web\UI\Controls\Grid\DeleteField.cs" />
    <Compile Include="Web\UI\Controls\Grid\EditField.cs" />
    <Compile Include="Web\UI\Controls\Grid\EnumField.cs" />
    <Compile Include="Web\UI\Controls\Grid\FieldTypeField.cs" />
    <Compile Include="Web\UI\Controls\Grid\Grid.cs" />
    <Compile Include="Web\UI\Controls\Grid\GridActions.cs" />
    <Compile Include="Web\UI\Controls\Grid\GridFilter.cs" />
    <Compile Include="Web\UI\Controls\Grid\GroupPickerField.cs" />
    <Compile Include="Web\UI\Controls\Grid\INotRowSelectedField.cs" />
    <Compile Include="Web\UI\Controls\Grid\IPriorityColumn.cs" />
    <Compile Include="Web\UI\Controls\Grid\IRockGridField.cs" />
    <Compile Include="Web\UI\Controls\Grid\LinkButtonField.cs" />
    <Compile Include="Web\UI\Controls\Grid\ListDelimitedField.cs" />
    <Compile Include="Web\UI\Controls\Grid\PersonField.cs" />
    <Compile Include="Web\UI\Controls\Grid\MergePersonField.cs" />
    <Compile Include="Web\UI\Controls\Grid\PhoneNumbersField.cs" />
    <Compile Include="Web\UI\Controls\Grid\ReorderField.cs" />
    <Compile Include="Web\UI\Controls\Grid\RockBoundField.cs" />
    <Compile Include="Web\UI\Controls\Grid\RockLiteralField.cs" />
    <Compile Include="Web\UI\Controls\Grid\RockTemplateField.cs" />
    <Compile Include="Web\UI\Controls\Grid\RockTemplateFieldUnselected.cs" />
    <Compile Include="Web\UI\Controls\Grid\RowEventArgs.cs" />
    <Compile Include="Web\UI\Controls\Grid\SecurityField.cs" />
    <Compile Include="Web\UI\Controls\Grid\SelectField.cs" />
    <Compile Include="Web\UI\Controls\Grid\TimeField.cs" />
    <Compile Include="Web\UI\Controls\Grid\ToggleField.cs" />
    <Compile Include="Web\UI\Controls\HelpBlock.cs" />
    <Compile Include="Web\UI\Controls\HiddenFieldValidator.cs" />
    <Compile Include="Web\UI\Controls\HiddenFieldWithClass.cs" />
    <Compile Include="Web\UI\Controls\HighlightLabel.cs" />
    <Compile Include="Web\UI\Controls\HtmlEditor.cs" />
    <Compile Include="Web\UI\Controls\HtmlGenericContainer.cs" />
    <Compile Include="Web\UI\Controls\IDisplayRequiredIndicator.cs" />
    <Compile Include="Web\UI\Controls\IHasValidationGroup.cs" />
    <Compile Include="Web\UI\Controls\ImageEditor.cs" />
    <Compile Include="Web\UI\Controls\ImageUploader.cs" />
    <Compile Include="Web\UI\Controls\IRockControl.cs" />
    <Compile Include="Web\UI\Controls\IRockControlAdditionalRendering.cs" />
    <Compile Include="Web\UI\Controls\KeyValueList.cs" />
    <Compile Include="Web\UI\Controls\MarkdownEditor.cs" />
    <Compile Include="Web\UI\Controls\ModalAlert.cs" />
    <Compile Include="Web\UI\Controls\ModalDialog.cs" />
    <Compile Include="Web\UI\Controls\ModalIFrameDialog.cs" />
    <Compile Include="Web\UI\Controls\NewFamily\Attributes.cs" />
    <Compile Include="Web\UI\Controls\NewFamily\AttributesRow.cs" />
    <Compile Include="Web\UI\Controls\NewFamily\ContactInfo.cs" />
    <Compile Include="Web\UI\Controls\NewFamily\ContactInfoRow.cs" />
    <Compile Include="Web\UI\Controls\NewFamily\Members.cs" />
    <Compile Include="Web\UI\Controls\NewFamily\MembersRow.cs" />
    <Compile Include="Web\UI\Controls\NoteContainer.cs" />
    <Compile Include="Web\UI\Controls\NotificationBox.cs" />
    <Compile Include="Web\UI\Controls\NumberBox.cs" />
    <Compile Include="Web\UI\Controls\NumberRangeEditor.cs" />
    <Compile Include="Web\UI\Controls\NumberUpDown.cs" />
    <Compile Include="Web\UI\Controls\PageBreadCrumbs.cs" />
    <Compile Include="Web\UI\Controls\PageDescription.cs" />
    <Compile Include="Web\UI\Controls\PageIcon.cs" />
    <Compile Include="Web\UI\Controls\PageTitle.cs" />
    <Compile Include="Web\UI\Controls\PanelDrawer.cs" />
    <Compile Include="Web\UI\Controls\PanelWidget.cs" />
    <Compile Include="Web\UI\Controls\PersonLink.cs" />
    <Compile Include="Web\UI\Controls\Badges\BadgeControl.cs" />
    <Compile Include="Web\UI\Controls\Badges\BadgeListControl.cs" />
    <Compile Include="Web\UI\Controls\PhoneNumberBox.cs" />
    <Compile Include="Web\UI\Controls\Pickers\AccountPicker.cs" />
    <Compile Include="Web\UI\Controls\Pickers\BinaryFilePicker.cs" />
    <Compile Include="Web\UI\Controls\Pickers\BinaryFileTypePicker.cs" />
    <Compile Include="Web\UI\Controls\Pickers\BirthdayPicker.cs" />
    <Compile Include="Web\UI\Controls\Pickers\CampusesPicker.cs" />
    <Compile Include="Web\UI\Controls\Pickers\CampusPicker.cs" />
    <Compile Include="Web\UI\Controls\Pickers\CategoryPicker.cs" />
    <Compile Include="Web\UI\Controls\Pickers\ComponentPicker.cs" />
    <Compile Include="Web\UI\Controls\Pickers\ComponentsPicker.cs" />
    <Compile Include="Web\UI\Controls\Pickers\DatePicker.cs" />
    <Compile Include="Web\UI\Controls\Pickers\DateRangePicker.cs" />
    <Compile Include="Web\UI\Controls\Pickers\DateTimePicker.cs" />
    <Compile Include="Web\UI\Controls\Pickers\DayOfWeekPicker.cs" />
    <Compile Include="Web\UI\Controls\Pickers\DaysOfWeekPicker.cs" />
    <Compile Include="Web\UI\Controls\Pickers\DefinedValuePicker.cs" />
    <Compile Include="Web\UI\Controls\Pickers\DefinedValuesPicker.cs" />
    <Compile Include="Web\UI\Controls\Pickers\EntityPicker.cs" />
    <Compile Include="Web\UI\Controls\Pickers\EntityTypePicker.cs" />
    <Compile Include="Web\UI\Controls\Pickers\EventCalendarPicker.cs" />
    <Compile Include="Web\UI\Controls\Pickers\EventItemPicker.cs" />
    <Compile Include="Web\UI\Controls\Pickers\FinancialGatewayPicker.cs" />
    <Compile Include="Web\UI\Controls\Pickers\GeoPicker.cs" />
    <Compile Include="Web\UI\Controls\Pickers\GradePicker.cs" />
    <Compile Include="Web\UI\Controls\Pickers\GroupAndRolePicker.cs" />
    <Compile Include="Web\UI\Controls\Pickers\GroupPicker.cs" />
    <Compile Include="Web\UI\Controls\Pickers\WorkflowPicker.cs" />
    <Compile Include="Web\UI\Controls\Pickers\GroupRolePicker.cs" />
    <Compile Include="Web\UI\Controls\Pickers\GroupTypeGroupPicker.cs" />
    <Compile Include="Web\UI\Controls\Pickers\GroupTypePicker.cs" />
    <Compile Include="Web\UI\Controls\Pickers\GroupTypesPicker.cs" />
    <Compile Include="Web\UI\Controls\Pickers\ItemPicker.cs" />
    <Compile Include="Web\UI\Controls\Pickers\LocationAddressPicker.cs" />
    <Compile Include="Web\UI\Controls\Pickers\LocationItemPicker.cs" />
    <Compile Include="Web\UI\Controls\Pickers\LocationPicker.cs" />
    <Compile Include="Web\UI\Controls\Pickers\MergeFieldPicker.cs" />
    <Compile Include="Web\UI\Controls\Pickers\MergeTemplatePicker.cs" />
    <Compile Include="Web\UI\Controls\Pickers\MetricCategoryPicker.cs" />
    <Compile Include="Web\UI\Controls\Pickers\MonthDayPicker.cs" />
    <Compile Include="Web\UI\Controls\Pickers\MonthYearPicker.cs" />
    <Compile Include="Web\UI\Controls\Pickers\PagePicker.cs" />
    <Compile Include="Web\UI\Controls\Pickers\PersonPicker.cs" />
    <Compile Include="Web\UI\Controls\Pickers\RemoteAuthsPicker.cs" />
    <Compile Include="Web\UI\Controls\Pickers\SchedulePicker.cs" />
    <Compile Include="Web\UI\Controls\Pickers\SlidingDateRangePicker.cs" />
    <Compile Include="Web\UI\Controls\Pickers\TimePicker.cs" />
    <Compile Include="Web\UI\Controls\Pickers\TreeViewItem.cs" />
    <Compile Include="Web\UI\Controls\Pickers\WorkflowTypePicker.cs" />
    <Compile Include="Web\UI\Controls\Pickers\YearPicker.cs" />
    <Compile Include="Web\UI\Controls\RockBulletedList.cs" />
    <Compile Include="Web\UI\Controls\RockCheckBox.cs" />
    <Compile Include="Web\UI\Controls\RockCheckBoxList.cs" />
    <Compile Include="Web\UI\Controls\RockControlHelper.cs" />
    <Compile Include="Web\UI\Controls\RockControlWrapper.cs" />
    <Compile Include="Web\UI\Controls\RockDropDownList.cs" />
    <Compile Include="Web\UI\Controls\RockLiteral.cs" />
    <Compile Include="Web\UI\Controls\RockRadioButton.cs" />
    <Compile Include="Web\UI\Controls\RockRadioButtonList.cs" />
    <Compile Include="Web\UI\Controls\RockRating.cs" />
    <Compile Include="Web\UI\Controls\RockTextBox.cs" />
    <Compile Include="Web\UI\Controls\RockTextOrDropDownList.cs" />
    <Compile Include="Web\UI\Controls\RockUpdatePanel.cs" />
    <Compile Include="Web\UI\Controls\ScheduleBuilder.cs" />
    <Compile Include="Web\UI\Controls\SearchField.cs" />
    <Compile Include="Web\UI\Controls\SecurityButton.cs" />
    <Compile Include="Web\UI\Controls\StateDropDownList.cs" />
    <Compile Include="Web\UI\Controls\TagList.cs" />
    <Compile Include="Web\UI\Controls\TermDescription.cs" />
    <Compile Include="Web\UI\Controls\Toggle.cs" />
    <Compile Include="Web\UI\Controls\UrlLinkBox.cs" />
    <Compile Include="Web\UI\Controls\ValueList.cs" />
    <Compile Include="Web\UI\Controls\Workflow Controls\WorkflowActionEditor.cs" />
    <Compile Include="Web\UI\Controls\Workflow Controls\WorkflowActionTypeEditor.cs" />
    <Compile Include="Web\UI\Controls\Workflow Controls\WorkflowActivityEditor.cs" />
    <Compile Include="Web\UI\Controls\Workflow Controls\WorkflowActivityTypeEditor.cs" />
    <Compile Include="Web\UI\Controls\Workflow Controls\WorkflowFormActionList.cs" />
    <Compile Include="Web\UI\Controls\Workflow Controls\WorkflowFormAttributeRow.cs" />
    <Compile Include="Web\UI\Controls\Workflow Controls\WorkflowFormEditor.cs" />
    <Compile Include="Web\UI\Controls\Zone.cs" />
    <Compile Include="Web\UI\DialogPage.cs">
      <SubType>ASPXCodeBehind</SubType>
    </Compile>
    <Compile Include="Web\UI\IDetailBlock.cs" />
    <Compile Include="Web\UI\ISecondaryBlock.cs" />
    <Compile Include="Web\UI\PersonBlock.cs">
      <SubType>ASPXCodeBehind</SubType>
    </Compile>
    <Compile Include="Web\UI\ContextEntityBlock.cs">
      <SubType>ASPXCodeBehind</SubType>
    </Compile>
    <Compile Include="Web\UI\RockBlock.cs">
      <SubType>ASPXCodeBehind</SubType>
    </Compile>
    <Compile Include="Web\UI\RockBlockCustomSettings.cs">
      <SubType>ASPXCodeBehind</SubType>
    </Compile>
    <Compile Include="Web\UI\RockBlockWrapper.cs" />
    <Compile Include="Web\UI\RockMasterPage.cs">
      <SubType>ASPXCodeBehind</SubType>
    </Compile>
    <Compile Include="Web\UI\RockPage.cs">
      <SubType>ASPXCodeBehind</SubType>
    </Compile>
    <Compile Include="Web\UI\RouteUtils.cs" />
    <Compile Include="Web\UI\Validation\DataAnnotationValidator.cs" />
    <Compile Include="Web\Utilities\HtmlSanitizer.cs" />
    <Compile Include="Web\Utilities\RockUpdateHelper.cs" />
    <Compile Include="Web\Utilities\Enums\DotNetVersionCheckResult.cs" />
    <Compile Include="Web\Utilities\WebControlHelper.cs" />
    <Compile Include="Web\BrowserClient.cs" />
    <Compile Include="Workflow\ActionCategoryAttribute.cs" />
    <Compile Include="Workflow\ActionComponent.cs" />
    <Compile Include="Workflow\ActionContainer.cs" />
    <Compile Include="Workflow\Action\Assessments\CreateAssessmentRequest.cs" />
    <Compile Include="Workflow\Action\BackgroundCheck\BackgroundCheckRequest.cs" />
    <Compile Include="Workflow\Action\CheckIn\CalculateLastAttended.cs" />
    <Compile Include="Workflow\Action\CheckIn\CheckInActionComponent.cs" />
    <Compile Include="Workflow\Action\CheckIn\CreateCheckoutLabels.cs" />
    <Compile Include="Workflow\Action\CheckIn\CreateLabels.cs" />
    <Compile Include="Workflow\Action\CheckIn\FilterActiveLocations.cs" />
    <Compile Include="Workflow\Action\CheckIn\FilterByAge.cs" />
    <Compile Include="Workflow\Action\CheckIn\FilterByGrade.cs" />
    <Compile Include="Workflow\Action\CheckIn\FilterGroupsByAbilityLevel.cs" />
    <Compile Include="Workflow\Action\CheckIn\FilterGroupsByAge.cs" />
    <Compile Include="Workflow\Action\CheckIn\FilterGroupsByDataView.cs" />
    <Compile Include="Workflow\Action\CheckIn\FilterGroupsByGrade.cs" />
    <Compile Include="Workflow\Action\CheckIn\FilterGroupsByGradeAndAge.cs" />
    <Compile Include="Workflow\Action\CheckIn\FilterGroupsByGender.cs" />
    <Compile Include="Workflow\Action\CheckIn\FilterGroupsByLastName.cs" />
    <Compile Include="Workflow\Action\CheckIn\FilterGroupsBySpecialNeeds.cs" />
    <Compile Include="Workflow\Action\CheckIn\FilterLocationsByLocationSelectionStrategy.cs" />
    <Compile Include="Workflow\Action\CheckIn\FilterLocationsBySchedule.cs" />
    <Compile Include="Workflow\Action\CheckIn\FilterByPreviousCheckin.cs" />
    <Compile Include="Workflow\Action\CheckIn\FilterLocationsByThreshold.cs" />
    <Compile Include="Workflow\Action\CheckIn\FindFamilies.cs" />
    <Compile Include="Workflow\Action\CheckIn\FindFamilyMembers.cs" />
    <Compile Include="Workflow\Action\CheckIn\FindRelationships.cs" />
    <Compile Include="Workflow\Action\CheckIn\LoadGroups.cs" />
    <Compile Include="Workflow\Action\CheckIn\LoadGroupTypes.cs" />
    <Compile Include="Workflow\Action\CheckIn\LoadLocations.cs" />
    <Compile Include="Workflow\Action\CheckIn\LoadSchedules.cs" />
    <Compile Include="Workflow\Action\CheckIn\ParseZebraLabel.cs" />
    <Compile Include="Workflow\Action\CheckIn\PreSelectRecentAttendance.cs" />
    <Compile Include="Workflow\Action\CheckIn\RemoveEmptyGroups.cs" />
    <Compile Include="Workflow\Action\CheckIn\RemoveEmptyGroupTypes.cs" />
    <Compile Include="Workflow\Action\CheckIn\RemoveEmptyLocations.cs" />
    <Compile Include="Workflow\Action\CheckIn\RemoveEmptyPeople.cs" />
    <Compile Include="Workflow\Action\CheckIn\SaveAttendance.cs" />
    <Compile Include="Workflow\Action\CheckIn\SetAvailableSchedules.cs" />
    <Compile Include="Workflow\Action\Cms\AddContentChannelItem.cs" />
    <Compile Include="Workflow\Action\Communications\SmsCommunicationProcessResponse.cs" />
    <Compile Include="Workflow\Action\Communications\SendEmail.cs" />
    <Compile Include="Workflow\Action\Communications\SendEmailWithEvents.cs" />
    <Compile Include="Workflow\Action\Communications\SendNotification.cs" />
    <Compile Include="Workflow\Action\Communications\SendSms.cs" />
    <Compile Include="Workflow\Action\Communications\SendSystemEmail.cs" />
    <Compile Include="Workflow\Action\Connections\AddConnectionRequestActivity.cs" />
    <Compile Include="Workflow\Action\Connections\CreateConnectionRequest.cs" />
    <Compile Include="Workflow\Action\Connections\SetConnectionRequestState.cs" />
    <Compile Include="Workflow\Action\Connections\SetConnectionRequestConnector.cs" />
    <Compile Include="Workflow\Action\Connections\SetConnectionRequestStatus.cs" />
    <Compile Include="Workflow\Action\Connections\TransferConnectionRequest.cs" />
    <Compile Include="Workflow\Action\Entity\EntityDocumentAdd.cs" />
    <Compile Include="Workflow\Action\Finance\GetSavedAccount.cs" />
    <Compile Include="Workflow\Action\Finance\ProcessPayment.cs" />
    <Compile Include="Workflow\Action\Finance\BenevolenceRequestAdd.cs" />
    <Compile Include="Workflow\Action\Finance\BenevolenceRequestAddDocument.cs" />
    <Compile Include="Workflow\Action\Finance\BenevolenceRequestSetAttribute.cs" />
    <Compile Include="Workflow\Action\Finance\BenevolenceResultAdd.cs" />
    <Compile Include="Workflow\Action\Groups\AddNoteToGroupMember.cs" />
    <Compile Include="Workflow\Action\Groups\AddPersonToGroup.cs" />
    <Compile Include="Workflow\Action\Groups\AddPersonToGroupAttribute.cs" />
    <Compile Include="Workflow\Action\Groups\GroupGetChildGroupForCampus.cs" />
    <Compile Include="Workflow\Action\Groups\PostAttendanceToGroup.cs" />
    <Compile Include="Workflow\Action\Groups\RemovePersonFromGroup.cs" />
    <Compile Include="Workflow\Action\Groups\RemovePersonFromGroupAttribute.cs" />
    <Compile Include="Workflow\Action\Groups\SetAttributeToRandomGroupMember.cs" />
    <Compile Include="Workflow\Action\Groups\SetGroupAttribute.cs" />
    <Compile Include="Workflow\Action\Groups\SetGroupMemberAttribute.cs" />
    <Compile Include="Workflow\Action\Groups\SetGroupMemberNote.cs" />
    <Compile Include="Workflow\Action\Groups\UpdateGroupMemberStatus.cs" />
    <Compile Include="Workflow\Action\People\AddPersonToFamily.cs" />
    <Compile Include="Workflow\Action\People\GetPersonFromFields.cs" />
    <Compile Include="Workflow\Action\People\InactivateFamily.cs" />
    <Compile Include="Workflow\Action\People\PersonAddressUpdate.cs" />
    <Compile Include="Workflow\Action\People\PersonFollowAdd.cs" />
    <Compile Include="Workflow\Action\People\PersonGetCampusTeamMember.cs" />
    <Compile Include="Workflow\Action\People\PersonGetHeadOfHousehold.cs" />
    <Compile Include="Workflow\Action\People\PersonGetSpouse.cs" />
    <Compile Include="Workflow\Action\People\PersonInDataView.cs" />
    <Compile Include="Workflow\Action\People\PersonNoteAdd.cs" />
    <Compile Include="Workflow\Action\People\PersonPhoneUpdate.cs" />
    <Compile Include="Workflow\Action\People\PersonPropertyUpdate.cs" />
    <Compile Include="Workflow\Action\People\PersonTagAdd.cs" />
    <Compile Include="Workflow\Action\People\PersonTagRemove.cs" />
    <Compile Include="Workflow\Action\People\PrayerRequestAdd.cs" />
    <Compile Include="Workflow\Action\People\SetPersonAttribute.cs" />
    <Compile Include="Workflow\Action\Registrations\GenerateDiscountCode.cs" />
    <Compile Include="Workflow\Action\Registrations\UpdateDiscountCode.cs" />
    <Compile Include="Workflow\Action\People\AddStep.cs" />
    <Compile Include="Workflow\Action\Utility\InteractionAdd.cs" />
    <Compile Include="Workflow\Action\Utility\CreateShortLink.cs" />
    <Compile Include="Workflow\Action\Utility\LavaRun.cs" />
    <Compile Include="Workflow\Action\Entity\SetEntityAttribute.cs" />
    <Compile Include="Workflow\Action\Entity\SetEntityProperty.cs" />
    <Compile Include="Workflow\Action\WorkflowAttributes\SetFileAttributeFromLava.cs" />
    <Compile Include="Workflow\Action\WorkflowControl\Redirect.cs" />
    <Compile Include="Workflow\Action\Utility\RunJob.cs" />
    <Compile Include="Workflow\Action\Utility\RunSQL.cs" />
    <Compile Include="Workflow\Action\WorkflowControl\ShowHtml.cs" />
    <Compile Include="Workflow\Action\WorkflowAttributes\SetAttributeFromEntity.cs" />
    <Compile Include="Workflow\Action\WorkflowAttributes\SetAttributeFromPerson.cs" />
    <Compile Include="Workflow\Action\WorkflowAttributes\SetAttributeToCurrentPerson.cs" />
    <Compile Include="Workflow\Action\WorkflowAttributes\SetAttributeToGroupLeader.cs" />
    <Compile Include="Workflow\Action\WorkflowAttributes\SetAttributeToInitiator.cs" />
    <Compile Include="Workflow\Action\WorkflowAttributes\SetAttributeValue.cs" />
    <Compile Include="Workflow\Action\WorkflowControl\SetStatusInOtherWorkflow.cs" />
    <Compile Include="Workflow\Action\WorkflowControl\ActivateActivityinOtherWorkflow.cs" />
    <Compile Include="Workflow\Action\WorkflowControl\ActivateActivityInOtherWorkflowOnMatch.cs" />
    <Compile Include="Workflow\Action\WorkflowControl\ActivateWorkflow.cs" />
    <Compile Include="Workflow\Action\WorkflowControl\ActivateActions.cs" />
    <Compile Include="Workflow\Action\WorkflowControl\ActivateActivity.cs" />
    <Compile Include="Workflow\Action\WorkflowControl\AddWorkflowNote.cs" />
    <Compile Include="Workflow\Action\WorkflowControl\AssignActivityFromAttributeValue.cs" />
    <Compile Include="Workflow\Action\WorkflowControl\AssignActivityToGroup.cs" />
    <Compile Include="Workflow\Action\WorkflowControl\AssignActivityToPerson.cs" />
    <Compile Include="Workflow\Action\WorkflowControl\AssignActivityToSecurityRole.cs" />
    <Compile Include="Workflow\Action\WorkflowControl\CompleteActivity.cs" />
    <Compile Include="Workflow\Action\WorkflowControl\CompleteWorkflow.cs" />
    <Compile Include="Workflow\Action\WorkflowControl\Delay.cs" />
    <Compile Include="Workflow\Action\WorkflowControl\DeleteWorkflow.cs" />
    <Compile Include="Workflow\Action\WorkflowControl\LogError.cs" />
    <Compile Include="Workflow\Action\WorkflowControl\PersistWorkflow.cs" />
    <Compile Include="Workflow\Action\WorkflowControl\SetInitiatorFromAttribute.cs" />
    <Compile Include="Workflow\Action\WorkflowControl\SetStatus.cs" />
    <Compile Include="Workflow\Action\WorkflowControl\SetWorkflowName.cs" />
    <Compile Include="Workflow\Action\WorkflowControl\UserForm.cs" />
    <Compile Include="Workflow\Action\Utility\WebRequest.cs" />
    <Compile Include="Workflow\Action\WorkflowControl\WriteToLog.cs" />
  </ItemGroup>
  <ItemGroup>
    <Content Include="..\packages\Microsoft.SqlServer.Types.11.0.2\nativeBinaries\x64\msvcr100.dll">
      <Link>SqlServerTypes\x64\msvcr100.dll</Link>
      <CopyToOutputDirectory>PreserveNewest</CopyToOutputDirectory>
    </Content>
    <Content Include="..\packages\Microsoft.SqlServer.Types.11.0.2\nativeBinaries\x64\SqlServerSpatial110.dll">
      <Link>SqlServerTypes\x64\SqlServerSpatial110.dll</Link>
      <CopyToOutputDirectory>PreserveNewest</CopyToOutputDirectory>
    </Content>
    <Content Include="..\packages\Microsoft.SqlServer.Types.11.0.2\nativeBinaries\x86\msvcr100.dll">
      <Link>SqlServerTypes\x86\msvcr100.dll</Link>
      <CopyToOutputDirectory>PreserveNewest</CopyToOutputDirectory>
    </Content>
    <Content Include="..\packages\Microsoft.SqlServer.Types.11.0.2\nativeBinaries\x86\SqlServerSpatial110.dll">
      <Link>SqlServerTypes\x86\SqlServerSpatial110.dll</Link>
      <CopyToOutputDirectory>PreserveNewest</CopyToOutputDirectory>
    </Content>
    <Content Include="LICENSE.txt" />
    <Content Include="Plugin\HotFixes\039_MigrationRollupsForV7_2_UpdateCheckInMergefieldDebugInfo.sql">
      <DependentUpon>039_MigrationRollupsForV7_2.cs</DependentUpon>
    </Content>
    <Content Include="Plugin\HotFixes\041_MigrationRollupsForV7_3_UpdateWizardCommunicationDetailApprovers.sql">
      <DependentUpon>041_MigrationRollupsForV7_3.cs</DependentUpon>
    </Content>
    <Content Include="Plugin\HotFixes\043_MoreMigrationRollupsForV7_3_spCrm_PersonDuplicateFinder.sql">
      <DependentUpon>043_MoreMigrationRollupsForV7_3.cs</DependentUpon>
    </Content>
    <Content Include="Plugin\HotFixes\043_MoreMigrationRollupsForV7_3_ufnUtility_CsvToTable.sql">
      <DependentUpon>043_MoreMigrationRollupsForV7_3.cs</DependentUpon>
    </Content>
    <Content Include="Plugin\HotFixes\047_DataAutomation_FixBenevolenceCaseWorker.sql">
      <DependentUpon>047_DataAutomation.cs</DependentUpon>
    </Content>
    <Content Include="Plugin\HotFixes\047_DataAutomation_ShortLinkInteractionFix.sql">
      <DependentUpon>047_DataAutomation.cs</DependentUpon>
    </Content>
    <Content Include="Plugin\HotFixes\049_GivingAnalyticsAccounts_AccountTotals.sql">
      <DependentUpon>049_UpdateGivingAnalyticsAccounts.cs</DependentUpon>
    </Content>
    <Content Include="Plugin\HotFixes\049_GivingAnalyticsAccounts_PersonSummary.sql">
      <DependentUpon>049_UpdateGivingAnalyticsAccounts.cs</DependentUpon>
    </Content>
    <Content Include="Plugin\HotFixes\049_GivingAnalyticsAccounts_TransactionData.sql">
      <DependentUpon>049_UpdateGivingAnalyticsAccounts.cs</DependentUpon>
    </Content>
    <Content Include="Plugin\HotFixes\050_MigrationRollupsForV7_4_AddVimeoShortCode.sql">
      <DependentUpon>050_MigrationRollupsForV7_4.cs</DependentUpon>
    </Content>
    <Content Include="Plugin\HotFixes\050_MigrationRollupsForV7_4_FixAccordionShortCode.sql">
      <DependentUpon>050_MigrationRollupsForV7_4.cs</DependentUpon>
    </Content>
    <Content Include="Plugin\HotFixes\050_MigrationRollupsForV7_4_FixThankyouAndOngoingHyphenations.sql">
      <DependentUpon>050_MigrationRollupsForV7_4.cs</DependentUpon>
    </Content>
    <Content Include="Plugin\HotFixes\050_MigrationRollupsForV7_4_spAnalytics_ETL_Campus.sql">
      <DependentUpon>050_MigrationRollupsForV7_4.cs</DependentUpon>
    </Content>
    <Content Include="Plugin\HotFixes\050_MigrationRollupsForV7_4_spCrm_PersonDuplicateFinder.sql">
      <DependentUpon>050_MigrationRollupsForV7_4.cs</DependentUpon>
    </Content>
    <Content Include="Plugin\HotFixes\050_MigrationRollupsForV7_4_spCrm_PersonMerge.sql">
      <DependentUpon>050_MigrationRollupsForV7_4.cs</DependentUpon>
    </Content>
    <Content Include="Plugin\HotFixes\052_MigrationRollupsForV8_1_spCrm_FamilyAnalyticsGiving.sql">
      <DependentUpon>052_MigrationRollupsForV8_1.cs</DependentUpon>
    </Content>
    <Content Include="Plugin\HotFixes\052_MigrationRollupsForV8_1_ufnCrm_GetFamilyTitle.sql">
      <DependentUpon>052_MigrationRollupsForV8_1.cs</DependentUpon>
    </Content>
    <Content Include="Plugin\HotFixes\052_MigrationRollupsForV8_1_ufnCrm_GetFamilyTitleIncludeInactive.sql">
      <DependentUpon>052_MigrationRollupsForV8_1.cs</DependentUpon>
    </Content>
    <Content Include="Plugin\HotFixes\056_MigrationRollupsForV8_4_spCrm_FamilyAnalyticsEraDataset.sql">
      <DependentUpon>056_MigrationRollupsForV8_4.cs</DependentUpon>
    </Content>
    <Content Include="Plugin\HotFixes\057_MigrationRollupsForV8_5_AddCheck-inLabelToInstallIconFont.sql">
      <DependentUpon>057_MigrationRollupsForV8_5.cs</DependentUpon>
    </Content>
    <Content Include="Plugin\HotFixes\057_MigrationRollupsForV8_5_spCheckin_BadgeAttendance.sql">
      <DependentUpon>057_MigrationRollupsForV8_5.cs</DependentUpon>
    </Content>
    <Content Include="Plugin\HotFixes\057_MigrationRollupsForV8_5_spCrm_FamilyAnalyticsFirstVisitsAttributeUpdate.sql">
      <DependentUpon>057_MigrationRollupsForV8_5.cs</DependentUpon>
    </Content>
    <Content Include="Plugin\HotFixes\059_MigrationRollupsForV8_5_2_spCheckin_AttendanceAnalyticsQuery_NonAttendees.sql">
      <DependentUpon>059_MigrationRollupsForV8_5_2.cs</DependentUpon>
    </Content>
    <Content Include="Plugin\HotFixes\060_MigrationRollupsForV8_6_FixChartShortcode.sql">
      <DependentUpon>060_MigrationRollupsForV8_6.cs</DependentUpon>
    </Content>
    <Content Include="Plugin\HotFixes\060_MigrationRollupsForV8_6_spFinance_PledgeAnalyticsQuery_Down.sql">
      <DependentUpon>060_MigrationRollupsForV8_6.cs</DependentUpon>
    </Content>
    <Content Include="Plugin\HotFixes\060_MigrationRollupsForV8_6_spFinance_PledgeAnalyticsQuery_Up.sql">
      <DependentUpon>060_MigrationRollupsForV8_6.cs</DependentUpon>
    </Content>
    <Content Include="Plugin\HotFixes\096_MigrationRollupsForV9_5_chartjsfix.sql">
      <DependentUpon>096_MigrationRollupsForV9_5.cs</DependentUpon>
    </Content>
    <Content Include="Plugin\HotFixes\097_FamilyAnalyticsProcChange_spCrm_FamilyAnalyticsEraDataset.sql">
      <DependentUpon>097_FamilyAnalyticsProcChange.cs</DependentUpon>
    </Content>
    <Content Include="Plugin\HotFixes\104_MigrationRollupsFor10_3_0_spCheckin_AttendanceAnalyticsQuery_AttendeeLastAttendance.sql">
      <DependentUpon>104_MigrationRollupsFor10_3_0.cs</DependentUpon>
    </Content>
    <Content Include="Plugin\HotFixes\104_MigrationRollupsFor10_3_0_spCheckin_AttendanceAnalyticsQuery_NonAttendees.sql">
      <DependentUpon>104_MigrationRollupsFor10_3_0.cs</DependentUpon>
    </Content>
    <Content Include="Plugin\HotFixes\104_MigrationRollupsFor10_3_0_spFinance_PledgeAnalyticsQuery.sql">
      <DependentUpon>104_MigrationRollupsFor10_3_0.cs</DependentUpon>
    </Content>
    <Content Include="Plugin\HotFixes\113_MigrationRollupsFor10_3_2_FixChartYAxisShortcode.sql">
      <DependentUpon>113_MigrationRollupsFor10_3_2.cs</DependentUpon>
    </Content>
    <Content Include="Plugin\HotFixes\134_AddDocumentsToPersonMerge - Copy_spCrm_PersonMerge.sql">
      <DependentUpon>135_MigrationRollupsFor11_2_0.cs</DependentUpon>
    </Content>
    <Content Include="Plugin\HotFixes\134_AddDocumentsToPersonMerge_spCrm_PersonMerge.sql">
      <DependentUpon>134_AddDocumentsToPersonMerge.cs</DependentUpon>
    </Content>
    <Content Include="Service References\MelissaData.AddressCheck\configuration.svcinfo" />
    <Content Include="Service References\MelissaData.AddressCheck\configuration91.svcinfo" />
    <Content Include="Service References\MelissaData.AddressCheck\Reference.svcmap">
      <LastGenOutput>Reference.cs</LastGenOutput>
    </Content>
    <Content Include="Service References\MelissaData.AddressCheck\Service.disco" />
    <Content Include="Service References\ServiceObjects.GeoCoder\configuration.svcinfo" />
    <Content Include="Service References\ServiceObjects.GeoCoder\configuration91.svcinfo" />
    <Content Include="Service References\ServiceObjects.GeoCoder\GeoCoder.disco" />
    <Content Include="Service References\ServiceObjects.GeoCoder\Reference.svcmap">
      <LastGenOutput>Reference.cs</LastGenOutput>
    </Content>
    <Content Include="SqlServerTypes\readme.htm" />
  </ItemGroup>
  <ItemGroup>
    <None Include="App.config" />
    <Compile Include="Model\Event\RegistrationTemplateFee\RegistrationTemplateFeeService.cs" />
    <None Include="CheckIn\_DiagramCheckInClasses.cd" />
    <Compile Include="Model\Core\Auth\Auth.Logic.cs" />
    <None Include="packages.config">
      <SubType>Designer</SubType>
    </None>
    <None Include="Service References\MelissaData.AddressCheck\Rock.MelissaData.AddressCheck.ResponseArray.datasource" />
    <None Include="Service References\MelissaData.AddressCheck\Service.wsdl" />
    <None Include="Service References\MelissaData.AddressCheck\Service.xsd">
      <SubType>Designer</SubType>
    </None>
    <None Include="Service References\MelissaData.AddressCheck\Service1.xsd">
      <SubType>Designer</SubType>
    </None>
    <None Include="Service References\ServiceObjects.GeoCoder\GeoCoder.wsdl" />
    <None Include="Service References\ServiceObjects.GeoCoder\Rock.ServiceObjects.GeoCoder.DistanceBetweenInfo.datasource" />
    <None Include="Service References\ServiceObjects.GeoCoder\Rock.ServiceObjects.GeoCoder.DistanceToWaterInfo.datasource" />
    <None Include="Service References\ServiceObjects.GeoCoder\Rock.ServiceObjects.GeoCoder.GeocodeCityWorldwideInfo.datasource" />
    <None Include="Service References\ServiceObjects.GeoCoder\Rock.ServiceObjects.GeoCoder.Location.datasource" />
    <None Include="Service References\ServiceObjects.GeoCoder\Rock.ServiceObjects.GeoCoder.Location_V3.datasource" />
    <None Include="Service References\ServiceObjects.GeoCoder\Rock.ServiceObjects.GeoCoder.ReverseAddress.datasource" />
    <None Include="Service References\ServiceObjects.GeoCoder\Rock.ServiceObjects.GeoCoder.ZipCodeInfo.datasource" />
  </ItemGroup>
  <ItemGroup>
    <Folder Include="Pbx\Provider\" />
    <Folder Include="Web\UI\Controls\Finance\" />
  </ItemGroup>
  <ItemGroup>
    <ProjectReference Include="..\DotLiquid\DotLiquid.csproj">
      <Project>{00edcb8d-ef33-459c-ad62-02876bd24dff}</Project>
      <Name>DotLiquid</Name>
    </ProjectReference>
    <ProjectReference Include="..\Rock.Common\Rock.Common.csproj">
      <Project>{13568622-324e-4493-b605-c9896e725d30}</Project>
      <Name>Rock.Common</Name>
    </ProjectReference>
    <ProjectReference Include="..\Rock.DownhillCss\Rock.DownhillCss.csproj">
      <Project>{cadd9206-2c6b-42e4-b20b-2dfc3eb4d6d4}</Project>
      <Name>Rock.DownhillCss</Name>
    </ProjectReference>
    <ProjectReference Include="..\Rock.Lava.DotLiquid\Rock.Lava.DotLiquid.csproj">
      <Project>{79aa470a-dc63-4cb4-b0b6-77285f60c69b}</Project>
      <Name>Rock.Lava.DotLiquid</Name>
    </ProjectReference>
    <ProjectReference Include="..\Rock.Lava.Fluid\Rock.Lava.Fluid.csproj">
      <Project>{afce6f84-bf3a-4182-a816-8fb47afc0305}</Project>
      <Name>Rock.Lava.Fluid</Name>
    </ProjectReference>
    <ProjectReference Include="..\Rock.Lava.Shared\Rock.Lava.Shared.csproj">
      <Project>{8820cd93-70ee-496d-b17b-0c4c68dd4957}</Project>
      <Name>Rock.Lava.Shared</Name>
    </ProjectReference>
    <ProjectReference Include="..\Rock.Lava\Rock.Lava.csproj">
      <Project>{37e293dd-f282-4a34-91fa-5fb8503d5672}</Project>
      <Name>Rock.Lava</Name>
    </ProjectReference>
    <ProjectReference Include="..\Rock.Version\Rock.Version.csproj">
      <Project>{6fe0930c-6832-4c2f-8a76-d4e4a2d80ddf}</Project>
      <Name>Rock.Version</Name>
    </ProjectReference>
    <ProjectReference Include="..\Rock.ViewModel\Rock.ViewModel.csproj">
      <Project>{05baaf85-9c53-4ccd-a535-036427b0df72}</Project>
      <Name>Rock.ViewModel</Name>
    </ProjectReference>
  </ItemGroup>
  <ItemGroup>
    <WCFMetadata Include="Service References\" />
  </ItemGroup>
  <ItemGroup>
    <EmbeddedResource Include="Plugin\HotFixes\HotFixMigrationResource.resx">
      <Generator>PublicResXFileCodeGenerator</Generator>
      <SubType>Designer</SubType>
      <LastGenOutput>HotFixMigrationResource.Designer.cs</LastGenOutput>
    </EmbeddedResource>
  </ItemGroup>
  <ItemGroup>
    <Analyzer Include="..\packages\AWSSDK.S3.3.3.21.1\analyzers\dotnet\cs\AWSSDK.S3.CodeAnalysis.dll" />
  </ItemGroup>
  <ItemGroup>
    <Service Include="{508349B6-6B84-4DF5-91F0-309BEEBAD82D}" />
  </ItemGroup>
  <Import Project="$(MSBuildToolsPath)\Microsoft.CSharp.targets" />
  <PropertyGroup>
    <PreBuildEvent>REM Sets vbcscompiler.exe time to live to 10 seconds. Dev environment defaults to 600 secs which can cause issues when switching branches
REM In a production environment, it will be 10 seconds, even without the VBCSCOMPILER_TTL environment variable
if "$(ConfigurationName)" == "Debug" (
 echo "setting VBCSCOMPILER_TTL to 10 seconds"
 call "$(ProjectDir)..\Dev Tools\VBCS_Compiler\setVBCSCOMPILER_TTL.bat"
)

REM delete build artifacts from stuff that is no longer part of Rock (InteractivePreGeneratedViews and React)
if Exist "$(ProjectDir)..\RockWeb\Bin\ru-ru\JavaScriptEngineSwitcher.Core.resources.dll" del "$(ProjectDir)..\RockWeb\Bin\ru-ru\JavaScriptEngineSwitcher.Core.resources.dll"
if Exist "$(ProjectDir)..\RockWeb\Bin\ru-ru\JavaScriptEngineSwitcher.V8.resources.dll" del "$(ProjectDir)..\RockWeb\Bin\ru-ru\JavaScriptEngineSwitcher.V8.resources.dll"
if Exist "$(ProjectDir)..\RockWeb\Bin\ru-ru\MsieJavaScriptEngine.resources.dll" del "$(ProjectDir)..\RockWeb\Bin\ru-ru\MsieJavaScriptEngine.resources.dll"
if Exist "$(ProjectDir)..\RockWeb\Bin\InteractivePreGeneratedViews.dll" del "$(ProjectDir)..\RockWeb\Bin\InteractivePreGeneratedViews.dll"
if Exist "$(ProjectDir)..\RockWeb\Bin\JavaScriptEngineSwitcher.Core.dll" del "$(ProjectDir)..\RockWeb\Bin\JavaScriptEngineSwitcher.Core.dll"
if Exist "$(ProjectDir)..\RockWeb\Bin\JavaScriptEngineSwitcher.Msie.dll" del "$(ProjectDir)..\RockWeb\Bin\JavaScriptEngineSwitcher.Msie.dll"
if Exist "$(ProjectDir)..\RockWeb\Bin\JavaScriptEngineSwitcher.V8.dll" del "$(ProjectDir)..\RockWeb\Bin\JavaScriptEngineSwitcher.V8.dll"
if Exist "$(ProjectDir)..\RockWeb\Bin\JSPool.dll" del "$(ProjectDir)..\RockWeb\Bin\JSPool.dll"
if Exist "$(ProjectDir)..\RockWeb\Bin\MsieJavaScriptEngine.dll" del "$(ProjectDir)..\RockWeb\Bin\MsieJavaScriptEngine.dll"
if Exist "$(ProjectDir)..\RockWeb\Bin\React.Core.dll" del "$(ProjectDir)..\RockWeb\Bin\React.Core.dll"
if Exist "$(ProjectDir)..\RockWeb\Bin\React.Web.dll" del "$(ProjectDir)..\RockWeb\Bin\React.Web.dll"
if Exist "$(ProjectDir)..\RockWeb\Bin\React.Web.Mvc4.dll" del "$(ProjectDir)..\RockWeb\Bin\React.Web.Mvc4.dll"
if Exist "$(ProjectDir)..\RockWeb\Bin\System.Web.Helpers.dll" del "$(ProjectDir)..\RockWeb\Bin\System.Web.Helpers.dll"
if Exist "$(ProjectDir)..\RockWeb\Bin\System.Web.Mvc.dll" del "$(ProjectDir)..\RockWeb\Bin\System.Web.Mvc.dll"
if Exist "$(ProjectDir)..\RockWeb\Bin\System.Web.Razor.dll" del "$(ProjectDir)..\RockWeb\Bin\System.Web.Razor.dll"
if Exist "$(ProjectDir)..\RockWeb\Bin\System.Web.WebPages.Deployment.dll" del "$(ProjectDir)..\RockWeb\Bin\System.Web.WebPages.Deployment.dll"
if Exist "$(ProjectDir)..\RockWeb\Bin\System.Web.WebPages.dll" del "$(ProjectDir)..\RockWeb\Bin\System.Web.WebPages.dll"
if Exist "$(ProjectDir)..\RockWeb\Bin\System.Web.WebPages.Razor.dll" del "$(ProjectDir)..\RockWeb\Bin\System.Web.WebPages.Razor.dll"
if Exist "$(ProjectDir)..\RockWeb\Bin\VroomJs.dll" del "$(ProjectDir)..\RockWeb\Bin\VroomJs.dll"
if Exist "$(ProjectDir)..\RockWeb\Bin\WebActivatorEx.dll" del "$(ProjectDir)..\RockWeb\Bin\WebActivatorEx.dll"
if Exist "$(ProjectDir)..\RockWeb\Bin\Rock.TransNational.Pi.dll" del "$(ProjectDir)..\RockWeb\Bin\Rock.TransNational.Pi.dll"</PreBuildEvent>
  </PropertyGroup>
  <PropertyGroup>
    <PostBuildEvent>REM Check if the JavaScript projects have been built.
If Not Exist "$(ProjectDir)..\Rock.JavaScript.Obsidian\dist" (
    "$(DevEnvDir)..\..\MSBuild\Current\Bin\MSBuild.exe" "$(ProjectDir)..\Rock.JavaScript.Obsidian\Rock.JavaScript.Obsidian.njsproj" -p:Configuration=$(ConfigurationName)
)</PostBuildEvent>
  </PropertyGroup>
  <!-- To modify your build process, add your task inside one of the targets below and uncomment it.
       Other similar extension points exist, see Microsoft.Common.targets.
  <Target Name="BeforeBuild">
  </Target>
  <Target Name="AfterBuild">
  </Target>
  -->
</Project><|MERGE_RESOLUTION|>--- conflicted
+++ resolved
@@ -721,7 +721,6 @@
     <Compile Include="Communication\CreateMessageResult.cs" />
     <Compile Include="Communication\Transport\EmailSendResponse.cs" />
     <Compile Include="Communication\EmailTransportComponent.cs" />
-<<<<<<< HEAD
     <Compile Include="Communication\Transport\ThrottleHelper.cs" />
     <Compile Include="Data\EntityContextState.cs" />
     <Compile Include="Data\EntitySaveHook.cs" />
@@ -735,9 +734,7 @@
     <Compile Include="Financial\IObsidianFinancialGateway.cs" />
     <Compile Include="Jobs\ConnectionRequestsAutomation.cs" />
     <Compile Include="Jobs\GivingAutomation.cs" />
-=======
     <Compile Include="Field\Types\MobileNavigationActionFieldType.cs" />
->>>>>>> 3b7ef3f6
     <Compile Include="Jobs\PostV127DataMigrationsRebuildGroupSalutations.cs" />
     <Compile Include="Lava\Blocks\ReturnTag.cs" />
     <Compile Include="Lava\RockLiquid\Blocks\Return.cs" />
@@ -1356,13 +1353,10 @@
     <Compile Include="Web\UI\Controls\CompositePlaceHolder.cs" />
     <Compile Include="Web\UI\Controls\FieldVisibilityRuleField.cs" />
     <Compile Include="Web\UI\Controls\IDoNotBlockValidate.cs" />
-<<<<<<< HEAD
     <Compile Include="Web\UI\Controls\IHasAttributeId.cs" />
     <Compile Include="Web\UI\Controls\MediaPlayer.cs" />
-=======
     <Compile Include="Web\UI\Controls\MobileNavigationActionEditor.cs" />
     <Compile Include="Web\UI\Controls\NoteControl.cs" />
->>>>>>> 3b7ef3f6
     <Compile Include="Web\UI\Controls\PageNavButtons.cs" />
     <Compile Include="Web\UI\Controls\Grid\PersonProfileLinkField.cs" />
     <Compile Include="Web\UI\Controls\LocationList.cs" />
