﻿<?xml version="1.0" encoding="utf-8"?>
<Project ToolsVersion="14.0" DefaultTargets="Build" xmlns="http://schemas.microsoft.com/developer/msbuild/2003">
  <Import Project="$(MSBuildExtensionsPath)\$(MSBuildToolsVersion)\Microsoft.Common.props" Condition="Exists('$(MSBuildExtensionsPath)\$(MSBuildToolsVersion)\Microsoft.Common.props')" />
  <PropertyGroup>
    <Configuration Condition=" '$(Configuration)' == '' ">Debug</Configuration>
    <Platform Condition=" '$(Platform)' == '' ">AnyCPU</Platform>
    <ProjectGuid>{185A31D7-3037-4DAE-8797-0459849A84BD}</ProjectGuid>
    <OutputType>Library</OutputType>
    <AppDesignerFolder>Properties</AppDesignerFolder>
    <RootNamespace>Rock</RootNamespace>
    <AssemblyName>Rock</AssemblyName>
    <TargetFrameworkVersion>v4.5.2</TargetFrameworkVersion>
    <FileAlignment>512</FileAlignment>
    <TargetFrameworkProfile />
    <NuGetPackageImportStamp>
    </NuGetPackageImportStamp>
    <WebGreaseLibPath>..\packages\WebGrease.1.5.2\lib</WebGreaseLibPath>
  </PropertyGroup>
  <PropertyGroup Condition=" '$(Configuration)|$(Platform)' == 'Debug|AnyCPU' ">
    <DebugSymbols>true</DebugSymbols>
    <DebugType>full</DebugType>
    <Optimize>false</Optimize>
    <OutputPath>bin\Debug\</OutputPath>
    <DefineConstants>DEBUG;TRACE</DefineConstants>
    <ErrorReport>prompt</ErrorReport>
    <WarningLevel>4</WarningLevel>
    <LangVersion>7.3</LangVersion>
  </PropertyGroup>
  <PropertyGroup Condition=" '$(Configuration)|$(Platform)' == 'Release|AnyCPU' ">
    <DebugType>pdbonly</DebugType>
    <Optimize>true</Optimize>
    <OutputPath>bin\Release\</OutputPath>
    <DefineConstants>TRACE</DefineConstants>
    <ErrorReport>prompt</ErrorReport>
    <WarningLevel>4</WarningLevel>
    <DocumentationFile>bin\Release\Rock.XML</DocumentationFile>
    <LangVersion>7.3</LangVersion>
  </PropertyGroup>
  <ItemGroup>
    <Reference Include="AngleSharp, Version=0.9.9.0, Culture=neutral, PublicKeyToken=e83494dcdc6d31ea, processorArchitecture=MSIL">
      <HintPath>..\packages\AngleSharp.0.9.9.2\lib\net45\AngleSharp.dll</HintPath>
    </Reference>
    <Reference Include="Antlr3.Runtime, Version=3.5.0.2, Culture=neutral, PublicKeyToken=eb42632606e9261f, processorArchitecture=MSIL">
      <HintPath>..\packages\Antlr3.Runtime.3.5.1\lib\net40-client\Antlr3.Runtime.dll</HintPath>
    </Reference>
    <Reference Include="AWSSDK.Core, Version=3.3.0.0, Culture=neutral, PublicKeyToken=885c28607f98e604, processorArchitecture=MSIL">
      <HintPath>..\packages\AWSSDK.Core.3.3.25.1\lib\net45\AWSSDK.Core.dll</HintPath>
    </Reference>
    <Reference Include="AWSSDK.S3, Version=3.3.0.0, Culture=neutral, PublicKeyToken=885c28607f98e604, processorArchitecture=MSIL">
      <HintPath>..\packages\AWSSDK.S3.3.3.21.1\lib\net45\AWSSDK.S3.dll</HintPath>
    </Reference>
    <Reference Include="BCrypt.Net, Version=0.1.5073.29922, Culture=neutral, PublicKeyToken=6bcd409ee6bc9292, processorArchitecture=MSIL">
      <HintPath>..\packages\BCrypt-Official.0.1.109\lib\BCrypt.Net.dll</HintPath>
    </Reference>
    <Reference Include="CacheManager.Core, Version=1.1.2.0, Culture=neutral, PublicKeyToken=5b450b4fb65c4cdb, processorArchitecture=MSIL">
      <HintPath>..\packages\CacheManager.Core.1.1.2\lib\net45\CacheManager.Core.dll</HintPath>
    </Reference>
    <Reference Include="CacheManager.Serialization.Json, Version=1.1.2.0, Culture=neutral, PublicKeyToken=5b450b4fb65c4cdb, processorArchitecture=MSIL">
      <HintPath>..\packages\CacheManager.Serialization.Json.1.1.2\lib\net45\CacheManager.Serialization.Json.dll</HintPath>
    </Reference>
    <Reference Include="CacheManager.StackExchange.Redis, Version=1.1.2.0, Culture=neutral, PublicKeyToken=5b450b4fb65c4cdb, processorArchitecture=MSIL">
      <HintPath>..\packages\CacheManager.StackExchange.Redis.1.1.2\lib\net45\CacheManager.StackExchange.Redis.dll</HintPath>
    </Reference>
    <Reference Include="CacheManager.SystemRuntimeCaching, Version=1.1.2.0, Culture=neutral, PublicKeyToken=5b450b4fb65c4cdb, processorArchitecture=MSIL">
      <HintPath>..\packages\CacheManager.SystemRuntimeCaching.1.1.2\lib\net45\CacheManager.SystemRuntimeCaching.dll</HintPath>
    </Reference>
    <Reference Include="CommonMark, Version=0.1.0.0, Culture=neutral, PublicKeyToken=001ef8810438905d, processorArchitecture=MSIL">
      <HintPath>..\packages\CommonMark.NET.0.13.2\lib\net45\CommonMark.dll</HintPath>
    </Reference>
    <Reference Include="CronExpressionDescriptor, Version=1.19.0.0, Culture=neutral, PublicKeyToken=a2ab0e0f73f9b037, processorArchitecture=MSIL">
      <HintPath>..\packages\CronExpressionDescriptor.1.19.0\lib\net45\CronExpressionDescriptor.dll</HintPath>
    </Reference>
    <Reference Include="CSScriptLibrary, Version=3.13.2.0, Culture=neutral, PublicKeyToken=70fcc3d18c749033, processorArchitecture=MSIL">
      <HintPath>..\packages\CS-Script.bin.3.13.2.0\lib\net45\CSScriptLibrary.dll</HintPath>
    </Reference>
    <Reference Include="DDay.iCal, Version=1.0.2.575, Culture=neutral, processorArchitecture=MSIL">
      <HintPath>..\packages\DDay.iCal.1.0.2.575\lib\DDay.iCal.dll</HintPath>
    </Reference>
    <Reference Include="DocumentFormat.OpenXml, Version=2.6.0.0, Culture=neutral, processorArchitecture=MSIL">
      <HintPath>..\packages\OpenXMLSDK-MOT.2.6.0.0\lib\DocumentFormat.OpenXml.dll</HintPath>
    </Reference>
    <Reference Include="dotless.Core, Version=1.5.2.0, Culture=neutral, PublicKeyToken=96b446c9e63eae34, processorArchitecture=MSIL">
      <HintPath>..\packages\dotless.1.5.2\lib\dotless.Core.dll</HintPath>
    </Reference>
    <Reference Include="Elasticsearch.Net, Version=2.0.0.0, Culture=neutral, PublicKeyToken=96c599bbe3e70f5d, processorArchitecture=MSIL">
      <HintPath>..\packages\Elasticsearch.Net.2.4.6\lib\net45\Elasticsearch.Net.dll</HintPath>
    </Reference>
    <Reference Include="EntityFramework, Version=6.0.0.0, Culture=neutral, PublicKeyToken=b77a5c561934e089, processorArchitecture=MSIL">
      <HintPath>..\packages\EntityFramework.6.1.3\lib\net45\EntityFramework.dll</HintPath>
    </Reference>
    <Reference Include="EntityFramework.SqlServer, Version=6.0.0.0, Culture=neutral, PublicKeyToken=b77a5c561934e089, processorArchitecture=MSIL">
      <HintPath>..\packages\EntityFramework.6.1.3\lib\net45\EntityFramework.SqlServer.dll</HintPath>
    </Reference>
    <Reference Include="EntityFramework.Utilities">
      <HintPath>..\libs\EFUtilities\EntityFramework.Utilities.dll</HintPath>
    </Reference>
    <Reference Include="EPPlus">
      <HintPath>..\libs\EPPlus\EPPlus.dll</HintPath>
    </Reference>
    <Reference Include="EXIFextractor">
      <HintPath>..\libs\Goheer EXIFExtractor\EXIFextractor.dll</HintPath>
    </Reference>
    <Reference Include="FCM.Net, Version=1.0.0.0, Culture=neutral, processorArchitecture=MSIL">
      <SpecificVersion>False</SpecificVersion>
      <HintPath>..\libs\FCM\FCM.Net.dll</HintPath>
    </Reference>
    <Reference Include="HtmlAgilityPack, Version=1.4.9.5, Culture=neutral, PublicKeyToken=bd319b19eaf3b43a, processorArchitecture=MSIL">
      <HintPath>..\packages\HtmlAgilityPack.1.4.9.5\lib\Net45\HtmlAgilityPack.dll</HintPath>
    </Reference>
    <Reference Include="Humanizer">
      <HintPath>..\libs\Humanizer.2.1.0\Humanizer.dll</HintPath>
    </Reference>
    <Reference Include="ImageResizer, Version=4.0.0.0, Culture=neutral, processorArchitecture=MSIL">
      <HintPath>..\packages\ImageResizer.4.0.5\lib\net45\ImageResizer.dll</HintPath>
    </Reference>
    <Reference Include="Lucene.Net, Version=4.0.0.0, Culture=neutral, processorArchitecture=MSIL">
      <HintPath>..\packages\Lucene.Net.4.8.0-beta00005\lib\net45\Lucene.Net.dll</HintPath>
    </Reference>
    <Reference Include="Lucene.Net.Analysis.Common, Version=4.0.0.0, Culture=neutral, processorArchitecture=MSIL">
      <HintPath>..\packages\Lucene.Net.Analysis.Common.4.8.0-beta00005\lib\net45\Lucene.Net.Analysis.Common.dll</HintPath>
    </Reference>
    <Reference Include="Lucene.Net.Expressions, Version=4.0.0.0, Culture=neutral, processorArchitecture=MSIL">
      <HintPath>..\packages\Lucene.Net.Expressions.4.8.0-beta00005\lib\net45\Lucene.Net.Expressions.dll</HintPath>
    </Reference>
    <Reference Include="Lucene.Net.Queries, Version=4.0.0.0, Culture=neutral, processorArchitecture=MSIL">
      <HintPath>..\packages\Lucene.Net.Queries.4.8.0-beta00005\lib\net45\Lucene.Net.Queries.dll</HintPath>
    </Reference>
    <Reference Include="Lucene.Net.QueryParser, Version=4.0.0.0, Culture=neutral, processorArchitecture=MSIL">
      <HintPath>..\packages\Lucene.Net.QueryParser.4.8.0-beta00005\lib\net45\Lucene.Net.QueryParser.dll</HintPath>
    </Reference>
    <Reference Include="Lucene.Net.Sandbox, Version=4.0.0.0, Culture=neutral, processorArchitecture=MSIL">
      <HintPath>..\packages\Lucene.Net.Sandbox.4.8.0-beta00005\lib\net45\Lucene.Net.Sandbox.dll</HintPath>
    </Reference>
    <Reference Include="Microsoft.AspNet.SignalR.Core, Version=2.2.0.0, Culture=neutral, PublicKeyToken=31bf3856ad364e35, processorArchitecture=MSIL">
      <HintPath>..\packages\Microsoft.AspNet.SignalR.Core.2.2.0\lib\net45\Microsoft.AspNet.SignalR.Core.dll</HintPath>
    </Reference>
    <Reference Include="Microsoft.AspNet.SignalR.SystemWeb, Version=2.2.0.0, Culture=neutral, PublicKeyToken=31bf3856ad364e35, processorArchitecture=MSIL">
      <HintPath>..\packages\Microsoft.AspNet.SignalR.SystemWeb.2.2.0\lib\net45\Microsoft.AspNet.SignalR.SystemWeb.dll</HintPath>
    </Reference>
    <Reference Include="Microsoft.IdentityModel.Clients.ActiveDirectory, Version=2.21.0.0, Culture=neutral, PublicKeyToken=31bf3856ad364e35, processorArchitecture=MSIL">
      <HintPath>..\packages\Microsoft.IdentityModel.Clients.ActiveDirectory.2.21.301221612\lib\net45\Microsoft.IdentityModel.Clients.ActiveDirectory.dll</HintPath>
    </Reference>
    <Reference Include="Microsoft.IdentityModel.Clients.ActiveDirectory.WindowsForms, Version=2.21.0.0, Culture=neutral, PublicKeyToken=31bf3856ad364e35, processorArchitecture=MSIL">
      <HintPath>..\packages\Microsoft.IdentityModel.Clients.ActiveDirectory.2.21.301221612\lib\net45\Microsoft.IdentityModel.Clients.ActiveDirectory.WindowsForms.dll</HintPath>
    </Reference>
    <Reference Include="Microsoft.IdentityModel.Logging, Version=1.1.5.0, Culture=neutral, PublicKeyToken=31bf3856ad364e35, processorArchitecture=MSIL">
      <HintPath>..\packages\Microsoft.IdentityModel.Logging.1.1.5\lib\net451\Microsoft.IdentityModel.Logging.dll</HintPath>
    </Reference>
    <Reference Include="Microsoft.IdentityModel.Tokens, Version=5.1.5.0, Culture=neutral, PublicKeyToken=31bf3856ad364e35, processorArchitecture=MSIL">
      <HintPath>..\packages\Microsoft.IdentityModel.Tokens.5.1.5\lib\net451\Microsoft.IdentityModel.Tokens.dll</HintPath>
    </Reference>
    <Reference Include="Microsoft.Owin, Version=2.1.0.0, Culture=neutral, PublicKeyToken=31bf3856ad364e35, processorArchitecture=MSIL">
      <HintPath>..\packages\Microsoft.Owin.2.1.0\lib\net45\Microsoft.Owin.dll</HintPath>
    </Reference>
    <Reference Include="Microsoft.Owin.Host.SystemWeb, Version=2.1.0.0, Culture=neutral, PublicKeyToken=31bf3856ad364e35, processorArchitecture=MSIL">
      <HintPath>..\packages\Microsoft.Owin.Host.SystemWeb.2.1.0\lib\net45\Microsoft.Owin.Host.SystemWeb.dll</HintPath>
    </Reference>
    <Reference Include="Microsoft.Owin.Security, Version=2.1.0.0, Culture=neutral, PublicKeyToken=31bf3856ad364e35, processorArchitecture=MSIL">
      <HintPath>..\packages\Microsoft.Owin.Security.2.1.0\lib\net45\Microsoft.Owin.Security.dll</HintPath>
    </Reference>
    <Reference Include="Microsoft.SqlServer.Types, Version=11.0.0.0, Culture=neutral, PublicKeyToken=89845dcd8080cc91, processorArchitecture=MSIL">
      <HintPath>..\packages\Microsoft.SqlServer.Types.11.0.2\lib\net20\Microsoft.SqlServer.Types.dll</HintPath>
    </Reference>
    <Reference Include="Microsoft.Web.Infrastructure, Version=1.0.0.0, Culture=neutral, PublicKeyToken=31bf3856ad364e35, processorArchitecture=MSIL">
      <HintPath>..\packages\Microsoft.Web.Infrastructure.1.0.0.0\lib\net40\Microsoft.Web.Infrastructure.dll</HintPath>
    </Reference>
    <Reference Include="Microsoft.Web.XmlTransform, Version=2.1.0.0, Culture=neutral, PublicKeyToken=b03f5f7f11d50a3a, processorArchitecture=MSIL">
      <HintPath>..\packages\Microsoft.Web.Xdt.2.1.1\lib\net40\Microsoft.Web.XmlTransform.dll</HintPath>
    </Reference>
    <Reference Include="Mono.CSharp, Version=4.0.0.0, Culture=neutral, PublicKeyToken=0738eb9f132ed756, processorArchitecture=MSIL">
      <HintPath>..\packages\CS-Script.bin.3.13.2.0\lib\net45\Mono.CSharp.dll</HintPath>
    </Reference>
    <Reference Include="Nest, Version=2.0.0.0, Culture=neutral, PublicKeyToken=96c599bbe3e70f5d, processorArchitecture=MSIL">
      <HintPath>..\packages\NEST.2.4.3\lib\net45\Nest.dll</HintPath>
    </Reference>
    <Reference Include="Newtonsoft.Json, Version=9.0.0.0, Culture=neutral, PublicKeyToken=30ad4fe6b2a6aeed, processorArchitecture=MSIL">
      <HintPath>..\packages\Newtonsoft.Json.9.0.1\lib\net45\Newtonsoft.Json.dll</HintPath>
    </Reference>
    <Reference Include="NuGet.Core, Version=2.11.1.812, Culture=neutral, PublicKeyToken=31bf3856ad364e35, processorArchitecture=MSIL">
      <HintPath>..\packages\NuGet.Core.2.11.1\lib\net40-Client\NuGet.Core.dll</HintPath>
    </Reference>
    <Reference Include="OpenXmlPowerTools, Version=4.2.0.0, Culture=neutral, processorArchitecture=MSIL">
      <HintPath>..\packages\OpenXmlPowerTools.4.2\lib\OpenXmlPowerTools.dll</HintPath>
    </Reference>
    <Reference Include="Owin, Version=1.0.0.0, Culture=neutral, PublicKeyToken=f0ebd12fd5e55cc5, processorArchitecture=MSIL">
      <HintPath>..\packages\Owin.1.0\lib\net40\Owin.dll</HintPath>
    </Reference>
    <Reference Include="PreMailer.Net, Version=1.5.5.0, Culture=neutral, processorArchitecture=MSIL">
      <HintPath>..\packages\PreMailer.Net.1.5.5\lib\net45\PreMailer.Net.dll</HintPath>
    </Reference>
    <Reference Include="Quartz">
      <HintPath>..\libs\Quartz\Quartz.dll</HintPath>
    </Reference>
    <Reference Include="RestSharp, Version=105.2.3.0, Culture=neutral, processorArchitecture=MSIL">
      <HintPath>..\packages\RestSharp.105.2.3\lib\net452\RestSharp.dll</HintPath>
    </Reference>
    <Reference Include="Rock.Mobile.Common, Version=0.2.6.0, Culture=neutral, processorArchitecture=MSIL">
      <HintPath>..\packages\Rock.Mobile.Common.0.2.6\lib\net452\Rock.Mobile.Common.dll</HintPath>
    </Reference>
    <Reference Include="StackExchange.Redis.StrongName, Version=1.2.6.0, Culture=neutral, PublicKeyToken=c219ff1ca8c2ce46, processorArchitecture=MSIL">
      <HintPath>..\packages\StackExchange.Redis.StrongName.1.2.6\lib\net45\StackExchange.Redis.StrongName.dll</HintPath>
    </Reference>
    <Reference Include="System" />
    <Reference Include="System.ComponentModel.Composition" />
    <Reference Include="System.ComponentModel.DataAnnotations" />
    <Reference Include="System.configuration" />
    <Reference Include="System.Core" />
    <Reference Include="System.Data.Entity.Design" />
    <Reference Include="System.Data.Services" />
    <Reference Include="System.DirectoryServices" />
    <Reference Include="System.DirectoryServices.AccountManagement" />
    <Reference Include="System.Drawing" />
    <Reference Include="System.IdentityModel.Tokens.Jwt, Version=5.1.5.0, Culture=neutral, PublicKeyToken=31bf3856ad364e35, processorArchitecture=MSIL">
      <HintPath>..\packages\System.IdentityModel.Tokens.Jwt.5.1.5\lib\net451\System.IdentityModel.Tokens.Jwt.dll</HintPath>
    </Reference>
    <Reference Include="System.IO.Compression" />
    <Reference Include="System.IO.Compression.FileSystem" />
    <Reference Include="System.IO.Packaging, Version=1.0.0.0, Culture=neutral, processorArchitecture=MSIL">
      <HintPath>..\packages\OpenXMLSDK-MOT.2.6.0.0\lib\System.IO.Packaging.dll</HintPath>
    </Reference>
    <Reference Include="System.Linq.Dynamic, Version=1.0.5840.25917, Culture=neutral, processorArchitecture=MSIL">
      <HintPath>..\packages\System.Linq.Dynamic.1.0.6\lib\net40\System.Linq.Dynamic.dll</HintPath>
    </Reference>
    <Reference Include="System.Management.Automation, Version=1.0.0.0, Culture=neutral, PublicKeyToken=31bf3856ad364e35, processorArchitecture=MSIL">
      <HintPath>..\packages\System.Management.Automation.6.1.7601.17515\lib\net45\System.Management.Automation.dll</HintPath>
    </Reference>
    <Reference Include="System.Net.Http.Formatting, Version=5.2.3.0, Culture=neutral, PublicKeyToken=31bf3856ad364e35, processorArchitecture=MSIL">
      <HintPath>..\packages\Microsoft.AspNet.WebApi.Client.5.2.3\lib\net45\System.Net.Http.Formatting.dll</HintPath>
    </Reference>
    <Reference Include="System.Net.Http.WebRequest" />
    <Reference Include="System.Runtime.Caching" />
    <Reference Include="System.Runtime.Serialization" />
    <Reference Include="System.ServiceModel" />
    <Reference Include="System.ServiceModel.Web" />
    <Reference Include="System.Web" />
    <Reference Include="System.Web.Extensions" />
    <Reference Include="System.Web.Http, Version=5.2.3.0, Culture=neutral, PublicKeyToken=31bf3856ad364e35, processorArchitecture=MSIL">
      <HintPath>..\packages\Microsoft.AspNet.WebApi.Core.5.2.3\lib\net45\System.Web.Http.dll</HintPath>
    </Reference>
    <Reference Include="System.Web.Http.WebHost, Version=5.2.3.0, Culture=neutral, PublicKeyToken=31bf3856ad364e35, processorArchitecture=MSIL">
      <HintPath>..\packages\Microsoft.AspNet.WebApi.WebHost.5.2.3\lib\net45\System.Web.Http.WebHost.dll</HintPath>
    </Reference>
    <Reference Include="System.Web.Optimization, Version=1.1.0.0, Culture=neutral, PublicKeyToken=31bf3856ad364e35, processorArchitecture=MSIL">
      <HintPath>..\packages\Microsoft.AspNet.Web.Optimization.1.1.3\lib\net40\System.Web.Optimization.dll</HintPath>
    </Reference>
    <Reference Include="System.Xml.Linq" />
    <Reference Include="System.Data.DataSetExtensions" />
    <Reference Include="Microsoft.CSharp" />
    <Reference Include="System.Data" />
    <Reference Include="System.Net.Http" />
    <Reference Include="System.Xml" />
    <Reference Include="Twilio, Version=0.0.0.0, Culture=neutral, processorArchitecture=MSIL">
      <HintPath>..\packages\Twilio.5.1.0\lib\net451\Twilio.dll</HintPath>
    </Reference>
    <Reference Include="UAParser, Version=2.1.0.0, Culture=neutral, PublicKeyToken=f7377bf021646069, processorArchitecture=MSIL">
      <HintPath>..\packages\UAParser.2.1.0.0\lib\net40-Client\UAParser.dll</HintPath>
    </Reference>
    <Reference Include="WebGrease, Version=1.5.2.14234, Culture=neutral, PublicKeyToken=31bf3856ad364e35, processorArchitecture=MSIL">
      <HintPath>..\packages\WebGrease.1.5.2\lib\WebGrease.dll</HintPath>
    </Reference>
    <Reference Include="Z.EntityFramework.Plus.EF6, Version=1.8.6.0, Culture=neutral, PublicKeyToken=59b66d028979105b, processorArchitecture=MSIL">
      <HintPath>..\packages\Z.EntityFramework.Plus.EF6.1.8.6\lib\net45\Z.EntityFramework.Plus.EF6.dll</HintPath>
    </Reference>
  </ItemGroup>
  <ItemGroup>
    <Compile Include="..\Rock.Version\AssemblySharedInfo.cs">
      <Link>AssemblySharedInfo.cs</Link>
    </Compile>
    <Compile Include="Address\Bing.cs" />
    <Compile Include="Address\MelissaData.cs" />
    <Compile Include="Address\ServiceObjects.cs" />
    <Compile Include="Address\SmartyStreets.cs" />
    <Compile Include="Address\VerificationComponent.cs" />
    <Compile Include="Address\VerificationContainer.cs" />
    <Compile Include="Attribute\AccountFieldAttribute.cs" />
    <Compile Include="Attribute\AccountsFieldAttribute.cs" />
    <Compile Include="Attribute\AddressFieldAttribute.cs" />
    <Compile Include="Attribute\AssetStorageSystemFieldAttribute.cs" />
    <Compile Include="Attribute\AttributeCategoryFieldAttribute.cs" />
    <Compile Include="Attribute\AttributeFieldAttribute.cs" />
    <Compile Include="Attribute\AssessmentTypesFieldAttribute.cs" />
    <Compile Include="Attribute\CheckListFieldAttribute.cs" />
    <Compile Include="Attribute\ColorFieldAttribute.cs" />
    <Compile Include="Attribute\ComparisonFieldAttribute.cs" />
    <Compile Include="Attribute\StepProgramStepStatusFieldAttribute.cs" />
    <Compile Include="Attribute\StepProgramStepTypeFieldAttribute.cs" />
    <Compile Include="Attribute\StreakTypeFieldAttribute.cs" />
    <Compile Include="Attribute\StepProgramFieldAttribute.cs" />
    <Compile Include="Attribute\ContentChannelTypeFieldAttribute.cs" />
    <Compile Include="Attribute\ContentChannelItemFieldAttribute.cs" />
    <Compile Include="Attribute\BackgroundCheckFieldAttribute.cs" />
    <Compile Include="Attribute\GenderFieldAttribute.cs" />
    <Compile Include="Attribute\IHasAttributes.cs" />
    <Compile Include="Attribute\InteractionChannelFieldAttribute.cs" />
    <Compile Include="Attribute\InteractionChannelsFieldAttribute.cs" />
    <Compile Include="Attribute\LabelFieldAttribute.cs" />
    <Compile Include="Attribute\LavaFieldAttribute.cs" />
    <Compile Include="Attribute\RegistrationInstanceFieldAttribute.cs" />
    <Compile Include="Attribute\RegistrationTemplateFieldAttribute.cs" />
    <Compile Include="Attribute\RegistrationTemplatesFieldAttribute.cs" />
    <Compile Include="Attribute\RegistryEntryFieldAttribute.cs" />
    <Compile Include="Attribute\ReportFieldAttribute.cs" />
    <Compile Include="Attribute\SelectFieldAttribute.cs" />
    <Compile Include="Attribute\PersistedDatasetFieldAttribute.cs" />
    <Compile Include="Attribute\TextValueFilterFieldAttribute.cs" />
    <Compile Include="Attribute\TimeZoneFieldAttribute.cs" />
    <Compile Include="Attribute\FileFieldAttribute.cs" />
    <Compile Include="Attribute\BinaryFileFieldAttribute.cs" />
    <Compile Include="Attribute\BinaryFileTypeFieldAttribute.cs" />
    <Compile Include="Attribute\BinaryFileTypesFieldAttribute.cs" />
    <Compile Include="Attribute\BooleanFieldAttribute.cs" />
    <Compile Include="Attribute\CampusesFieldAttribute.cs" />
    <Compile Include="Attribute\CampusFieldAttribute.cs" />
    <Compile Include="Attribute\GroupCategoryFieldAttribute.cs" />
    <Compile Include="Attribute\CategoryFieldAttribute.cs" />
    <Compile Include="Attribute\CodeEditorFieldAttribute.cs" />
    <Compile Include="Attribute\CommunicationTemplateFieldAttribute .cs" />
    <Compile Include="Attribute\ComponentFieldAttribute.cs" />
    <Compile Include="Attribute\ComponentsFieldAttribute.cs" />
    <Compile Include="Attribute\ConnectionActivityTypeFieldAttribute.cs" />
    <Compile Include="Attribute\ConnectionOpportunityFieldAttribute.cs" />
    <Compile Include="Attribute\ConnectionRequestFieldAttribute.cs" />
    <Compile Include="Attribute\ConnectionStateFieldAttribute.cs" />
    <Compile Include="Attribute\ConnectionStatusFieldAttribute.cs" />
    <Compile Include="Attribute\ConnectionTypeFieldAttribute.cs" />
    <Compile Include="Attribute\ConnectionTypesFieldAttribute.cs" />
    <Compile Include="Attribute\ContentChannelFieldAttribute.cs" />
    <Compile Include="Attribute\ContentChannelTypesFieldAttribute.cs" />
    <Compile Include="Attribute\CurrencyFieldAttribute.cs" />
    <Compile Include="Attribute\CustomEnhancedListFieldAttribute.cs" />
    <Compile Include="Attribute\CustomCheckboxListFieldAttribute.cs" />
    <Compile Include="Attribute\CustomDropdownListFieldAttribute.cs" />
    <Compile Include="Attribute\CustomRadioListFieldAttribute.cs" />
    <Compile Include="Attribute\DataViewFieldAttribute.cs" />
    <Compile Include="Attribute\DataViewsFieldAttribute.cs" />
    <Compile Include="Attribute\DateFieldAttribute.cs" />
    <Compile Include="Attribute\DateRangeFieldAttribute.cs" />
    <Compile Include="Attribute\DateTimeFieldAttribute.cs" />
    <Compile Include="Attribute\DayOfWeekFieldAttribute.cs" />
    <Compile Include="Attribute\DaysOfWeekFieldAttribute.cs" />
    <Compile Include="Attribute\DecimalFieldAttribute.cs" />
    <Compile Include="Attribute\DecimalRangeFieldAttribute.cs" />
    <Compile Include="Attribute\DefinedTypeFieldAttribute.cs" />
    <Compile Include="Attribute\DefinedValueFieldAttribute.cs" />
    <Compile Include="Attribute\DefinedValueRangeFieldAttribute.cs" />
    <Compile Include="Attribute\EmailFieldAttribute.cs" />
    <Compile Include="Attribute\GroupMemberFieldAttribute.cs" />
    <Compile Include="Attribute\IHasInheritedAttributes.cs" />
    <Compile Include="Attribute\MatrixFieldAttribute.cs" />
    <Compile Include="Attribute\SocialMediaAccountFieldAttribute.cs" />
    <Compile Include="Attribute\SSNFieldAttribute.cs" />
    <Compile Include="Attribute\WorkflowFieldAttribute.cs" />
    <Compile Include="Attribute\EncryptedTextFieldAttribute.cs" />
    <Compile Include="Attribute\EntityFieldAttribute.cs" />
    <Compile Include="Attribute\EntityTypeFieldAttribute.cs" />
    <Compile Include="Attribute\EnumFieldAttribute.cs" />
    <Compile Include="Attribute\EnumsFieldAttribute.cs" />
    <Compile Include="Attribute\EventCalendarFieldAttribute.cs" />
    <Compile Include="Attribute\EventItemFieldAttribute.cs" />
    <Compile Include="Attribute\FieldAttribute.cs" />
    <Compile Include="Attribute\FinancialGatewayFieldAttribute.cs" />
    <Compile Include="Attribute\GroupAndRoleFieldAttribute.cs" />
    <Compile Include="Attribute\GroupFieldAttribute.cs" />
    <Compile Include="Attribute\GroupLocationTypeFieldAttribute.cs" />
    <Compile Include="Attribute\GroupRoleFieldAttribute.cs" />
    <Compile Include="Attribute\GroupTypeFieldAttribute.cs" />
    <Compile Include="Attribute\GroupTypeGroupFieldAttribute.cs" />
    <Compile Include="Attribute\GroupTypesFieldAttribute.cs" />
    <Compile Include="Attribute\Helper.cs" />
    <Compile Include="Attribute\IHasAttributesWrapper.cs" />
    <Compile Include="Attribute\InheritedAttribute.cs" />
    <Compile Include="Attribute\IntegerFieldAttribute.cs" />
    <Compile Include="Attribute\IntegerRangeFieldAttribute.cs" />
    <Compile Include="Attribute\KeyValueListFieldAttribute.cs" />
    <Compile Include="Attribute\LavaCommandsFieldAttribute.cs" />
    <Compile Include="Attribute\LinkedPageAttribute.cs" />
    <Compile Include="Attribute\LocationFieldAttribute.cs" />
    <Compile Include="Attribute\MarkdownFieldAttribute.cs" />
    <Compile Include="Attribute\MemoFieldAttribute.cs" />
    <Compile Include="Attribute\MergeTemplateFieldAttribute.cs" />
    <Compile Include="Attribute\MetricCategoriesFieldAttribute.cs" />
    <Compile Include="Attribute\NoteTypeFieldAttribute.cs" />
    <Compile Include="Attribute\BadgesFieldAttribute.cs" />
    <Compile Include="Attribute\PersonFieldAttribute.cs" />
    <Compile Include="Attribute\PhoneNumberFieldAttribute.cs" />
    <Compile Include="Attribute\RemoteAuthsFieldAttribute.cs" />
    <Compile Include="Attribute\ScheduleFieldAttribute.cs" />
    <Compile Include="Attribute\SchedulesFieldAttribute.cs" />
    <Compile Include="Attribute\SecurityRoleFieldAttribute.cs" />
    <Compile Include="Attribute\SiteFieldAttribute.cs" />
    <Compile Include="Attribute\SlidingDateRangeFieldAttribute.cs" />
    <Compile Include="Attribute\SystemEmailFieldAttribute.cs" />
    <Compile Include="Attribute\TextFieldAttribute.cs" />
    <Compile Include="Attribute\TimeFieldAttribute.cs" />
    <Compile Include="Attribute\UrlLinkFieldAttribute.cs" />
    <Compile Include="Attribute\ValueListFieldAttribute.cs" />
    <Compile Include="Attribute\WorkflowActivityTypeAttribute.cs" />
    <Compile Include="Attribute\WorkflowAttributeAttribute.cs" />
    <Compile Include="Attribute\WorkflowTextOrAttributeAttribute.cs" />
    <Compile Include="Attribute\WorkflowTypeFieldAttribute.cs" />
    <Compile Include="Badge\BadgeComponent.cs" />
    <Compile Include="Badge\BadgeContainer.cs" />
    <Compile Include="Badge\HighlightLabelBadge.cs" />
    <Compile Include="Badge\IconBadge.cs" />
    <Compile Include="Blocks\BlockActionAttribute.cs" />
    <Compile Include="Attribute\IconCssClassAttribute.cs" />
    <Compile Include="Blocks\RockMobileBlockType.cs" />
    <Compile Include="Field\Types\PersistedDatasetFieldType.cs" />
    <Compile Include="Field\Types\StepProgramStepStatusFieldType.cs" />
    <Compile Include="Field\Types\StepProgramStepTypeFieldType.cs" />
    <Compile Include="Blocks\Types\Mobile\ContentChannelItemView.cs" />
    <Compile Include="Blocks\Types\Mobile\LavaItemList.cs" />
    <Compile Include="Jobs\PostV100DataMigrationsValueAsNumeric.cs" />
    <Compile Include="Mobile\AdditionalBlockSettings.cs" />
    <Compile Include="Jobs\UpdatePersistedDatasets.cs" />
    <Compile Include="Mobile\AdditionalPageSettings.cs" />
    <Compile Include="Mobile\AdditionalSiteSettings.cs" />
    <Compile Include="Mobile\TabLocation.cs" />
    <Compile Include="Model\CodeGenerated\DocumentService.cs" />
    <Compile Include="Model\CodeGenerated\DocumentTypeService.cs" />
    <Compile Include="Model\CodeGenerated\PersistedDatasetService.cs" />
    <Compile Include="Model\PersistedDataset.cs" />
    <Compile Include="Model\Document.cs" />
    <Compile Include="Model\DocumentType.cs" />
    <Compile Include="Model\PersistedDatasetService.Partial.cs" />
    <Compile Include="Model\StepTypeService.Partial.cs" />
    <Compile Include="Model\StepService.Partial.cs" />
    <Compile Include="Net\ClientInformation.cs" />
    <Compile Include="Badge\Component\Steps.cs" />
    <Compile Include="Plugin\HotFixes\087_AddNonCashAssetTypes.cs" />
    <Compile Include="Reporting\DataFilter\Person\PrimaryCampusesFilter.cs" />
    <Compile Include="Reporting\DataFilter\Person\PrimaryCampusFilter.cs" />
    <Compile Include="SystemGuid\Person.cs" />
    <Compile Include="UniversalSearch\IndexModels\DocumentIndex.cs" />
    <Compile Include="Reporting\ReportOutputBuilder.cs" />
    <Compile Include="Reporting\ReportTemplateBuilder.cs" />
    <Compile Include="Utility\ExtensionMethods\ExpandoObjectExtensions.cs" />
    <Compile Include="Utility\LazyDictionary.cs" />
    <Compile Include="Web\Cache\Entities\DocumentTypeCache.cs" />
    <Compile Include="Web\Cache\Entities\PersistedDatasetCache.cs" />
    <Compile Include="Web\Cache\Entities\Obsolete\PersonBadgeCache.cs" />
    <Compile Include="Web\Cache\NonEntities\EntityDocumentTypesCache.cs" />
    <Compile Include="Web\Cache\NonEntities\PersistedDatasetValueCache.cs" />
    <Compile Include="Web\RockCustomSettingsProvider.cs" />
    <Compile Include="Web\IRockCustomSettingsUserControl.cs" />
    <Compile Include="Blocks\IRockMobileBlockType.cs" />
    <Compile Include="Blocks\RockBlockType.cs" />
    <Compile Include="Blocks\BlockActionResult.cs" />
    <Compile Include="Web\RockCustomSettingsUserControlProvider.cs" />
    <Compile Include="Net\RockRequestContext.cs" />
    <Compile Include="Attribute\TargetTypeAttribute.cs" />
    <Compile Include="Blocks\Types\Mobile\ContentChannelItemList.cs" />
    <Compile Include="Blocks\Types\Mobile\Content.cs" />
    <Compile Include="Blocks\Types\Mobile\Login.cs" />
    <Compile Include="Blocks\Types\Mobile\ProfileDetails.cs" />
    <Compile Include="Blocks\Types\Mobile\Register.cs" />
    <Compile Include="Blocks\Types\Mobile\WorkflowEntry.cs" />
    <Compile Include="Communication\RockSMSMessageRecipient.cs" />
    <Compile Include="Communication\RockPushMessageRecipient.cs" />
    <Compile Include="Communication\RockEmailMessageRecipient.cs" />
    <Compile Include="Communication\RockMessageRecipient.cs" />
    <Compile Include="Chart\ChartJsTimeSeriesDataFactory.cs" />
    <Compile Include="Chart\FlotChartDataSet.cs" />
    <Compile Include="Chart\TimeSeriesChartDataPoint.cs" />
    <Compile Include="Communication\SmsActions\SmsActionComponent.cs" />
    <Compile Include="Communication\SmsActions\SmsActionContainer.cs" />
    <Compile Include="Communication\SmsActions\SmsActionLaunchWorkflow.cs" />
    <Compile Include="Communication\SmsActions\SmsActionReply.cs" />
    <Compile Include="Communication\SmsActions\SmsActionConversations.cs" />
    <Compile Include="Communication\SmsActions\SmsActionOutcome.cs" />
    <Compile Include="Communication\SmsActions\SmsMessage.cs" />
    <Compile Include="Crm\ConnectionStatusChangeReport\ConnectionStatusChangeReportBuilder.cs" />
    <Compile Include="Crm\ConnectionStatusChangeReport\ConnectionStatusChangeReportData.cs" />
    <Compile Include="Crm\ConnectionStatusChangeReport\ConnectionStatusChangeReportSettings.cs" />
    <Compile Include="Crm\ConnectionStatusChangeReport\ConnectionStatusChangeEventInfo.cs" />
    <Compile Include="Field\FieldVisibilityRules.cs" />
    <Compile Include="Field\Types\AssetFieldType.cs" />
    <Compile Include="Field\Types\AssetStorageProviderFieldType.cs" />
    <Compile Include="Field\Types\AssessmentTypesFieldType.cs" />
    <Compile Include="Field\Types\ConditionalScaleFieldType.cs" />
    <Compile Include="Jobs\RockTriggerListener.cs" />
    <Compile Include="Jobs\GroupLeaderAbsenceNotifications.cs" />
    <Compile Include="Jobs\PostV90DataMigrationsScheduledTransactionNotesToHistory.cs" />
    <Compile Include="Jobs\SendAssessmentReminders.cs" />
    <Compile Include="Field\Types\StreakTypeFieldType.cs" />
    <Compile Include="Jobs\RebuildStreakMaps.cs" />
    <Compile Include="Jobs\SendGroupScheduleNotifications.cs" />
    <Compile Include="Lava\Blocks\JsonProperty.cs" />
    <Compile Include="Model\CodeGenerated\GroupMemberAssignmentService.cs" />
    <Compile Include="Model\CodeGenerated\GroupMemberScheduleTemplateService.cs" />
    <Compile Include="Field\EntitySingleSelectionListFieldTypeBase.cs" />
    <Compile Include="Field\Types\StepProgramFieldType.cs" />
    <Compile Include="Field\Types\RegistryEntryFieldType.cs" />
    <Compile Include="Field\Types\ValueFilterFieldType.cs" />
    <Compile Include="Financial\HostedPaymentInfoControlOptions.cs" />
    <Compile Include="Financial\IGatewayComponent.cs" />
    <Compile Include="Financial\IHostedGatewayComponent.cs" />
    <Compile Include="Financial\IHostedGatewayPaymentControlTokenEvent.cs" />
    <Compile Include="Jobs\PostV90DataMigrations.cs" />
    <Compile Include="Jobs\PostV90DataMigrationsForDISC.cs" />
    <Compile Include="Financial\IWebhookGatewayComponent.cs" />
    <Compile Include="Jobs\ChargeFutureTransactions.cs" />
    <Compile Include="Lava\Shortcodes\ScheduledContent.cs" />
    <Compile Include="Financial\AutomatedPaymentProcessor.cs" />
    <Compile Include="Financial\AutomatedPaymentArgs.cs" />
    <Compile Include="Financial\IAutomatedGatewayComponent.cs" />
    <Compile Include="Financial\IThreeStepGatewayComponent.cs" />
    <Compile Include="Model\Assessment.cs" />
    <Compile Include="Model\AssessmentService.Partial.cs" />
    <Compile Include="Model\AssessmentType.cs" />
    <Compile Include="Model\CodeGenerated\AssessmentService.cs" />
    <Compile Include="Model\CodeGenerated\AssessmentTypeService.cs" />
    <Compile Include="Model\AttendanceData.cs" />
    <Compile Include="Model\CodeGenerated\CommunicationResponseService.cs" />
    <Compile Include="Model\CodeGenerated\StreakService.cs" />
    <Compile Include="Model\CodeGenerated\StreakTypeExclusionService.cs" />
    <Compile Include="Model\CodeGenerated\StreakTypeService.cs" />
    <Compile Include="Model\CodeGenerated\SmsActionService.cs" />
    <Compile Include="Model\CodeGenerated\NoteAttachmentService.cs" />
    <Compile Include="Model\CodeGenerated\PersonScheduleExclusionService.cs" />
    <Compile Include="Model\CodeGenerated\StepWorkflowService.cs" />
    <Compile Include="Model\CodeGenerated\StepWorkflowTriggerService.cs" />
    <Compile Include="Model\StreakTypeExclusionService.Partial.cs" />
    <Compile Include="Model\StreakService.Partial.cs" />
    <Compile Include="Model\StreakTypeService.Partial.cs" />
    <Compile Include="Model\GroupLocationScheduleConfig.cs" />
    <Compile Include="Model\GroupMemberAssignment.cs" />
    <Compile Include="Model\GroupMemberAssignmentService.Partial.cs" />
    <Compile Include="Model\GroupMemberScheduleTemplate.cs" />
    <Compile Include="Model\CodeGenerated\RegistrationTemplateFeeItemService.cs" />
    <Compile Include="Model\CodeGenerated\StepProgramService.cs" />
    <Compile Include="Model\CodeGenerated\StepService.cs" />
    <Compile Include="Model\CodeGenerated\StepStatusService.cs" />
    <Compile Include="Model\CodeGenerated\StepTypePrerequisiteService.cs" />
    <Compile Include="Model\CodeGenerated\StepTypeService.cs" />
    <Compile Include="Model\CommunicationResponse.cs" />
    <Compile Include="Model\CommunicationResponseService.partial.cs" />
    <Compile Include="Model\ConflictProfileService.cs" />
    <Compile Include="Model\EQInventoryService.cs" />
    <Compile Include="Model\StreakType.cs" />
    <Compile Include="Model\StreakTypeExclusion.cs" />
    <Compile Include="Model\SmsAction.cs" />
    <Compile Include="Model\SmsActionService.Partial.cs" />
    <Compile Include="Model\GroupLocationHistoricalService.Partial.cs" />
    <Compile Include="Model\MotivatorService.cs" />
    <Compile Include="Model\NoteAttachment.cs" />
    <Compile Include="Model\PersonScheduleExclusionService.Partial.cs" />
    <Compile Include="Model\PersonScheduleExclusion.cs" />
    <Compile Include="Model\RegistrationTemplateFeeItem.cs" />
    <Compile Include="Model\SpiritualGiftsService.cs" />
    <Compile Include="BulkExport\AttributesExport.cs" />
    <Compile Include="BulkExport\FinancialTransactionExport.cs" />
    <Compile Include="BulkExport\FinancialTransactionExportOptions.cs" />
    <Compile Include="BulkExport\FinancialTransactionsExport.cs" />
    <Compile Include="BulkExport\ModelExport.cs" />
    <Compile Include="BulkExport\ExportOptions.cs" />
    <Compile Include="BulkExport\LocationExport.cs" />
    <Compile Include="BulkExport\ExportResult.cs" />
    <Compile Include="BulkExport\PeopleExport.cs" />
    <Compile Include="BulkExport\PersonExport.cs" />
    <Compile Include="CheckIn\CheckInEditFamilyBlock.cs">
      <SubType>ASPXCodeBehind</SubType>
    </Compile>
    <Compile Include="CheckIn\CheckInMessage.cs" />
    <Compile Include="CheckIn\CheckInSearchBlock.cs">
      <SubType>ASPXCodeBehind</SubType>
    </Compile>
    <Compile Include="CheckIn\Registration\FamilyRegistrationState.cs" />
    <Compile Include="Data\NoAttributeFilterExpression.cs" />
    <Compile Include="Field\ICachedEntitiesFieldType.cs" />
    <Compile Include="Field\Types\RegistrationTemplatesFieldType.cs" />
    <Compile Include="Jobs\NoRetryAggregateException.cs" />
    <Compile Include="Jobs\NoRetryException.cs" />
    <Compile Include="Jobs\PostV84DataMigrations.cs" />
    <Compile Include="Lava\Shortcodes\Scripturize.cs" />
    <Compile Include="Lava\Shortcodes\LavaShortcodeMetaDataAttribute.cs" />
    <Compile Include="Badge\Component\Assessment.cs" />
    <Compile Include="Model\Step.cs" />
    <Compile Include="Model\Streak.cs" />
    <Compile Include="Model\StepWorkflow.cs" />
    <Compile Include="Model\StepWorkflowTrigger.cs" />
    <Compile Include="Model\StepTypePrerequisite.cs" />
    <Compile Include="Model\StepType.cs" />
    <Compile Include="Model\StepStatus.cs" />
    <Compile Include="Model\StepProgram.cs" />
    <Compile Include="Model\StepWorkflowTriggerService.Partial.cs" />
    <Compile Include="Badge\Component\StreakEngagement.cs" />
    <Compile Include="Plugin\HotFixes\051_SparkData.cs" />
    <Compile Include="Model\AttributeMatrixService.Partial.cs" />
    <Compile Include="Plugin\HotFixes\052_MigrationRollupsForV8_1.cs" />
    <Compile Include="Plugin\HotFixes\053_DuplicateDataIntegrityReports.cs" />
    <Compile Include="Plugin\HotFixes\054_MigrationRollupsForV8_2.cs" />
    <Compile Include="Plugin\HotFixes\055_MigrationRollupsForV8_3.cs" />
    <Compile Include="Plugin\HotFixes\056_MigrationRollupsForV8_4.cs" />
    <Compile Include="Plugin\HotFixes\057_MigrationRollupsForV8_5.cs" />
    <Compile Include="Plugin\HotFixes\058_CheckinRegistration.cs" />
    <Compile Include="Plugin\HotFixes\059_MigrationRollupsForV8_5_2.cs" />
    <Compile Include="Plugin\HotFixes\060_MigrationRollupsForV8_6.cs" />
    <Compile Include="Plugin\HotFixes\061_MigrationRollupsForV8_6_2.cs" />
    <Compile Include="Plugin\HotFixes\062_MigrationRollupsForV8_7.cs" />
    <Compile Include="Plugin\HotFixes\063_WhitelistBlacklist.cs" />
    <Compile Include="Plugin\HotFixes\064_MigrationRollupsForV8_7_2.cs" />
    <Compile Include="Plugin\HotFixes\065_ThresholdValue.cs" />
    <Compile Include="Plugin\HotFixes\066_MigrationRollupsForV8_7_3.cs" />
    <Compile Include="Plugin\HotFixes\067_MigrationRollupsForV8_7_4.cs" />
    <Compile Include="Plugin\HotFixes\068_MigrationRollupsForV8_7_5.cs" />
    <Compile Include="Plugin\HotFixes\069_MigrationRollupsForV8_7_6.cs" />
    <Compile Include="Plugin\HotFixes\070_MigrationRollupsForV8_7_7.cs" />
    <Compile Include="Plugin\HotFixes\071_BlacklistBlankFix.cs" />
    <Compile Include="Plugin\HotFixes\072_RemoveDoNotDisturb.cs" />
    <Compile Include="Plugin\HotFixes\073_MigrationRollupsForV8_8.cs" />
    <Compile Include="Plugin\HotFixes\086_MigrationRollupsForV9_2_0.cs" />
    <Compile Include="Plugin\HotFixes\085_UpdateRegistrationRegistrantFeeIds.cs" />
    <Compile Include="Plugin\HotFixes\084_FixSpiritualGiftsAssessmentBadge.cs" />
    <Compile Include="Plugin\HotFixes\083_MigrationRollupsForV9_1_0.cs" />
    <Compile Include="Plugin\HotFixes\074_MigrationRollupsForV8_8_1.cs" />
<<<<<<< HEAD
=======
    <Compile Include="Plugin\HotFixes\088_FixAttributeQualifierMotivatorDefinedType.cs" />
    <Compile Include="Plugin\HotFixes\087_AddNonCashAssetTypes.cs" />
>>>>>>> 4a959990
    <Compile Include="Plugin\HotFixes\HotFixMigrationResource.Designer.cs">
      <AutoGen>True</AutoGen>
      <DesignTime>True</DesignTime>
      <DependentUpon>HotFixMigrationResource.resx</DependentUpon>
    </Compile>
    <Compile Include="Reporting\DataFilter\BenevolenceRequest\BenevolenceResultDataViewFilter.cs" />
    <Compile Include="Reporting\DataFilter\BenevolenceResult\BenevolenceRequestDataViewFilter.cs" />
    <Compile Include="Reporting\DataFilter\Person\AttendanceDataViewFilter.cs" />
    <Compile Include="Reporting\DataFilter\Person\HasDuplicateEmailFilter.cs" />
    <Compile Include="Reporting\DataFilter\Person\HasDuplicatePhoneFilter.cs" />
    <Compile Include="Reporting\DataFilter\Person\StepsTakenFilter.cs" />
    <Compile Include="Reporting\DataFilter\Person\InteractionDataViewFilter.cs" />
    <Compile Include="Reporting\DataFilter\Person\InteractionsFilter.cs" />
    <Compile Include="Reporting\DataFilter\Person\StepDataViewFilter.cs" />
    <Compile Include="Reporting\DataSelect\Person\InteractionCountSelect.cs" />
    <Compile Include="Reporting\DataSelect\Person\InteractionDateSelect.cs" />
    <Compile Include="SystemGuid\AssessmentType.cs" />
    <Compile Include="SystemGuid\ContentChannelType.cs" />
    <Compile Include="SystemGuid\Layout.cs" />
    <Compile Include="SystemGuid\PageRoute.cs" />
    <Compile Include="Transactions\GroupScheduleCancellationTransaction.cs" />
    <Compile Include="Transactions\SaveHistoryTransaction.cs" />
    <Compile Include="Transactions\StepChangeTransaction.cs" />
    <Compile Include="Utility\TimePeriod.cs" />
    <Compile Include="Utility\EntityCoding\CodingHelper.cs" />
    <Compile Include="Utility\EntityCoding\EncodedEntity.cs" />
    <Compile Include="Utility\EntityCoding\EntityCoder.cs" />
    <Compile Include="Utility\EntityCoding\EntityDecoder.cs" />
    <Compile Include="Utility\EntityCoding\EntityPath.cs" />
    <Compile Include="Utility\EntityCoding\EntityPathComponent.cs" />
    <Compile Include="Utility\EntityCoding\EntityProcessor.cs" />
    <Compile Include="Utility\EntityCoding\ExportedEntitiesContainer.cs" />
    <Compile Include="Utility\EntityCoding\IEntityProcessor.cs" />
    <Compile Include="Utility\EntityCoding\IExporter.cs" />
    <Compile Include="Utility\EntityCoding\Processors\AttributeProcessor.cs" />
    <Compile Include="Utility\EntityCoding\Processors\AttributeValueProcessor.cs" />
    <Compile Include="Utility\EntityCoding\Processors\WorkflowActionFormProcessor.cs" />
    <Compile Include="Utility\EntityCoding\Processors\WorkflowActivityTypeProcessor.cs" />
    <Compile Include="Utility\EntityCoding\Processors\WorkflowTypeProcessor.cs" />
    <Compile Include="Utility\EntityCoding\QueuedEntity.cs" />
    <Compile Include="Utility\EntityCoding\Reference.cs" />
    <Compile Include="Utility\EntityCoding\WorkflowTypeExporter.cs" />
    <Compile Include="Utility\EnumOrderAttribute.cs" />
    <Compile Include="Utility\ExtensionMethods\DictionaryExtensions.cs" />
    <Compile Include="Utility\ExtensionMethods\DictionaryFieldExtensions.cs" />
    <Compile Include="Utility\ExtensionMethods\EnumUtilityExtensions.cs" />
    <Compile Include="Utility\ExtensionMethods\ScheduleExtensions.cs" />
    <Compile Include="Mobile\MobileHelper.cs" />
    <Compile Include="Utility\JsonInterfaceContractResolver.cs" />
    <Compile Include="Utility\DynamicPropertyMapContractResolver.cs" />
    <Compile Include="Utility\RockObsolete.cs" />
    <Compile Include="SystemGuid\SystemSetting.cs" />
    <Compile Include="SystemKey\GroupTypeAttributeKey.cs" />
    <Compile Include="Utility\RockColor.cs" />
    <Compile Include="Utility\RockDynamic.cs" />
    <Compile Include="Utility\Scripturize.cs" />
    <Compile Include="Utility\StringRockExtensions.cs" />
    <Compile Include="Utility\WebRequestHelper.cs" />
    <Compile Include="Web\Cache\Entities\BlockCache.cs" />
    <Compile Include="Web\Cache\Entities\CampusCache.cs" />
    <Compile Include="Web\Cache\Entities\RegistrationTemplateFormFieldCache.cs" />
    <Compile Include="Web\Cache\Entities\ContentChannelCache.cs" />
    <Compile Include="Web\Cache\Entities\StreakTypeExclusionCache.cs" />
    <Compile Include="Web\Cache\Entities\StreakTypeCache.cs" />
    <Compile Include="Web\Cache\Entities\EventCalendarCache.cs" />
    <Compile Include="Web\Cache\Entities\GroupTypeCache.cs" />
    <Compile Include="Web\Cache\Entities\InteractionChannelCache.cs" />
    <Compile Include="Web\Cache\Entities\InteractionComponentCache.cs" />
    <Compile Include="Web\Cache\Entities\LavaShortcodeCache.cs" />
    <Compile Include="Web\Cache\Entities\NoteTypeCache.cs" />
    <Compile Include="Web\Cache\Entities\Obsolete\CachedEntity.cs" />
    <Compile Include="Web\Cache\Entities\Obsolete\CachedModel.cs" />
    <Compile Include="Web\Cache\Entities\Obsolete\RockMemoryCache.cs" />
    <Compile Include="Web\Cache\Entities\BadgeCache.cs" />
    <Compile Include="Web\Cache\Entities\RestActionCache.cs" />
    <Compile Include="Web\Cache\Entities\RestControllerCache.cs" />
    <Compile Include="Web\Cache\Entities\SignalTypeCache.cs" />
    <Compile Include="Web\Cache\Entities\SmsActionCache.cs" />
    <Compile Include="Web\Cache\Entities\WorkflowActionFormAttributeCache.cs" />
    <Compile Include="Web\Cache\Entities\WorkflowActionFormCache.cs" />
    <Compile Include="Web\Cache\Entities\WorkflowActionTypeCache.cs" />
    <Compile Include="Web\Cache\Entities\WorkflowActivityTypeCache.cs" />
    <Compile Include="Web\Cache\Entities\WorkflowTypeCache.cs" />
    <Compile Include="Web\Cache\ICacheable.cs" />
    <Compile Include="Web\Cache\IItemCache.cs" />
    <Compile Include="Web\Cache\EntityItemCache.cs" />
    <Compile Include="Web\Cache\NonEntities\EntityNoteTypesCache.cs" />
    <Compile Include="Web\Cache\NonEntities\IdFromGuidCache.cs" />
    <Compile Include="Web\Cache\NonEntities\WorkflowTriggersCache.cs" />
    <Compile Include="Web\Cache\RockCache.cs" />
    <Compile Include="Web\Cache\IRockCacheManager.cs" />
    <Compile Include="Web\Cache\ItemCache.cs" />
    <Compile Include="Web\Cache\EntityCache.cs" />
    <Compile Include="Web\Cache\IEntityCache.cs" />
    <Compile Include="Web\Cache\RockCacheManager.cs" />
    <Compile Include="Web\Cache\ModelCache.cs" />
    <Compile Include="Web\Cache\Entities\AttributeCache.cs" />
    <Compile Include="Web\Cache\Entities\BlockTypeCache.cs" />
    <Compile Include="Web\Cache\Entities\CategoryCache.cs" />
    <Compile Include="Web\Cache\Entities\DefinedTypeCache.cs" />
    <Compile Include="Web\Cache\Entities\DefinedValueCache.cs" />
    <Compile Include="Web\Cache\Entities\EntityTypeCache.cs" />
    <Compile Include="Web\Cache\Entities\FieldTypeCache.cs" />
    <Compile Include="Web\Cache\Entities\LayoutCache.cs" />
    <Compile Include="Web\Cache\Entities\PageCache.cs" />
    <Compile Include="Web\Cache\Entities\SiteCache.cs" />
    <Compile Include="Web\Cache\NonEntities\AttributeValueCache.cs" />
    <Compile Include="Web\Cache\NonEntities\EntityAttributesCache.cs" />
    <Compile Include="Web\Cache\NonEntities\GlobalAttributesCache.cs" />
    <Compile Include="Web\Cache\NonEntities\LavaTemplateCache.cs" />
    <Compile Include="Web\Cache\NonEntities\RoleCache.cs" />
    <Compile Include="Chart\ChartGroupBy.cs" />
    <Compile Include="Chart\IChartData.cs" />
    <Compile Include="Chart\SummaryData.cs" />
    <Compile Include="CheckIn\CheckInBlockMultiPerson.cs">
      <SubType>ASPXCodeBehind</SubType>
    </Compile>
    <Compile Include="CheckIn\CheckInBlock.cs">
      <SubType>ASPXCodeBehind</SubType>
    </Compile>
    <Compile Include="CheckIn\CheckInFamily.cs" />
    <Compile Include="CheckIn\CheckInGroup.cs" />
    <Compile Include="CheckIn\CheckInGroupType.cs" />
    <Compile Include="CheckIn\CheckInLabel.cs" />
    <Compile Include="CheckIn\CheckInLocation.cs" />
    <Compile Include="CheckIn\CheckOutPerson.cs" />
    <Compile Include="CheckIn\CheckInPerson.cs" />
    <Compile Include="CheckIn\CheckInSchedule.cs" />
    <Compile Include="CheckIn\CheckInState.cs" />
    <Compile Include="CheckIn\CheckInStatus.cs" />
    <Compile Include="CheckIn\CheckinType.cs" />
    <Compile Include="CheckIn\KioskDevice.cs" />
    <Compile Include="CheckIn\KioskGroup.cs" />
    <Compile Include="CheckIn\KioskGroupAttendance.cs" />
    <Compile Include="CheckIn\KioskGroupType.cs" />
    <Compile Include="CheckIn\KioskLabel.cs" />
    <Compile Include="CheckIn\KioskLocation.cs" />
    <Compile Include="CheckIn\KioskLocationAttendance.cs" />
    <Compile Include="CheckIn\KioskSchedule.cs" />
    <Compile Include="CheckIn\KioskScheduleAttendance.cs" />
    <Compile Include="Communication\BouncedEmail.cs" />
    <Compile Include="Communication\Email.cs" />
    <Compile Include="Communication\CommunicationDetails.cs" />
    <Compile Include="Communication\IEmailProvider.cs" />
    <Compile Include="Communication\ICommunicationDetails.cs" />
    <Compile Include="Communication\MediumComponent.cs" />
    <Compile Include="Communication\MediumContainer.cs" />
    <Compile Include="Communication\Medium\Email.cs" />
    <Compile Include="Communication\Medium\PushNotification.cs" />
    <Compile Include="Communication\Medium\Sms.cs" />
    <Compile Include="Communication\RecipientData.cs" />
    <Compile Include="Communication\RockEmailMessage.cs" />
    <Compile Include="Communication\RockMessage.cs" />
    <Compile Include="Communication\RockPushMessage.cs" />
    <Compile Include="Communication\RockSMSMessage.cs" />
    <Compile Include="Communication\SMTPComponent.cs" />
    <Compile Include="Communication\TransportComponent.cs" />
    <Compile Include="Communication\TransportContainer.cs" />
    <Compile Include="Communication\Transport\Firebase.cs" />
    <Compile Include="Communication\Transport\SMTP.cs" />
    <Compile Include="Communication\Transport\Twilio.cs" />
    <Compile Include="Configuration\AttributeValueConfig.cs" />
    <Compile Include="Configuration\AttributeValuesConfig.cs" />
    <Compile Include="Configuration\RockConfig.cs" />
    <Compile Include="Constants\DisplayStrings.cs" />
    <Compile Include="Constants\SystemSettingKeys.cs" />
    <Compile Include="Data\BoundFieldTypeAttribute.cs" />
    <Compile Include="Data\DbContext.cs" />
    <Compile Include="Data\DbService.cs" />
    <Compile Include="Data\DefinedValueAttribute.cs" />
    <Compile Include="Data\Entity.cs" />
    <Compile Include="Data\FieldTypeAttribute.cs" />
    <Compile Include="Data\AnalyticHistoryFieldAttribute.cs" />
    <Compile Include="Data\HideFromReportingAttribute.cs" />
    <Compile Include="Data\AnalyticsAttribute.cs" />
    <Compile Include="Data\IAnalyticHistorical.cs" />
    <Compile Include="Data\IAnalytic.cs" />
    <Compile Include="Data\ICategorized.cs" />
    <Compile Include="Data\IEntity.cs" />
    <Compile Include="Data\IFeed.cs" />
    <Compile Include="Data\IgnoreCanDelete.cs" />
    <Compile Include="Data\IgnoreModelErrorsAttribute.cs" />
    <Compile Include="Data\IHistoricalTracking.cs" />
    <Compile Include="Data\IMigration.cs" />
    <Compile Include="Data\IModel.cs" />
    <Compile Include="Data\IncludeForReportingAttribute.cs" />
    <Compile Include="Data\IncludeAsEntityProperty.cs" />
    <Compile Include="Data\Interception\QueryHintDbCommandInterceptor.cs" />
    <Compile Include="Data\Interception\QueryHintScope.cs" />
    <Compile Include="Data\IHasActiveFlag.cs" />
    <Compile Include="Data\IOrdered.cs" />
    <Compile Include="Data\IRockEntity.cs" />
    <Compile Include="Data\IService.cs" />
    <Compile Include="Data\LavaIgnoreAttribute.cs" />
    <Compile Include="Data\LavaIncludeAttribute.cs" />
    <Compile Include="Data\LinqRuntimeTypeBuilder.cs" />
    <Compile Include="Data\MigrationHelper.cs" />
    <Compile Include="Data\Model.cs" />
    <Compile Include="Data\NotAuditedAttribute.cs" />
    <Compile Include="Data\NotEmptyGuidAttribute.cs" />
    <Compile Include="Data\NotExportable.cs" />
    <Compile Include="Data\PreviewableAttribute.cs" />
    <Compile Include="Data\RockBulkUpdateExpressionVisitor.cs" />
    <Compile Include="Data\RockClientIncludeAttribute.cs" />
    <Compile Include="Data\RockContext.cs" />
    <Compile Include="Data\RockContextConfig.cs" />
    <Compile Include="Data\RockDomainAttribute.cs" />
    <Compile Include="Data\RockPluginDBInitializer.cs" />
    <Compile Include="Data\RouteAttribute.cs" />
    <Compile Include="Data\Service.cs" />
    <Compile Include="Data\Udf\DbMetadataExtensions.cs" />
    <Compile Include="Data\Udf\GetSpousePersonIdFromPersonIdStoreFunctionInjectionConvention.cs" />
    <Compile Include="Data\Udf\GetAddressStoreFunctionInjectionConvention.cs" />
    <Compile Include="Data\Udf\GetGeofencedGroupNamesStoreFunctionInjectionConvention.cs" />
    <Compile Include="Data\IRockStoreModelConvention.cs" />
    <Compile Include="Data\Udf\RockUdfHelper.cs" />
    <Compile Include="Extension\Component.cs" />
    <Compile Include="Extension\ComponentDescription.cs" />
    <Compile Include="Extension\Container.cs" />
    <Compile Include="Extension\FixedSizeList.cs" />
    <Compile Include="Extension\IComponentData.cs" />
    <Compile Include="Extension\IContainer.cs" />
    <Compile Include="Extension\SafeDirectoryCatalog.cs" />
    <Compile Include="Field\ConfigurationValue.cs" />
    <Compile Include="Field\FieldType.cs" />
    <Compile Include="Field\Helper.cs" />
    <Compile Include="Field\IEntityFieldType.cs" />
    <Compile Include="Field\IEntityQualifierFieldType.cs" />
    <Compile Include="Field\IFieldType.cs" />
    <Compile Include="Field\ILinkableFieldType.cs" />
    <Compile Include="Field\SelectFromListFieldType.cs" />
    <Compile Include="Field\Types\CheckListFieldType.cs" />
    <Compile Include="Field\Types\ContentChannelTypeFieldType.cs" />
    <Compile Include="Field\Types\ContentChannelItemFieldType.cs" />
    <Compile Include="Field\Types\BackgroundCheckFieldType.cs" />
    <Compile Include="Field\Types\MonthDayFieldType.cs" />
    <Compile Include="Field\Types\GenderFieldType.cs" />
    <Compile Include="Field\Types\InteractionChannelsFieldType.cs" />
    <Compile Include="Field\Types\LabelFieldType.cs" />
    <Compile Include="Field\Types\RegistrationInstanceFieldType.cs" />
    <Compile Include="Field\Types\RegistrationTemplateFieldType.cs" />
    <Compile Include="Field\Types\ReportFieldType.cs" />
    <Compile Include="Field\Types\TimeZoneFieldType.cs" />
    <Compile Include="Field\Types\GroupMemberFieldType.cs" />
    <Compile Include="Field\Types\InteractionChannelFieldType.cs" />
    <Compile Include="Field\Types\CommunicationPreferenceFieldType.cs" />
    <Compile Include="Field\Types\DataViewsFieldType.cs" />
    <Compile Include="Field\Types\LavaFieldType.cs" />
    <Compile Include="Field\Types\AccountFieldType.cs" />
    <Compile Include="Field\Types\AccountsFieldType.cs" />
    <Compile Include="Field\Types\AddressFieldType.cs" />
    <Compile Include="Field\Types\AttributeFieldType.cs" />
    <Compile Include="Field\Types\AudioFileFieldType.cs" />
    <Compile Include="Field\Types\AudioUrlFieldType.cs" />
    <Compile Include="Field\Types\BinaryFileFieldType.cs" />
    <Compile Include="Field\Types\BinaryFileTypeFieldType.cs" />
    <Compile Include="Field\Types\BinaryFileTypesFieldType.cs" />
    <Compile Include="Field\Types\BooleanFieldType.cs" />
    <Compile Include="Field\Types\CampusesFieldType.cs" />
    <Compile Include="Field\Types\CampusFieldType.cs" />
    <Compile Include="Field\Types\CategoriesFieldType.cs" />
    <Compile Include="Field\Types\CategoryFieldType.cs" />
    <Compile Include="Field\Types\CodeEditorFieldType.cs" />
    <Compile Include="Field\Types\ColorFieldType.cs" />
    <Compile Include="Field\Types\CommunicationTemplateFieldType.cs" />
    <Compile Include="Field\Types\ComparisonFieldType.cs" />
    <Compile Include="Field\Types\ComponentFieldType.cs" />
    <Compile Include="Field\Types\ComponentsFieldType.cs" />
    <Compile Include="Field\Types\ConnectionActivityTypeFieldType.cs" />
    <Compile Include="Field\Types\ConnectionOpportunityFieldType.cs" />
    <Compile Include="Field\Types\BenevolenceRequestFieldType.cs" />
    <Compile Include="Field\Types\ConnectionRequestFieldType.cs" />
    <Compile Include="Field\Types\ConnectionStateFieldType.cs" />
    <Compile Include="Field\Types\ConnectionStatusFieldType.cs" />
    <Compile Include="Field\Types\ConnectionTypeFieldType.cs" />
    <Compile Include="Field\Types\ConnectionTypesFieldType.cs" />
    <Compile Include="Field\Types\ContentChannelFieldType.cs" />
    <Compile Include="Field\Types\ContentChannelTypesFieldType.cs" />
    <Compile Include="Field\Types\CurrencyFieldType.cs" />
    <Compile Include="Field\Types\DataViewFieldType.cs" />
    <Compile Include="Field\Types\DateFieldType.cs" />
    <Compile Include="Field\Types\DateRangeFieldType.cs" />
    <Compile Include="Field\Types\DateTimeFieldType.cs" />
    <Compile Include="Field\Types\DayOfWeekFieldType.cs" />
    <Compile Include="Field\Types\DaysOfWeekFieldType.cs" />
    <Compile Include="Field\Types\DecimalFieldType.cs" />
    <Compile Include="Field\Types\DecimalRangeFieldType.cs" />
    <Compile Include="Field\Types\DefinedTypeFieldType.cs" />
    <Compile Include="Field\Types\DefinedValueFieldType.cs" />
    <Compile Include="Field\Types\DefinedValueRangeFieldType.cs" />
    <Compile Include="Field\Types\EmailFieldType.cs" />
    <Compile Include="Field\Types\MatrixFieldType.cs" />
    <Compile Include="Field\Types\SocialMediaAccountFieldType.cs" />
    <Compile Include="Field\Types\SSNFieldType.cs" />
    <Compile Include="Field\Types\WorkflowFieldType.cs" />
    <Compile Include="Field\Types\EncryptedTextFieldType.cs" />
    <Compile Include="Field\Types\EntityFieldType.cs" />
    <Compile Include="Field\Types\EntityTypeFieldType.cs" />
    <Compile Include="Field\Types\EnumFieldType.cs" />
    <Compile Include="Field\Types\EventCalendarFieldType.cs" />
    <Compile Include="Field\Types\EventItemFieldType.cs" />
    <Compile Include="Field\Types\FileFieldType.cs" />
    <Compile Include="Field\Types\FinancialGatewayFieldType.cs" />
    <Compile Include="Field\Types\GroupAndRoleFieldType.cs" />
    <Compile Include="Field\Types\GroupFieldType.cs" />
    <Compile Include="Field\Types\GroupLocationTypeFieldType.cs" />
    <Compile Include="Field\Types\GroupRoleFieldType.cs" />
    <Compile Include="Field\Types\GroupTypeFieldType.cs" />
    <Compile Include="Field\Types\GroupTypeGroupFieldType.cs" />
    <Compile Include="Field\Types\GroupTypesFieldType.cs" />
    <Compile Include="Field\Types\HtmlFieldType.cs" />
    <Compile Include="Field\Types\ImageFieldType.cs" />
    <Compile Include="Field\Types\IntegerFieldType.cs" />
    <Compile Include="Field\Types\IntegerRangeFieldType.cs" />
    <Compile Include="Field\Types\KeyValueListFieldType.cs" />
    <Compile Include="Field\Types\LavaCommandsFieldType.cs" />
    <Compile Include="Field\Types\LocationFieldType.cs" />
    <Compile Include="Field\Types\MarkdownFieldType.cs" />
    <Compile Include="Field\Types\MemoFieldType.cs" />
    <Compile Include="Field\Types\MergeTemplateFieldType.cs" />
    <Compile Include="Field\Types\MetricCategoriesFieldType.cs" />
    <Compile Include="Field\Types\NoteTypeFieldType.cs" />
    <Compile Include="Field\Types\NoteTypesFieldType.cs" />
    <Compile Include="Field\Types\PageReferenceFieldType.cs" />
    <Compile Include="Field\Types\BadgesFieldType.cs" />
    <Compile Include="Field\Types\PersonFieldType.cs" />
    <Compile Include="Field\Types\PhoneNumberFieldType.cs" />
    <Compile Include="Field\Types\RangeSliderFieldType.cs" />
    <Compile Include="Field\Types\RatingFieldType.cs" />
    <Compile Include="Field\Types\RemoteAuthsFieldType.cs" />
    <Compile Include="Field\Types\ScheduleFieldType.cs" />
    <Compile Include="Field\Types\SchedulesFieldType.cs" />
    <Compile Include="Field\Types\SecurityRoleFieldType.cs" />
    <Compile Include="Field\Types\SelectMultiFieldType.cs" />
    <Compile Include="Field\Types\SelectSingleFieldType.cs" />
    <Compile Include="Field\Types\SiteFieldType.cs" />
    <Compile Include="Field\Types\SlidingDateRangeFieldType.cs" />
    <Compile Include="Field\Types\SystemEmailFieldType.cs" />
    <Compile Include="Field\Types\TextFieldType.cs" />
    <Compile Include="Field\Types\TimeFieldType.cs" />
    <Compile Include="Field\Types\UrlLinkFieldType.cs" />
    <Compile Include="Field\Types\ValueListFieldType.cs" />
    <Compile Include="Field\Types\VideoFileFieldType.cs" />
    <Compile Include="Field\Types\VideoUrlFieldType.cs" />
    <Compile Include="Field\Types\WorkflowActivityTypeFieldType.cs" />
    <Compile Include="Field\Types\WorkflowAttributeFieldType.cs" />
    <Compile Include="Field\Types\WorkflowTextOrAttributeFieldType.cs" />
    <Compile Include="Field\Types\WorkflowTypeFieldType.cs" />
    <Compile Include="Field\Types\WorkflowTypesFieldType.cs" />
    <Compile Include="Financial\ACHPaymentInfo.cs" />
    <Compile Include="Financial\CreditCardPaymentInfo.cs" />
    <Compile Include="Financial\GatewayComponent.cs" />
    <Compile Include="Financial\GatewayContainer.cs" />
    <Compile Include="Financial\ITransactionDetail.cs" />
    <Compile Include="Financial\Payment.cs" />
    <Compile Include="Financial\PaymentInfo.cs" />
    <Compile Include="Financial\PaymentSchedule.cs" />
    <Compile Include="Financial\ReferencePaymentInfo.cs" />
    <Compile Include="Financial\SwipePaymentInfo.cs" />
    <Compile Include="Financial\TestGateway.cs" />
    <Compile Include="Financial\ThreeStepGatewayComponent.cs" />
    <Compile Include="Follow\EventComponent.cs" />
    <Compile Include="Follow\EventContainer.cs" />
    <Compile Include="Follow\Event\PersonAnniversary.cs" />
    <Compile Include="Follow\Event\PersonPrayerRequest.cs" />
    <Compile Include="Follow\Event\PersonBaptized.cs" />
    <Compile Include="Follow\Event\PersonBirthday.cs" />
    <Compile Include="Follow\Event\PersonFirstAttendedGroupType.cs" />
    <Compile Include="Follow\Event\PersonFirstJoinedGroupType.cs" />
    <Compile Include="Follow\Event\PersonHistory.cs" />
    <Compile Include="Follow\SuggestionComponent.cs" />
    <Compile Include="Follow\SuggestionContainer.cs" />
    <Compile Include="Follow\Suggestion\InFollowedGroup.cs" />
    <Compile Include="Follow\Suggestion\InGroupTogether.cs" />
    <Compile Include="Jobs\CalculateFamilyAnalytics.cs" />
    <Compile Include="Jobs\CalculatePersonSignals.cs" />
    <Compile Include="Jobs\CommunicationQueueAlert.cs" />
    <Compile Include="Jobs\DatabaseMaintenance.cs" />
    <Compile Include="Jobs\GetNcoa.cs" />
    <Compile Include="Jobs\IndexRockSite.cs" />
    <Compile Include="Jobs\MigrateFamilyAlternateId.cs" />
    <Compile Include="Jobs\MigrateAttendanceOccurrenceData.cs" />
    <Compile Include="Jobs\MigrateHistorySummaryData.cs" />
    <Compile Include="Jobs\PostV80DataMigrations.cs" />
    <Compile Include="Jobs\PostV74DataMigrations.cs" />
    <Compile Include="Jobs\MigrateCommunicationMediumData.cs" />
    <Compile Include="Jobs\MigrateInteractionsData.cs" />
    <Compile Include="Jobs\ProcessBIAnalytics.cs" />
    <Compile Include="Jobs\PbxCdrDownload.cs" />
    <Compile Include="Jobs\DataAutomation.cs" />
    <Compile Include="Jobs\ProcessGroupHistory.cs" />
    <Compile Include="Jobs\SendCreditCardExpirationNotices.cs" />
    <Compile Include="Jobs\IndexEntities.cs" />
    <Compile Include="Jobs\SendDataViewEmail.cs" />
    <Compile Include="Jobs\CalculateGroupRequirements.cs" />
    <Compile Include="Jobs\CalculateMetrics.cs" />
    <Compile Include="Jobs\GetScheduledPayments.cs" />
    <Compile Include="Jobs\GroupLeaderPendingNotifications.cs" />
    <Compile Include="Jobs\GroupSync.cs" />
    <Compile Include="Jobs\JobLoadFailedException.cs" />
    <Compile Include="Jobs\JobPulse.cs" />
    <Compile Include="Jobs\LaunchWorkflow.cs">
      <SubType>ASPXCodeBehind</SubType>
    </Compile>
    <Compile Include="Jobs\LocationServicesVerify.cs" />
    <Compile Include="Jobs\ProcessSignatureDocuments.cs" />
    <Compile Include="Jobs\ProcessWorkflows.cs" />
    <Compile Include="Jobs\RockCleanup.cs" />
    <Compile Include="Jobs\RockJobListener.cs" />
    <Compile Include="Jobs\CompleteWorkflows.cs" />
    <Compile Include="Jobs\RunSQL.cs" />
    <Compile Include="Jobs\SendAttendanceReminders.cs" />
    <Compile Include="Jobs\SendBirthdayEmail.cs" />
    <Compile Include="Jobs\SendCommunications.cs" />
    <Compile Include="Jobs\SendFollowingEvents.cs" />
    <Compile Include="Jobs\SendFollowingSuggestions.cs" />
    <Compile Include="Jobs\SendGroupEmail.cs" />
    <Compile Include="Jobs\SendGroupRequirementsNotification.cs" />
    <Compile Include="Jobs\SendNoteNotifications.cs" />
    <Compile Include="Jobs\SendRegistrationPaymentReminders.cs" />
    <Compile Include="Jobs\SparkLink.cs" />
    <Compile Include="Jobs\SendRegistrationReminders.cs" />
    <Compile Include="Jobs\UpdatePersistedDataviews.cs" />
    <Compile Include="Lava\Blocks\Execute.cs" />
    <Compile Include="Lava\Blocks\RockEntity.cs" />
    <Compile Include="Lava\Blocks\RockLavaBlockBase.cs" />
    <Compile Include="Lava\Blocks\Search.cs" />
    <Compile Include="Lava\Blocks\Javascript.cs" />
    <Compile Include="Lava\Blocks\Cache.cs" />
    <Compile Include="Lava\Blocks\TagList.cs" />
    <Compile Include="Lava\Blocks\Stylesheet.cs" />
    <Compile Include="Lava\Blocks\WebRequest.cs" />
    <Compile Include="Lava\Blocks\Sql.cs" />
    <Compile Include="Lava\Blocks\WorkflowActivate.cs" />
    <Compile Include="Lava\CommonMergeFieldsOptions.cs" />
    <Compile Include="Lava\ILiquidizable.cs" />
    <Compile Include="Lava\LavaHelper.cs" />
    <Compile Include="Lava\LavaSupportLevel.cs" />
    <Compile Include="Lava\LegacyLavaSyntaxDetectedException.cs" />
    <Compile Include="Lava\LegacyLavaUpdater.cs" />
    <Compile Include="Lava\RockFilters.cs" />
    <Compile Include="Lava\Shortcodes\DynamicShortcodeBlock.cs" />
    <Compile Include="Lava\Shortcodes\DynamicShortcodeInline.cs" />
    <Compile Include="Lava\Shortcodes\IRockShortcode.cs" />
    <Compile Include="Lava\Shortcodes\RockLavaShortcodeBlockBase.cs" />
    <Compile Include="Lava\Shortcodes\RockLavaShortcodeBase.cs" />
    <Compile Include="Lava\Shortcodes\BootstrapAlert.cs" />
    <Compile Include="MergeTemplates\HtmlMergeTemplateType.cs" />
    <Compile Include="MergeTemplates\MergeTemplateType.cs" />
    <Compile Include="MergeTemplates\MergeTemplateTypeContainer.cs" />
    <Compile Include="MergeTemplates\WordDocumentMergeTemplateType.cs" />
    <Compile Include="Model\AnalyticsDimAttendanceLocation.cs" />
    <Compile Include="Model\AnalyticsDimCampus.cs" />
    <Compile Include="Model\AnalyticsSourceCampus.cs" />
    <Compile Include="Model\AnalyticsDimFinancialAccount.cs" />
    <Compile Include="Model\AnalyticsDimFinancialBatch.cs" />
    <Compile Include="Model\AnalyticsDimFamilyHistorical.cs" />
    <Compile Include="Model\AnalyticsDimFamilyCurrent.cs" />
    <Compile Include="Model\AnalyticsDimFamilyHeadOfHousehold.cs" />
    <Compile Include="Model\AnalyticsDimPersonHistorical.cs" />
    <Compile Include="Model\AnalyticsDimPersonCurrent.cs" />
    <Compile Include="Model\AnalyticsSourceDate.cs" />
    <Compile Include="Model\AnalyticsFactAttendance.cs" />
    <Compile Include="Model\AnalyticsSourceAttendance.cs" />
    <Compile Include="Model\AnalyticsSourceFamilyHistorical.cs" />
    <Compile Include="Model\AnalyticsSourcePersonHistorical.cs" />
    <Compile Include="Model\AnalyticsFactFinancialTransaction.cs" />
    <Compile Include="Model\AnalyticsSourceFinancialTransaction.cs" />
    <Compile Include="Model\AssetStorageProvider.cs" />
    <Compile Include="Model\AssetStorageProviderService.Partial.cs" />
    <Compile Include="Model\CodeGenerated\AssetStorageProviderService.cs" />
    <Compile Include="Model\CodeGenerated\ServiceJobHistoryService.cs" />
    <Compile Include="Model\ConnectionTypeService.Partial.cs" />
    <Compile Include="Model\AttendanceOccurrence.cs" />
    <Compile Include="Model\Attendance.cs" />
    <Compile Include="Model\AttendanceCode.cs" />
    <Compile Include="Model\AttendanceOccurrenceService.Partial.cs" />
    <Compile Include="Model\AttributeMatrix.cs" />
    <Compile Include="Model\AttributeMatrixItem.cs" />
    <Compile Include="Model\AttributeMatrixTemplate.cs" />
    <Compile Include="Model\AttributeValueHistorical.cs" />
    <Compile Include="Model\CodeGenerated\AnalyticsDimCampusService.cs" />
    <Compile Include="Model\CodeGenerated\AnalyticsDimFamilyCurrentService.cs" />
    <Compile Include="Model\CodeGenerated\AnalyticsDimFamilyHeadOfHouseholdService.cs" />
    <Compile Include="Model\CodeGenerated\AnalyticsDimFamilyHistoricalService.cs" />
    <Compile Include="Model\CodeGenerated\AnalyticsFactAttendanceService.cs" />
    <Compile Include="Model\CodeGenerated\AnalyticsSourceAttendanceService.cs" />
    <Compile Include="Model\CodeGenerated\AnalyticsSourceCampusService.cs" />
    <Compile Include="Model\CodeGenerated\AnalyticsSourceFamilyHistoricalService.cs" />
    <Compile Include="Model\AttributeMatrixTemplateService.partial.cs" />
    <Compile Include="Model\CodeGenerated\AttendanceOccurrenceService.cs" />
    <Compile Include="Model\CodeGenerated\AttributeValueHistoricalService.cs" />
    <Compile Include="Model\CodeGenerated\CommunicationAttachmentService.cs" />
    <Compile Include="Model\CodeGenerated\CommunicationTemplateAttachmentService.cs" />
    <Compile Include="Model\CodeGenerated\GroupHistoricalService.cs" />
    <Compile Include="Model\CodeGenerated\GroupLocationHistoricalScheduleService.cs" />
    <Compile Include="Model\CodeGenerated\GroupLocationHistoricalService.cs" />
    <Compile Include="Model\CodeGenerated\GroupMemberHistoricalService.cs" />
    <Compile Include="Model\CodeGenerated\ContentChannelItemSlugService.cs" />
    <Compile Include="Model\CodeGenerated\GroupSyncService.cs" />
    <Compile Include="Model\CodeGenerated\LavaShortcodeService.cs" />
    <Compile Include="Model\CodeGenerated\MetaFirstNameGenderLookupService.cs" />
    <Compile Include="Model\CodeGenerated\MetaLastNameLookupService.cs" />
    <Compile Include="Model\CodeGenerated\MetaNickNameLookupService.cs" />
    <Compile Include="Model\CodeGenerated\NcoaHistoryService.cs" />
    <Compile Include="Model\CodeGenerated\NoteWatchService.cs" />
    <Compile Include="Model\CodeGenerated\PersonalDeviceService.cs" />
    <Compile Include="Model\CodeGenerated\AttributeMatrixItemService.cs" />
    <Compile Include="Model\CodeGenerated\AttributeMatrixService.cs" />
    <Compile Include="Model\CodeGenerated\AttributeMatrixTemplateService.cs" />
    <Compile Include="Model\CodeGenerated\PersonSearchKeyService.cs" />
    <Compile Include="Model\CodeGenerated\PersonSignalService.cs" />
    <Compile Include="Model\CodeGenerated\SignalTypeService.cs" />
    <Compile Include="Model\CommunicationTemplateAttachment.cs" />
    <Compile Include="Model\CommunicationAttachment.cs" />
    <Compile Include="Model\CodeGenerated\PageShortLinkService.cs" />
    <Compile Include="Model\CodeGenerated\PersonTokenService.cs" />
    <Compile Include="Model\ContentChannelItemSlug.cs" />
    <Compile Include="Model\ContentChannelItemSlugService.Partial.cs" />
    <Compile Include="Model\DataViewPersistedValue.cs" />
    <Compile Include="Model\ContentChannelItemService.Partial.cs" />
    <Compile Include="Model\FinancialAccountService.Partial.cs" />
    <Compile Include="Data\IAnalyticsAddresses.cs" />
    <Compile Include="Model\GroupLocationHistoricalSchedule.cs" />
    <Compile Include="Model\GroupLocationHistorical.cs" />
    <Compile Include="Model\GroupMemberHistorical.cs" />
    <Compile Include="Model\GroupHistorical.cs" />
    <Compile Include="Model\GroupSync.cs" />
    <Compile Include="Model\GroupMemberHistoricalService.Partial.cs" />
    <Compile Include="Model\InteractionComponent.Partial.cs" />
    <Compile Include="Model\InteractionService.Partial.cs" />
    <Compile Include="Model\MetaFirstNameGenderLookup.cs" />
    <Compile Include="Model\MetaLastNameLookup.cs" />
    <Compile Include="Model\MetaNickNameLookup.cs" />
    <Compile Include="Model\MetricService.Partial.cs" />
    <Compile Include="Model\AttendanceCodeService.Partial.cs" />
    <Compile Include="Model\AttendanceService.Partial.cs" />
    <Compile Include="Model\Attribute.cs" />
    <Compile Include="Model\AttributeQualifier.cs" />
    <Compile Include="Model\AttributeQualifierService.Partial.cs" />
    <Compile Include="Model\AttributeService.Partial.cs" />
    <Compile Include="Model\AttributeValue.cs" />
    <Compile Include="Model\AttributeValueService.Partial.cs" />
    <Compile Include="Model\Audit.cs" />
    <Compile Include="Model\AuditDetail.cs" />
    <Compile Include="Model\Auth.cs" />
    <Compile Include="Model\AuthService.Partial.cs" />
    <Compile Include="Model\BackgroundCheck.cs" />
    <Compile Include="Model\BenevolenceRequestDocument.cs" />
    <Compile Include="Model\BenevolenceRequest.cs" />
    <Compile Include="Model\BenevolenceResult.cs" />
    <Compile Include="Model\BinaryFile.cs" />
    <Compile Include="Model\BinaryFileData.cs" />
    <Compile Include="Model\BinaryFileService.Partial.cs" />
    <Compile Include="Model\BinaryFileType.cs" />
    <Compile Include="Model\Block.cs" />
    <Compile Include="Model\BlockService.Partial.cs" />
    <Compile Include="Model\BlockType.cs" />
    <Compile Include="Model\BlockTypeService.Partial.cs" />
    <Compile Include="Model\Campus.cs" />
    <Compile Include="Model\CampusService.partial.cs" />
    <Compile Include="Model\Category.cs" />
    <Compile Include="Model\CategoryService.Partial.cs" />
    <Compile Include="Model\CodeGenerated\AnalyticsDimFinancialAccountService.cs" />
    <Compile Include="Model\CodeGenerated\AnalyticsDimFinancialBatchService.cs" />
    <Compile Include="Model\CodeGenerated\AnalyticsDimPersonCurrentService.cs" />
    <Compile Include="Model\CodeGenerated\AnalyticsDimPersonHistoricalService.cs" />
    <Compile Include="Model\CodeGenerated\AnalyticsFactFinancialTransactionService.cs" />
    <Compile Include="Model\CodeGenerated\AnalyticsSourceFinancialTransactionService.cs" />
    <Compile Include="Model\CodeGenerated\AnalyticsSourcePersonHistoricalService.cs" />
    <Compile Include="Model\CodeGenerated\AttendanceCodeService.cs" />
    <Compile Include="Model\CodeGenerated\AttendanceService.cs" />
    <Compile Include="Model\CodeGenerated\AttributeQualifierService.cs" />
    <Compile Include="Model\CodeGenerated\AttributeService.cs" />
    <Compile Include="Model\CodeGenerated\AttributeValueService.cs" />
    <Compile Include="Model\CodeGenerated\AuditDetailService.cs" />
    <Compile Include="Model\CodeGenerated\AuditService.cs" />
    <Compile Include="Model\CodeGenerated\AuthService.cs" />
    <Compile Include="Model\CodeGenerated\BackgroundCheckService.cs" />
    <Compile Include="Model\CodeGenerated\BenevolenceRequestDocumentService.cs" />
    <Compile Include="Model\CodeGenerated\BenevolenceRequestService.cs" />
    <Compile Include="Model\CodeGenerated\BenevolenceResultService.cs" />
    <Compile Include="Model\CodeGenerated\BinaryFileDataService.cs" />
    <Compile Include="Model\CodeGenerated\BinaryFileService.cs" />
    <Compile Include="Model\CodeGenerated\BinaryFileTypeService.cs" />
    <Compile Include="Model\CodeGenerated\BlockService.cs" />
    <Compile Include="Model\CodeGenerated\BlockTypeService.cs" />
    <Compile Include="Model\CodeGenerated\CampusService.cs" />
    <Compile Include="Model\CodeGenerated\CategoryService.cs" />
    <Compile Include="Model\CodeGenerated\CommunicationRecipientService.cs" />
    <Compile Include="Model\CodeGenerated\CommunicationService.cs" />
    <Compile Include="Model\CodeGenerated\CommunicationTemplateService.cs" />
    <Compile Include="Model\CodeGenerated\ConnectionActivityTypeService.cs" />
    <Compile Include="Model\CodeGenerated\ConnectionOpportunityCampusService.cs" />
    <Compile Include="Model\CodeGenerated\ConnectionOpportunityConnectorGroupService.cs" />
    <Compile Include="Model\CodeGenerated\ConnectionOpportunityGroupConfigService.cs" />
    <Compile Include="Model\CodeGenerated\ConnectionOpportunityGroupService.cs" />
    <Compile Include="Model\CodeGenerated\ConnectionOpportunityService.cs" />
    <Compile Include="Model\CodeGenerated\ConnectionRequestActivityService.cs" />
    <Compile Include="Model\CodeGenerated\ConnectionRequestService.cs" />
    <Compile Include="Model\CodeGenerated\ConnectionRequestWorkflowService.cs" />
    <Compile Include="Model\CodeGenerated\ConnectionStatusService.cs" />
    <Compile Include="Model\CodeGenerated\ConnectionTypeService.cs" />
    <Compile Include="Model\CodeGenerated\ConnectionWorkflowService.cs" />
    <Compile Include="Model\CodeGenerated\ContentChannelItemAssociationService.cs" />
    <Compile Include="Model\CodeGenerated\ContentChannelItemService.cs" />
    <Compile Include="Model\CodeGenerated\ContentChannelService.cs" />
    <Compile Include="Model\CodeGenerated\ContentChannelTypeService.cs" />
    <Compile Include="Model\CodeGenerated\DataViewFilterService.cs" />
    <Compile Include="Model\CodeGenerated\DataViewService.cs" />
    <Compile Include="Model\CodeGenerated\DefinedTypeService.cs" />
    <Compile Include="Model\CodeGenerated\DefinedValueService.cs" />
    <Compile Include="Model\CodeGenerated\DeviceService.cs" />
    <Compile Include="Model\CodeGenerated\EntitySetItemService.cs" />
    <Compile Include="Model\CodeGenerated\EntitySetService.cs" />
    <Compile Include="Model\CodeGenerated\EntityTypeService.cs" />
    <Compile Include="Model\CodeGenerated\EventCalendarContentChannelService.cs" />
    <Compile Include="Model\CodeGenerated\EventCalendarItemService.cs" />
    <Compile Include="Model\CodeGenerated\EventCalendarService.cs" />
    <Compile Include="Model\CodeGenerated\EventItemAudienceService.cs" />
    <Compile Include="Model\CodeGenerated\EventItemOccurrenceChannelItemService.cs" />
    <Compile Include="Model\CodeGenerated\EventItemOccurrenceGroupMapService.cs" />
    <Compile Include="Model\CodeGenerated\EventItemOccurrenceService.cs" />
    <Compile Include="Model\CodeGenerated\EventItemService.cs" />
    <Compile Include="Model\CodeGenerated\ExceptionLogService.cs" />
    <Compile Include="Model\CodeGenerated\FieldTypeService.cs" />
    <Compile Include="Model\CodeGenerated\FinancialAccountService.cs" />
    <Compile Include="Model\CodeGenerated\FinancialBatchService.cs" />
    <Compile Include="Model\CodeGenerated\FinancialGatewayService.cs" />
    <Compile Include="Model\CodeGenerated\FinancialPaymentDetailService.cs" />
    <Compile Include="Model\CodeGenerated\FinancialPersonBankAccountService.cs" />
    <Compile Include="Model\CodeGenerated\FinancialPersonSavedAccountService.cs" />
    <Compile Include="Model\CodeGenerated\FinancialPledgeService.cs" />
    <Compile Include="Model\CodeGenerated\FinancialScheduledTransactionDetailService.cs" />
    <Compile Include="Model\CodeGenerated\FinancialScheduledTransactionService.cs" />
    <Compile Include="Model\CodeGenerated\FinancialTransactionDetailService.cs" />
    <Compile Include="Model\CodeGenerated\FinancialTransactionImageService.cs" />
    <Compile Include="Model\CodeGenerated\FinancialTransactionRefundService.cs" />
    <Compile Include="Model\CodeGenerated\FinancialTransactionService.cs" />
    <Compile Include="Model\CodeGenerated\FollowingEventNotificationService.cs" />
    <Compile Include="Model\CodeGenerated\FollowingEventSubscriptionService.cs" />
    <Compile Include="Model\CodeGenerated\FollowingEventTypeService.cs" />
    <Compile Include="Model\CodeGenerated\FollowingService.cs" />
    <Compile Include="Model\CodeGenerated\FollowingSuggestedService.cs" />
    <Compile Include="Model\CodeGenerated\FollowingSuggestionTypeService.cs" />
    <Compile Include="Model\CodeGenerated\GroupLocationService.cs" />
    <Compile Include="Model\CodeGenerated\GroupMemberRequirementService.cs" />
    <Compile Include="Model\CodeGenerated\GroupMemberService.cs" />
    <Compile Include="Model\CodeGenerated\GroupMemberWorkflowTriggerService.cs" />
    <Compile Include="Model\CodeGenerated\GroupRequirementService.cs" />
    <Compile Include="Model\CodeGenerated\GroupRequirementTypeService.cs" />
    <Compile Include="Model\CodeGenerated\GroupScheduleExclusionService.cs" />
    <Compile Include="Model\CodeGenerated\GroupService.cs" />
    <Compile Include="Model\CodeGenerated\GroupTypeRoleService.cs" />
    <Compile Include="Model\CodeGenerated\GroupTypeService.cs" />
    <Compile Include="Model\CodeGenerated\HistoryService.cs" />
    <Compile Include="Model\CodeGenerated\HtmlContentService.cs" />
    <Compile Include="Model\CodeGenerated\InteractionChannelService.cs" />
    <Compile Include="Model\CodeGenerated\InteractionComponentService.cs" />
    <Compile Include="Model\CodeGenerated\InteractionDeviceTypeService.cs" />
    <Compile Include="Model\CodeGenerated\InteractionService.cs" />
    <Compile Include="Model\CodeGenerated\InteractionSessionService.cs" />
    <Compile Include="Model\CodeGenerated\LayoutService.cs" />
    <Compile Include="Model\CodeGenerated\LocationService.cs" />
    <Compile Include="Model\CodeGenerated\MergeTemplateService.cs" />
    <Compile Include="Model\CodeGenerated\MetricCategoryService.cs" />
    <Compile Include="Model\CodeGenerated\MetricPartitionService.cs" />
    <Compile Include="Model\CodeGenerated\MetricService.cs" />
    <Compile Include="Model\CodeGenerated\MetricValuePartitionService.cs" />
    <Compile Include="Model\CodeGenerated\MetricValueService.cs" />
    <Compile Include="Model\CodeGenerated\NoteService.cs" />
    <Compile Include="Model\CodeGenerated\NoteTypeService.cs" />
    <Compile Include="Model\CodeGenerated\NotificationRecipientService.cs" />
    <Compile Include="Model\CodeGenerated\NotificationService.cs" />
    <Compile Include="Model\CodeGenerated\PageContextService.cs" />
    <Compile Include="Model\CodeGenerated\PageRouteService.cs" />
    <Compile Include="Model\CodeGenerated\PageService.cs" />
    <Compile Include="Model\CodeGenerated\PersonAliasService.cs" />
    <Compile Include="Model\CodeGenerated\BadgeService.cs" />
    <Compile Include="Model\CodeGenerated\PersonDuplicateService.cs" />
    <Compile Include="Model\CodeGenerated\PersonPreviousNameService.cs" />
    <Compile Include="Model\CodeGenerated\PersonService.cs" />
    <Compile Include="Model\CodeGenerated\PersonViewedService.cs" />
    <Compile Include="Model\CodeGenerated\PhoneNumberService.cs" />
    <Compile Include="Model\CodeGenerated\PluginMigrationService.cs" />
    <Compile Include="Model\CodeGenerated\PrayerRequestService.cs" />
    <Compile Include="Model\CodeGenerated\RegistrationInstanceService.cs" />
    <Compile Include="Model\CodeGenerated\RegistrationRegistrantFeeService.cs" />
    <Compile Include="Model\CodeGenerated\RegistrationRegistrantService.cs" />
    <Compile Include="Model\CodeGenerated\RegistrationService.cs" />
    <Compile Include="Model\CodeGenerated\RegistrationTemplateDiscountService.cs" />
    <Compile Include="Model\CodeGenerated\RegistrationTemplateFeeService.cs" />
    <Compile Include="Model\CodeGenerated\RegistrationTemplateFormFieldService.cs" />
    <Compile Include="Model\CodeGenerated\RegistrationTemplateFormService.cs" />
    <Compile Include="Model\CodeGenerated\RegistrationTemplateService.cs" />
    <Compile Include="Model\CodeGenerated\ReportFieldService.cs" />
    <Compile Include="Model\CodeGenerated\ReportService.cs" />
    <Compile Include="Model\CodeGenerated\RestActionService.cs" />
    <Compile Include="Model\CodeGenerated\RestControllerService.cs" />
    <Compile Include="Model\CodeGenerated\ScheduleCategoryExclusionService.cs" />
    <Compile Include="Model\CodeGenerated\ScheduleService.cs" />
    <Compile Include="Model\CodeGenerated\ServiceJobService.cs" />
    <Compile Include="Model\CodeGenerated\ServiceLogService.cs" />
    <Compile Include="Model\CodeGenerated\SignatureDocumentService.cs" />
    <Compile Include="Model\CodeGenerated\SignatureDocumentTemplateService.cs" />
    <Compile Include="Model\CodeGenerated\SiteDomainService.cs" />
    <Compile Include="Model\CodeGenerated\SiteService.cs" />
    <Compile Include="Model\CodeGenerated\SystemEmailService.cs" />
    <Compile Include="Model\CodeGenerated\TaggedItemService.cs" />
    <Compile Include="Model\CodeGenerated\TagService.cs" />
    <Compile Include="Model\CodeGenerated\UserLoginService.cs" />
    <Compile Include="Model\CodeGenerated\WorkflowActionFormAttributeService.cs" />
    <Compile Include="Model\CodeGenerated\WorkflowActionFormService.cs" />
    <Compile Include="Model\CodeGenerated\WorkflowActionService.cs" />
    <Compile Include="Model\CodeGenerated\WorkflowActionTypeService.cs" />
    <Compile Include="Model\CodeGenerated\WorkflowActivityService.cs" />
    <Compile Include="Model\CodeGenerated\WorkflowActivityTypeService.cs" />
    <Compile Include="Model\CodeGenerated\WorkflowLogService.cs" />
    <Compile Include="Model\CodeGenerated\WorkflowService.cs" />
    <Compile Include="Model\CodeGenerated\WorkflowTriggerService.cs" />
    <Compile Include="Model\CodeGenerated\WorkflowTypeService.cs" />
    <Compile Include="Model\Communication.cs" />
    <Compile Include="Model\CommunicationRecipient.cs" />
    <Compile Include="Model\CommunicationRecipientService.Partial.cs" />
    <Compile Include="Model\CommunicationService.Partial.cs" />
    <Compile Include="Model\CommunicationTemplate.cs" />
    <Compile Include="Model\ConnectionActivityType.cs" />
    <Compile Include="Model\ConnectionOpportunityGroupConfig.cs" />
    <Compile Include="Model\ConnectionOpportunity.cs" />
    <Compile Include="Model\ConnectionOpportunityCampus.cs" />
    <Compile Include="Model\ConnectionOpportunityConnectorGroup.cs" />
    <Compile Include="Model\ConnectionOpportunityGroup.cs" />
    <Compile Include="Model\ConnectionRequest.cs" />
    <Compile Include="Model\ConnectionRequestActivity.cs" />
    <Compile Include="Model\ConnectionRequestWorkflow.cs" />
    <Compile Include="Model\ConnectionStatus.cs" />
    <Compile Include="Model\ConnectionType.cs" />
    <Compile Include="Model\ConnectionWorkflow.cs" />
    <Compile Include="Model\ConnectionWorkflowService.Partial.cs" />
    <Compile Include="Model\ContentChannel.cs" />
    <Compile Include="Model\ContentChannelItem.cs" />
    <Compile Include="Model\ContentChannelType.cs" />
    <Compile Include="Model\DataView.cs" />
    <Compile Include="Model\DataViewFilter.cs" />
    <Compile Include="Model\DataViewService.Partial.cs" />
    <Compile Include="Model\DbGeographyConverter.cs" />
    <Compile Include="Model\DefinedType.cs" />
    <Compile Include="Model\DefinedTypeService.Partial.cs" />
    <Compile Include="Model\DefinedValue.cs" />
    <Compile Include="Model\DefinedValueService.Partial.cs" />
    <Compile Include="Model\Device.cs" />
    <Compile Include="Model\DeviceService.Partial.cs" />
    <Compile Include="Model\DiscService.cs" />
    <Compile Include="Model\EntitySet.cs" />
    <Compile Include="Model\EntitySetItem.cs" />
    <Compile Include="Model\EntitySetItemService.Partial.cs" />
    <Compile Include="Model\EntitySetService.Partial.cs" />
    <Compile Include="Model\EntityType.cs" />
    <Compile Include="Model\EntityTypeService.Partial.cs" />
    <Compile Include="Model\EventCalendar.cs" />
    <Compile Include="Model\EventCalendarContentChannel.cs" />
    <Compile Include="Model\EventCalendarItem.cs" />
    <Compile Include="Model\EventItem.cs" />
    <Compile Include="Model\EventItemAudience.cs" />
    <Compile Include="Model\EventItemOccurrence.cs" />
    <Compile Include="Model\EventItemOccurrenceChannelItem.cs" />
    <Compile Include="Model\EventItemOccurrenceGroupMap.cs" />
    <Compile Include="Model\ExceptionLog.cs" />
    <Compile Include="Model\ExceptionLogService.Partial.cs" />
    <Compile Include="Model\FieldType.cs" />
    <Compile Include="Model\FieldTypeService.Partial.cs" />
    <Compile Include="Model\FinancialAccount.cs" />
    <Compile Include="Model\FinancialBatch.cs" />
    <Compile Include="Model\FinancialBatchService.Partial.cs" />
    <Compile Include="Model\FinancialGateway.cs" />
    <Compile Include="Model\FinancialPaymentDetail.cs" />
    <Compile Include="Model\FinancialPersonBankAccount.cs" />
    <Compile Include="Model\FinancialPersonBankAccountService.Partial.cs" />
    <Compile Include="Model\FinancialPersonSavedAccount.cs" />
    <Compile Include="Model\FinancialPersonSavedAccountService.Partial.cs" />
    <Compile Include="Model\FinancialPledge.cs" />
    <Compile Include="Model\FinancialPledgeService.Partial.cs" />
    <Compile Include="Model\FinancialScheduledTransaction.cs" />
    <Compile Include="Model\FinancialScheduledTransactionDetail.cs" />
    <Compile Include="Model\FinancialScheduledTransactionService.Partial.cs" />
    <Compile Include="Model\FinancialTransaction.cs" />
    <Compile Include="Model\FinancialTransactionDetail.cs" />
    <Compile Include="Model\FinancialTransactionDetailService.Partial.cs" />
    <Compile Include="Model\ContentChannelItemAssociation.cs" />
    <Compile Include="Model\FinancialTransactionImage.cs" />
    <Compile Include="Model\FinancialTransactionRefund.cs" />
    <Compile Include="Model\FinancialTransactionService.Partial.cs" />
    <Compile Include="Model\Following.cs" />
    <Compile Include="Model\FollowingEventNotification.cs" />
    <Compile Include="Model\FollowingEventSubscription.cs" />
    <Compile Include="Model\FollowingEventType.cs" />
    <Compile Include="Model\FollowingService.partial.cs" />
    <Compile Include="Model\FollowingSuggested.cs" />
    <Compile Include="Model\FollowingSuggestionType.cs" />
    <Compile Include="Model\Group.cs" />
    <Compile Include="Model\GroupLocation.cs" />
    <Compile Include="Model\GroupLocationService.Partial.cs" />
    <Compile Include="Model\GroupMember.cs" />
    <Compile Include="Model\GroupMemberRequirement.cs" />
    <Compile Include="Model\GroupMemberService.Partial.cs" />
    <Compile Include="Model\GroupMemberWorkflowTrigger.cs" />
    <Compile Include="Model\GroupMemberWorkflowTrigger.Partial.cs" />
    <Compile Include="Model\GroupRequirement.cs" />
    <Compile Include="Model\GroupRequirementType.cs" />
    <Compile Include="Model\GroupScheduleExclusion.cs" />
    <Compile Include="Model\GroupService.Partial.cs" />
    <Compile Include="Model\GroupType.cs" />
    <Compile Include="Model\GroupTypeLocationType.cs" />
    <Compile Include="Model\GroupTypeRole.cs" />
    <Compile Include="Model\GroupTypeRoleService.Partial.cs" />
    <Compile Include="Model\ContentChannelService.Partial.cs" />
    <Compile Include="Model\GroupTypeService.Partial.cs" />
    <Compile Include="Model\History.cs" />
    <Compile Include="Model\HistoryService.Partial.cs" />
    <Compile Include="Model\HtmlContent.cs" />
    <Compile Include="Model\HtmlContentService.Partial.cs" />
    <Compile Include="Model\Interaction.cs" />
    <Compile Include="Model\InteractionChannel.cs" />
    <Compile Include="Model\InteractionComponent.cs" />
    <Compile Include="Model\InteractionDeviceType.cs" />
    <Compile Include="Model\InteractionSession.cs" />
    <Compile Include="Model\Layout.cs" />
    <Compile Include="Model\LayoutService.Partial.cs" />
    <Compile Include="Model\Location.cs" />
    <Compile Include="Model\LocationService.Partial.cs" />
    <Compile Include="Model\MergeTemplate.cs" />
    <Compile Include="Model\Metaphone.cs" />
    <Compile Include="Model\Metric.cs" />
    <Compile Include="Model\MetricCategory.cs" />
    <Compile Include="Model\MetricPartition.cs" />
    <Compile Include="Model\MetricValue.cs" />
    <Compile Include="Model\MetricValuePartition.cs" />
    <Compile Include="Model\NcoaHistory.cs" />
    <Compile Include="Model\NcoaHistoryService.Partial.cs" />
    <Compile Include="Model\Note.cs" />
    <Compile Include="Model\NoteService.Partial.cs" />
    <Compile Include="Model\NoteType.cs" />
    <Compile Include="Model\NoteTypeService.Partial.cs" />
    <Compile Include="Model\NoteWatch.cs" />
    <Compile Include="Model\Notification.cs" />
    <Compile Include="Model\NotificationRecipient.cs" />
    <Compile Include="Model\Page.cs" />
    <Compile Include="Model\PageContext.cs" />
    <Compile Include="Model\PageContextService.Partial.cs" />
    <Compile Include="Model\PageRoute.cs" />
    <Compile Include="Model\PageRouteService.Partial.cs" />
    <Compile Include="Model\PageService.Partial.cs" />
    <Compile Include="Model\Person.cs" />
    <Compile Include="Model\PersonalDevice.cs" />
    <Compile Include="Model\PersonAlias.cs" />
    <Compile Include="Model\PersonalDeviceService.Partial.cs" />
    <Compile Include="Model\PersonAliasService.Partial.cs" />
    <Compile Include="Model\Badge.cs" />
    <Compile Include="Model\BadgeService.partial.cs" />
    <Compile Include="Model\PersonDuplicate.cs" />
    <Compile Include="Model\PersonPreviousName.cs" />
    <Compile Include="Model\PersonSearchKey.cs" />
    <Compile Include="Model\PersonSearchKeyService.Partial.cs" />
    <Compile Include="Model\PersonService.Partial.cs" />
    <Compile Include="Model\PersonSignal.cs" />
    <Compile Include="Model\PersonToken.cs" />
    <Compile Include="Model\PersonTokenService.Partial.cs" />
    <Compile Include="Model\PersonViewed.cs" />
    <Compile Include="Model\PersonViewedService.Partial.cs" />
    <Compile Include="Model\PhoneNumber.cs" />
    <Compile Include="Model\PhoneNumberService.Partial.cs" />
    <Compile Include="Model\PluginMigration.cs" />
    <Compile Include="Model\PrayerRequest.cs" />
    <Compile Include="Model\PrayerRequestService.partial.cs" />
    <Compile Include="Model\RangeValue.cs" />
    <Compile Include="Model\Registration.cs" />
    <Compile Include="Model\RegistrationInstance.cs" />
    <Compile Include="Model\RegistrationRegistrant.cs" />
    <Compile Include="Model\RegistrationRegistrantFee.cs" />
    <Compile Include="Model\RegistrationService.partial.cs" />
    <Compile Include="Model\RegistrationTemplate.cs" />
    <Compile Include="Model\RegistrationTemplateDiscount.cs" />
    <Compile Include="Model\RegistrationTemplateFee.cs" />
    <Compile Include="Model\RegistrationTemplateDiscountService.Partial.cs" />
    <Compile Include="Model\RegistrationTemplateForm.cs" />
    <Compile Include="Model\RegistrationTemplateFormField.cs" />
    <Compile Include="Model\Report.cs" />
    <Compile Include="Model\ScheduleCategoryExclusion.cs" />
    <Compile Include="Model\ReportField.cs" />
    <Compile Include="Model\ReportService.partial.cs" />
    <Compile Include="Model\RestAction.cs" />
    <Compile Include="Model\RestActionService.partial.cs" />
    <Compile Include="Model\RestController.cs" />
    <Compile Include="Model\RestControllerService.Partial.cs" />
    <Compile Include="Model\Schedule.cs" />
    <Compile Include="Model\ScheduleService.Partial.cs" />
    <Compile Include="Model\ServiceJobHistory.cs" />
    <Compile Include="Model\ServiceJobHistoryService.Partial.cs" />
    <Compile Include="Model\SignalType.cs" />
    <Compile Include="Model\SiteDomain.cs" />
    <Compile Include="Model\LavaShortCode.cs" />
    <Compile Include="Model\PageShortLinkService.Partial.cs" />
    <Compile Include="Model\WorkflowActionService.Partial.cs" />
    <Compile Include="Pbx\CdrRecord.cs" />
    <Compile Include="Pbx\PbxComponent.cs" />
    <Compile Include="Pbx\PbxContainer.cs" />
    <Compile Include="Badge\Component\Giving.cs" />
    <Compile Include="Badge\Component\GroupTypeAttendance.cs" />
    <Compile Include="Badge\Component\InDataView.cs" />
    <Compile Include="Badge\Component\TopPersonSignal.cs" />
    <Compile Include="Badge\Component\PersonalDevice.cs" />
    <Compile Include="Badge\Component\InteractionsInRange.cs" />
    <Compile Include="Plugin\HotFixes\038_LabelFieldType.cs" />
    <Compile Include="Plugin\HotFixes\046_EnableSmartyStreetsIfNoActiveLocationSrv.cs" />
    <Compile Include="Plugin\HotFixes\045_FamilyRegistration.cs" />
    <Compile Include="Plugin\HotFixes\044_EnsureCommunicationMigration.cs" />
    <Compile Include="Plugin\HotFixes\043_MoreMigrationRollupsForV7_3.cs" />
    <Compile Include="Plugin\HotFixes\041_MigrationRollupsForV7_3.cs" />
    <Compile Include="Plugin\HotFixes\040_BusinessTransactionDetailLinks.cs" />
    <Compile Include="Plugin\HotFixes\039_MigrationRollupsForV7_2.cs" />
    <Compile Include="Plugin\HotFixes\042_FixShortLinkUrlInteractionChannel.cs" />
    <Compile Include="Plugin\HotFixes\048_InteractionSessionPerformance.cs" />
    <Compile Include="Plugin\HotFixes\047_DataAutomation.cs" />
    <Compile Include="Plugin\HotFixes\049_UpdateGivingAnalyticsAccounts.cs" />
    <Compile Include="Reporting\DataFilter\Person\AttendanceCampusFilter.cs" />
    <Compile Include="Plugin\HotFixes\050_MigrationRollupsForV7_4.cs" />
    <Compile Include="Reporting\DataFilter\FinancialScheduledTransactionDetail\AccountFilter.cs" />
    <Compile Include="Reporting\DataFilter\BenevolenceRequest\CampusActiveFilter.cs" />
    <Compile Include="Reporting\DataFilter\BenevolenceRequest\CampusesActiveFilter.cs" />
    <Compile Include="Reporting\DataFilter\BenevolenceRequest\CampusesFilter.cs" />
    <Compile Include="Reporting\DataFilter\BenevolenceRequest\CampusFilter.cs" />
    <Compile Include="Reporting\DataFilter\BenevolenceRequest\TotalBenevolenceFilter.cs" />
    <Compile Include="Reporting\DataFilter\Person\BenevolenceRequestDataViewFilter.cs" />
    <Compile Include="Reporting\DataFilter\Person\CommunicationStatusFilter.cs" />
    <Compile Include="Reporting\DataFilter\Person\ConnectionRequestDataViewFilter.cs" />
    <Compile Include="Reporting\DataFilter\Person\FinancialPledgeDataViewFilter.cs" />
    <Compile Include="Reporting\DataFilter\Person\FinancialScheduledTransactionDataViewFilter.cs" />
    <Compile Include="Reporting\DataFilter\Person\FinancialTransactionDataViewFilter.cs" />
    <Compile Include="Reporting\DataFilter\Person\HasPhoneFilter.cs" />
    <Compile Include="Reporting\DataFilter\Person\HasSignalFilter.cs" />
    <Compile Include="Reporting\DataFilter\Person\InRegistrationInstanceRegistrationTemplateFilter.cs" />
    <Compile Include="Reporting\DataFilter\Person\InLocationGeofenceFilter.cs" />
    <Compile Include="Reporting\DataFilter\Person\LocationFilter.cs" />
    <Compile Include="Reporting\DataFilter\Person\PersonalDeviceDataViewFilter.cs" />
    <Compile Include="Reporting\DataFilter\Person\PostalCodeFilter.cs" />
    <Compile Include="Reporting\DataFilter\Person\HasNoteFilter.cs" />
    <Compile Include="Reporting\DataFilter\Person\PrayerRequestDataViewFilter.cs" />
    <Compile Include="Reporting\DataFilter\Person\UserLoginDataViewFilter.cs" />
    <Compile Include="Reporting\DataFilter\PrayerRequest\CampusActiveFilter.cs" />
    <Compile Include="Reporting\DataFilter\PrayerRequest\CampusesActiveFilter.cs" />
    <Compile Include="Reporting\DataFilter\PrayerRequest\CampusesFilter.cs" />
    <Compile Include="Reporting\DataFilter\PrayerRequest\CampusFilter.cs" />
    <Compile Include="Reporting\DataFilter\PrayerRequest\ContainsPeopleFilter.cs" />
    <Compile Include="Reporting\DataFilter\UserLogin\LoginTypeFilter.cs" />
    <Compile Include="Reporting\DataSelect\BenevolenceRequest\CampusSelect.cs" />
    <Compile Include="Reporting\DataSelect\BenevolenceRequest\TotalBenevolenceSelect.cs" />
    <Compile Include="Reporting\DataSelect\FormattedFieldSelect.cs" />
    <Compile Include="Reporting\DataSelect\GroupMember\GroupLinkSelect.cs" />
    <Compile Include="Reporting\DataSelect\GroupMember\GroupAttributeSelect.cs" />
    <Compile Include="Reporting\DataSelect\Group\GroupFormattedFieldSelect.cs" />
    <Compile Include="Reporting\DataSelect\Group\ScheduleSelect.cs" />
    <Compile Include="Reporting\DataSelect\Person\PersonFormattedFieldSelect.cs" />
    <Compile Include="Reporting\DataSelect\Person\SignalSelect.cs" />
    <Compile Include="Reporting\DataSelect\PrayerRequest\CampusSelect.cs" />
    <Compile Include="Reporting\DataSelect\PrayerRequest\CategorySelect.cs" />
    <Compile Include="Reporting\DataSelect\PrayerRequest\PersonLinkSelect.cs" />
    <Compile Include="Reporting\DataTransform\Person\FamilyMembersTransform.cs" />
    <Compile Include="Reporting\DataTransform\Person\FatherTransform.cs" />
    <Compile Include="Reporting\DataTransform\Person\GrandchildTransform.cs" />
    <Compile Include="Reporting\DataTransform\Person\GrandparentTransform.cs" />
    <Compile Include="Reporting\DataTransform\Person\MotherTransform.cs" />
    <Compile Include="Reporting\DataTransform\Person\SpouseTransform.cs" />
    <Compile Include="Reporting\IRecipientDataSelect.cs" />
    <Compile Include="Reporting\PowerBiUtilities.cs" />
    <Compile Include="Search\Other\Universal.cs" />
    <Compile Include="Reporting\DataFilter\Person\InRegistrationInstanceFilter.cs" />
    <Compile Include="Security\Role.cs" />
    <Compile Include="SqlServerTypes\Loader.cs" />
    <Compile Include="Storage\AssetStorage\AmazonS3Component.cs" />
    <Compile Include="Storage\AssetStorage\Asset.cs" />
    <Compile Include="Storage\AssetStorage\AssetStorageComponent.cs" />
    <Compile Include="Storage\AssetStorage\AssetStorageContainer.cs" />
    <Compile Include="Storage\AssetStorage\FileSystemComponent.cs" />
    <Compile Include="SystemGuid\Block.cs" />
    <Compile Include="SystemGuid\Communication.cs" />
    <Compile Include="SystemGuid\InteractionChannel.cs" />
    <Compile Include="SystemGuid\WorkflowType.cs" />
    <Compile Include="SystemKey\SystemSetting.cs" />
    <Compile Include="SystemKey\UserPreference.cs" />
    <Compile Include="Transactions\DeleteIndexEntityTransaction.cs" />
    <Compile Include="Transactions\IndexEntityTransaction.cs" />
    <Compile Include="Transactions\BulkIndexEntityTypeTransaction.cs" />
    <Compile Include="Transactions\LaunchWorkflowsTransaction.cs" />
    <Compile Include="Transactions\InteractionTransaction.cs" />
    <Compile Include="Transactions\ShortLinkTransaction.cs" />
    <Compile Include="Transactions\SendPaymentReceipts.cs" />
    <Compile Include="Transactions\UpdatePersonsTopSignal.cs" />
    <Compile Include="UniversalSearch\Crawler\Crawler.cs" />
    <Compile Include="UniversalSearch\Crawler\CrawledPage.cs" />
    <Compile Include="UniversalSearch\Crawler\RobotsTxt\AccessRule.cs" />
    <Compile Include="UniversalSearch\Crawler\RobotsTxt\CrawlDelayRule.cs" />
    <Compile Include="UniversalSearch\Crawler\RobotsTxt\Enums\AllowRuleImplementation.cs" />
    <Compile Include="UniversalSearch\Crawler\RobotsTxt\Enums\LineType.cs" />
    <Compile Include="UniversalSearch\Crawler\RobotsTxt\Helpers\EnumHelper.cs" />
    <Compile Include="UniversalSearch\Crawler\RobotsTxt\Line.cs" />
    <Compile Include="UniversalSearch\Crawler\RobotsTxt\Robots.cs" />
    <Compile Include="UniversalSearch\Crawler\RobotsTxt\Rule.cs" />
    <Compile Include="UniversalSearch\Crawler\RobotsTxt\Sitemap.cs" />
    <Compile Include="Net\RockWebRequest.cs" />
    <Compile Include="Badge\Component\GeofencedByGroup.cs" />
    <Compile Include="Plugin\HotFixes\001_FixPhoneCountryCode.cs" />
    <Compile Include="Reporting\ComparisonHelper.cs" />
    <Compile Include="Reporting\DataFilter\NotInOtherDataViewFilter.cs" />
    <Compile Include="Reporting\DataFilter\GroupMembers\GroupMemberAttributesFilter.cs" />
    <Compile Include="Model\ServiceJob.cs" />
    <Compile Include="Model\ServiceJobService.Partial.cs" />
    <Compile Include="Model\ServiceLog.cs" />
    <Compile Include="Model\SignatureDocument.cs" />
    <Compile Include="Model\SignatureDocumentService.Partial.cs" />
    <Compile Include="Model\SignatureDocumentTemplate.cs" />
    <Compile Include="Model\SignatureDocumentTemplateService.Partial.cs" />
    <Compile Include="Model\Site.cs" />
    <Compile Include="Model\PageShortLink.cs" />
    <Compile Include="Model\SiteDomainService.Partial.cs" />
    <Compile Include="Model\SiteService.Partial.cs" />
    <Compile Include="Model\SystemEmail.cs" />
    <Compile Include="Model\Tag.cs" />
    <Compile Include="Model\TaggedItem.cs" />
    <Compile Include="Model\TaggedItemService.Partial.cs" />
    <Compile Include="Model\TagService.Partial.cs" />
    <Compile Include="Model\UserLogin.cs" />
    <Compile Include="Model\UserLoginService.Partial.cs" />
    <Compile Include="Model\Workflow.cs" />
    <Compile Include="Model\WorkflowAction.cs" />
    <Compile Include="Model\WorkflowActionForm.cs" />
    <Compile Include="Model\WorkflowActionFormAttribute.cs" />
    <Compile Include="Model\WorkflowActionType.cs" />
    <Compile Include="Model\WorkflowActivity.cs" />
    <Compile Include="Model\WorkflowActivityType.cs" />
    <Compile Include="Model\WorkflowLog.cs" />
    <Compile Include="Model\WorkflowService.Partial.cs" />
    <Compile Include="Model\WorkflowTrigger.cs" />
    <Compile Include="Model\WorkflowTriggerService.Partial.cs" />
    <Compile Include="Model\WorkflowType.cs" />
    <Compile Include="PersonProfile\BadgeComponent.cs" />
    <Compile Include="PersonProfile\BadgeContainer.cs" />
    <Compile Include="Badge\Component\AlertNote.cs" />
    <Compile Include="Badge\Component\AttendingDuration.cs" />
    <Compile Include="Badge\Component\Campus.cs" />
    <Compile Include="Badge\Component\DISC.cs" />
    <Compile Include="Badge\Component\FamilyAttendance.cs" />
    <Compile Include="Badge\Component\FamilyWeeksAttendedInDuration.cs" />
    <Compile Include="Badge\Component\InGroupOfType.cs" />
    <Compile Include="Badge\Component\InGroupWithPurpose.cs" />
    <Compile Include="Badge\Component\LastVisitOnSite.cs" />
    <Compile Include="Badge\Component\Liquid.cs" />
    <Compile Include="PersonProfile\HighlightLabelBadge.cs" />
    <Compile Include="PersonProfile\IconBadge.cs" />
    <Compile Include="Plugin\HotFixes\002_CheckinGradeRequired.cs" />
    <Compile Include="Plugin\HotFixes\003_FixSystemEmailQuote.cs" />
    <Compile Include="Plugin\HotFixes\004_FixGradeRequiredAttribute.cs" />
    <Compile Include="Plugin\HotFixes\005_FixCheckinAdminRoute.cs" />
    <Compile Include="Plugin\HotFixes\006_FixCheckinPrevPages.cs" />
    <Compile Include="Plugin\HotFixes\023_SecurityCodeLength.cs" />
    <Compile Include="Plugin\HotFixes\022_Fundraising.cs" />
    <Compile Include="Plugin\HotFixes\017_FixBackgroundCheckOptionalCampus.cs" />
    <Compile Include="Plugin\HotFixes\016_SetInactiveFamilies.cs" />
    <Compile Include="Plugin\HotFixes\015_CheckinByBirthdate.cs" />
    <Compile Include="Plugin\HotFixes\009_FixCheckinAttributes.cs" />
    <Compile Include="Plugin\HotFixes\008_FamilyAnalyticsUpdate.cs" />
    <Compile Include="Plugin\HotFixes\007_FixGroupAndBenevolenceSecurity.cs" />
    <Compile Include="Plugin\HotFixes\014_FixEraGiveAttribValues.cs" />
    <Compile Include="Plugin\HotFixes\013_FixSystemEmailTo_1828.cs" />
    <Compile Include="Plugin\HotFixes\012_FixAttendanceAnalyticsScript.cs" />
    <Compile Include="Plugin\HotFixes\011_FixNameProfileChangeRequest.cs" />
    <Compile Include="Plugin\HotFixes\010_FixGetSpouse.cs" />
    <Compile Include="Plugin\HotFixes\020_FixCommunicationTemplate.cs" />
    <Compile Include="Plugin\HotFixes\021_UpdateCheckInMergefieldDebugInfo.cs" />
    <Compile Include="Plugin\HotFixes\019_FixIpadClientPrinting.cs" />
    <Compile Include="Plugin\HotFixes\018_RestrictGroupRegistrationGroupTypes.cs" />
    <Compile Include="Plugin\HotFixes\024_PrayerRequestAttributes.cs" />
    <Compile Include="Plugin\HotFixes\030_MyConnectionOpportunitiesLava.cs" />
    <Compile Include="Plugin\HotFixes\031_AttendanceAnalyticsGivingId.cs" />
    <Compile Include="Plugin\HotFixes\032_MigrationRollupsForV6_9.cs" />
    <Compile Include="Plugin\HotFixes\029_BatchDetailReopenBatchSecurity.cs" />
    <Compile Include="Plugin\HotFixes\025_PersonGivingEnvelopeAttribute.cs" />
    <Compile Include="Plugin\HotFixes\026_PersonEditConnectionRecordStatus.cs" />
    <Compile Include="Plugin\HotFixes\027_AddCheckinFeatures.cs" />
    <Compile Include="Plugin\HotFixes\028_CheckinTextSettings.cs" />
    <Compile Include="Plugin\HotFixes\033_ConnectionOpportunityCounts.cs" />
    <Compile Include="Plugin\HotFixes\034_FinancialSecurityActions.cs" />
    <Compile Include="Plugin\HotFixes\035_TransactionListSummary.cs" />
    <Compile Include="Plugin\HotFixes\036_PrayerRequestFollowingEvent.cs" />
    <Compile Include="Plugin\HotFixes\037_MigrationRollupsForV6_10.cs" />
    <Compile Include="Plugin\Migration.cs" />
    <Compile Include="Plugin\VersionAttribute.cs" />
    <Compile Include="Properties\AssemblyInfo.cs" />
    <Compile Include="Reporting\Dashboard\DashboardWidget.cs">
      <SubType>ASPXCodeBehind</SubType>
    </Compile>
    <Compile Include="Reporting\Dashboard\LineBarPointsChartDashboardWidget.cs">
      <SubType>ASPXCodeBehind</SubType>
    </Compile>
    <Compile Include="Reporting\DataComponentSettingsHelper.cs" />
    <Compile Include="Reporting\DataFilterComponent.cs" />
    <Compile Include="Reporting\DataFilterContainer.cs" />
    <Compile Include="Reporting\DataFilter\BaseAccountFilter.cs" />
    <Compile Include="Reporting\DataFilter\ContentChannelItem\ContentChannel.cs" />
    <Compile Include="Reporting\DataFilter\ContentChannelItem\ContentChannelItemAttributesFilter.cs" />
    <Compile Include="Reporting\DataFilter\ContentChannelItem\ContentChannelType.cs" />
    <Compile Include="Reporting\DataFilter\EntityFieldFilter.cs" />
    <Compile Include="Reporting\DataFilter\FinancialPledge\AccountFilter.cs" />
    <Compile Include="Reporting\DataFilter\FinancialTransactionDetail\AccountFilter.cs" />
    <Compile Include="Reporting\DataFilter\FinancialTransaction\TotalAmountFilter.cs" />
    <Compile Include="Reporting\DataFilter\GroupMembers\ContainsPeopleFilter.cs" />
    <Compile Include="Reporting\DataFilter\GroupMembers\GroupDataViewFilter.cs" />
    <Compile Include="Reporting\DataFilter\Group\CampusFilter.cs" />
    <Compile Include="Reporting\DataFilter\Group\ContainsGroupMembersFilter.cs" />
    <Compile Include="Reporting\DataFilter\Group\ContainsPeopleFilter.cs" />
    <Compile Include="Reporting\DataFilter\Group\DistanceFromFilter.cs" />
    <Compile Include="Reporting\DataFilter\Group\GroupAttributesFilter.cs" />
    <Compile Include="Reporting\DataFilter\Group\GroupBranchFilter.cs" />
    <Compile Include="Reporting\DataFilter\Group\GroupTypeDataViewFilter.cs" />
    <Compile Include="Reporting\DataFilter\Group\GroupTypeFilter.cs" />
    <Compile Include="Reporting\DataFilter\Group\MemberCountFilter.cs" />
    <Compile Include="Reporting\DataFilter\Group\SimpleMemberCountFilter.cs" />
    <Compile Include="Reporting\DataFilter\IUpdateSelectionFromPageParameters.cs" />
    <Compile Include="Reporting\DataFilter\OtherDataViewFilter.cs" />
    <Compile Include="Reporting\DataFilter\Person\AgeFilter.cs" />
    <Compile Include="Reporting\DataFilter\Person\CampusesActiveFilter.cs" />
    <Compile Include="Reporting\DataFilter\Person\CampusesFilter.cs" />
    <Compile Include="Reporting\DataFilter\Person\CampusActiveFilter.cs" />
    <Compile Include="Reporting\DataFilter\Person\CampusFilter.cs" />
    <Compile Include="Reporting\DataFilter\Person\DistanceFromFilter.cs" />
    <Compile Include="Reporting\DataFilter\Person\FirstContributionDateFilter.cs" />
    <Compile Include="Reporting\DataFilter\Person\GivingAmountFilter.cs" />
    <Compile Include="Reporting\DataFilter\Person\GradeFilter.cs" />
    <Compile Include="Reporting\DataFilter\Person\GroupAttendanceFilter.cs" />
    <Compile Include="Reporting\DataFilter\Person\GroupDataViewFilter.cs" />
    <Compile Include="Reporting\DataFilter\Person\GroupMemberDataViewFilter.cs" />
    <Compile Include="Reporting\DataFilter\Person\GroupTypeAttendanceFilter.cs" />
    <Compile Include="Reporting\DataFilter\Person\HasPictureFilter.cs" />
    <Compile Include="Reporting\DataFilter\Person\HistoryDataViewFilter.cs" />
    <Compile Include="Reporting\DataFilter\Person\InGroupFilter.cs" />
    <Compile Include="Reporting\DataFilter\Person\InGroupGeofenceFilter.cs" />
    <Compile Include="Reporting\DataFilter\Person\InGroupGroupTypeFilter.cs" />
    <Compile Include="Reporting\DataFilter\Person\InGroupSimpleFilter.cs" />
    <Compile Include="Reporting\DataFilter\Person\LocationDataViewFilter.cs" />
    <Compile Include="Reporting\DataFilter\Person\NotInGroupFilter.cs" />
    <Compile Include="Reporting\DataFilter\Person\NotInGroupGroupTypeFilter.cs" />
    <Compile Include="Reporting\DataFilter\Person\TagFilter.cs" />
    <Compile Include="Reporting\DataFilter\PropertyFilter.cs" />
    <Compile Include="Reporting\DataFilter\Workflow\WorkflowAttributesFilter.cs" />
    <Compile Include="Reporting\DataFilter\Workflow\WorkflowTypeFilter.cs" />
    <Compile Include="Reporting\DataSelectComponent.cs" />
    <Compile Include="Reporting\DataSelectContainer.cs" />
    <Compile Include="Reporting\DataSelect\FinancialTransaction\TotalAmountSelect.cs" />
    <Compile Include="Reporting\DataSelect\GroupMember\GroupCampus.cs" />
    <Compile Include="Reporting\DataSelect\GroupMember\GroupMemberAttributeSelect.cs" />
    <Compile Include="Reporting\DataSelect\GroupMember\GroupRoleSelect.cs" />
    <Compile Include="Reporting\DataSelect\GroupMember\GroupStatusSelect.cs" />
    <Compile Include="Reporting\DataSelect\GroupMember\PersonLinkSelect.cs" />
    <Compile Include="Reporting\DataSelect\Group\CampusSelect.cs" />
    <Compile Include="Reporting\DataSelect\Group\DistanceFromSelect.cs" />
    <Compile Include="Reporting\DataSelect\Group\GroupLinkSelect.cs" />
    <Compile Include="Reporting\DataSelect\Group\GroupTypeSelect.cs" />
    <Compile Include="Reporting\DataSelect\Group\LocationSelect.cs" />
    <Compile Include="Reporting\DataSelect\Group\MemberCountSelect.cs" />
    <Compile Include="Reporting\DataSelect\Group\MemberListSelect.cs" />
    <Compile Include="Reporting\DataSelect\Group\ParentGroupMemberListSelect.cs" />
    <Compile Include="Reporting\DataSelect\Group\ParentGroupSelect.cs" />
    <Compile Include="Reporting\DataSelect\Group\ParticipationRateSelect.cs" />
    <Compile Include="Reporting\DataSelect\LiquidSelect.cs" />
    <Compile Include="Reporting\DataSelect\Person\AddressSelect.cs" />
    <Compile Include="Reporting\DataSelect\Person\AgeSelect.cs" />
    <Compile Include="Reporting\DataSelect\Person\CampusSelect.cs" />
    <Compile Include="Reporting\DataSelect\Person\ChildNamesSelect.cs" />
    <Compile Include="Reporting\DataSelect\Person\DistanceFromSelect.cs" />
    <Compile Include="Reporting\DataSelect\Person\FamilyNameSelect.cs" />
    <Compile Include="Reporting\DataSelect\Person\FirstLastContributionSelect.cs" />
    <Compile Include="Reporting\DataSelect\Person\GradeSelect.cs" />
    <Compile Include="Reporting\DataSelect\Person\GroupParticipationSelect.cs" />
    <Compile Include="Reporting\DataSelect\Person\InGroupGeofenceGroupTypeSelect.cs" />
    <Compile Include="Reporting\DataSelect\Person\InGroupGroupTypeSelect.cs" />
    <Compile Include="Reporting\DataSelect\Person\LastAttendedGroupOfType.cs" />
    <Compile Include="Reporting\DataSelect\Person\LastLoginSelect.cs" />
    <Compile Include="Reporting\DataSelect\Person\LastNoteSelect.cs" />
    <Compile Include="Reporting\DataSelect\Person\ParentEmailSelect.cs" />
    <Compile Include="Reporting\DataSelect\Person\ParentPhoneNumberSelect.cs" />
    <Compile Include="Reporting\DataSelect\Person\ParentsNamesSelect.cs" />
    <Compile Include="Reporting\DataSelect\Person\PersonLinkSelect.cs" />
    <Compile Include="Reporting\DataSelect\Person\PhoneNumberSelect.cs" />
    <Compile Include="Reporting\DataSelect\Person\PhotoSelect.cs" />
    <Compile Include="Reporting\DataSelect\Person\RelatedPeopleSelect.cs" />
    <Compile Include="Reporting\DataSelect\Person\SpouseNameSelect.cs" />
    <Compile Include="Reporting\DataSelect\Person\TotalGivingAmountSelect.cs" />
    <Compile Include="Reporting\DataTransformComponent.cs" />
    <Compile Include="Reporting\DataTransformContainer.cs" />
    <Compile Include="Reporting\DataTransform\Person\ChildrenTransform.cs" />
    <Compile Include="Reporting\DataTransform\Person\ParentTransform.cs" />
    <Compile Include="Reporting\EntityHelper.cs" />
    <Compile Include="Reporting\FilterExpressionExtractor.cs" />
    <Compile Include="Reporting\IDataFilterWithOverrides.cs" />
    <Compile Include="Reporting\ReportingHelper.cs" />
    <Compile Include="Reporting\SelectExpressionExtractor.cs" />
    <Compile Include="Scripting.evaluator.cs" />
    <Compile Include="Scripting.Extensions.cs" />
    <Compile Include="Scripting.native.cs" />
    <Compile Include="Search\Group\Name.cs" />
    <Compile Include="Search\Person\Address.cs" />
    <Compile Include="Search\Person\BirthDate.cs" />
    <Compile Include="Search\Person\BusinessName.cs" />
    <Compile Include="Security\Authentication\Twitter.cs" />
    <Compile Include="Transactions\SaveCommunicationTransaction.cs" />
    <Compile Include="UniversalSearch\FormattedSearchResult.cs" />
    <Compile Include="UniversalSearch\IndexComponents\Elasticsearch.cs" />
    <Compile Include="UniversalSearch\IndexComponents\Lucene.cs" />
    <Compile Include="UniversalSearch\IndexContainer.cs" />
    <Compile Include="UniversalSearch\IndexComponent.cs" />
    <Compile Include="UniversalSearch\IndexModels\Attributes\RockIndexField.cs" />
    <Compile Include="UniversalSearch\IndexModels\BusinessIndex.cs" />
    <Compile Include="UniversalSearch\IndexModels\PersonIndex.cs" />
    <Compile Include="UniversalSearch\IndexModels\ContentChannelItemIndex.cs" />
    <Compile Include="UniversalSearch\IndexModels\IndexModelBase.cs" />
    <Compile Include="UniversalSearch\IndexModels\GroupIndex.cs" />
    <Compile Include="UniversalSearch\IndexModels\SitePageIndex.cs" />
    <Compile Include="UniversalSearch\IndexModels\StringAttribute.cs" />
    <Compile Include="UniversalSearch\IRockIndexable.cs" />
    <Compile Include="UniversalSearch\SearchFieldCriteria.cs" />
    <Compile Include="UniversalSearch\ModelFieldFilterConfig.cs" />
    <Compile Include="UniversalSearch\SearchResultModel.cs" />
    <Compile Include="Utility\Async.cs" />
    <Compile Include="Utility\DebugHelper.cs" />
    <Compile Include="Utility\ExcelHelper.cs" />
    <Compile Include="Utility\ExtensionMethods\DataTable.cs" />
    <Compile Include="Utility\ExtensionMethods\IntegerExtensions.cs" />
    <Compile Include="Utility\ExtensionMethods\IRockTransactionExtensions.cs" />
    <Compile Include="Utility\ExtensionMethods\QuartzExtensions.cs" />
    <Compile Include="Utility\FileUtilities.cs" />
    <Compile Include="Utility\FontAwesomeHelper.cs" />
    <Compile Include="Utility\IRockOwinStartup.cs" />
    <Compile Include="Utility\Ncoa.cs" />
    <Compile Include="Utility\SparkDataApi\PersonAddressItem.cs" />
    <Compile Include="Utility\SparkDataApi\NcoaApi.cs" />
    <Compile Include="Utility\SparkDataApi\NcoaReturnRecord.cs" />
    <Compile Include="Utility\SparkDataApi\NcoaResponse.cs" />
    <Compile Include="Utility\SparkDataApi\GroupNameTransactionKey.cs" />
    <Compile Include="Utility\SparkDataApi\UsernamePassword.cs" />
    <Compile Include="Utility\Settings\DataAutomation\InactivatePeople.cs" />
    <Compile Include="Utility\Settings\DataAutomation\InteractionItem.cs" />
    <Compile Include="Utility\Settings\DataAutomation\MoveAdultChildren.cs" />
    <Compile Include="Utility\Settings\DataAutomation\ReactivatePeople.cs" />
    <Compile Include="Utility\Settings\DataAutomation\UpdateFamilyStatus.cs" />
    <Compile Include="Utility\Settings\DataAutomation\UpdatePersonConnectionStatus.cs" />
    <Compile Include="Utility\Settings\DataAutomation\UpdateFamilyCampus.cs" />
    <Compile Include="Utility\Settings\SparkData\NcoaSettings.cs" />
    <Compile Include="Utility\Settings\SparkData\SparkDataConfig.cs" />
    <Compile Include="Utility\SparkDataApi\SparkDataApi.cs" />
    <Compile Include="Utility\TextToWorkflow.cs" />
    <Compile Include="Utility\ZebraPrint.cs" />
    <Compile Include="Web\HttpModules\ResponseHeaders.cs" />
    <Compile Include="Web\HttpModules\HttpModuleComponent.cs" />
    <Compile Include="Web\HttpModules\HttpModuleContainer.cs" />
    <Compile Include="Blocks\IRockBlockType.cs" />
    <Compile Include="Web\UI\Adapters\ListControlAdaptor.cs" />
    <Compile Include="Web\UI\Adapters\CheckBoxListAdapter.cs" />
    <Compile Include="Web\UI\Controls\Badges\PersonProfileBadgeList.cs" />
    <Compile Include="Web\UI\Controls\Badges\PersonProfileBadge.cs" />
    <Compile Include="Web\UI\Controls\PersonBasicEditor.cs" />
    <Compile Include="Web\UI\Controls\Pickers\BadgeComponentPicker.cs" />
    <Compile Include="Web\UI\Controls\Pickers\StepProgramStepStatusPicker.cs" />
    <Compile Include="Web\UI\Controls\Pickers\StepProgramStepTypePicker.cs" />
    <Compile Include="Web\UI\Controls\Pickers\StepProgramPicker.cs" />
    <Compile Include="Web\UI\Controls\Pickers\StepTypePicker.cs" />
    <Compile Include="Web\UI\RockBlockNotificationManager.cs" />
    <Compile Include="Web\UI\Controls\AccordionPanel.cs" />
    <Compile Include="Web\UI\Controls\AttributeValuesContainer.cs" />
    <Compile Include="Web\UI\Controls\CampusAccountAmountPicker.cs" />
    <Compile Include="Web\UI\Controls\FieldVisibilityWrapper.cs" />
    <Compile Include="Web\UI\Controls\Captcha.cs" />
    <Compile Include="Web\UI\Controls\Communication\PushNotification.cs" />
    <Compile Include="Web\UI\Controls\AttributeMatrixEditor.cs" />
    <Compile Include="Web\UI\Controls\DynamicPlaceholder.cs" />
    <Compile Include="Web\UI\Controls\FieldVisibilityRulesEditor.cs" />
    <Compile Include="Web\UI\Controls\Grid\PersonMergeField.cs" />
    <Compile Include="Web\UI\Controls\ScreenKeyboard.cs" />
    <Compile Include="Web\UI\Controls\Pickers\SingleEntityPicker.cs" />
    <Compile Include="Web\UI\Controls\Pickers\StepStatusPicker.cs" />
    <Compile Include="Web\UI\Controls\RegistryEntry.cs" />
    <Compile Include="Web\UI\Controls\ValueFilter.cs" />
    <Compile Include="Web\UI\Controls\Grid\EncryptedField.cs" />
    <Compile Include="Web\UI\Controls\Grid\HtmlField.cs" />
    <Compile Include="Web\UI\Controls\Grid\LavaField.cs" />
    <Compile Include="Web\UI\Controls\HiddenFieldRangeValidator.cs" />
    <Compile Include="Web\UI\Controls\HiddenFieldWithValidationProperty.cs" />
    <Compile Include="Web\UI\Controls\IHasRequired.cs" />
    <Compile Include="Web\UI\Controls\IRockChangeHandlerControl.cs" />
    <Compile Include="Web\UI\Controls\NewFamily\AdvanceInfo.cs" />
    <Compile Include="Web\UI\Controls\NewFamily\AdvanceInfoRow.cs" />
    <Compile Include="Web\UI\Controls\NoteEditor.cs" />
    <Compile Include="Web\UI\Controls\NoteOptions.cs" />
    <Compile Include="Web\UI\Controls\ControlMirror.cs" />
    <Compile Include="Web\UI\Controls\Lava.cs" />
    <Compile Include="Web\UI\Controls\ListItems.cs" />
    <Compile Include="Web\UI\Controls\NumberBoxBase.cs" />
    <Compile Include="Web\UI\Controls\NumberUpDownGroup.cs" />
    <Compile Include="Web\UI\Controls\Pickers\AssetStorageProviderPicker.cs" />
    <Compile Include="Web\UI\Controls\Pickers\ContentChannelItemPicker.cs" />
    <Compile Include="Web\UI\Controls\Pickers\ItemFromBlockPicker.cs" />
    <Compile Include="Web\UI\Controls\Pickers\ReportPicker.cs" />
    <Compile Include="Web\UI\Controls\Pickers\DataViewItemPicker.cs" />
    <Compile Include="Web\UI\Controls\Pickers\RegistrationInstancePicker.cs" />
    <Compile Include="Web\UI\Controls\PreRegistration\Children.cs" />
    <Compile Include="Web\UI\Controls\PreRegistration\ChildRow.cs" />
    <Compile Include="Web\UI\Controls\Pickers\DataViewsPicker.cs" />
    <Compile Include="Web\UI\Controls\Pickers\DatePartsPicker.cs" />
    <Compile Include="Web\UI\Controls\Pickers\FieldTypePicker.cs" />
    <Compile Include="Web\UI\Controls\Pickers\GroupMemberPicker.cs" />
    <Compile Include="Web\UI\Controls\Pickers\GroupMembersPicker.cs" />
    <Compile Include="Web\UI\Controls\Pickers\LavaCommandsPicker.cs" />
    <Compile Include="Web\UI\Controls\BackgroundCheckDocument.cs" />
    <Compile Include="Web\UI\Controls\SSNBox.cs" />
    <Compile Include="Web\UI\Controls\ButtonGroup.cs" />
    <Compile Include="Web\UI\ICustomGridColumns.cs" />
    <Compile Include="Web\UI\ICustomGridOptions.cs" />
    <Compile Include="Web\UI\IPickerBlock.cs" />
    <Compile Include="Web\UI\IIdleRedirectBlock.cs" />
    <Compile Include="Web\UI\RockBlockTypeWrapper.cs">
      <SubType>ASPXCodeBehind</SubType>
    </Compile>
    <Compile Include="Web\UI\RockHiddenFieldPageStatePersister.cs" />
    <Compile Include="Web\UI\Controls\Grid\LavaBoundField.cs" />
    <Compile Include="Web\UI\Controls\Pickers\DefinedValuesPickerEnhanced.cs" />
    <Compile Include="Web\UI\Controls\Pickers\RegistrationTemplatePicker.cs" />
    <Compile Include="Web\UI\Controls\RockListBox.cs" />
    <Compile Include="Web\UI\IDynamicAttributesBlock.cs" />
    <Compile Include="Web\UI\RockTheme.cs" />
    <Compile Include="Web\UI\Controls\WarningBlock.cs" />
    <Compile Include="Web\UI\Controls\Pickers\WorkflowActionTypePicker.cs" />
    <Compile Include="Web\UI\Controls\Pickers\ConnectionRequestPicker.cs" />
    <Compile Include="Web\UI\Controls\RangeSlider.cs" />
    <Compile Include="Security\Authentication\Facebook.cs">
      <SubType>Code</SubType>
    </Compile>
    <Compile Include="Search\Person\Email.cs" />
    <Compile Include="Search\Person\Name.cs" />
    <Compile Include="Search\Person\Phone.cs" />
    <Compile Include="Search\SearchComponent.cs" />
    <Compile Include="Search\SearchContainer.cs" />
    <Compile Include="Security\AuthenticationComponent.cs" />
    <Compile Include="Security\AuthenticationContainer.cs" />
    <Compile Include="Security\Authentication\ActiveDirectory.cs" />
    <Compile Include="Security\Authentication\Database.cs" />
    <Compile Include="Security\Authentication\Google.cs" />
    <Compile Include="Security\Authentication\PINAuthentication.cs" />
    <Compile Include="Security\Authorization.cs" />
    <Compile Include="Security\BackgroundCheckComponent.cs" />
    <Compile Include="Security\BackgroundCheckContainer.cs" />
    <Compile Include="Security\BackgroundCheck\ProtectMyMinistry.cs" />
    <Compile Include="Security\DigitalSignatureComponent.cs" />
    <Compile Include="Security\DigitalSignatureContainer.cs" />
    <Compile Include="Security\Encryption.cs" />
    <Compile Include="Security\GlobalDefault.cs" />
    <Compile Include="Security\ISecured.cs" />
    <Compile Include="Security\LoginParameters.cs" />
    <Compile Include="Security\SecurityActionAttribute.cs" />
    <Compile Include="Service References\MelissaData.AddressCheck\Reference.cs">
      <SubType>code</SubType>
    </Compile>
    <Compile Include="Service References\ServiceObjects.GeoCoder\Reference.cs" />
    <Compile Include="Services\NuGet\NuGetExtensionsMethods.cs" />
    <Compile Include="Services\NuGet\PackageService.cs" />
    <Compile Include="Services\NuGet\RockPackagePathResolver.cs" />
    <Compile Include="Services\NuGet\RockProjectManager.cs" />
    <Compile Include="Services\NuGet\WebProjectManager.cs" />
    <Compile Include="Services\NuGet\WebProjectSystem.cs" />
    <Compile Include="Storage\ProviderComponent.cs" />
    <Compile Include="Storage\ProviderContainer.cs" />
    <Compile Include="Storage\Provider\Database.cs" />
    <Compile Include="Storage\Provider\FileSystem.cs" />
    <Compile Include="Store\InstalledPackage.cs" />
    <Compile Include="Store\InstalledPackageService.cs" />
    <Compile Include="Store\Organization.cs" />
    <Compile Include="Store\OrganizationService.cs" />
    <Compile Include="Store\Package.cs" />
    <Compile Include="Store\PackageCategory.cs" />
    <Compile Include="Store\PackageCategoryService.cs" />
    <Compile Include="Store\PackageInstallStep.cs" />
    <Compile Include="Store\PackageService.cs" />
    <Compile Include="Store\PackageVersion.cs" />
    <Compile Include="Store\PackageVersionRating.cs" />
    <Compile Include="Store\PackageVersionRatingService.cs" />
    <Compile Include="Store\PackageVersionService.cs" />
    <Compile Include="Store\Promo.cs" />
    <Compile Include="Store\PromoService.cs" />
    <Compile Include="Store\PurchaseResponse.cs" />
    <Compile Include="Store\StoreImage.cs" />
    <Compile Include="Store\StoreModel.cs" />
    <Compile Include="Store\StoreService.cs" />
    <Compile Include="Store\StoreServiceBase.cs" />
    <Compile Include="SystemGuid\Attribute.cs" />
    <Compile Include="SystemGuid\BinaryFileType.cs" />
    <Compile Include="SystemGuid\BlockType.cs" />
    <Compile Include="SystemGuid\Category.cs" />
    <Compile Include="SystemGuid\ConnectionActivityType.cs" />
    <Compile Include="SystemGuid\DefinedType.cs" />
    <Compile Include="SystemGuid\DefinedValue.cs" />
    <Compile Include="SystemGuid\EntityType.cs" />
    <Compile Include="SystemGuid\FieldType.cs" />
    <Compile Include="SystemGuid\FinancialAccount.cs" />
    <Compile Include="SystemGuid\Group.cs" />
    <Compile Include="SystemGuid\GroupRole.cs" />
    <Compile Include="SystemGuid\GroupType.cs" />
    <Compile Include="SystemGuid\NoteType.cs" />
    <Compile Include="SystemGuid\Page.cs" />
    <Compile Include="SystemGuid\ServiceJob.cs" />
    <Compile Include="SystemGuid\Site.cs" />
    <Compile Include="SystemGuid\SystemEmail.cs" />
    <Compile Include="Transactions\AuditTransaction.cs" />
    <Compile Include="Transactions\ConnectionRequestActivityChangeTransaction.cs" />
    <Compile Include="Transactions\ConnectionRequestChangeTransaction.cs" />
    <Compile Include="Transactions\DeleteAttributeBinaryFile.cs" />
    <Compile Include="Transactions\GroupAttendedTransaction.cs" />
    <Compile Include="Transactions\GroupMemberChangeTransaction.cs" />
    <Compile Include="Transactions\GroupMemberPlacedElsewhereTransaction.cs" />
    <Compile Include="Transactions\ITransaction.cs" />
    <Compile Include="Transactions\LaunchWorkflowTransaction.cs" />
    <Compile Include="Transactions\PageViewTransaction.cs" />
    <Compile Include="Transactions\PersonViewTransaction.cs" />
    <Compile Include="Transactions\RockQueue.cs" />
    <Compile Include="Transactions\RunJobNowTransaction.cs" />
    <Compile Include="Transactions\SaveMetaphoneTransaction.cs" />
    <Compile Include="Transactions\SendCommunicationApprovalEmail.cs" />
    <Compile Include="Transactions\SendCommunicationTransaction.cs" />
    <Compile Include="Transactions\UpdateDigitalSignatureDocumentTransaction.cs" />
    <Compile Include="Transactions\SendDigitalSignatureRequestTransaction.cs" />
    <Compile Include="Transactions\SendRegistrationConfirmationTransaction.cs" />
    <Compile Include="Transactions\SendRegistrationNotificationTransaction.cs" />
    <Compile Include="Transactions\UpdateFacebookFriends.cs" />
    <Compile Include="Transactions\UpdatePaymentStatusTransaction.cs" />
    <Compile Include="Transactions\UserLastActivityTransaction.cs" />
    <Compile Include="Transactions\WorkflowTriggerTransaction.cs" />
    <Compile Include="Utility\AttributeCacheJsonConverter.cs" />
    <Compile Include="Utility\AttributeValueJsonConverter.cs" />
    <Compile Include="Utility\BlockStateContractResolver.cs" />
    <Compile Include="Utility\DateRange.cs" />
    <Compile Include="Utility\DoubleMetaphone.cs" />
    <Compile Include="Utility\EnumAsStringJsonConverter.cs" />
    <Compile Include="Utility\ExpressionHelper.cs" />
    <Compile Include="Utility\ExtensionMethods\AttributesExtensions.cs" />
    <Compile Include="Utility\ExtensionMethods\BooleanExtensions.cs" />
    <Compile Include="Utility\ExtensionMethods\ColorExtensions.cs" />
    <Compile Include="Utility\ExtensionMethods\ControlExtensions.cs" />
    <Compile Include="Utility\ExtensionMethods\CurrencyExtensions.cs" />
    <Compile Include="Utility\ExtensionMethods\DateTimeExtensions.cs" />
    <Compile Include="Utility\ExtensionMethods\DecimalExtensions.cs" />
    <Compile Include="Utility\ExtensionMethods\DefinedValueExtensions.cs" />
    <Compile Include="Utility\ExtensionMethods\EntityExtensions.cs" />
    <Compile Include="Utility\ExtensionMethods\EnumExtensions.cs" />
    <Compile Include="Utility\ExtensionMethods\ExceptionExtensions.cs" />
    <Compile Include="Utility\ExtensionMethods\GridExtensions.cs" />
    <Compile Include="Utility\ExtensionMethods\JsonExtensions.cs" />
    <Compile Include="Utility\ExtensionMethods\LavaExtensions.cs" />
    <Compile Include="Utility\ExtensionMethods\LinqExtensions.cs" />
    <Compile Include="Utility\ExtensionMethods\LocationExtensions.cs" />
    <Compile Include="Utility\ExtensionMethods\ObjectExtensions.cs" />
    <Compile Include="Utility\ExtensionMethods\PageRouteExtensions.cs" />
    <Compile Include="Utility\ExtensionMethods\ReportingExtensions.cs" />
    <Compile Include="Utility\ExtensionMethods\StringExtensions.cs" />
    <Compile Include="Utility\ExtensionMethods\StringHtmlExtensions.cs" />
    <Compile Include="Utility\ExtensionMethods\StringHumanizerExtensions.cs" />
    <Compile Include="Utility\ExtensionMethods\StringPluralizationExtensions.cs" />
    <Compile Include="Utility\IgnoreUrlEncodedKeyContractResolver.cs" />
    <Compile Include="Utility\IRockStartup.cs" />
    <Compile Include="Utility\NotNullJsonConverter.cs" />
    <Compile Include="Utility\Reflection.cs" />
    <Compile Include="Utility\RockDateTime.cs" />
    <Compile Include="Utility\RockJsonMediaTypeFormatter.cs" />
    <Compile Include="Utility\RockJsonTextReader.cs" />
    <Compile Include="Utility\RockJsonTextWriter.cs" />
    <Compile Include="Utility\RockSemanticVersion.cs" />
    <Compile Include="Utility\SettingsStringBase.cs" />
    <Compile Include="Utility\SimpleModeJsonConverter.cs" />
    <Compile Include="Utility\SparkLinkHelper.cs" />
    <Compile Include="Utility\StringAsLiteralJavascriptJsonConverter.cs" />
    <Compile Include="Web\DescriptionList.cs" />
    <Compile Include="Web\FileUploadException.cs" />
    <Compile Include="Web\Fingerprint.cs" />
    <Compile Include="Web\FingerprintExpressionBuilder.cs" />
    <Compile Include="Web\HttpModule.cs" />
    <Compile Include="Web\InternalContext.cs" />
    <Compile Include="Web\PageReference.cs" />
    <Compile Include="Web\RequestValidator.cs" />
    <Compile Include="Web\RockRouteHandler.cs" />
    <Compile Include="Web\SystemSettings.cs" />
    <Compile Include="Web\UI\Adapters\CheckBoxAdapter.cs" />
    <Compile Include="Web\UI\Adapters\DropDownListAdapter.cs" />
    <Compile Include="Web\UI\Adapters\RadioButtonAdapter.cs" />
    <Compile Include="Web\UI\Adapters\RadioButtonListAdapter.cs" />
    <Compile Include="Web\UI\BreadCrumb.cs" />
    <Compile Include="Web\UI\ContextAttribute.cs" />
    <Compile Include="Web\UI\Controls\AddressControl.cs" />
    <Compile Include="Web\UI\Controls\AttributeEditor.cs" />
    <Compile Include="Web\UI\Controls\Badge.cs" />
    <Compile Include="Web\UI\Controls\BootstrapButton.cs" />
    <Compile Include="Web\UI\Controls\ButtonDropDownList.cs" />
    <Compile Include="Web\UI\Controls\Chart\BarChart.cs" />
    <Compile Include="Web\UI\Controls\Chart\ChartClickArgs.cs" />
    <Compile Include="Web\UI\Controls\Chart\ChartOptions.cs" />
    <Compile Include="Web\UI\Controls\Chart\ChartStyle.cs" />
    <Compile Include="Web\UI\Controls\Chart\FlotChart.cs" />
    <Compile Include="Web\UI\Controls\Chart\LineChart.cs" />
    <Compile Include="Web\UI\Controls\Chart\PieChart.cs" />
    <Compile Include="Web\UI\Controls\Checkin Configuration Controls\CheckinArea.cs" />
    <Compile Include="Web\UI\Controls\Checkin Configuration Controls\CheckinAreaRow.cs" />
    <Compile Include="Web\UI\Controls\Checkin Configuration Controls\CheckinGroup.cs" />
    <Compile Include="Web\UI\Controls\Checkin Configuration Controls\CheckinGroupRow.cs" />
    <Compile Include="Web\UI\Controls\CodeEditor.cs" />
    <Compile Include="Web\UI\Controls\ColorPicker.cs" />
    <Compile Include="Web\UI\Controls\Communication\ChannelControl.cs" />
    <Compile Include="Web\UI\Controls\Communication\Email.cs" />
    <Compile Include="Web\UI\Controls\Communication\Sms.cs" />
    <Compile Include="Web\UI\Controls\ConfirmPageUnload.cs" />
    <Compile Include="Web\UI\Controls\CurrencyBox.cs" />
    <Compile Include="Web\UI\Controls\Data Fields\DataDropDownList.cs" />
    <Compile Include="Web\UI\Controls\Data Fields\DataTextBox.cs" />
    <Compile Include="Web\UI\Controls\Data Fields\FieldTypeList.cs" />
    <Compile Include="Web\UI\Controls\Data View Filters\FilterField.cs" />
    <Compile Include="Web\UI\Controls\Data View Filters\FilterGroup.cs" />
    <Compile Include="Web\UI\Controls\DynamicControlsHtmlGenericControl.cs" />
    <Compile Include="Web\UI\Controls\DynamicControlsPanel.cs" />
    <Compile Include="Web\UI\Controls\EmailBox.cs" />
    <Compile Include="Web\UI\Controls\Event\RegistrationInstanceEditor.cs" />
    <Compile Include="Web\UI\Controls\Event\RegistrationTemplateFormEditor.cs" />
    <Compile Include="Web\UI\Controls\FileUploader.cs" />
    <Compile Include="Web\UI\Controls\FollowingsHelper.cs" />
    <Compile Include="Web\UI\Controls\Grid\AttributeField.cs" />
    <Compile Include="Web\UI\Controls\Grid\BadgeField.cs" />
    <Compile Include="Web\UI\Controls\Grid\BoolField.cs" />
    <Compile Include="Web\UI\Controls\Grid\BoolFromArrayField.cs" />
    <Compile Include="Web\UI\Controls\Grid\CallbackField.cs" />
    <Compile Include="Web\UI\Controls\Grid\CampusField.cs" />
    <Compile Include="Web\UI\Controls\Grid\CheckBoxEditableField.cs" />
    <Compile Include="Web\UI\Controls\Grid\ColorField.cs" />
    <Compile Include="Web\UI\Controls\Grid\CurrencyField.cs" />
    <Compile Include="Web\UI\Controls\Grid\DateField.cs" />
    <Compile Include="Web\UI\Controls\Grid\DateTimeField.cs" />
    <Compile Include="Web\UI\Controls\Grid\DefinedValueField.cs" />
    <Compile Include="Web\UI\Controls\Grid\DeleteField.cs" />
    <Compile Include="Web\UI\Controls\Grid\EditField.cs" />
    <Compile Include="Web\UI\Controls\Grid\EnumField.cs" />
    <Compile Include="Web\UI\Controls\Grid\FieldTypeField.cs" />
    <Compile Include="Web\UI\Controls\Grid\Grid.cs" />
    <Compile Include="Web\UI\Controls\Grid\GridActions.cs" />
    <Compile Include="Web\UI\Controls\Grid\GridFilter.cs" />
    <Compile Include="Web\UI\Controls\Grid\GroupPickerField.cs" />
    <Compile Include="Web\UI\Controls\Grid\INotRowSelectedField.cs" />
    <Compile Include="Web\UI\Controls\Grid\IPriorityColumn.cs" />
    <Compile Include="Web\UI\Controls\Grid\IRockGridField.cs" />
    <Compile Include="Web\UI\Controls\Grid\LinkButtonField.cs" />
    <Compile Include="Web\UI\Controls\Grid\LiquidField.cs" />
    <Compile Include="Web\UI\Controls\Grid\ListDelimitedField.cs" />
    <Compile Include="Web\UI\Controls\Grid\PersonField.cs" />
    <Compile Include="Web\UI\Controls\Grid\MergePersonField.cs" />
    <Compile Include="Web\UI\Controls\Grid\PhoneNumbersField.cs" />
    <Compile Include="Web\UI\Controls\Grid\ReorderField.cs" />
    <Compile Include="Web\UI\Controls\Grid\RockBoundField.cs" />
    <Compile Include="Web\UI\Controls\Grid\RockLiteralField.cs" />
    <Compile Include="Web\UI\Controls\Grid\RockTemplateField.cs" />
    <Compile Include="Web\UI\Controls\Grid\RockTemplateFieldUnselected.cs" />
    <Compile Include="Web\UI\Controls\Grid\RowEventArgs.cs" />
    <Compile Include="Web\UI\Controls\Grid\SecurityField.cs" />
    <Compile Include="Web\UI\Controls\Grid\SelectField.cs" />
    <Compile Include="Web\UI\Controls\Grid\TimeField.cs" />
    <Compile Include="Web\UI\Controls\Grid\ToggleField.cs" />
    <Compile Include="Web\UI\Controls\HelpBlock.cs" />
    <Compile Include="Web\UI\Controls\HiddenFieldValidator.cs" />
    <Compile Include="Web\UI\Controls\HiddenFieldWithClass.cs" />
    <Compile Include="Web\UI\Controls\HighlightLabel.cs" />
    <Compile Include="Web\UI\Controls\HtmlEditor.cs" />
    <Compile Include="Web\UI\Controls\HtmlGenericContainer.cs" />
    <Compile Include="Web\UI\Controls\IDisplayRequiredIndicator.cs" />
    <Compile Include="Web\UI\Controls\IHasValidationGroup.cs" />
    <Compile Include="Web\UI\Controls\ImageEditor.cs" />
    <Compile Include="Web\UI\Controls\ImageUploader.cs" />
    <Compile Include="Web\UI\Controls\IRockControl.cs" />
    <Compile Include="Web\UI\Controls\IRockControlAdditionalRendering.cs" />
    <Compile Include="Web\UI\Controls\KeyValueList.cs" />
    <Compile Include="Web\UI\Controls\MarkdownEditor.cs" />
    <Compile Include="Web\UI\Controls\ModalAlert.cs" />
    <Compile Include="Web\UI\Controls\ModalDialog.cs" />
    <Compile Include="Web\UI\Controls\ModalIFrameDialog.cs" />
    <Compile Include="Web\UI\Controls\NewFamily\Attributes.cs" />
    <Compile Include="Web\UI\Controls\NewFamily\AttributesRow.cs" />
    <Compile Include="Web\UI\Controls\NewFamily\ContactInfo.cs" />
    <Compile Include="Web\UI\Controls\NewFamily\ContactInfoRow.cs" />
    <Compile Include="Web\UI\Controls\NewFamily\Members.cs" />
    <Compile Include="Web\UI\Controls\NewFamily\MembersRow.cs" />
    <Compile Include="Web\UI\Controls\NoteContainer.cs" />
    <Compile Include="Web\UI\Controls\NoteControl.cs" />
    <Compile Include="Web\UI\Controls\NotificationBox.cs" />
    <Compile Include="Web\UI\Controls\NumberBox.cs" />
    <Compile Include="Web\UI\Controls\NumberRangeEditor.cs" />
    <Compile Include="Web\UI\Controls\NumberUpDown.cs" />
    <Compile Include="Web\UI\Controls\PageBreadCrumbs.cs" />
    <Compile Include="Web\UI\Controls\PageDescription.cs" />
    <Compile Include="Web\UI\Controls\PageIcon.cs" />
    <Compile Include="Web\UI\Controls\PageTitle.cs" />
    <Compile Include="Web\UI\Controls\PanelDrawer.cs" />
    <Compile Include="Web\UI\Controls\PanelWidget.cs" />
    <Compile Include="Web\UI\Controls\PersonLink.cs" />
    <Compile Include="Web\UI\Controls\Badges\BadgeControl.cs" />
    <Compile Include="Web\UI\Controls\Badges\BadgeListControl.cs" />
    <Compile Include="Web\UI\Controls\PhoneNumberBox.cs" />
    <Compile Include="Web\UI\Controls\Pickers\AccountPicker.cs" />
    <Compile Include="Web\UI\Controls\Pickers\BinaryFilePicker.cs" />
    <Compile Include="Web\UI\Controls\Pickers\BinaryFileTypePicker.cs" />
    <Compile Include="Web\UI\Controls\Pickers\BirthdayPicker.cs" />
    <Compile Include="Web\UI\Controls\Pickers\CampusesPicker.cs" />
    <Compile Include="Web\UI\Controls\Pickers\CampusPicker.cs" />
    <Compile Include="Web\UI\Controls\Pickers\CategoryPicker.cs" />
    <Compile Include="Web\UI\Controls\Pickers\ComponentPicker.cs" />
    <Compile Include="Web\UI\Controls\Pickers\ComponentsPicker.cs" />
    <Compile Include="Web\UI\Controls\Pickers\DataViewPicker.cs" />
    <Compile Include="Web\UI\Controls\Pickers\DatePicker.cs" />
    <Compile Include="Web\UI\Controls\Pickers\DateRangePicker.cs" />
    <Compile Include="Web\UI\Controls\Pickers\DateTimePicker.cs" />
    <Compile Include="Web\UI\Controls\Pickers\DayOfWeekPicker.cs" />
    <Compile Include="Web\UI\Controls\Pickers\DaysOfWeekPicker.cs" />
    <Compile Include="Web\UI\Controls\Pickers\DefinedValuePicker.cs" />
    <Compile Include="Web\UI\Controls\Pickers\DefinedValuesPicker.cs" />
    <Compile Include="Web\UI\Controls\Pickers\EntityPicker.cs" />
    <Compile Include="Web\UI\Controls\Pickers\EntityTypePicker.cs" />
    <Compile Include="Web\UI\Controls\Pickers\EventCalendarPicker.cs" />
    <Compile Include="Web\UI\Controls\Pickers\EventItemPicker.cs" />
    <Compile Include="Web\UI\Controls\Pickers\FinancialGatewayPicker.cs" />
    <Compile Include="Web\UI\Controls\Pickers\GeoPicker.cs" />
    <Compile Include="Web\UI\Controls\Pickers\GradePicker.cs" />
    <Compile Include="Web\UI\Controls\Pickers\GroupAndRolePicker.cs" />
    <Compile Include="Web\UI\Controls\Pickers\GroupPicker.cs" />
    <Compile Include="Web\UI\Controls\Pickers\WorkflowPicker.cs" />
    <Compile Include="Web\UI\Controls\Pickers\GroupRolePicker.cs" />
    <Compile Include="Web\UI\Controls\Pickers\GroupTypeGroupPicker.cs" />
    <Compile Include="Web\UI\Controls\Pickers\GroupTypePicker.cs" />
    <Compile Include="Web\UI\Controls\Pickers\GroupTypesPicker.cs" />
    <Compile Include="Web\UI\Controls\Pickers\ItemPicker.cs" />
    <Compile Include="Web\UI\Controls\Pickers\LocationAddressPicker.cs" />
    <Compile Include="Web\UI\Controls\Pickers\LocationItemPicker.cs" />
    <Compile Include="Web\UI\Controls\Pickers\LocationPicker.cs" />
    <Compile Include="Web\UI\Controls\Pickers\MergeFieldPicker.cs" />
    <Compile Include="Web\UI\Controls\Pickers\MergeTemplatePicker.cs" />
    <Compile Include="Web\UI\Controls\Pickers\MetricCategoryPicker.cs" />
    <Compile Include="Web\UI\Controls\Pickers\MonthDayPicker.cs" />
    <Compile Include="Web\UI\Controls\Pickers\MonthYearPicker.cs" />
    <Compile Include="Web\UI\Controls\Pickers\PagePicker.cs" />
    <Compile Include="Web\UI\Controls\Pickers\PersonPicker.cs" />
    <Compile Include="Web\UI\Controls\Pickers\RemoteAuthsPicker.cs" />
    <Compile Include="Web\UI\Controls\Pickers\SchedulePicker.cs" />
    <Compile Include="Web\UI\Controls\Pickers\SlidingDateRangePicker.cs" />
    <Compile Include="Web\UI\Controls\Pickers\TimePicker.cs" />
    <Compile Include="Web\UI\Controls\Pickers\TreeViewItem.cs" />
    <Compile Include="Web\UI\Controls\Pickers\WorkflowTypePicker.cs" />
    <Compile Include="Web\UI\Controls\Pickers\YearPicker.cs" />
    <Compile Include="Web\UI\Controls\RockBulletedList.cs" />
    <Compile Include="Web\UI\Controls\RockCheckBox.cs" />
    <Compile Include="Web\UI\Controls\RockCheckBoxList.cs" />
    <Compile Include="Web\UI\Controls\RockControlHelper.cs" />
    <Compile Include="Web\UI\Controls\RockControlWrapper.cs" />
    <Compile Include="Web\UI\Controls\RockDropDownList.cs" />
    <Compile Include="Web\UI\Controls\RockLiteral.cs" />
    <Compile Include="Web\UI\Controls\RockRadioButton.cs" />
    <Compile Include="Web\UI\Controls\RockRadioButtonList.cs" />
    <Compile Include="Web\UI\Controls\RockRating.cs" />
    <Compile Include="Web\UI\Controls\RockTextBox.cs" />
    <Compile Include="Web\UI\Controls\RockTextOrDropDownList.cs" />
    <Compile Include="Web\UI\Controls\RockUpdatePanel.cs" />
    <Compile Include="Web\UI\Controls\ScheduleBuilder.cs" />
    <Compile Include="Web\UI\Controls\SearchField.cs" />
    <Compile Include="Web\UI\Controls\SecurityButton.cs" />
    <Compile Include="Web\UI\Controls\StateDropDownList.cs" />
    <Compile Include="Web\UI\Controls\TagList.cs" />
    <Compile Include="Web\UI\Controls\TermDescription.cs" />
    <Compile Include="Web\UI\Controls\Toggle.cs" />
    <Compile Include="Web\UI\Controls\UrlLinkBox.cs" />
    <Compile Include="Web\UI\Controls\ValueList.cs" />
    <Compile Include="Web\UI\Controls\Workflow Controls\WorkflowActionEditor.cs" />
    <Compile Include="Web\UI\Controls\Workflow Controls\WorkflowActionTypeEditor.cs" />
    <Compile Include="Web\UI\Controls\Workflow Controls\WorkflowActivityEditor.cs" />
    <Compile Include="Web\UI\Controls\Workflow Controls\WorkflowActivityTypeEditor.cs" />
    <Compile Include="Web\UI\Controls\Workflow Controls\WorkflowFormActionList.cs" />
    <Compile Include="Web\UI\Controls\Workflow Controls\WorkflowFormAttributeRow.cs" />
    <Compile Include="Web\UI\Controls\Workflow Controls\WorkflowFormEditor.cs" />
    <Compile Include="Web\UI\Controls\Zone.cs" />
    <Compile Include="Web\UI\DialogPage.cs">
      <SubType>ASPXCodeBehind</SubType>
    </Compile>
    <Compile Include="Web\UI\IDetailBlock.cs" />
    <Compile Include="Web\UI\ISecondaryBlock.cs" />
    <Compile Include="Web\UI\PersonBlock.cs">
      <SubType>ASPXCodeBehind</SubType>
    </Compile>
    <Compile Include="Web\UI\ContextEntityBlock.cs">
      <SubType>ASPXCodeBehind</SubType>
    </Compile>
    <Compile Include="Web\UI\RockBlock.cs">
      <SubType>ASPXCodeBehind</SubType>
    </Compile>
    <Compile Include="Web\UI\RockBlockCustomSettings.cs">
      <SubType>ASPXCodeBehind</SubType>
    </Compile>
    <Compile Include="Web\UI\RockBlockWrapper.cs" />
    <Compile Include="Web\UI\RockMasterPage.cs">
      <SubType>ASPXCodeBehind</SubType>
    </Compile>
    <Compile Include="Web\UI\RockPage.cs">
      <SubType>ASPXCodeBehind</SubType>
    </Compile>
    <Compile Include="Web\UI\RouteUtils.cs" />
    <Compile Include="Web\UI\Validation\DataAnnotationValidator.cs" />
    <Compile Include="Web\Utilities\HtmlSanitizer.cs" />
    <Compile Include="Web\Utilities\RockUpdateHelper.cs" />
    <Compile Include="Web\Utilities\WebControlHelper.cs" />
    <Compile Include="Web\BrowserClient.cs" />
    <Compile Include="Workflow\ActionCategoryAttribute.cs" />
    <Compile Include="Workflow\ActionComponent.cs" />
    <Compile Include="Workflow\ActionContainer.cs" />
    <Compile Include="Workflow\Action\Assessments\CreateAssessmentRequest.cs" />
    <Compile Include="Workflow\Action\BackgroundCheck\BackgroundCheckRequest.cs" />
    <Compile Include="Workflow\Action\CheckIn\CalculateLastAttended.cs" />
    <Compile Include="Workflow\Action\CheckIn\CheckInActionComponent.cs" />
    <Compile Include="Workflow\Action\CheckIn\CreateCheckoutLabels.cs" />
    <Compile Include="Workflow\Action\CheckIn\CreateLabels.cs" />
    <Compile Include="Workflow\Action\CheckIn\FilterActiveLocations.cs" />
    <Compile Include="Workflow\Action\CheckIn\FilterByAge.cs" />
    <Compile Include="Workflow\Action\CheckIn\FilterByGrade.cs" />
    <Compile Include="Workflow\Action\CheckIn\FilterGroupsByAbilityLevel.cs" />
    <Compile Include="Workflow\Action\CheckIn\FilterGroupsByAge.cs" />
    <Compile Include="Workflow\Action\CheckIn\FilterGroupsByDataView.cs" />
    <Compile Include="Workflow\Action\CheckIn\FilterGroupsByGrade.cs" />
    <Compile Include="Workflow\Action\CheckIn\FilterGroupsByGradeAndAge.cs" />
    <Compile Include="Workflow\Action\CheckIn\FilterGroupsByGender.cs" />
    <Compile Include="Workflow\Action\CheckIn\FilterGroupsByLastName.cs" />
    <Compile Include="Workflow\Action\CheckIn\FilterGroupsBySpecialNeeds.cs" />
    <Compile Include="Workflow\Action\CheckIn\FilterLocationsBySchedule.cs" />
    <Compile Include="Workflow\Action\CheckIn\FilterByPreviousCheckin.cs" />
    <Compile Include="Workflow\Action\CheckIn\FilterLocationsByThreshold.cs" />
    <Compile Include="Workflow\Action\CheckIn\FindFamilies.cs" />
    <Compile Include="Workflow\Action\CheckIn\FindFamilyMembers.cs" />
    <Compile Include="Workflow\Action\CheckIn\FindRelationships.cs" />
    <Compile Include="Workflow\Action\CheckIn\LoadGroups.cs" />
    <Compile Include="Workflow\Action\CheckIn\LoadGroupTypes.cs" />
    <Compile Include="Workflow\Action\CheckIn\LoadLocations.cs" />
    <Compile Include="Workflow\Action\CheckIn\LoadSchedules.cs" />
    <Compile Include="Workflow\Action\CheckIn\ParseZebraLabel.cs" />
    <Compile Include="Workflow\Action\CheckIn\PreSelectRecentAttendance.cs" />
    <Compile Include="Workflow\Action\CheckIn\RemoveEmptyGroups.cs" />
    <Compile Include="Workflow\Action\CheckIn\RemoveEmptyGroupTypes.cs" />
    <Compile Include="Workflow\Action\CheckIn\RemoveEmptyLocations.cs" />
    <Compile Include="Workflow\Action\CheckIn\RemoveEmptyPeople.cs" />
    <Compile Include="Workflow\Action\CheckIn\SaveAttendance.cs" />
    <Compile Include="Workflow\Action\CheckIn\SetAvailableSchedules.cs" />
    <Compile Include="Workflow\Action\Cms\AddContentChannelItem.cs" />
    <Compile Include="Workflow\Action\Communications\SmsCommunicationProcessResponse.cs" />
    <Compile Include="Workflow\Action\Communications\SendEmail.cs" />
    <Compile Include="Workflow\Action\Communications\SendEmailWithEvents.cs" />
    <Compile Include="Workflow\Action\Communications\SendNotification.cs" />
    <Compile Include="Workflow\Action\Communications\SendSms.cs" />
    <Compile Include="Workflow\Action\Communications\SendSystemEmail.cs" />
    <Compile Include="Workflow\Action\Connections\AddConnectionRequestActivity.cs" />
    <Compile Include="Workflow\Action\Connections\CreateConnectionRequest.cs" />
    <Compile Include="Workflow\Action\Connections\SetConnectionRequestState.cs" />
    <Compile Include="Workflow\Action\Connections\SetConnectionRequestConnector.cs" />
    <Compile Include="Workflow\Action\Connections\SetConnectionRequestStatus.cs" />
    <Compile Include="Workflow\Action\Connections\TransferConnectionRequest.cs" />
    <Compile Include="Workflow\Action\Finance\GetSavedAccount.cs" />
    <Compile Include="Workflow\Action\Finance\ProcessPayment.cs" />
    <Compile Include="Workflow\Action\Finance\BenevolenceRequestAdd.cs" />
    <Compile Include="Workflow\Action\Finance\BenevolenceRequestAddDocument.cs" />
    <Compile Include="Workflow\Action\Finance\BenevolenceRequestSetAttribute.cs" />
    <Compile Include="Workflow\Action\Finance\BenevolenceResultAdd.cs" />
    <Compile Include="Workflow\Action\Groups\AddNoteToGroupMember.cs" />
    <Compile Include="Workflow\Action\Groups\AddPersonToGroup.cs" />
    <Compile Include="Workflow\Action\Groups\AddPersonToGroupAttribute.cs" />
    <Compile Include="Workflow\Action\Groups\GroupGetChildGroupForCampus.cs" />
    <Compile Include="Workflow\Action\Groups\PostAttendanceToGroup.cs" />
    <Compile Include="Workflow\Action\Groups\RemovePersonFromGroup.cs" />
    <Compile Include="Workflow\Action\Groups\RemovePersonFromGroupAttribute.cs" />
    <Compile Include="Workflow\Action\Groups\SetAttributeToRandomGroupMember.cs" />
    <Compile Include="Workflow\Action\Groups\SetGroupAttribute.cs" />
    <Compile Include="Workflow\Action\Groups\SetGroupMemberAttribute.cs" />
    <Compile Include="Workflow\Action\Groups\SetGroupMemberNote.cs" />
    <Compile Include="Workflow\Action\Groups\UpdateGroupMemberStatus.cs" />
    <Compile Include="Workflow\Action\People\GetPersonFromFields.cs" />
    <Compile Include="Workflow\Action\People\PersonAddressUpdate.cs" />
    <Compile Include="Workflow\Action\People\PersonFollowAdd.cs" />
    <Compile Include="Workflow\Action\People\PersonGetHeadOfHousehold.cs" />
    <Compile Include="Workflow\Action\People\PersonGetSpouse.cs" />
    <Compile Include="Workflow\Action\People\PersonInDataView.cs" />
    <Compile Include="Workflow\Action\People\PersonNoteAdd.cs" />
    <Compile Include="Workflow\Action\People\PersonPhoneUpdate.cs" />
    <Compile Include="Workflow\Action\People\PersonPropertyUpdate.cs" />
    <Compile Include="Workflow\Action\People\PersonTagAdd.cs" />
    <Compile Include="Workflow\Action\People\PersonTagRemove.cs" />
    <Compile Include="Workflow\Action\People\SetPersonAttribute.cs" />
    <Compile Include="Workflow\Action\Registrations\GenerateDiscountCode.cs" />
    <Compile Include="Workflow\Action\Registrations\UpdateDiscountCode.cs" />
    <Compile Include="Workflow\Action\Steps\AddStep.cs" />
    <Compile Include="Workflow\Action\Utility\InteractionAdd.cs" />
    <Compile Include="Workflow\Action\Utility\CreateShortLink.cs" />
    <Compile Include="Workflow\Action\Utility\LavaRun.cs" />
    <Compile Include="Workflow\Action\Utility\SetEntityAttribute.cs" />
    <Compile Include="Workflow\Action\Utility\SetEntityProperty.cs" />
    <Compile Include="Workflow\Action\WorkflowAttributes\SetFileAttributeFromLava.cs" />
    <Compile Include="Workflow\Action\WorkflowControl\Redirect.cs" />
    <Compile Include="Workflow\Action\Utility\RunJob.cs" />
    <Compile Include="Workflow\Action\Utility\RunSQL.cs" />
    <Compile Include="Workflow\Action\WorkflowControl\ShowHtml.cs" />
    <Compile Include="Workflow\Action\WorkflowAttributes\SetAttributeFromEntity.cs" />
    <Compile Include="Workflow\Action\WorkflowAttributes\SetAttributeFromPerson.cs" />
    <Compile Include="Workflow\Action\WorkflowAttributes\SetAttributeToCurrentPerson.cs" />
    <Compile Include="Workflow\Action\WorkflowAttributes\SetAttributeToGroupLeader.cs" />
    <Compile Include="Workflow\Action\WorkflowAttributes\SetAttributeToInitiator.cs" />
    <Compile Include="Workflow\Action\WorkflowAttributes\SetAttributeValue.cs" />
    <Compile Include="Workflow\Action\WorkflowControl\SetStatusInOtherWorkflow.cs" />
    <Compile Include="Workflow\Action\WorkflowControl\ActivateActivityinOtherWorkflow.cs" />
    <Compile Include="Workflow\Action\WorkflowControl\ActivateActivityInOtherWorkflowOnMatch.cs" />
    <Compile Include="Workflow\Action\WorkflowControl\ActivateWorkflow.cs" />
    <Compile Include="Workflow\Action\WorkflowControl\ActivateActions.cs" />
    <Compile Include="Workflow\Action\WorkflowControl\ActivateActivity.cs" />
    <Compile Include="Workflow\Action\WorkflowControl\AddWorkflowNote.cs" />
    <Compile Include="Workflow\Action\WorkflowControl\AssignActivityFromAttributeValue.cs" />
    <Compile Include="Workflow\Action\WorkflowControl\AssignActivityToGroup.cs" />
    <Compile Include="Workflow\Action\WorkflowControl\AssignActivityToPerson.cs" />
    <Compile Include="Workflow\Action\WorkflowControl\AssignActivityToSecurityRole.cs" />
    <Compile Include="Workflow\Action\WorkflowControl\CompleteActivity.cs" />
    <Compile Include="Workflow\Action\WorkflowControl\CompleteWorkflow.cs" />
    <Compile Include="Workflow\Action\WorkflowControl\Delay.cs" />
    <Compile Include="Workflow\Action\WorkflowControl\DeleteWorkflow.cs" />
    <Compile Include="Workflow\Action\WorkflowControl\LogError.cs" />
    <Compile Include="Workflow\Action\WorkflowControl\PersistWorkflow.cs" />
    <Compile Include="Workflow\Action\WorkflowControl\SetInitiatorFromAttribute.cs" />
    <Compile Include="Workflow\Action\WorkflowControl\SetStatus.cs" />
    <Compile Include="Workflow\Action\WorkflowControl\SetWorkflowName.cs" />
    <Compile Include="Workflow\Action\WorkflowControl\UserForm.cs" />
    <Compile Include="Workflow\Action\Utility\WebRequest.cs" />
    <Compile Include="Workflow\Action\WorkflowControl\WriteToLog.cs" />
    <Compile Include="Workflow\TriggerCache.cs" />
  </ItemGroup>
  <ItemGroup>
    <Content Include="..\packages\Microsoft.SqlServer.Types.11.0.2\nativeBinaries\x64\msvcr100.dll">
      <Link>SqlServerTypes\x64\msvcr100.dll</Link>
      <CopyToOutputDirectory>PreserveNewest</CopyToOutputDirectory>
    </Content>
    <Content Include="..\packages\Microsoft.SqlServer.Types.11.0.2\nativeBinaries\x64\SqlServerSpatial110.dll">
      <Link>SqlServerTypes\x64\SqlServerSpatial110.dll</Link>
      <CopyToOutputDirectory>PreserveNewest</CopyToOutputDirectory>
    </Content>
    <Content Include="..\packages\Microsoft.SqlServer.Types.11.0.2\nativeBinaries\x86\msvcr100.dll">
      <Link>SqlServerTypes\x86\msvcr100.dll</Link>
      <CopyToOutputDirectory>PreserveNewest</CopyToOutputDirectory>
    </Content>
    <Content Include="..\packages\Microsoft.SqlServer.Types.11.0.2\nativeBinaries\x86\SqlServerSpatial110.dll">
      <Link>SqlServerTypes\x86\SqlServerSpatial110.dll</Link>
      <CopyToOutputDirectory>PreserveNewest</CopyToOutputDirectory>
    </Content>
    <Content Include="LICENSE.txt" />
    <Content Include="Plugin\HotFixes\039_MigrationRollupsForV7_2 - Copy_UpdateCheckInMergefieldDebugInfo.sql">
      <DependentUpon>040_BusinessTransactionDetailLinks.cs</DependentUpon>
    </Content>
    <Content Include="Plugin\HotFixes\039_MigrationRollupsForV7_2_UpdateCheckInMergefieldDebugInfo.sql">
      <DependentUpon>039_MigrationRollupsForV7_2.cs</DependentUpon>
    </Content>
    <Content Include="Plugin\HotFixes\041_MigrationRollupsForV7_3_UpdateWizardCommunicationDetailApprovers.sql">
      <DependentUpon>041_MigrationRollupsForV7_3.cs</DependentUpon>
    </Content>
    <Content Include="Plugin\HotFixes\043_MoreMigrationRollupsForV7_3_spCrm_PersonDuplicateFinder.sql">
      <DependentUpon>043_MoreMigrationRollupsForV7_3.cs</DependentUpon>
    </Content>
    <Content Include="Plugin\HotFixes\043_MoreMigrationRollupsForV7_3_ufnUtility_CsvToTable.sql">
      <DependentUpon>043_MoreMigrationRollupsForV7_3.cs</DependentUpon>
    </Content>
    <Content Include="Plugin\HotFixes\047_DataAutomation_FixBenevolenceCaseWorker.sql">
      <DependentUpon>047_DataAutomation.cs</DependentUpon>
    </Content>
    <Content Include="Plugin\HotFixes\047_DataAutomation_ShortLinkInteractionFix.sql">
      <DependentUpon>047_DataAutomation.cs</DependentUpon>
    </Content>
    <Content Include="Plugin\HotFixes\049_GivingAnalyticsAccounts_AccountTotals.sql">
      <DependentUpon>049_UpdateGivingAnalyticsAccounts.cs</DependentUpon>
    </Content>
    <Content Include="Plugin\HotFixes\049_GivingAnalyticsAccounts_PersonSummary.sql">
      <DependentUpon>049_UpdateGivingAnalyticsAccounts.cs</DependentUpon>
    </Content>
    <Content Include="Plugin\HotFixes\049_GivingAnalyticsAccounts_TransactionData.sql">
      <DependentUpon>049_UpdateGivingAnalyticsAccounts.cs</DependentUpon>
    </Content>
    <Content Include="Plugin\HotFixes\050_MigrationRollupsForV7_4_AddVimeoShortCode.sql">
      <DependentUpon>050_MigrationRollupsForV7_4.cs</DependentUpon>
    </Content>
    <Content Include="Plugin\HotFixes\050_MigrationRollupsForV7_4_FixAccordionShortCode.sql">
      <DependentUpon>050_MigrationRollupsForV7_4.cs</DependentUpon>
    </Content>
    <Content Include="Plugin\HotFixes\050_MigrationRollupsForV7_4_FixThankyouAndOngoingHyphenations.sql">
      <DependentUpon>050_MigrationRollupsForV7_4.cs</DependentUpon>
    </Content>
    <Content Include="Plugin\HotFixes\050_MigrationRollupsForV7_4_spAnalytics_ETL_Campus.sql">
      <DependentUpon>050_MigrationRollupsForV7_4.cs</DependentUpon>
    </Content>
    <Content Include="Plugin\HotFixes\050_MigrationRollupsForV7_4_spCrm_PersonDuplicateFinder.sql">
      <DependentUpon>050_MigrationRollupsForV7_4.cs</DependentUpon>
    </Content>
    <Content Include="Plugin\HotFixes\050_MigrationRollupsForV7_4_spCrm_PersonMerge.sql">
      <DependentUpon>050_MigrationRollupsForV7_4.cs</DependentUpon>
    </Content>
    <Content Include="Plugin\HotFixes\052_MigrationRollupsForV8_1_spCrm_FamilyAnalyticsGiving.sql">
      <DependentUpon>052_MigrationRollupsForV8_1.cs</DependentUpon>
    </Content>
    <Content Include="Plugin\HotFixes\052_MigrationRollupsForV8_1_ufnCrm_GetFamilyTitle.sql">
      <DependentUpon>052_MigrationRollupsForV8_1.cs</DependentUpon>
    </Content>
    <Content Include="Plugin\HotFixes\052_MigrationRollupsForV8_1_ufnCrm_GetFamilyTitleIncludeInactive.sql">
      <DependentUpon>052_MigrationRollupsForV8_1.cs</DependentUpon>
    </Content>
    <Content Include="Plugin\HotFixes\056_MigrationRollupsForV8_4_spCrm_FamilyAnalyticsEraDataset.sql">
      <DependentUpon>056_MigrationRollupsForV8_4.cs</DependentUpon>
    </Content>
    <Content Include="Plugin\HotFixes\057_MigrationRollupsForV8_5_AddCheck-inLabelToInstallIconFont.sql">
      <DependentUpon>057_MigrationRollupsForV8_5.cs</DependentUpon>
    </Content>
    <Content Include="Plugin\HotFixes\057_MigrationRollupsForV8_5_spCheckin_BadgeAttendance.sql">
      <DependentUpon>057_MigrationRollupsForV8_5.cs</DependentUpon>
    </Content>
    <Content Include="Plugin\HotFixes\057_MigrationRollupsForV8_5_spCrm_FamilyAnalyticsFirstVisitsAttributeUpdate.sql">
      <DependentUpon>057_MigrationRollupsForV8_5.cs</DependentUpon>
    </Content>
    <Content Include="Plugin\HotFixes\059_MigrationRollupsForV8_5_2_spCheckin_AttendanceAnalyticsQuery_NonAttendees.sql">
      <DependentUpon>059_MigrationRollupsForV8_5_2.cs</DependentUpon>
    </Content>
    <Content Include="Plugin\HotFixes\060_MigrationRollupsForV8_6_FixChartShortcode.sql">
      <DependentUpon>060_MigrationRollupsForV8_6.cs</DependentUpon>
    </Content>
    <Content Include="Plugin\HotFixes\060_MigrationRollupsForV8_6_spFinance_PledgeAnalyticsQuery_Down.sql">
      <DependentUpon>060_MigrationRollupsForV8_6.cs</DependentUpon>
    </Content>
    <Content Include="Plugin\HotFixes\060_MigrationRollupsForV8_6_spFinance_PledgeAnalyticsQuery_Up.sql">
      <DependentUpon>060_MigrationRollupsForV8_6.cs</DependentUpon>
    </Content>
    <Content Include="Service References\MelissaData.AddressCheck\configuration.svcinfo" />
    <Content Include="Service References\MelissaData.AddressCheck\configuration91.svcinfo" />
    <Content Include="Service References\MelissaData.AddressCheck\Reference.svcmap">
      <LastGenOutput>Reference.cs</LastGenOutput>
    </Content>
    <Content Include="Service References\MelissaData.AddressCheck\Service.disco" />
    <Content Include="Service References\ServiceObjects.GeoCoder\configuration.svcinfo" />
    <Content Include="Service References\ServiceObjects.GeoCoder\configuration91.svcinfo" />
    <Content Include="Service References\ServiceObjects.GeoCoder\GeoCoder.disco" />
    <Content Include="Service References\ServiceObjects.GeoCoder\Reference.svcmap">
      <LastGenOutput>Reference.cs</LastGenOutput>
    </Content>
    <Content Include="SqlServerTypes\readme.htm" />
  </ItemGroup>
  <ItemGroup>
    <None Include="App.config" />
    <Compile Include="Model\RegistrationTemplateFeeService.Partial.cs" />
    <None Include="CheckIn\_DiagramCheckInClasses.cd" />
    <None Include="packages.config">
      <SubType>Designer</SubType>
    </None>
    <None Include="Service References\MelissaData.AddressCheck\Rock.MelissaData.AddressCheck.ResponseArray.datasource" />
    <None Include="Service References\MelissaData.AddressCheck\Service.wsdl" />
    <None Include="Service References\MelissaData.AddressCheck\Service.xsd">
      <SubType>Designer</SubType>
    </None>
    <None Include="Service References\MelissaData.AddressCheck\Service1.xsd">
      <SubType>Designer</SubType>
    </None>
    <None Include="Service References\ServiceObjects.GeoCoder\GeoCoder.wsdl" />
    <None Include="Service References\ServiceObjects.GeoCoder\Rock.ServiceObjects.GeoCoder.DistanceBetweenInfo.datasource" />
    <None Include="Service References\ServiceObjects.GeoCoder\Rock.ServiceObjects.GeoCoder.DistanceToWaterInfo.datasource" />
    <None Include="Service References\ServiceObjects.GeoCoder\Rock.ServiceObjects.GeoCoder.GeocodeCityWorldwideInfo.datasource" />
    <None Include="Service References\ServiceObjects.GeoCoder\Rock.ServiceObjects.GeoCoder.Location.datasource" />
    <None Include="Service References\ServiceObjects.GeoCoder\Rock.ServiceObjects.GeoCoder.Location_V3.datasource" />
    <None Include="Service References\ServiceObjects.GeoCoder\Rock.ServiceObjects.GeoCoder.ReverseAddress.datasource" />
    <None Include="Service References\ServiceObjects.GeoCoder\Rock.ServiceObjects.GeoCoder.ZipCodeInfo.datasource" />
  </ItemGroup>
  <ItemGroup>
    <Folder Include="bin\Auth\" />
    <Folder Include="Pbx\Provider\" />
    <Folder Include="Web\UI\Controls\Finance\" />
  </ItemGroup>
  <ItemGroup>
    <ProjectReference Include="..\DotLiquid\DotLiquid.csproj">
      <Project>{00edcb8d-ef33-459c-ad62-02876bd24dff}</Project>
      <Name>DotLiquid</Name>
    </ProjectReference>
    <ProjectReference Include="..\Rock.DownhillCss\Rock.DownhillCss.csproj">
      <Project>{cadd9206-2c6b-42e4-b20b-2dfc3eb4d6d4}</Project>
      <Name>Rock.DownhillCss</Name>
    </ProjectReference>
    <ProjectReference Include="..\Rock.Version\Rock.Version.csproj">
      <Project>{6fe0930c-6832-4c2f-8a76-d4e4a2d80ddf}</Project>
      <Name>Rock.Version</Name>
    </ProjectReference>
  </ItemGroup>
  <ItemGroup>
    <WCFMetadata Include="Service References\" />
  </ItemGroup>
  <ItemGroup>
    <EmbeddedResource Include="Plugin\HotFixes\HotFixMigrationResource.resx">
      <Generator>PublicResXFileCodeGenerator</Generator>
      <SubType>Designer</SubType>
      <LastGenOutput>HotFixMigrationResource.Designer.cs</LastGenOutput>
    </EmbeddedResource>
  </ItemGroup>
  <ItemGroup>
    <Analyzer Include="..\packages\AWSSDK.S3.3.3.21.1\analyzers\dotnet\cs\AWSSDK.S3.CodeAnalysis.dll" />
  </ItemGroup>
  <ItemGroup>
    <Service Include="{508349B6-6B84-4DF5-91F0-309BEEBAD82D}" />
  </ItemGroup>
  <Import Project="$(MSBuildToolsPath)\Microsoft.CSharp.targets" />
  <PropertyGroup>
    <PreBuildEvent>REM delete build artifacts from stuff that is no longer part of Rock (InteractivePreGeneratedViews and React)
if Exist "$(SolutionDir)\RockWeb\Bin\ru-ru\JavaScriptEngineSwitcher.Core.resources.dll" del "$(SolutionDir)\RockWeb\Bin\ru-ru\JavaScriptEngineSwitcher.Core.resources.dll"
if Exist "$(SolutionDir)\RockWeb\Bin\ru-ru\JavaScriptEngineSwitcher.V8.resources.dll" del "$(SolutionDir)\RockWeb\Bin\ru-ru\JavaScriptEngineSwitcher.V8.resources.dll"
if Exist "$(SolutionDir)\RockWeb\Bin\ru-ru\MsieJavaScriptEngine.resources.dll" del "$(SolutionDir)\RockWeb\Bin\ru-ru\MsieJavaScriptEngine.resources.dll"
if Exist "$(SolutionDir)\RockWeb\Bin\InteractivePreGeneratedViews.dll" del "$(SolutionDir)\RockWeb\Bin\InteractivePreGeneratedViews.dll"
if Exist "$(SolutionDir)\RockWeb\Bin\JavaScriptEngineSwitcher.Core.dll" del "$(SolutionDir)\RockWeb\Bin\JavaScriptEngineSwitcher.Core.dll"
if Exist "$(SolutionDir)\RockWeb\Bin\JavaScriptEngineSwitcher.Msie.dll" del "$(SolutionDir)\RockWeb\Bin\JavaScriptEngineSwitcher.Msie.dll"
if Exist "$(SolutionDir)\RockWeb\Bin\JavaScriptEngineSwitcher.V8.dll" del "$(SolutionDir)\RockWeb\Bin\JavaScriptEngineSwitcher.V8.dll"
if Exist "$(SolutionDir)\RockWeb\Bin\JSPool.dll" del "$(SolutionDir)\RockWeb\Bin\JSPool.dll"
if Exist "$(SolutionDir)\RockWeb\Bin\MsieJavaScriptEngine.dll" del "$(SolutionDir)\RockWeb\Bin\MsieJavaScriptEngine.dll"
if Exist "$(SolutionDir)\RockWeb\Bin\React.Core.dll" del "$(SolutionDir)\RockWeb\Bin\React.Core.dll"
if Exist "$(SolutionDir)\RockWeb\Bin\React.Web.dll" del "$(SolutionDir)\RockWeb\Bin\React.Web.dll"
if Exist "$(SolutionDir)\RockWeb\Bin\React.Web.Mvc4.dll" del "$(SolutionDir)\RockWeb\Bin\React.Web.Mvc4.dll"
if Exist "$(SolutionDir)\RockWeb\Bin\System.Web.Helpers.dll" del "$(SolutionDir)\RockWeb\Bin\System.Web.Helpers.dll"
if Exist "$(SolutionDir)\RockWeb\Bin\System.Web.Mvc.dll" del "$(SolutionDir)\RockWeb\Bin\System.Web.Mvc.dll"
if Exist "$(SolutionDir)\RockWeb\Bin\System.Web.Razor.dll" del "$(SolutionDir)\RockWeb\Bin\System.Web.Razor.dll"
if Exist "$(SolutionDir)\RockWeb\Bin\System.Web.WebPages.Deployment.dll" del "$(SolutionDir)\RockWeb\Bin\System.Web.WebPages.Deployment.dll"
if Exist "$(SolutionDir)\RockWeb\Bin\System.Web.WebPages.dll" del "$(SolutionDir)\RockWeb\Bin\System.Web.WebPages.dll"
if Exist "$(SolutionDir)\RockWeb\Bin\System.Web.WebPages.Razor.dll" del "$(SolutionDir)\RockWeb\Bin\System.Web.WebPages.Razor.dll"
if Exist "$(SolutionDir)\RockWeb\Bin\VroomJs.dll" del "$(SolutionDir)\RockWeb\Bin\VroomJs.dll"
if Exist "$(SolutionDir)\RockWeb\Bin\WebActivatorEx.dll" del "$(SolutionDir)\RockWeb\Bin\WebActivatorEx.dll"



</PreBuildEvent>
  </PropertyGroup>
  <!-- To modify your build process, add your task inside one of the targets below and uncomment it. 
       Other similar extension points exist, see Microsoft.Common.targets.
  <Target Name="BeforeBuild">
  </Target>
  <Target Name="AfterBuild">
  </Target>
  -->
</Project><|MERGE_RESOLUTION|>--- conflicted
+++ resolved
@@ -427,7 +427,6 @@
     <Compile Include="Model\StepService.Partial.cs" />
     <Compile Include="Net\ClientInformation.cs" />
     <Compile Include="Badge\Component\Steps.cs" />
-    <Compile Include="Plugin\HotFixes\087_AddNonCashAssetTypes.cs" />
     <Compile Include="Reporting\DataFilter\Person\PrimaryCampusesFilter.cs" />
     <Compile Include="Reporting\DataFilter\Person\PrimaryCampusFilter.cs" />
     <Compile Include="SystemGuid\Person.cs" />
@@ -614,11 +613,8 @@
     <Compile Include="Plugin\HotFixes\084_FixSpiritualGiftsAssessmentBadge.cs" />
     <Compile Include="Plugin\HotFixes\083_MigrationRollupsForV9_1_0.cs" />
     <Compile Include="Plugin\HotFixes\074_MigrationRollupsForV8_8_1.cs" />
-<<<<<<< HEAD
-=======
     <Compile Include="Plugin\HotFixes\088_FixAttributeQualifierMotivatorDefinedType.cs" />
     <Compile Include="Plugin\HotFixes\087_AddNonCashAssetTypes.cs" />
->>>>>>> 4a959990
     <Compile Include="Plugin\HotFixes\HotFixMigrationResource.Designer.cs">
       <AutoGen>True</AutoGen>
       <DesignTime>True</DesignTime>
