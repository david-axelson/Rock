﻿<?xml version="1.0" encoding="utf-8"?>
<Project ToolsVersion="14.0" DefaultTargets="Build" xmlns="http://schemas.microsoft.com/developer/msbuild/2003">
  <Import Project="..\packages\EntityFramework.6.4.4\build\EntityFramework.props" Condition="Exists('..\packages\EntityFramework.6.4.4\build\EntityFramework.props')" />
  <Import Project="$(MSBuildExtensionsPath)\$(MSBuildToolsVersion)\Microsoft.Common.props" Condition="Exists('$(MSBuildExtensionsPath)\$(MSBuildToolsVersion)\Microsoft.Common.props')" />
  <PropertyGroup>
    <Configuration Condition=" '$(Configuration)' == '' ">Debug</Configuration>
    <Platform Condition=" '$(Platform)' == '' ">AnyCPU</Platform>
    <ProjectGuid>{185A31D7-3037-4DAE-8797-0459849A84BD}</ProjectGuid>
    <OutputType>Library</OutputType>
    <AppDesignerFolder>Properties</AppDesignerFolder>
    <RootNamespace>Rock</RootNamespace>
    <AssemblyName>Rock</AssemblyName>
    <TargetFrameworkVersion>v4.7.2</TargetFrameworkVersion>
    <FileAlignment>512</FileAlignment>
    <TargetFrameworkProfile />
    <NuGetPackageImportStamp>
    </NuGetPackageImportStamp>
    <WebGreaseLibPath>..\packages\WebGrease.1.5.2\lib</WebGreaseLibPath>
  </PropertyGroup>
  <PropertyGroup Condition=" '$(Configuration)|$(Platform)' == 'Debug|AnyCPU' ">
    <DebugSymbols>true</DebugSymbols>
    <DebugType>full</DebugType>
    <Optimize>false</Optimize>
    <OutputPath>bin\Debug\</OutputPath>
    <DefineConstants>TRACE;DEBUG;WEBFORMS</DefineConstants>
    <ErrorReport>prompt</ErrorReport>
    <WarningLevel>4</WarningLevel>
    <LangVersion>7.3</LangVersion>
    <DocumentationFile>bin\Debug\Rock.xml</DocumentationFile>
  </PropertyGroup>
  <PropertyGroup Condition=" '$(Configuration)|$(Platform)' == 'Release|AnyCPU' ">
    <DebugType>pdbonly</DebugType>
    <Optimize>true</Optimize>
    <OutputPath>bin\Release\</OutputPath>
    <DefineConstants>TRACE;WEBFORMS</DefineConstants>
    <ErrorReport>prompt</ErrorReport>
    <WarningLevel>4</WarningLevel>
    <DocumentationFile>bin\Release\Rock.XML</DocumentationFile>
    <LangVersion>7.3</LangVersion>
  </PropertyGroup>
  <ItemGroup>
    <Reference Include="AngleSharp, Version=0.16.1.0, Culture=neutral, PublicKeyToken=e83494dcdc6d31ea, processorArchitecture=MSIL">
      <HintPath>..\packages\AngleSharp.0.16.1\lib\net472\AngleSharp.dll</HintPath>
    </Reference>
    <Reference Include="Antlr3.Runtime, Version=3.5.0.2, Culture=neutral, PublicKeyToken=eb42632606e9261f, processorArchitecture=MSIL">
      <HintPath>..\packages\Antlr.3.5.0.2\lib\Antlr3.Runtime.dll</HintPath>
    </Reference>
    <Reference Include="AWSSDK.Core, Version=3.3.0.0, Culture=neutral, PublicKeyToken=885c28607f98e604, processorArchitecture=MSIL">
      <HintPath>..\packages\AWSSDK.Core.3.3.25.4\lib\net45\AWSSDK.Core.dll</HintPath>
    </Reference>
    <Reference Include="AWSSDK.S3, Version=3.3.0.0, Culture=neutral, PublicKeyToken=885c28607f98e604, processorArchitecture=MSIL">
      <HintPath>..\packages\AWSSDK.S3.3.3.21.1\lib\net45\AWSSDK.S3.dll</HintPath>
    </Reference>
    <Reference Include="Azure.Core, Version=1.15.0.0, Culture=neutral, PublicKeyToken=92742159e12e44c8, processorArchitecture=MSIL">
      <HintPath>..\packages\Azure.Core.1.15.0\lib\net461\Azure.Core.dll</HintPath>
    </Reference>
    <Reference Include="Azure.Storage.Blobs, Version=12.9.0.0, Culture=neutral, PublicKeyToken=92742159e12e44c8, processorArchitecture=MSIL">
      <HintPath>..\packages\Azure.Storage.Blobs.12.9.0\lib\netstandard2.0\Azure.Storage.Blobs.dll</HintPath>
    </Reference>
    <Reference Include="Azure.Storage.Common, Version=12.8.0.0, Culture=neutral, PublicKeyToken=92742159e12e44c8, processorArchitecture=MSIL">
      <HintPath>..\packages\Azure.Storage.Common.12.8.0\lib\netstandard2.0\Azure.Storage.Common.dll</HintPath>
    </Reference>
    <Reference Include="BCrypt.Net, Version=0.1.5073.29922, Culture=neutral, PublicKeyToken=6bcd409ee6bc9292, processorArchitecture=MSIL">
      <HintPath>..\packages\BCrypt-Official.0.1.109\lib\BCrypt.Net.dll</HintPath>
    </Reference>
    <Reference Include="CacheManager.Core, Version=1.2.0.0, Culture=neutral, PublicKeyToken=5b450b4fb65c4cdb, processorArchitecture=MSIL">
      <HintPath>..\packages\CacheManager.Core.1.2.0\lib\net45\CacheManager.Core.dll</HintPath>
    </Reference>
    <Reference Include="CacheManager.SystemRuntimeCaching, Version=1.2.0.0, Culture=neutral, PublicKeyToken=5b450b4fb65c4cdb, processorArchitecture=MSIL">
      <HintPath>..\packages\CacheManager.SystemRuntimeCaching.1.2.0\lib\net45\CacheManager.SystemRuntimeCaching.dll</HintPath>
    </Reference>
    <Reference Include="CommonMark, Version=0.1.0.0, Culture=neutral, PublicKeyToken=001ef8810438905d, processorArchitecture=MSIL">
      <HintPath>..\packages\CommonMark.NET.0.13.2\lib\net45\CommonMark.dll</HintPath>
    </Reference>
    <Reference Include="CronExpressionDescriptor, Version=2.16.0.0, Culture=neutral, processorArchitecture=MSIL">
      <HintPath>..\packages\CronExpressionDescriptor.2.16.0\lib\netstandard2.0\CronExpressionDescriptor.dll</HintPath>
    </Reference>
    <Reference Include="CSScriptLibrary, Version=3.13.2.0, Culture=neutral, PublicKeyToken=70fcc3d18c749033, processorArchitecture=MSIL">
      <HintPath>..\packages\CS-Script.bin.3.13.2.0\lib\net46\CSScriptLibrary.dll</HintPath>
    </Reference>
    <Reference Include="DDay.iCal, Version=1.0.2.575, Culture=neutral, processorArchitecture=MSIL">
      <HintPath>..\packages\DDay.iCal.1.0.2.575\lib\DDay.iCal.dll</HintPath>
    </Reference>
    <Reference Include="DocumentFormat.OpenXml, Version=2.6.0.0, Culture=neutral, processorArchitecture=MSIL">
      <HintPath>..\packages\OpenXMLSDK-MOT.2.6.0.0\lib\DocumentFormat.OpenXml.dll</HintPath>
    </Reference>
    <Reference Include="dotless.Core, Version=1.5.2.0, Culture=neutral, PublicKeyToken=96b446c9e63eae34, processorArchitecture=MSIL">
      <HintPath>..\packages\dotless.1.5.2\lib\dotless.Core.dll</HintPath>
    </Reference>
    <Reference Include="EF6.TagWith, Version=1.2.1.0, Culture=neutral, processorArchitecture=MSIL">
      <HintPath>..\packages\EF6.TagWith.1.2.1\lib\net45\EF6.TagWith.dll</HintPath>
    </Reference>
    <Reference Include="Elasticsearch.Net, Version=7.0.0.0, Culture=neutral, PublicKeyToken=96c599bbe3e70f5d, processorArchitecture=MSIL">
      <HintPath>..\packages\Elasticsearch.Net.7.17.0\lib\net461\Elasticsearch.Net.dll</HintPath>
    </Reference>
    <Reference Include="EntityFramework, Version=6.0.0.0, Culture=neutral, PublicKeyToken=b77a5c561934e089, processorArchitecture=MSIL">
      <HintPath>..\packages\EntityFramework.6.4.4\lib\net45\EntityFramework.dll</HintPath>
    </Reference>
    <Reference Include="EntityFramework.SqlServer, Version=6.0.0.0, Culture=neutral, PublicKeyToken=b77a5c561934e089, processorArchitecture=MSIL">
      <HintPath>..\packages\EntityFramework.6.4.4\lib\net45\EntityFramework.SqlServer.dll</HintPath>
    </Reference>
    <Reference Include="EntityFramework.Utilities">
      <HintPath>..\libs\EFUtilities\EntityFramework.Utilities.dll</HintPath>
    </Reference>
    <Reference Include="EPPlus">
      <HintPath>..\libs\EPPlus\EPPlus.dll</HintPath>
    </Reference>
    <Reference Include="EXIFextractor">
      <HintPath>..\libs\Goheer EXIFExtractor\EXIFextractor.dll</HintPath>
    </Reference>
    <Reference Include="FCM.Net, Version=1.0.0.0, Culture=neutral, processorArchitecture=MSIL">
      <SpecificVersion>False</SpecificVersion>
      <HintPath>..\libs\FCM\FCM.Net.dll</HintPath>
    </Reference>
    <Reference Include="FirebaseAdmin, Version=2.4.0.0, Culture=neutral, PublicKeyToken=97c8d00c348326ed, processorArchitecture=MSIL">
      <HintPath>..\packages\FirebaseAdmin.2.4.0\lib\net461\FirebaseAdmin.dll</HintPath>
    </Reference>
    <Reference Include="Google.Api.Gax, Version=3.2.0.0, Culture=neutral, PublicKeyToken=3ec5ea7f18953e47, processorArchitecture=MSIL">
      <HintPath>..\packages\Google.Api.Gax.3.2.0\lib\net461\Google.Api.Gax.dll</HintPath>
    </Reference>
    <Reference Include="Google.Api.Gax.Rest, Version=3.2.0.0, Culture=neutral, PublicKeyToken=3ec5ea7f18953e47, processorArchitecture=MSIL">
      <HintPath>..\packages\Google.Api.Gax.Rest.3.2.0\lib\net461\Google.Api.Gax.Rest.dll</HintPath>
    </Reference>
    <Reference Include="Google.Apis, Version=1.49.0.0, Culture=neutral, PublicKeyToken=4b01fa6e34db77ab, processorArchitecture=MSIL">
      <HintPath>..\packages\Google.Apis.1.49.0\lib\net45\Google.Apis.dll</HintPath>
    </Reference>
    <Reference Include="Google.Apis.Auth, Version=1.49.0.0, Culture=neutral, PublicKeyToken=4b01fa6e34db77ab, processorArchitecture=MSIL">
      <HintPath>..\packages\Google.Apis.Auth.1.49.0\lib\net45\Google.Apis.Auth.dll</HintPath>
    </Reference>
    <Reference Include="Google.Apis.Auth.PlatformServices, Version=1.49.0.0, Culture=neutral, PublicKeyToken=4b01fa6e34db77ab, processorArchitecture=MSIL">
      <HintPath>..\packages\Google.Apis.Auth.1.49.0\lib\net45\Google.Apis.Auth.PlatformServices.dll</HintPath>
    </Reference>
    <Reference Include="Google.Apis.Core, Version=1.49.0.0, Culture=neutral, PublicKeyToken=4b01fa6e34db77ab, processorArchitecture=MSIL">
      <HintPath>..\packages\Google.Apis.Core.1.49.0\lib\net45\Google.Apis.Core.dll</HintPath>
    </Reference>
    <Reference Include="Google.Apis.PlatformServices, Version=1.49.0.0, Culture=neutral, PublicKeyToken=4b01fa6e34db77ab, processorArchitecture=MSIL">
      <HintPath>..\packages\Google.Apis.1.49.0\lib\net45\Google.Apis.PlatformServices.dll</HintPath>
    </Reference>
    <Reference Include="Google.Apis.Storage.v1, Version=1.42.0.1744, Culture=neutral, PublicKeyToken=4b01fa6e34db77ab, processorArchitecture=MSIL">
      <HintPath>..\packages\Google.Apis.Storage.v1.1.42.0.1744\lib\net45\Google.Apis.Storage.v1.dll</HintPath>
    </Reference>
    <Reference Include="Google.Cloud.Storage.V1, Version=2.4.0.0, Culture=neutral, PublicKeyToken=185c282632e132a0, processorArchitecture=MSIL">
      <HintPath>..\packages\Google.Cloud.Storage.V1.2.4.0\lib\net45\Google.Cloud.Storage.V1.dll</HintPath>
    </Reference>
    <Reference Include="Google.Protobuf, Version=3.19.4.0, Culture=neutral, PublicKeyToken=a7d26565bac4d604, processorArchitecture=MSIL">
      <HintPath>..\packages\Google.Protobuf.3.19.4\lib\net45\Google.Protobuf.dll</HintPath>
    </Reference>
    <Reference Include="GreenPipes, Version=2.1.4.118, Culture=neutral, PublicKeyToken=b800c4cfcdeea87b, processorArchitecture=MSIL">
      <HintPath>..\packages\GreenPipes.2.1.4\lib\net452\GreenPipes.dll</HintPath>
    </Reference>
    <Reference Include="Grpc.Core, Version=2.0.0.0, Culture=neutral, PublicKeyToken=d754f35622e28bad, processorArchitecture=MSIL">
      <HintPath>..\packages\Grpc.Core.2.44.0\lib\net45\Grpc.Core.dll</HintPath>
    </Reference>
    <Reference Include="Grpc.Core.Api, Version=2.0.0.0, Culture=neutral, PublicKeyToken=d754f35622e28bad, processorArchitecture=MSIL">
      <HintPath>..\packages\Grpc.Core.Api.2.44.0\lib\net45\Grpc.Core.Api.dll</HintPath>
    </Reference>
    <Reference Include="Hashids.net, Version=1.4.1.0, Culture=neutral, processorArchitecture=MSIL">
      <HintPath>..\packages\Hashids.net.1.4.1\lib\net461\Hashids.net.dll</HintPath>
    </Reference>
    <Reference Include="HtmlAgilityPack, Version=1.4.9.5, Culture=neutral, PublicKeyToken=bd319b19eaf3b43a, processorArchitecture=MSIL">
      <HintPath>..\packages\HtmlAgilityPack.1.4.9.5\lib\Net45\HtmlAgilityPack.dll</HintPath>
    </Reference>
    <Reference Include="Humanizer">
      <HintPath>..\libs\Humanizer.2.1.0\Humanizer.dll</HintPath>
    </Reference>
    <Reference Include="Ical.Net, Version=1.0.0.0, Culture=neutral, PublicKeyToken=65c0446cd019ea53, processorArchitecture=MSIL">
      <HintPath>..\packages\Ical.Net.4.2.0\lib\netstandard2.0\Ical.Net.dll</HintPath>
    </Reference>
    <Reference Include="ICSharpCode.SharpZipLib, Version=1.3.3.11, Culture=neutral, PublicKeyToken=1b03e6acf1164f73, processorArchitecture=MSIL">
      <HintPath>..\packages\SharpZipLib.1.3.3\lib\net45\ICSharpCode.SharpZipLib.dll</HintPath>
    </Reference>
    <Reference Include="IdentityModel, Version=3.0.0.0, Culture=neutral, processorArchitecture=MSIL">
      <HintPath>..\packages\IdentityModel.3.0.0\lib\net461\IdentityModel.dll</HintPath>
    </Reference>
    <Reference Include="ImageResizer, Version=4.0.0.0, Culture=neutral, processorArchitecture=MSIL">
      <HintPath>..\packages\ImageResizer.4.0.5\lib\net45\ImageResizer.dll</HintPath>
    </Reference>
    <Reference Include="Lucene.Net, Version=4.0.0.0, Culture=neutral, processorArchitecture=MSIL">
      <HintPath>..\packages\Lucene.Net.4.8.0-beta00005\lib\net45\Lucene.Net.dll</HintPath>
    </Reference>
    <Reference Include="Lucene.Net.Analysis.Common, Version=4.0.0.0, Culture=neutral, processorArchitecture=MSIL">
      <HintPath>..\packages\Lucene.Net.Analysis.Common.4.8.0-beta00005\lib\net45\Lucene.Net.Analysis.Common.dll</HintPath>
    </Reference>
    <Reference Include="Lucene.Net.Expressions, Version=4.0.0.0, Culture=neutral, processorArchitecture=MSIL">
      <HintPath>..\packages\Lucene.Net.Expressions.4.8.0-beta00005\lib\net45\Lucene.Net.Expressions.dll</HintPath>
    </Reference>
    <Reference Include="Lucene.Net.Queries, Version=4.0.0.0, Culture=neutral, processorArchitecture=MSIL">
      <HintPath>..\packages\Lucene.Net.Queries.4.8.0-beta00005\lib\net45\Lucene.Net.Queries.dll</HintPath>
    </Reference>
    <Reference Include="Lucene.Net.QueryParser, Version=4.0.0.0, Culture=neutral, processorArchitecture=MSIL">
      <HintPath>..\packages\Lucene.Net.QueryParser.4.8.0-beta00005\lib\net45\Lucene.Net.QueryParser.dll</HintPath>
    </Reference>
    <Reference Include="Lucene.Net.Sandbox, Version=4.0.0.0, Culture=neutral, processorArchitecture=MSIL">
      <HintPath>..\packages\Lucene.Net.Sandbox.4.8.0-beta00005\lib\net45\Lucene.Net.Sandbox.dll</HintPath>
    </Reference>
    <Reference Include="MassTransit, Version=5.5.2.0, Culture=neutral, PublicKeyToken=b8e0e9f2f1e657fa, processorArchitecture=MSIL">
      <HintPath>..\packages\MassTransit.5.5.2\lib\net452\MassTransit.dll</HintPath>
    </Reference>
    <Reference Include="MassTransit.AzureServiceBusTransport, Version=5.5.2.0, Culture=neutral, PublicKeyToken=b8e0e9f2f1e657fa, processorArchitecture=MSIL">
      <HintPath>..\packages\MassTransit.AzureServiceBus.5.5.2\lib\net452\MassTransit.AzureServiceBusTransport.dll</HintPath>
    </Reference>
    <Reference Include="MassTransit.RabbitMqTransport, Version=5.5.2.0, Culture=neutral, PublicKeyToken=b8e0e9f2f1e657fa, processorArchitecture=MSIL">
      <HintPath>..\packages\MassTransit.RabbitMQ.5.5.2\lib\net452\MassTransit.RabbitMqTransport.dll</HintPath>
    </Reference>
    <Reference Include="MessagePack, Version=1.7.3.4, Culture=neutral, PublicKeyToken=b4a0369545f0a1be, processorArchitecture=MSIL">
      <HintPath>..\packages\MessagePack.1.7.3.4\lib\net47\MessagePack.dll</HintPath>
    </Reference>
    <Reference Include="Microsoft.AspNet.SignalR.Core, Version=2.4.3.0, Culture=neutral, PublicKeyToken=31bf3856ad364e35, processorArchitecture=MSIL">
      <HintPath>..\packages\Microsoft.AspNet.SignalR.Core.2.4.3\lib\net45\Microsoft.AspNet.SignalR.Core.dll</HintPath>
    </Reference>
    <Reference Include="Microsoft.AspNet.SignalR.SystemWeb, Version=2.4.3.0, Culture=neutral, PublicKeyToken=31bf3856ad364e35, processorArchitecture=MSIL">
      <HintPath>..\packages\Microsoft.AspNet.SignalR.SystemWeb.2.4.3\lib\net45\Microsoft.AspNet.SignalR.SystemWeb.dll</HintPath>
    </Reference>
    <Reference Include="Microsoft.AspNetCore.Connections.Abstractions, Version=2.1.0.0, Culture=neutral, PublicKeyToken=adb9793829ddae60, processorArchitecture=MSIL">
      <HintPath>..\packages\Microsoft.AspNetCore.Connections.Abstractions.2.1.0\lib\netstandard2.0\Microsoft.AspNetCore.Connections.Abstractions.dll</HintPath>
    </Reference>
    <Reference Include="Microsoft.AspNetCore.Http.Connections.Client, Version=1.0.0.0, Culture=neutral, PublicKeyToken=adb9793829ddae60, processorArchitecture=MSIL">
      <HintPath>..\packages\Microsoft.AspNetCore.Http.Connections.Client.1.0.0\lib\netstandard2.0\Microsoft.AspNetCore.Http.Connections.Client.dll</HintPath>
    </Reference>
    <Reference Include="Microsoft.AspNetCore.Http.Connections.Common, Version=1.0.0.0, Culture=neutral, PublicKeyToken=adb9793829ddae60, processorArchitecture=MSIL">
      <HintPath>..\packages\Microsoft.AspNetCore.Http.Connections.Common.1.0.0\lib\netstandard2.0\Microsoft.AspNetCore.Http.Connections.Common.dll</HintPath>
    </Reference>
    <Reference Include="Microsoft.AspNetCore.Http.Features, Version=2.1.0.0, Culture=neutral, PublicKeyToken=adb9793829ddae60, processorArchitecture=MSIL">
      <HintPath>..\packages\Microsoft.AspNetCore.Http.Features.2.1.0\lib\netstandard2.0\Microsoft.AspNetCore.Http.Features.dll</HintPath>
    </Reference>
    <Reference Include="Microsoft.AspNetCore.WebUtilities, Version=2.2.0.0, Culture=neutral, PublicKeyToken=adb9793829ddae60, processorArchitecture=MSIL">
      <HintPath>..\packages\Microsoft.AspNetCore.WebUtilities.2.2.0\lib\netstandard2.0\Microsoft.AspNetCore.WebUtilities.dll</HintPath>
    </Reference>
    <Reference Include="Microsoft.Azure.KeyVault.Core, Version=1.0.0.0, Culture=neutral, PublicKeyToken=31bf3856ad364e35, processorArchitecture=MSIL">
      <HintPath>..\packages\Microsoft.Azure.KeyVault.Core.1.0.0\lib\net40\Microsoft.Azure.KeyVault.Core.dll</HintPath>
    </Reference>
    <Reference Include="Microsoft.Azure.SignalR.AspNet, Version=1.0.14.0, Culture=neutral, PublicKeyToken=adb9793829ddae60, processorArchitecture=MSIL">
      <HintPath>..\packages\Microsoft.Azure.SignalR.AspNet.1.0.14\lib\net461\Microsoft.Azure.SignalR.AspNet.dll</HintPath>
    </Reference>
    <Reference Include="Microsoft.Azure.SignalR.Common, Version=1.0.14.0, Culture=neutral, PublicKeyToken=adb9793829ddae60, processorArchitecture=MSIL">
      <HintPath>..\packages\Microsoft.Azure.SignalR.AspNet.1.0.14\lib\net461\Microsoft.Azure.SignalR.Common.dll</HintPath>
    </Reference>
    <Reference Include="Microsoft.Azure.SignalR.Protocols, Version=1.0.14.0, Culture=neutral, PublicKeyToken=adb9793829ddae60, processorArchitecture=MSIL">
      <HintPath>..\packages\Microsoft.Azure.SignalR.Protocols.1.0.14\lib\netstandard2.0\Microsoft.Azure.SignalR.Protocols.dll</HintPath>
    </Reference>
    <Reference Include="Microsoft.Azure.Storage.Blob, Version=11.1.3.0, Culture=neutral, PublicKeyToken=31bf3856ad364e35, processorArchitecture=MSIL">
      <HintPath>..\packages\Microsoft.Azure.Storage.Blob.11.1.3\lib\net452\Microsoft.Azure.Storage.Blob.dll</HintPath>
    </Reference>
    <Reference Include="Microsoft.Azure.Storage.Common, Version=11.1.3.0, Culture=neutral, PublicKeyToken=31bf3856ad364e35, processorArchitecture=MSIL">
      <HintPath>..\packages\Microsoft.Azure.Storage.Common.11.1.3\lib\net452\Microsoft.Azure.Storage.Common.dll</HintPath>
    </Reference>
    <Reference Include="Microsoft.Bcl.AsyncInterfaces, Version=5.0.0.0, Culture=neutral, PublicKeyToken=cc7b13ffcd2ddd51, processorArchitecture=MSIL">
      <HintPath>..\packages\Microsoft.Bcl.AsyncInterfaces.5.0.0\lib\net461\Microsoft.Bcl.AsyncInterfaces.dll</HintPath>
    </Reference>
    <Reference Include="Microsoft.Diagnostics.Tracing.EventSource, Version=1.1.28.0, Culture=neutral, PublicKeyToken=b03f5f7f11d50a3a, processorArchitecture=MSIL">
      <HintPath>..\packages\Microsoft.Diagnostics.Tracing.EventSource.Redist.1.1.28\lib\net46\Microsoft.Diagnostics.Tracing.EventSource.dll</HintPath>
    </Reference>
    <Reference Include="Microsoft.Extensions.Configuration, Version=3.1.0.0, Culture=neutral, PublicKeyToken=adb9793829ddae60, processorArchitecture=MSIL">
      <HintPath>..\packages\Microsoft.Extensions.Configuration.3.1.0\lib\netstandard2.0\Microsoft.Extensions.Configuration.dll</HintPath>
    </Reference>
    <Reference Include="Microsoft.Extensions.Configuration.Abstractions, Version=3.1.0.0, Culture=neutral, PublicKeyToken=adb9793829ddae60, processorArchitecture=MSIL">
      <HintPath>..\packages\Microsoft.Extensions.Configuration.Abstractions.3.1.0\lib\netstandard2.0\Microsoft.Extensions.Configuration.Abstractions.dll</HintPath>
    </Reference>
    <Reference Include="Microsoft.Extensions.Configuration.Binder, Version=3.1.0.0, Culture=neutral, PublicKeyToken=adb9793829ddae60, processorArchitecture=MSIL">
      <HintPath>..\packages\Microsoft.Extensions.Configuration.Binder.3.1.0\lib\netstandard2.0\Microsoft.Extensions.Configuration.Binder.dll</HintPath>
    </Reference>
    <Reference Include="Microsoft.Extensions.DependencyInjection, Version=3.1.0.0, Culture=neutral, PublicKeyToken=adb9793829ddae60, processorArchitecture=MSIL">
      <HintPath>..\packages\Microsoft.Extensions.DependencyInjection.3.1.0\lib\net461\Microsoft.Extensions.DependencyInjection.dll</HintPath>
    </Reference>
    <Reference Include="Microsoft.Extensions.DependencyInjection.Abstractions, Version=3.1.0.0, Culture=neutral, PublicKeyToken=adb9793829ddae60, processorArchitecture=MSIL">
      <HintPath>..\packages\Microsoft.Extensions.DependencyInjection.Abstractions.3.1.0\lib\netstandard2.0\Microsoft.Extensions.DependencyInjection.Abstractions.dll</HintPath>
    </Reference>
    <Reference Include="Microsoft.Extensions.Logging, Version=3.1.0.0, Culture=neutral, PublicKeyToken=adb9793829ddae60, processorArchitecture=MSIL">
      <HintPath>..\packages\Microsoft.Extensions.Logging.3.1.0\lib\netstandard2.0\Microsoft.Extensions.Logging.dll</HintPath>
    </Reference>
    <Reference Include="Microsoft.Extensions.Logging.Abstractions, Version=3.1.0.0, Culture=neutral, PublicKeyToken=adb9793829ddae60, processorArchitecture=MSIL">
      <HintPath>..\packages\Microsoft.Extensions.Logging.Abstractions.3.1.0\lib\netstandard2.0\Microsoft.Extensions.Logging.Abstractions.dll</HintPath>
    </Reference>
    <Reference Include="Microsoft.Extensions.Logging.Configuration, Version=3.1.0.0, Culture=neutral, PublicKeyToken=adb9793829ddae60, processorArchitecture=MSIL">
      <HintPath>..\packages\Microsoft.Extensions.Logging.Configuration.3.1.0\lib\netstandard2.0\Microsoft.Extensions.Logging.Configuration.dll</HintPath>
    </Reference>
    <Reference Include="Microsoft.Extensions.Logging.TraceSource, Version=2.1.0.0, Culture=neutral, PublicKeyToken=adb9793829ddae60, processorArchitecture=MSIL">
      <HintPath>..\packages\Microsoft.Extensions.Logging.TraceSource.2.1.0\lib\netstandard2.0\Microsoft.Extensions.Logging.TraceSource.dll</HintPath>
    </Reference>
    <Reference Include="Microsoft.Extensions.Options, Version=3.1.0.0, Culture=neutral, PublicKeyToken=adb9793829ddae60, processorArchitecture=MSIL">
      <HintPath>..\packages\Microsoft.Extensions.Options.3.1.0\lib\netstandard2.0\Microsoft.Extensions.Options.dll</HintPath>
    </Reference>
    <Reference Include="Microsoft.Extensions.Options.ConfigurationExtensions, Version=3.1.0.0, Culture=neutral, PublicKeyToken=adb9793829ddae60, processorArchitecture=MSIL">
      <HintPath>..\packages\Microsoft.Extensions.Options.ConfigurationExtensions.3.1.0\lib\netstandard2.0\Microsoft.Extensions.Options.ConfigurationExtensions.dll</HintPath>
    </Reference>
    <Reference Include="Microsoft.Extensions.Primitives, Version=3.1.0.0, Culture=neutral, PublicKeyToken=adb9793829ddae60, processorArchitecture=MSIL">
      <HintPath>..\packages\Microsoft.Extensions.Primitives.3.1.0\lib\netstandard2.0\Microsoft.Extensions.Primitives.dll</HintPath>
    </Reference>
    <Reference Include="Microsoft.IdentityModel.Clients.ActiveDirectory, Version=2.21.0.0, Culture=neutral, PublicKeyToken=31bf3856ad364e35, processorArchitecture=MSIL">
      <HintPath>..\packages\Microsoft.IdentityModel.Clients.ActiveDirectory.2.21.301221612\lib\net45\Microsoft.IdentityModel.Clients.ActiveDirectory.dll</HintPath>
    </Reference>
    <Reference Include="Microsoft.IdentityModel.Clients.ActiveDirectory.WindowsForms, Version=2.21.0.0, Culture=neutral, PublicKeyToken=31bf3856ad364e35, processorArchitecture=MSIL">
      <HintPath>..\packages\Microsoft.IdentityModel.Clients.ActiveDirectory.2.21.301221612\lib\net45\Microsoft.IdentityModel.Clients.ActiveDirectory.WindowsForms.dll</HintPath>
    </Reference>
    <Reference Include="Microsoft.IdentityModel.JsonWebTokens, Version=5.5.0.0, Culture=neutral, PublicKeyToken=31bf3856ad364e35, processorArchitecture=MSIL">
      <HintPath>..\packages\Microsoft.IdentityModel.JsonWebTokens.5.5.0\lib\net461\Microsoft.IdentityModel.JsonWebTokens.dll</HintPath>
    </Reference>
    <Reference Include="Microsoft.IdentityModel.Logging, Version=5.5.0.0, Culture=neutral, PublicKeyToken=31bf3856ad364e35, processorArchitecture=MSIL">
      <HintPath>..\packages\Microsoft.IdentityModel.Logging.5.5.0\lib\net461\Microsoft.IdentityModel.Logging.dll</HintPath>
    </Reference>
    <Reference Include="Microsoft.IdentityModel.Protocols, Version=5.2.1.0, Culture=neutral, PublicKeyToken=31bf3856ad364e35, processorArchitecture=MSIL">
      <HintPath>..\packages\Microsoft.IdentityModel.Protocols.5.2.1\lib\net451\Microsoft.IdentityModel.Protocols.dll</HintPath>
    </Reference>
    <Reference Include="Microsoft.IdentityModel.Protocols.OpenIdConnect, Version=5.2.1.0, Culture=neutral, PublicKeyToken=31bf3856ad364e35, processorArchitecture=MSIL">
      <HintPath>..\packages\Microsoft.IdentityModel.Protocols.OpenIdConnect.5.2.1\lib\net451\Microsoft.IdentityModel.Protocols.OpenIdConnect.dll</HintPath>
    </Reference>
    <Reference Include="Microsoft.IdentityModel.Tokens, Version=5.5.0.0, Culture=neutral, PublicKeyToken=31bf3856ad364e35, processorArchitecture=MSIL">
      <HintPath>..\packages\Microsoft.IdentityModel.Tokens.5.5.0\lib\net461\Microsoft.IdentityModel.Tokens.dll</HintPath>
    </Reference>
    <Reference Include="Microsoft.Net.Http.Headers, Version=2.2.0.0, Culture=neutral, PublicKeyToken=adb9793829ddae60, processorArchitecture=MSIL">
      <HintPath>..\packages\Microsoft.Net.Http.Headers.2.2.0\lib\netstandard2.0\Microsoft.Net.Http.Headers.dll</HintPath>
    </Reference>
    <Reference Include="Microsoft.Owin, Version=4.0.0.0, Culture=neutral, PublicKeyToken=31bf3856ad364e35, processorArchitecture=MSIL">
      <HintPath>..\packages\Microsoft.Owin.4.0.0\lib\net451\Microsoft.Owin.dll</HintPath>
    </Reference>
    <Reference Include="Microsoft.Owin.Host.SystemWeb, Version=3.0.1.0, Culture=neutral, PublicKeyToken=31bf3856ad364e35, processorArchitecture=MSIL">
      <HintPath>..\packages\Microsoft.Owin.Host.SystemWeb.3.0.1\lib\net45\Microsoft.Owin.Host.SystemWeb.dll</HintPath>
    </Reference>
    <Reference Include="Microsoft.Owin.Security, Version=4.0.0.0, Culture=neutral, PublicKeyToken=31bf3856ad364e35, processorArchitecture=MSIL">
      <HintPath>..\packages\Microsoft.Owin.Security.4.0.0\lib\net451\Microsoft.Owin.Security.dll</HintPath>
    </Reference>
    <Reference Include="Microsoft.ServiceBus, Version=3.0.0.0, Culture=neutral, PublicKeyToken=31bf3856ad364e35, processorArchitecture=MSIL">
      <HintPath>..\packages\WindowsAzure.ServiceBus.4.1.11\lib\net45\Microsoft.ServiceBus.dll</HintPath>
    </Reference>
    <Reference Include="Microsoft.SqlServer.Types, Version=11.0.0.0, Culture=neutral, PublicKeyToken=89845dcd8080cc91, processorArchitecture=MSIL">
      <HintPath>..\packages\Microsoft.SqlServer.Types.11.0.2\lib\net20\Microsoft.SqlServer.Types.dll</HintPath>
    </Reference>
    <Reference Include="Microsoft.VisualBasic" />
    <Reference Include="Microsoft.Web.Infrastructure, Version=1.0.0.0, Culture=neutral, PublicKeyToken=31bf3856ad364e35, processorArchitecture=MSIL">
      <HintPath>..\packages\Microsoft.Web.Infrastructure.1.0.0.0\lib\net40\Microsoft.Web.Infrastructure.dll</HintPath>
    </Reference>
    <Reference Include="Microsoft.Web.XmlTransform, Version=2.1.0.0, Culture=neutral, PublicKeyToken=b03f5f7f11d50a3a, processorArchitecture=MSIL">
      <HintPath>..\packages\Microsoft.Web.Xdt.2.1.1\lib\net40\Microsoft.Web.XmlTransform.dll</HintPath>
    </Reference>
    <Reference Include="Microsoft.WindowsAzure.Configuration, Version=3.0.0.0, Culture=neutral, PublicKeyToken=31bf3856ad364e35, processorArchitecture=MSIL">
      <HintPath>..\packages\Microsoft.WindowsAzure.ConfigurationManager.3.2.3\lib\net40\Microsoft.WindowsAzure.Configuration.dll</HintPath>
    </Reference>
    <Reference Include="Mono.CSharp, Version=4.0.0.0, Culture=neutral, PublicKeyToken=0738eb9f132ed756, processorArchitecture=MSIL">
      <HintPath>..\packages\CS-Script.bin.3.13.2.0\lib\net46\Mono.CSharp.dll</HintPath>
    </Reference>
    <Reference Include="Nest, Version=7.0.0.0, Culture=neutral, PublicKeyToken=96c599bbe3e70f5d, processorArchitecture=MSIL">
      <HintPath>..\packages\NEST.7.17.0\lib\net461\Nest.dll</HintPath>
    </Reference>
    <Reference Include="Nest.JsonNetSerializer, Version=7.0.0.0, Culture=neutral, PublicKeyToken=96c599bbe3e70f5d, processorArchitecture=MSIL">
      <HintPath>..\packages\NEST.JsonNetSerializer.7.17.0\lib\net461\Nest.JsonNetSerializer.dll</HintPath>
    </Reference>
    <Reference Include="NewId, Version=3.0.1.17, Culture=neutral, PublicKeyToken=b8e0e9f2f1e657fa, processorArchitecture=MSIL">
      <HintPath>..\packages\NewId.3.0.1\lib\net452\NewId.dll</HintPath>
    </Reference>
    <Reference Include="Newtonsoft.Json, Version=13.0.0.0, Culture=neutral, PublicKeyToken=30ad4fe6b2a6aeed, processorArchitecture=MSIL">
      <HintPath>..\packages\Newtonsoft.Json.13.0.1\lib\net45\Newtonsoft.Json.dll</HintPath>
    </Reference>
    <Reference Include="Newtonsoft.Json.Bson, Version=1.0.0.0, Culture=neutral, PublicKeyToken=30ad4fe6b2a6aeed, processorArchitecture=MSIL">
      <HintPath>..\packages\Newtonsoft.Json.Bson.1.0.1\lib\net45\Newtonsoft.Json.Bson.dll</HintPath>
    </Reference>
    <Reference Include="NodaTime, Version=3.0.0.0, Culture=neutral, PublicKeyToken=4226afe0d9b296d1, processorArchitecture=MSIL">
      <HintPath>..\packages\NodaTime.3.0.0\lib\netstandard2.0\NodaTime.dll</HintPath>
    </Reference>
    <Reference Include="NuGet.Core, Version=2.11.1.812, Culture=neutral, PublicKeyToken=31bf3856ad364e35, processorArchitecture=MSIL">
      <HintPath>..\packages\NuGet.Core.2.11.1\lib\net40-Client\NuGet.Core.dll</HintPath>
    </Reference>
    <Reference Include="OpenTelemetry, Version=1.0.0.0, Culture=neutral, PublicKeyToken=7bd6737fe5b67e3c, processorArchitecture=MSIL">
      <HintPath>..\packages\OpenTelemetry.1.5.1\lib\net462\OpenTelemetry.dll</HintPath>
    </Reference>
    <Reference Include="OpenTelemetry.Api, Version=1.0.0.0, Culture=neutral, PublicKeyToken=7bd6737fe5b67e3c, processorArchitecture=MSIL">
      <HintPath>..\packages\OpenTelemetry.Api.1.5.1\lib\net462\OpenTelemetry.Api.dll</HintPath>
    </Reference>
    <Reference Include="OpenTelemetry.Api.ProviderBuilderExtensions, Version=1.0.0.0, Culture=neutral, PublicKeyToken=7bd6737fe5b67e3c, processorArchitecture=MSIL">
      <HintPath>..\packages\OpenTelemetry.Api.ProviderBuilderExtensions.1.5.1\lib\net462\OpenTelemetry.Api.ProviderBuilderExtensions.dll</HintPath>
    </Reference>
    <Reference Include="OpenTelemetry.Exporter.OpenTelemetryProtocol, Version=1.0.0.0, Culture=neutral, PublicKeyToken=7bd6737fe5b67e3c, processorArchitecture=MSIL">
      <HintPath>..\packages\OpenTelemetry.Exporter.OpenTelemetryProtocol.1.5.1\lib\net462\OpenTelemetry.Exporter.OpenTelemetryProtocol.dll</HintPath>
    </Reference>
    <Reference Include="OpenXmlPowerTools, Version=4.2.0.0, Culture=neutral, processorArchitecture=MSIL">
      <HintPath>..\packages\OpenXmlPowerTools.4.2\lib\OpenXmlPowerTools.dll</HintPath>
    </Reference>
    <Reference Include="Owin, Version=1.0.0.0, Culture=neutral, PublicKeyToken=f0ebd12fd5e55cc5, processorArchitecture=MSIL">
      <HintPath>..\packages\Owin.1.0\lib\net40\Owin.dll</HintPath>
    </Reference>
    <Reference Include="PreMailer.Net, Version=2.4.0.0, Culture=neutral, PublicKeyToken=23e3f43e29cae17f, processorArchitecture=MSIL">
      <HintPath>..\packages\PreMailer.Net.2.4.0\lib\net461\PreMailer.Net.dll</HintPath>
    </Reference>
    <Reference Include="PresentationCore" />
    <Reference Include="PresentationFramework" />
    <Reference Include="PuppeteerSharp, Version=7.0.0.0, Culture=neutral, PublicKeyToken=db12f80f85d8ba23, processorArchitecture=MSIL">
      <HintPath>..\packages\PuppeteerSharp.7.0.0\lib\netstandard2.0\PuppeteerSharp.dll</HintPath>
    </Reference>
    <Reference Include="QRCoder, Version=1.3.9.0, Culture=neutral, processorArchitecture=MSIL">
      <HintPath>..\packages\QRCoder.1.3.9\lib\net40\QRCoder.dll</HintPath>
    </Reference>
    <Reference Include="Quartz">
      <HintPath>..\libs\Quartz\Quartz.dll</HintPath>
    </Reference>
    <Reference Include="RabbitMQ.Client, Version=5.0.0.0, Culture=neutral, PublicKeyToken=89e7d7c5feba84ce, processorArchitecture=MSIL">
      <HintPath>..\packages\RabbitMQ.Client.5.1.2\lib\net451\RabbitMQ.Client.dll</HintPath>
    </Reference>
    <Reference Include="RestSharp, Version=105.2.3.0, Culture=neutral, processorArchitecture=MSIL">
      <HintPath>..\packages\RestSharp.105.2.3\lib\net46\RestSharp.dll</HintPath>
    </Reference>
    <Reference Include="Rock.Common.Mobile, Version=0.3.13.0, Culture=neutral, processorArchitecture=MSIL">
      <SpecificVersion>False</SpecificVersion>
      <HintPath>..\RockWeb\Bin\Rock.Common.Mobile.dll</HintPath>
      <Private>False</Private>
    </Reference>
    <Reference Include="Rock.Common.Tv, Version=1.0.0.0, Culture=neutral, processorArchitecture=MSIL">
      <SpecificVersion>False</SpecificVersion>
      <HintPath>..\libs\Rock.Common.Tv\Rock.Common.Tv.dll</HintPath>
    </Reference>
    <Reference Include="Serilog, Version=2.0.0.0, Culture=neutral, PublicKeyToken=24c2f752a8e58a10, processorArchitecture=MSIL">
      <HintPath>..\packages\Serilog.2.8.0\lib\net46\Serilog.dll</HintPath>
    </Reference>
    <Reference Include="Serilog.Formatting.Compact, Version=1.1.0.0, Culture=neutral, PublicKeyToken=24c2f752a8e58a10, processorArchitecture=MSIL">
      <HintPath>..\packages\Serilog.Formatting.Compact.1.1.0\lib\net452\Serilog.Formatting.Compact.dll</HintPath>
    </Reference>
    <Reference Include="Serilog.Formatting.Compact.Reader, Version=1.0.3.0, Culture=neutral, PublicKeyToken=24c2f752a8e58a10, processorArchitecture=MSIL">
      <HintPath>..\packages\Serilog.Formatting.Compact.Reader.1.0.3\lib\net45\Serilog.Formatting.Compact.Reader.dll</HintPath>
    </Reference>
    <Reference Include="Serilog.Sinks.File, Version=2.0.0.0, Culture=neutral, PublicKeyToken=24c2f752a8e58a10, processorArchitecture=MSIL">
      <HintPath>..\packages\Serilog.Sinks.File.4.1.0\lib\net45\Serilog.Sinks.File.dll</HintPath>
    </Reference>
    <Reference Include="SixLabors.Fonts, Version=1.0.0.0, Culture=neutral, PublicKeyToken=d998eea7b14cab13, processorArchitecture=MSIL">
      <HintPath>..\packages\SixLabors.Fonts.1.0.0-beta18\lib\netstandard2.0\SixLabors.Fonts.dll</HintPath>
    </Reference>
    <Reference Include="SixLabors.ImageSharp, Version=2.0.0.0, Culture=neutral, PublicKeyToken=d998eea7b14cab13, processorArchitecture=MSIL">
      <HintPath>..\packages\SixLabors.ImageSharp.2.1.3\lib\net472\SixLabors.ImageSharp.dll</HintPath>
    </Reference>
    <Reference Include="SixLabors.ImageSharp.Drawing, Version=1.0.0.0, Culture=neutral, PublicKeyToken=d998eea7b14cab13, processorArchitecture=MSIL">
      <HintPath>..\packages\SixLabors.ImageSharp.Drawing.1.0.0-beta15\lib\net472\SixLabors.ImageSharp.Drawing.dll</HintPath>
    </Reference>
    <Reference Include="System" />
    <Reference Include="System.Buffers, Version=4.0.3.0, Culture=neutral, PublicKeyToken=cc7b13ffcd2ddd51, processorArchitecture=MSIL">
      <HintPath>..\packages\System.Buffers.4.5.1\lib\net461\System.Buffers.dll</HintPath>
    </Reference>
    <Reference Include="System.ComponentModel.Annotations, Version=4.2.1.0, Culture=neutral, PublicKeyToken=b03f5f7f11d50a3a, processorArchitecture=MSIL">
      <HintPath>..\packages\System.ComponentModel.Annotations.4.7.0\lib\net461\System.ComponentModel.Annotations.dll</HintPath>
    </Reference>
    <Reference Include="System.Collections.Immutable, Version=1.2.5.0, Culture=neutral, PublicKeyToken=b03f5f7f11d50a3a, processorArchitecture=MSIL">
      <HintPath>..\packages\System.Collections.Immutable.1.7.1\lib\net461\System.Collections.Immutable.dll</HintPath>
    </Reference>
    <Reference Include="System.ComponentModel.Composition" />
    <Reference Include="System.ComponentModel.DataAnnotations" />
    <Reference Include="System.configuration" />
    <Reference Include="System.Core" />
    <Reference Include="System.Data.Entity.Design" />
    <Reference Include="System.Data.Services" />
    <Reference Include="System.Diagnostics.DiagnosticSource, Version=7.0.0.0, Culture=neutral, PublicKeyToken=cc7b13ffcd2ddd51, processorArchitecture=MSIL">
      <HintPath>..\packages\System.Diagnostics.DiagnosticSource.7.0.0\lib\net462\System.Diagnostics.DiagnosticSource.dll</HintPath>
    </Reference>
    <Reference Include="System.DirectoryServices" />
    <Reference Include="System.DirectoryServices.AccountManagement" />
    <Reference Include="System.Drawing" />
    <Reference Include="System.IdentityModel" />
    <Reference Include="System.IdentityModel.Tokens.Jwt, Version=5.5.0.0, Culture=neutral, PublicKeyToken=31bf3856ad364e35, processorArchitecture=MSIL">
      <HintPath>..\packages\System.IdentityModel.Tokens.Jwt.5.5.0\lib\net461\System.IdentityModel.Tokens.Jwt.dll</HintPath>
    </Reference>
    <Reference Include="System.Interactive.Async, Version=3.2.0.0, Culture=neutral, PublicKeyToken=94bc3704cddfc263, processorArchitecture=MSIL">
      <HintPath>..\packages\System.Interactive.Async.3.2.0\lib\net46\System.Interactive.Async.dll</HintPath>
    </Reference>
    <Reference Include="System.IO.Compression, Version=4.1.2.0, Culture=neutral, PublicKeyToken=b77a5c561934e089, processorArchitecture=MSIL">
      <HintPath>..\packages\System.IO.Compression.4.3.0\lib\net46\System.IO.Compression.dll</HintPath>
    </Reference>
    <Reference Include="System.IO.Compression.FileSystem" />
    <Reference Include="System.IO.FileSystem.Primitives, Version=4.0.2.0, Culture=neutral, PublicKeyToken=b03f5f7f11d50a3a, processorArchitecture=MSIL">
      <HintPath>..\packages\System.IO.FileSystem.Primitives.4.3.0\lib\net46\System.IO.FileSystem.Primitives.dll</HintPath>
    </Reference>
    <Reference Include="System.IO.Packaging, Version=1.0.0.0, Culture=neutral, processorArchitecture=MSIL">
      <HintPath>..\packages\OpenXMLSDK-MOT.2.6.0.0\lib\System.IO.Packaging.dll</HintPath>
    </Reference>
    <Reference Include="System.IO.Pipelines, Version=4.0.0.0, Culture=neutral, PublicKeyToken=cc7b13ffcd2ddd51, processorArchitecture=MSIL">
      <HintPath>..\packages\System.IO.Pipelines.4.5.0\lib\netstandard2.0\System.IO.Pipelines.dll</HintPath>
    </Reference>
    <Reference Include="System.IO.UnmanagedMemoryStream, Version=4.0.2.0, Culture=neutral, PublicKeyToken=b03f5f7f11d50a3a, processorArchitecture=MSIL">
      <HintPath>..\packages\System.IO.UnmanagedMemoryStream.4.3.0\lib\net46\System.IO.UnmanagedMemoryStream.dll</HintPath>
    </Reference>
    <Reference Include="System.Linq.Dynamic.Core, Version=1.2.9.0, Culture=neutral, PublicKeyToken=0f07ec44de6ac832, processorArchitecture=MSIL">
      <HintPath>..\packages\System.Linq.Dynamic.Core.1.2.9\lib\net46\System.Linq.Dynamic.Core.dll</HintPath>
    </Reference>
    <Reference Include="System.Management" />
    <Reference Include="System.Management.Automation, Version=1.0.0.0, Culture=neutral, PublicKeyToken=31bf3856ad364e35, processorArchitecture=MSIL">
      <HintPath>..\packages\System.Management.Automation.6.1.7601.17515\lib\net45\System.Management.Automation.dll</HintPath>
    </Reference>
    <Reference Include="System.Memory, Version=4.0.1.2, Culture=neutral, PublicKeyToken=cc7b13ffcd2ddd51, processorArchitecture=MSIL">
      <HintPath>..\packages\System.Memory.4.5.5\lib\net461\System.Memory.dll</HintPath>
    </Reference>
    <Reference Include="System.Memory.Data, Version=1.0.2.0, Culture=neutral, PublicKeyToken=cc7b13ffcd2ddd51, processorArchitecture=MSIL">
      <HintPath>..\packages\System.Memory.Data.1.0.2\lib\net461\System.Memory.Data.dll</HintPath>
    </Reference>
    <Reference Include="System.Net.Http.Formatting, Version=5.2.3.0, Culture=neutral, PublicKeyToken=31bf3856ad364e35, processorArchitecture=MSIL">
      <HintPath>..\packages\Microsoft.AspNet.WebApi.Client.5.2.3\lib\net45\System.Net.Http.Formatting.dll</HintPath>
    </Reference>
    <Reference Include="System.Net.Http.WebRequest" />
    <Reference Include="System.Numerics" />
    <Reference Include="System.Numerics.Vectors, Version=4.1.4.0, Culture=neutral, PublicKeyToken=b03f5f7f11d50a3a, processorArchitecture=MSIL">
      <HintPath>..\packages\System.Numerics.Vectors.4.5.0\lib\net46\System.Numerics.Vectors.dll</HintPath>
    </Reference>
    <Reference Include="System.Runtime.Caching" />
    <Reference Include="System.Runtime.CompilerServices.Unsafe, Version=6.0.0.0, Culture=neutral, PublicKeyToken=b03f5f7f11d50a3a, processorArchitecture=MSIL">
      <HintPath>..\packages\System.Runtime.CompilerServices.Unsafe.6.0.0\lib\net461\System.Runtime.CompilerServices.Unsafe.dll</HintPath>
    </Reference>
    <Reference Include="System.Runtime.Remoting" />
    <Reference Include="System.Runtime.InteropServices.RuntimeInformation, Version=4.0.1.0, Culture=neutral, PublicKeyToken=b03f5f7f11d50a3a, processorArchitecture=MSIL">
      <HintPath>..\packages\System.Runtime.InteropServices.RuntimeInformation.4.3.0\lib\net45\System.Runtime.InteropServices.RuntimeInformation.dll</HintPath>
    </Reference>
    <Reference Include="System.Runtime.Serialization" />
    <Reference Include="System.Security" />
    <Reference Include="System.ServiceModel" />
    <Reference Include="System.ServiceModel.Web" />
    <Reference Include="System.Text.Encoding.CodePages, Version=5.0.0.0, Culture=neutral, PublicKeyToken=b03f5f7f11d50a3a, processorArchitecture=MSIL">
      <HintPath>..\packages\System.Text.Encoding.CodePages.5.0.0\lib\net461\System.Text.Encoding.CodePages.dll</HintPath>
    </Reference>
    <Reference Include="System.Text.Encodings.Web, Version=5.0.0.1, Culture=neutral, PublicKeyToken=cc7b13ffcd2ddd51, processorArchitecture=MSIL">
      <HintPath>..\packages\System.Text.Encodings.Web.5.0.1\lib\net461\System.Text.Encodings.Web.dll</HintPath>
    </Reference>
    <Reference Include="System.Text.Json, Version=5.0.0.2, Culture=neutral, PublicKeyToken=cc7b13ffcd2ddd51, processorArchitecture=MSIL">
      <HintPath>..\packages\System.Text.Json.5.0.2\lib\net461\System.Text.Json.dll</HintPath>
    </Reference>
    <Reference Include="System.Threading.Channels, Version=4.0.0.0, Culture=neutral, PublicKeyToken=cc7b13ffcd2ddd51, processorArchitecture=MSIL">
      <HintPath>..\packages\System.Threading.Channels.4.5.0\lib\netstandard2.0\System.Threading.Channels.dll</HintPath>
    </Reference>
    <Reference Include="System.Threading.Tasks.Extensions, Version=4.2.0.1, Culture=neutral, PublicKeyToken=cc7b13ffcd2ddd51, processorArchitecture=MSIL">
      <HintPath>..\packages\System.Threading.Tasks.Extensions.4.5.4\lib\net461\System.Threading.Tasks.Extensions.dll</HintPath>
    </Reference>
    <Reference Include="System.Transactions" />
    <Reference Include="System.ValueTuple, Version=4.0.3.0, Culture=neutral, PublicKeyToken=cc7b13ffcd2ddd51, processorArchitecture=MSIL">
      <HintPath>..\packages\System.ValueTuple.4.5.0\lib\net47\System.ValueTuple.dll</HintPath>
    </Reference>
    <Reference Include="System.Web" />
    <Reference Include="System.Web.Extensions" />
    <Reference Include="System.Web.Http, Version=5.2.3.0, Culture=neutral, PublicKeyToken=31bf3856ad364e35, processorArchitecture=MSIL">
      <HintPath>..\packages\Microsoft.AspNet.WebApi.Core.5.2.3\lib\net45\System.Web.Http.dll</HintPath>
    </Reference>
    <Reference Include="System.Web.Http.WebHost, Version=5.2.3.0, Culture=neutral, PublicKeyToken=31bf3856ad364e35, processorArchitecture=MSIL">
      <HintPath>..\packages\Microsoft.AspNet.WebApi.WebHost.5.2.3\lib\net45\System.Web.Http.WebHost.dll</HintPath>
    </Reference>
    <Reference Include="System.Web.Optimization, Version=1.1.0.0, Culture=neutral, PublicKeyToken=31bf3856ad364e35, processorArchitecture=MSIL">
      <HintPath>..\packages\Microsoft.AspNet.Web.Optimization.1.1.3\lib\net40\System.Web.Optimization.dll</HintPath>
    </Reference>
    <Reference Include="System.Xml.Linq" />
    <Reference Include="System.Data.DataSetExtensions" />
    <Reference Include="Microsoft.CSharp" />
    <Reference Include="System.Data" />
    <Reference Include="System.Net.Http" />
    <Reference Include="System.Xml" />
    <Reference Include="TimeZoneConverter, Version=6.0.1.0, Culture=neutral, PublicKeyToken=e20ab7d0d9479841, processorArchitecture=MSIL">
      <HintPath>..\packages\TimeZoneConverter.6.0.1\lib\net462\TimeZoneConverter.dll</HintPath>
    </Reference>
    <Reference Include="Twilio, Version=0.0.0.0, Culture=neutral, processorArchitecture=MSIL">
      <HintPath>..\packages\Twilio.5.1.0\lib\net451\Twilio.dll</HintPath>
    </Reference>
    <Reference Include="UAParser, Version=3.1.44.0, Culture=neutral, PublicKeyToken=f7377bf021646069, processorArchitecture=MSIL">
      <HintPath>..\packages\UAParser.3.1.44\lib\net45\UAParser.dll</HintPath>
    </Reference>
    <Reference Include="WebGrease, Version=1.5.2.14234, Culture=neutral, PublicKeyToken=31bf3856ad364e35, processorArchitecture=MSIL">
      <HintPath>..\packages\WebGrease.1.5.2\lib\WebGrease.dll</HintPath>
    </Reference>
    <Reference Include="WindowsBase" />
    <Reference Include="xxHashSharp, Version=1.0.0.0, Culture=neutral, processorArchitecture=MSIL">
      <HintPath>..\packages\xxHashSharp.1.0.0\lib\net45\xxHashSharp.dll</HintPath>
    </Reference>
    <Reference Include="Z.EntityFramework.Plus.EF6, Version=1.8.6.0, Culture=neutral, PublicKeyToken=59b66d028979105b, processorArchitecture=MSIL">
      <HintPath>..\packages\Z.EntityFramework.Plus.EF6.1.8.6\lib\net45\Z.EntityFramework.Plus.EF6.dll</HintPath>
    </Reference>
  </ItemGroup>
  <ItemGroup>
    <Compile Include="..\Rock.Version\AssemblySharedInfo.cs">
      <Link>AssemblySharedInfo.cs</Link>
    </Compile>
    <Compile Include="Achievement\AchievementComponent.cs" />
    <Compile Include="Achievement\AchievementConfiguration.cs" />
    <Compile Include="Achievement\AchievementContainer.cs" />
    <Compile Include="Achievement\AchieverAttemptItem.cs" />
    <Compile Include="Achievement\Component\GivingToAccountAchievement.cs" />
    <Compile Include="Achievement\Component\StepProgramAchievement.cs" />
    <Compile Include="Achievement\Component\InteractionSourcedAccumulativeAchievement.cs" />
    <Compile Include="Achievement\Component\AccumulativeAchievement.cs" />
    <Compile Include="Achievement\Component\StreakAchievement.cs" />
    <Compile Include="Achievement\StreakSourcedAchievementComponent.cs" />
    <Compile Include="Address\Bing.cs" />
    <Compile Include="Address\SmartyStreets.cs" />
    <Compile Include="Address\VerificationComponent.cs" />
    <Compile Include="Address\VerificationContainer.cs" />
    <Compile Include="AI\Classes\ChatCompletions\ChatCompletionsRequestMessage.cs" />
    <Compile Include="AI\Classes\ChatCompletions\ChatCompletionsRequest.cs" />
    <Compile Include="AI\Classes\ChatCompletions\ChatCompletionsResponse.cs" />
    <Compile Include="AI\Classes\ChatCompletions\ChatCompletionsResponseChoice.cs" />
    <Compile Include="AI\Classes\TextCompletions\TextCompletionsRequest.cs" />
    <Compile Include="AI\Classes\TextCompletions\TextCompletionsResponse.cs" />
    <Compile Include="AI\Classes\TextCompletions\TextCompletionsResponseChoice.cs" />
    <Compile Include="AI\Classes\Moderations\ModerationsRequest.cs" />
    <Compile Include="AI\Classes\Moderations\ModerationsResponseCategories.cs" />
    <Compile Include="AI\Classes\Moderations\ModerationsResponse.cs" />
    <Compile Include="AI\Provider\AIProviderComponent.cs" />
    <Compile Include="AI\Provider\AIProviderContainer.cs" />
    <Compile Include="AI\Utilities\AIHelpers.cs" />
    <Compile Include="Attribute\AccountFieldAttribute.cs" />
    <Compile Include="Attribute\AccountsFieldAttribute.cs" />
    <Compile Include="Attribute\AddressFieldAttribute.cs" />
    <Compile Include="Attribute\AssetStorageSystemFieldAttribute.cs" />
    <Compile Include="Attribute\AttributeCategoryFieldAttribute.cs" />
    <Compile Include="Attribute\AttributeFieldAttribute.cs" />
    <Compile Include="Attribute\AssessmentTypesFieldAttribute.cs" />
    <Compile Include="Attribute\BenevolenceTypeFieldAttribute.cs" />
    <Compile Include="Attribute\BlockTemplateFieldAttribute.cs" />
    <Compile Include="Attribute\CheckListFieldAttribute.cs" />
    <Compile Include="Attribute\ColorSelectorFieldAttribute.cs" />
    <Compile Include="Attribute\CustomSettingsBlockTypeAttribute.cs" />
    <Compile Include="Attribute\GroupMemberRequirementFieldAttribute.cs" />
    <Compile Include="Attribute\IconSvgAttribute.cs" />
    <Compile Include="Attribute\PublicAttributeHelper.cs" />
    <Compile Include="Attribute\ColorFieldAttribute.cs" />
    <Compile Include="Attribute\ComparisonFieldAttribute.cs" />
    <Compile Include="Attribute\ContentChannelsFieldAttribute.cs" />
    <Compile Include="Attribute\CheckinConfigurationTypeFieldAttribute.cs" />
    <Compile Include="Attribute\FieldTypeUsageAttribute.cs" />
    <Compile Include="Attribute\FinancialStatementTemplateFieldAttribute.cs" />
    <Compile Include="Attribute\LocationListFieldAttribute.cs" />
    <Compile Include="Attribute\MobileNavigationActionFieldAttribute.cs" />
    <Compile Include="Attribute\RangeSliderAttribute.cs" />
    <Compile Include="Attribute\DocumentTypeFieldAttribute.cs" />
    <Compile Include="Attribute\MetricFieldAttribute.cs" />
    <Compile Include="Attribute\ReminderTypeFieldAttribute.cs" />
    <Compile Include="Attribute\ReminderTypesFieldAttribute.cs" />
    <Compile Include="Attribute\SecondaryAuthsFieldAttribute.cs" />
    <Compile Include="Attribute\RockInternalAttribute.cs" />
    <Compile Include="Attribute\SignatureDocumentTemplateFieldAttribute.cs" />
    <Compile Include="Attribute\RockPlatformSupportAttribute.cs" />
    <Compile Include="Attribute\StepFieldAttribute.cs" />
    <Compile Include="Attribute\StepProgramStepStatusFieldAttribute.cs" />
    <Compile Include="Attribute\InteractionChannelInteractionComponentFieldAttribute.cs" />
    <Compile Include="Attribute\StepProgramStepTypeFieldAttribute.cs" />
    <Compile Include="Attribute\AchievementTypeFieldAttribute.cs" />
    <Compile Include="Attribute\StreakTypeFieldAttribute.cs" />
    <Compile Include="Attribute\StepProgramFieldAttribute.cs" />
    <Compile Include="Attribute\ContentChannelTypeFieldAttribute.cs" />
    <Compile Include="Attribute\ContentChannelItemFieldAttribute.cs" />
    <Compile Include="Attribute\BackgroundCheckFieldAttribute.cs" />
    <Compile Include="Attribute\GenderFieldAttribute.cs" />
    <Compile Include="Attribute\IHasAttributes.cs" />
    <Compile Include="Attribute\InteractionChannelFieldAttribute.cs" />
    <Compile Include="Attribute\InteractionChannelsFieldAttribute.cs" />
    <Compile Include="Attribute\LabelFieldAttribute.cs" />
    <Compile Include="Attribute\LavaFieldAttribute.cs" />
    <Compile Include="Attribute\RegistrationInstanceFieldAttribute.cs" />
    <Compile Include="Attribute\RegistrationTemplateFieldAttribute.cs" />
    <Compile Include="Attribute\RegistrationTemplatesFieldAttribute.cs" />
    <Compile Include="Attribute\RegistryEntryFieldAttribute.cs" />
    <Compile Include="Attribute\ReportFieldAttribute.cs" />
    <Compile Include="Attribute\SelectFieldAttribute.cs" />
    <Compile Include="Attribute\PersistedDatasetFieldAttribute.cs" />
    <Compile Include="Attribute\StructureContentEditorFieldAttribute.cs" />
    <Compile Include="Attribute\SystemCommunicationFieldAttribute.cs" />
    <Compile Include="Attribute\SystemPhoneNumberFieldAttribute.cs" />
    <Compile Include="Attribute\TextValueFilterFieldAttribute.cs" />
    <Compile Include="Attribute\TimeZoneFieldAttribute.cs" />
    <Compile Include="Attribute\FileFieldAttribute.cs" />
    <Compile Include="Attribute\BinaryFileFieldAttribute.cs" />
    <Compile Include="Attribute\BinaryFileTypeFieldAttribute.cs" />
    <Compile Include="Attribute\BinaryFileTypesFieldAttribute.cs" />
    <Compile Include="Attribute\BooleanFieldAttribute.cs" />
    <Compile Include="Attribute\CampusesFieldAttribute.cs" />
    <Compile Include="Attribute\CampusFieldAttribute.cs" />
    <Compile Include="Attribute\GroupCategoryFieldAttribute.cs" />
    <Compile Include="Attribute\CategoryFieldAttribute.cs" />
    <Compile Include="Attribute\CodeEditorFieldAttribute.cs" />
    <Compile Include="Attribute\CommunicationTemplateFieldAttribute .cs" />
    <Compile Include="Attribute\ComponentFieldAttribute.cs" />
    <Compile Include="Attribute\ComponentsFieldAttribute.cs" />
    <Compile Include="Attribute\ConnectionActivityTypeFieldAttribute.cs" />
    <Compile Include="Attribute\ConnectionOpportunityFieldAttribute.cs" />
    <Compile Include="Attribute\ConnectionRequestFieldAttribute.cs" />
    <Compile Include="Attribute\ConnectionStateFieldAttribute.cs" />
    <Compile Include="Attribute\ConnectionStatusFieldAttribute.cs" />
    <Compile Include="Attribute\ConnectionTypeFieldAttribute.cs" />
    <Compile Include="Attribute\ConnectionTypesFieldAttribute.cs" />
    <Compile Include="Attribute\ContentChannelFieldAttribute.cs" />
    <Compile Include="Attribute\ContentChannelTypesFieldAttribute.cs" />
    <Compile Include="Attribute\CurrencyFieldAttribute.cs" />
    <Compile Include="Attribute\CustomEnhancedListFieldAttribute.cs" />
    <Compile Include="Attribute\CustomCheckboxListFieldAttribute.cs" />
    <Compile Include="Attribute\CustomDropdownListFieldAttribute.cs" />
    <Compile Include="Attribute\CustomRadioListFieldAttribute.cs" />
    <Compile Include="Attribute\DataViewFieldAttribute.cs" />
    <Compile Include="Attribute\DataViewsFieldAttribute.cs" />
    <Compile Include="Attribute\DateFieldAttribute.cs" />
    <Compile Include="Attribute\DateRangeFieldAttribute.cs" />
    <Compile Include="Attribute\DateTimeFieldAttribute.cs" />
    <Compile Include="Attribute\DayOfWeekFieldAttribute.cs" />
    <Compile Include="Attribute\DaysOfWeekFieldAttribute.cs" />
    <Compile Include="Attribute\DecimalFieldAttribute.cs" />
    <Compile Include="Attribute\DecimalRangeFieldAttribute.cs" />
    <Compile Include="Attribute\DefinedTypeFieldAttribute.cs" />
    <Compile Include="Attribute\DefinedValueFieldAttribute.cs" />
    <Compile Include="Attribute\DefinedValueRangeFieldAttribute.cs" />
    <Compile Include="Attribute\EmailFieldAttribute.cs" />
    <Compile Include="Attribute\GroupMemberFieldAttribute.cs" />
    <Compile Include="Attribute\IHasInheritedAttributes.cs" />
    <Compile Include="Attribute\MatrixFieldAttribute.cs" />
    <Compile Include="Attribute\SocialMediaAccountFieldAttribute.cs" />
    <Compile Include="Attribute\SSNFieldAttribute.cs" />
    <Compile Include="Attribute\UrlLinkFieldAttribute.cs" />
    <Compile Include="Attribute\WorkflowFieldAttribute.cs" />
    <Compile Include="Attribute\EncryptedTextFieldAttribute.cs" />
    <Compile Include="Attribute\EntityFieldAttribute.cs" />
    <Compile Include="Attribute\EntityTypeFieldAttribute.cs" />
    <Compile Include="Attribute\EnumFieldAttribute.cs" />
    <Compile Include="Attribute\EnumsFieldAttribute.cs" />
    <Compile Include="Attribute\EventCalendarFieldAttribute.cs" />
    <Compile Include="Attribute\EventItemFieldAttribute.cs" />
    <Compile Include="Attribute\FieldAttribute.cs" />
    <Compile Include="Attribute\FinancialGatewayFieldAttribute.cs" />
    <Compile Include="Attribute\GroupAndRoleFieldAttribute.cs" />
    <Compile Include="Attribute\GroupFieldAttribute.cs" />
    <Compile Include="Attribute\GroupLocationTypeFieldAttribute.cs" />
    <Compile Include="Attribute\GroupRoleFieldAttribute.cs" />
    <Compile Include="Attribute\GroupTypeFieldAttribute.cs" />
    <Compile Include="Attribute\GroupTypeGroupFieldAttribute.cs" />
    <Compile Include="Attribute\GroupTypesFieldAttribute.cs" />
    <Compile Include="Attribute\Helper.cs" />
    <Compile Include="Attribute\IHasAttributesWrapper.cs" />
    <Compile Include="Attribute\InheritedAttribute.cs" />
    <Compile Include="Attribute\IntegerFieldAttribute.cs" />
    <Compile Include="Attribute\IntegerRangeFieldAttribute.cs" />
    <Compile Include="Attribute\KeyValueListFieldAttribute.cs" />
    <Compile Include="Attribute\LavaCommandsFieldAttribute.cs" />
    <Compile Include="Attribute\LinkedPageAttribute.cs" />
    <Compile Include="Attribute\LocationFieldAttribute.cs" />
    <Compile Include="Attribute\MarkdownFieldAttribute.cs" />
    <Compile Include="Attribute\MemoFieldAttribute.cs" />
    <Compile Include="Attribute\MergeTemplateFieldAttribute.cs" />
    <Compile Include="Attribute\MetricCategoriesFieldAttribute.cs" />
    <Compile Include="Attribute\NoteTypeFieldAttribute.cs" />
    <Compile Include="Attribute\BadgesFieldAttribute.cs" />
    <Compile Include="Attribute\PersonFieldAttribute.cs" />
    <Compile Include="Attribute\PhoneNumberFieldAttribute.cs" />
    <Compile Include="Attribute\RemoteAuthsFieldAttribute.cs" />
    <Compile Include="Attribute\ScheduleFieldAttribute.cs" />
    <Compile Include="Attribute\SchedulesFieldAttribute.cs" />
    <Compile Include="Attribute\SecurityRoleFieldAttribute.cs" />
    <Compile Include="Attribute\SiteFieldAttribute.cs" />
    <Compile Include="Attribute\SlidingDateRangeFieldAttribute.cs" />
    <Compile Include="Attribute\SystemEmailFieldAttribute.cs" />
    <Compile Include="Attribute\TextFieldAttribute.cs" />
    <Compile Include="Attribute\TimeFieldAttribute.cs" />
    <Compile Include="Attribute\ValueListFieldAttribute.cs" />
    <Compile Include="Attribute\WorkflowActivityTypeAttribute.cs" />
    <Compile Include="Attribute\WorkflowAttributeAttribute.cs" />
    <Compile Include="Attribute\WorkflowTextOrAttributeAttribute.cs" />
    <Compile Include="Attribute\WorkflowTypeFieldAttribute.cs" />
    <Compile Include="Blocks\BlockActionGridResponse.cs" />
    <Compile Include="Blocks\CustomizedGridAttribute.cs" />
    <Compile Include="Blocks\IHasCustomActions.cs" />
    <Compile Include="Blocks\InitialBlockHeightAttribute.cs" />
    <Compile Include="Blocks\IRockObsidianBlockType.cs" />
    <Compile Include="Blocks\IRockWebBlockType.cs" />
    <Compile Include="Blocks\RockClientType.cs" />
    <Compile Include="Blocks\RockMobileBlockTypeCustomSettingsProvider.cs" />
    <Compile Include="Blocks\SupportedSiteTypesAttribute.cs" />
    <Compile Include="Blocks\Types\Mobile\Connection\AddConnectionRequest.cs" />
    <Compile Include="Blocks\Types\Mobile\Core\AttributeValues.cs" />
    <Compile Include="Blocks\Types\Mobile\Communication\CommunicationEntry.cs" />
    <Compile Include="Blocks\Types\Mobile\Communication\SmsConversation.cs" />
    <Compile Include="Blocks\Types\Mobile\Communication\SmsConversationList.cs" />
    <Compile Include="Blocks\Types\Mobile\Connection\ConnectionOpportunityList.cs" />
    <Compile Include="Blocks\Types\Mobile\Connection\ConnectionRequestDetail.cs" />
    <Compile Include="Blocks\Types\Mobile\Connection\ConnectionRequestList.cs" />
    <Compile Include="Blocks\Types\Mobile\Connection\ConnectionTypeList.cs" />
    <Compile Include="Blocks\Types\Mobile\Core\Notes.cs" />
    <Compile Include="Blocks\Types\Mobile\Core\Search.cs" />
    <Compile Include="Blocks\Types\Mobile\Crm\GroupMembers.cs" />
    <Compile Include="Blocks\Types\Mobile\Crm\PersonProfile.cs" />
    <Compile Include="Blocks\Types\Mobile\Events\LiveExperienceOccurrences.cs" />
    <Compile Include="Blocks\Types\Mobile\Events\LiveExperience.cs" />
    <Compile Include="Blocks\Types\Mobile\Groups\GroupSchedulePreference.cs" />
    <Compile Include="Blocks\Types\Mobile\Groups\GroupScheduleSignUp.cs" />
    <Compile Include="Blocks\Types\Mobile\Groups\GroupFinder.cs" />
    <Compile Include="Blocks\Types\Mobile\Groups\GroupFinder.WebForms.cs" />
    <Compile Include="Blocks\Types\Mobile\Groups\GroupScheduleToolbox.cs" />
    <Compile Include="Blocks\Types\Mobile\Groups\GroupScheduleUnavailability.cs" />
    <Compile Include="Blocks\Types\Mobile\Prayer\PrayerCardView.cs" />
    <Compile Include="Blocks\Types\Mobile\Reminders\ReminderDashboard.cs" />
    <Compile Include="Blocks\Types\Mobile\Reminders\ReminderEdit.cs" />
    <Compile Include="Blocks\Types\Mobile\Reminders\ReminderList.cs" />
    <Compile Include="Bus\Consumer\RockConsumerAsync.cs" />
    <Compile Include="Bus\Exceptions\BusException.cs" />
    <Compile Include="Bus\Faults\ReceiveFaultObserver.cs" />
    <Compile Include="Bus\Message\ClearReferencedEntityDependenciesMessage.cs" />
    <Compile Include="Bus\Message\CreditCardIsExpiringMessage.cs" />
    <Compile Include="Bus\Message\GiftWasGivenMessage.cs" />
    <Compile Include="Bus\Message\PageRouteWasUpdatedMessage.cs" />
    <Compile Include="Bus\Message\ScheduledGiftWasModifiedMessage.cs" />
    <Compile Include="Bus\Queue\ExpiringCardEventQueue.cs" />
    <Compile Include="Bus\Queue\PageRouteEventQueue.cs" />
    <Compile Include="Chart\ChartJs\ChartColorPaletteGenerator.cs" />
    <Compile Include="Chart\ChartJs\ChartJsCategorySeriesDataFactory.cs" />
    <Compile Include="Chart\ChartJs\ChartJsCategorySeriesDataPoint.cs" />
    <Compile Include="Chart\ChartJs\ChartJsConstants.cs" />
    <Compile Include="Chart\ChartJs\ChartJsDataFactory.cs" />
    <Compile Include="Chart\ChartJs\ChartJsDataset.cs" />
    <Compile Include="Chart\ChartJs\ChartJsPieChartDataFactory.cs" />
    <Compile Include="Chart\ChartJs\ChartJsTimeSeriesDataPoint.cs" />
    <Compile Include="Chart\ChartJs\IChartJsCategorySeriesDataPoint.cs" />
    <Compile Include="Chart\ChartJs\IChartJsTimeSeriesDataPoint.cs" />
    <Compile Include="Chart\ChartDataFactory.cs" />
    <Compile Include="CheckIn\CheckInGroupLocationSchedule.cs" />
    <Compile Include="CheckIn\CompletedAchievement.cs" />
    <Compile Include="CheckIn\v2\CheckInAbilityLevelItem.cs" />
    <Compile Include="CheckIn\v2\CheckInAreaData.cs" />
    <Compile Include="CheckIn\v2\CheckInAreaItem.cs" />
    <Compile Include="CheckIn\v2\CheckInConfigurationData.cs" />
    <Compile Include="CheckIn\v2\CheckInDirector.cs" />
    <Compile Include="CheckIn\v2\CheckInAttendeeItem.cs" />
    <Compile Include="CheckIn\v2\CheckInFamilySearch.cs" />
    <Compile Include="CheckIn\v2\CheckInGroupData.cs" />
    <Compile Include="CheckIn\v2\CheckInGroupItem.cs" />
    <Compile Include="CheckIn\v2\CheckInLocationItem.cs" />
    <Compile Include="CheckIn\v2\CheckInMessageException.cs" />
    <Compile Include="CheckIn\v2\CheckInOptions.cs" />
    <Compile Include="CheckIn\v2\DefaultOptionsSelector.cs" />
    <Compile Include="CheckIn\v2\Filters\CheckInByAgeOptionsFilter.cs" />
    <Compile Include="CheckIn\v2\Filters\CheckInByDataViewOptionsFilter.cs" />
    <Compile Include="CheckIn\v2\Filters\CheckInByGenderOptionsFilter.cs" />
    <Compile Include="CheckIn\v2\Filters\CheckInByGradeOptionsFilter.cs" />
    <Compile Include="CheckIn\v2\Filters\CheckInByMembershipOptionsFilter.cs" />
    <Compile Include="CheckIn\v2\Filters\CheckInOptionsDuplicateCheckInFilter.cs" />
    <Compile Include="CheckIn\v2\Filters\CheckInOptionsFilter.cs" />
    <Compile Include="CheckIn\v2\CheckInScheduleItem.cs" />
    <Compile Include="CheckIn\v2\Filters\CheckInThresholdOptionsFilter.cs" />
    <Compile Include="CheckIn\v2\ICheckInOptionsFilter.cs" />
    <Compile Include="CheckIn\v2\RecentAttendanceSummary.cs" />
    <Compile Include="CheckIn\v2\SelectedOptions.cs" />
    <Compile Include="ClientService\ClientServiceBase.cs" />
    <Compile Include="ClientService\Connection\ConnectionOpportunity\ConnectionOpportunityClientService.cs" />
    <Compile Include="ClientService\Connection\ConnectionType\ConnectionTypeClientService.cs" />
    <Compile Include="ClientService\Core\Campus\CampusClientService.cs" />
    <Compile Include="ClientService\Core\Campus\Options\CampusOptions.cs" />
    <Compile Include="ClientService\Core\Category\CategoryClientService.cs" />
    <Compile Include="ClientService\Core\Category\Options\CategoryItemTreeOptions.cs" />
    <Compile Include="ClientService\Core\DefinedValue\DefinedValueClientService.cs" />
    <Compile Include="ClientService\Core\DefinedValue\Options\DefinedValueOptions.cs" />
    <Compile Include="ClientService\Finance\FinancialPersonSavedAccount\FinancialPersonSavedAccountClientService.cs" />
    <Compile Include="ClientService\Finance\FinancialPersonSavedAccount\Options\OptionsExtensions.cs" />
    <Compile Include="ClientService\Finance\FinancialPersonSavedAccount\Options\SavedFinancialAccountOptions.cs" />
    <Compile Include="Cms\ContentCollection\FieldValueHelper.cs" />
    <Compile Include="Cms\ContentCollection\Attributes\ContentCollectionIndexableAttribute.cs" />
    <Compile Include="Cms\ContentCollection\Attributes\IndexFieldAttribute.cs" />
    <Compile Include="Cms\ContentCollection\ContentIndexComponent.cs" />
    <Compile Include="Cms\ContentCollection\IndexComponents\Elasticsearch.cs" />
    <Compile Include="Cms\ContentCollection\IndexComponents\Lucene.cs" />
    <Compile Include="Cms\ContentCollection\ContentIndexContainer.cs" />
    <Compile Include="Cms\ContentCollection\IndexDocumentOptions.cs" />
    <Compile Include="Cms\ContentCollection\IndexDocuments\EventItemDocument.cs" />
    <Compile Include="Cms\ContentCollection\IndexDocuments\IndexDocumentBase.cs" />
    <Compile Include="Cms\ContentCollection\Indexers\ContentChannelItemIndexer.cs" />
    <Compile Include="Cms\ContentCollection\EntityViewCount.cs" />
    <Compile Include="Cms\ContentCollection\Indexers\EventItemIndexer.cs" />
    <Compile Include="Cms\ContentCollection\IndexFieldType.cs" />
    <Compile Include="Cms\ContentCollection\Search\ISearchItem.cs" />
    <Compile Include="Cms\ContentCollection\ParallelProcessor.cs" />
    <Compile Include="Cms\ContentCollection\Search\SearchAnyMatch.cs" />
    <Compile Include="Cms\ContentCollection\Search\SearchField.cs" />
    <Compile Include="Cms\ContentCollection\Search\SearchOptions.cs" />
    <Compile Include="Cms\ContentCollection\Search\SearchQuery.cs" />
    <Compile Include="Cms\ContentCollection\Search\SearchResults.cs" />
    <Compile Include="Cms\ContentCollection\Search\SearchSortOrder.cs" />
    <Compile Include="Cms\ContentCollection\Search\SearchTerm.cs" />
    <Compile Include="Cms\StructuredContent\BlockTypes\ChecklistRenderer.cs" />
    <Compile Include="Cms\StructuredContent\BlockTypes\ChecklistData.cs" />
    <Compile Include="Cms\StructuredContent\BlockTypes\ChecklistDataItem.cs" />
    <Compile Include="Cms\StructuredContent\BlockTypes\CodeRenderer.cs" />
    <Compile Include="Cms\StructuredContent\BlockTypes\CodeData.cs" />
    <Compile Include="Cms\StructuredContent\BlockTypes\DelimiterRenderer.cs" />
    <Compile Include="Cms\StructuredContent\BlockTypes\DelimiterData.cs" />
    <Compile Include="Cms\StructuredContent\BlockTypes\EmbedRenderer.cs" />
    <Compile Include="Cms\StructuredContent\BlockTypes\EmbedData.cs" />
    <Compile Include="Cms\StructuredContent\BlockTypes\HeaderRenderer.cs" />
    <Compile Include="Cms\StructuredContent\BlockTypes\HeaderData.cs" />
    <Compile Include="Cms\StructuredContent\BlockTypes\ImageRenderer.cs" />
    <Compile Include="Cms\StructuredContent\BlockTypes\ImageChangeHandler.cs" />
    <Compile Include="Cms\StructuredContent\BlockTypes\ImageData.cs" />
    <Compile Include="Cms\StructuredContent\BlockTypes\ImageDataFile.cs" />
    <Compile Include="Cms\StructuredContent\BlockTypes\ListRenderer.cs" />
    <Compile Include="Cms\StructuredContent\BlockTypes\ListData.cs" />
    <Compile Include="Cms\StructuredContent\BlockTypes\ListDataItem.cs" />
    <Compile Include="Cms\StructuredContent\BlockTypes\NoteRenderer.cs" />
    <Compile Include="Cms\StructuredContent\BlockTypes\NoteData.cs" />
    <Compile Include="Cms\StructuredContent\BlockTypes\ParagraphRenderer.cs" />
    <Compile Include="Cms\StructuredContent\BlockTypes\ParagraphData.cs" />
    <Compile Include="Cms\StructuredContent\BlockTypes\QuoteRenderer.cs" />
    <Compile Include="Cms\StructuredContent\BlockTypes\QuoteData.cs" />
    <Compile Include="Cms\StructuredContent\BlockTypes\TableRenderer.cs" />
    <Compile Include="Cms\StructuredContent\BlockTypes\TableData.cs" />
    <Compile Include="Cms\StructuredContent\BlockTypes\WarningRenderer.cs" />
    <Compile Include="Cms\StructuredContent\BlockTypes\WarningData.cs" />
    <Compile Include="Cms\StructuredContent\IStructuredContentBlockRenderer.cs" />
    <Compile Include="Cms\StructuredContent\IStructuredContentBlockChangeHandler.cs" />
    <Compile Include="Cms\StructuredContent\StandardBlockTypes.cs" />
    <Compile Include="Cms\StructuredContent\StructuredContentBlock.cs" />
    <Compile Include="Cms\StructuredContent\StructuredContentBlockAttribute.cs" />
    <Compile Include="Cms\StructuredContent\StructuredContentBlockChangeHandler.cs" />
    <Compile Include="Cms\StructuredContent\StructuredContentChanges.cs" />
    <Compile Include="Cms\StructuredContent\StructuredContentData.cs" />
    <Compile Include="Cms\StructuredContent\StructuredContentHelperChangesExtensions.cs" />
    <Compile Include="Cms\StructuredContent\StructuredContentBlockRenderer.cs" />
    <Compile Include="CheckIn\CheckinResult.cs" />
    <Compile Include="CheckIn\PersonAchievementType.cs" />
    <Compile Include="Communication\CommunicationServicesHost.cs" />
    <Compile Include="Communication\EmailAddressFieldValidator.cs" />
    <Compile Include="Blocks\Types\Mobile\Cms\DailyChallengeEntry.cs" />
    <Compile Include="Blocks\Types\Mobile\Groups\GroupRegistration.cs" />
    <Compile Include="Blocks\Types\Mobile\Prayer\AnswerToPrayer.cs" />
    <Compile Include="Blocks\Types\Mobile\Prayer\MyPrayerRequests.cs" />
    <Compile Include="Blocks\Types\Mobile\Security\OnboardPerson.cs" />
    <Compile Include="Bus\Message\AuthorizationCacheWasUpdatedMessage.cs" />
    <Compile Include="Bus\Message\GivingUnitWasClassifiedMessage.cs" />
    <Compile Include="Bus\Message\TransactionWasAlertedMessage.cs" />
    <Compile Include="Bus\Queue\GivingEventQueue.cs" />
    <Compile Include="Bus\Queue\TransactionAlertQueue.cs" />
    <Compile Include="CheckIn\RosterAttendeeAttendance.cs" />
    <Compile Include="Communication\Transport\SmsTest.cs" />
    <Compile Include="Communication\VideoEmbed\VideoEmbedContainer.cs" />
    <Compile Include="Communication\VideoEmbed\VideoEmbedComponent.cs" />
    <Compile Include="Communication\VideoEmbed\VimeoVideoEmbed.cs" />
    <Compile Include="Communication\VideoEmbed\YoutubeEmbed.cs" />
    <Compile Include="Badge\BadgeComponent.cs" />
    <Compile Include="Badge\BadgeContainer.cs" />
    <Compile Include="Badge\Component\Achievement.cs" />
    <Compile Include="Badge\HighlightLabelBadge.cs" />
    <Compile Include="Badge\IconBadge.cs" />
    <Compile Include="Blocks\BlockActionAttribute.cs" />
    <Compile Include="Attribute\IconCssClassAttribute.cs" />
    <Compile Include="Blocks\RockMobileBlockType.cs" />
    <Compile Include="Blocks\Types\Mobile\Cms\Hero.cs" />
    <Compile Include="Blocks\Types\Mobile\Cms\StructuredContentView.cs" />
    <Compile Include="Blocks\Types\Mobile\Communication\CommunicationListSubscribe.cs" />
    <Compile Include="Blocks\Types\Mobile\Communication\CommunicationView.cs" />
    <Compile Include="Blocks\Types\Mobile\Events\CalendarEventItemOccurrenceView.cs" />
    <Compile Include="Blocks\Types\Mobile\Events\CalendarEventList.cs" />
    <Compile Include="Blocks\Types\Mobile\Events\CalendarView.cs" />
    <Compile Include="Blocks\Types\Mobile\Events\EventItemOccurrenceListByAudienceLava.cs" />
    <Compile Include="Blocks\Types\Mobile\Groups\GroupAttendanceEntry.cs" />
    <Compile Include="Blocks\Types\Mobile\Groups\GroupEdit.cs" />
    <Compile Include="Blocks\Types\Mobile\Groups\GroupMemberEdit.cs" />
    <Compile Include="Blocks\Types\Mobile\Groups\GroupMemberList.cs" />
    <Compile Include="Blocks\Types\Mobile\Groups\GroupMemberView.cs" />
    <Compile Include="Blocks\Types\Mobile\Groups\GroupView.cs" />
    <Compile Include="Blocks\Types\Mobile\Prayer\PrayerRequestDetails.cs" />
    <Compile Include="Blocks\Types\Mobile\Prayer\PrayerSession.cs" />
    <Compile Include="Blocks\Types\Mobile\Prayer\PrayerSessionSetup.cs" />
    <Compile Include="Bulk\BulkImport\InteractionsImport.cs" />
    <Compile Include="Bulk\BulkImport\InteractionImport.cs" />
    <Compile Include="Bus\Consumer\RockConsumer.cs" />
    <Compile Include="Bus\Consumer\RockDebugConsumer.cs" />
    <Compile Include="Bus\Message\WebFarmWasUpdatedMessage.cs" />
    <Compile Include="Bus\Message\IEventMessage.cs" />
    <Compile Include="Bus\Message\ICommandMessage.cs" />
    <Compile Include="Bus\Message\CacheWasUpdatedMessage.cs" />
    <Compile Include="Bus\Message\StartTaskMessage.cs" />
    <Compile Include="Bus\Message\RockMessage.cs" />
    <Compile Include="Bus\Message\EntityWasUpdatedMessage.cs" />
    <Compile Include="Bus\Statistics\StatLog.cs" />
    <Compile Include="Bus\Statistics\StatObserver.cs" />
    <Compile Include="Bus\Queue\CacheEventQueue.cs" />
    <Compile Include="Bus\Queue\WebFarmQueue.cs" />
    <Compile Include="Bus\Queue\PublishEventQueue.cs" />
    <Compile Include="Bus\Queue\SendCommandQueue.cs" />
    <Compile Include="Bus\Queue\StartTaskQueue.cs" />
    <Compile Include="Bus\Queue\EntityUpdateQueue.cs" />
    <Compile Include="Bus\Queue\RockQueue.cs" />
    <Compile Include="Bus\RockMessageBus.cs" />
    <Compile Include="Bus\Transport\Component\InMemory.cs" />
    <Compile Include="Bus\Transport\Component\AzureServiceBus.cs" />
    <Compile Include="Bus\Transport\Component\RabbitMq.cs" />
    <Compile Include="Bus\Transport\TransportComponent.cs" />
    <Compile Include="Bus\Transport\TransportContainer.cs" />
    <Compile Include="CheckIn\CheckinManagerHelper.cs" />
    <Compile Include="CheckIn\LocalDeviceConfiguration.cs" />
    <Compile Include="CheckIn\RosterAttendee.cs" />
    <Compile Include="Communication\CommunicationHelper.cs" />
    <Compile Include="Communication\IAsyncTransport.cs" />
    <Compile Include="Communication\IAsyncMediumComponent.cs" />
    <Compile Include="Communication\IRockMobilePush.cs" />
    <Compile Include="Communication\ISmsPipelineWebhook.cs" />
    <Compile Include="Communication\PushData.cs" />
    <Compile Include="Communication\CreateMessageResult.cs" />
    <Compile Include="Communication\Transport\EmailSendResponse.cs" />
    <Compile Include="Communication\EmailTransportComponent.cs" />
    <Compile Include="Communication\Transport\ThrottleHelper.cs" />
    <Compile Include="Core\NotificationMessageTypeComponent.cs" />
    <Compile Include="Core\NotificationMessageTypeContainer.cs" />
    <Compile Include="Core\NotificationMessageTypes\ConnectionRequestMention.cs" />
    <Compile Include="Core\NotificationMessageTypes\NoteMention.cs" />
    <Compile Include="Core\NotificationMessageTypes\SmsConversation.cs" />
    <Compile Include="Data\IHasAdditionalSettings.cs" />
    <Compile Include="Data\IncludeForModelMapAttribute.cs" />
    <Compile Include="Data\EntityContextState.cs" />
    <Compile Include="Data\EntitySaveHook.cs" />
    <Compile Include="Data\IEntitySaveEntry.cs" />
    <Compile Include="Data\IEntitySaveHook.cs" />
    <Compile Include="Data\Internal\EntitySaveHookProvider.cs" />
    <Compile Include="Data\RockContextAnalytics.cs" />
    <Compile Include="Data\RockContextReadOnly.cs" />
    <Compile Include="Drawing\Avatar\AvatarColors.cs" />
    <Compile Include="Drawing\Avatar\AvatarFormat.cs" />
    <Compile Include="Drawing\Avatar\AvatarHelper.cs" />
    <Compile Include="Drawing\Avatar\AvatarSettings.cs" />
    <Compile Include="Drawing\Avatar\AvatarStyle.cs" />
    <Compile Include="Drawing\RockImage.cs" />
    <Compile Include="Event\InteractiveExperiences\ActionTypeComponent.cs" />
    <Compile Include="Event\InteractiveExperiences\ActionTypeComponents\EmbedWebpage.cs" />
    <Compile Include="Event\InteractiveExperiences\ActionTypeComponents\Poll.cs" />
    <Compile Include="Event\InteractiveExperiences\ActionTypeComponents\ShortAnswer.cs" />
    <Compile Include="Event\InteractiveExperiences\ActionTypeContainer.cs" />
    <Compile Include="Event\InteractiveExperiences\ExperienceToken.cs" />
    <Compile Include="Event\InteractiveExperiences\ExtensionMethods.cs" />
    <Compile Include="Event\InteractiveExperiences\RecordActionResponseStatus.cs" />
    <Compile Include="Event\InteractiveExperiences\ValidOccurrencesResult.cs" />
    <Compile Include="Event\InteractiveExperiences\VisualizerTypeComponent.cs" />
    <Compile Include="Event\InteractiveExperiences\VisualizerTypeComponents\BarChart.cs" />
    <Compile Include="Event\InteractiveExperiences\VisualizerTypeComponents\WordCloud.cs" />
    <Compile Include="Event\InteractiveExperiences\VisualizerTypeContainer.cs" />
    <Compile Include="Field\IEntityReferenceFieldType.cs" />
    <Compile Include="Field\ISplitMultiValueFieldType.cs" />
    <Compile Include="Field\PersistedValues.cs" />
    <Compile Include="Field\ReferencedEntity.cs" />
    <Compile Include="Field\ReferencedProperty.cs" />
    <Compile Include="Field\Types\ColorSelectorFieldType.cs" />
    <Compile Include="Field\Types\GroupMemberRequirementFieldType.cs" />
    <Compile Include="Field\Types\MediaSelectorFieldType.cs" />
    <Compile Include="Field\Types\PrayerRequestFieldType.cs" />
    <Compile Include="Field\Types\ReminderTypeFieldType.cs" />
    <Compile Include="Field\Types\ReminderTypesFieldType.cs" />
    <Compile Include="Field\Types\SecondaryAuthsFieldType.cs" />
    <Compile Include="Field\Types\SystemPhoneNumberFieldType.cs" />
    <Compile Include="Financial\ISettlementGateway.cs" />
    <Compile Include="IpAddress\Classes\IpLocation.cs" />
    <Compile Include="IpAddress\IpLocationUtilities.cs" />
    <Compile Include="Jobs\IndexContentCollections.cs" />
    <Compile Include="Jobs\PostUpdateJobs\PostUpdateJob.cs" />
    <Compile Include="Jobs\PostUpdateJobs\PostV161RemoveObsidianGroupScheduleToolboxBackButtons.cs" />
    <Compile Include="Jobs\PostUpdateJobs\PostV16UpdateInteractionSessionStartDateKey.cs" />
    <Compile Include="Jobs\PostUpdateJobs\PostV151DataMigrationsDuplicateMobileInteractionsCleanup.cs" />
    <Compile Include="Jobs\PostUpdateJobs\PostV15DataMigrationsMobileRestUserGroup.cs" />
    <Compile Include="Jobs\PostUpdateJobs\PostV15DataMigrationsReplaceWebFormsBlocksWithObsidianBlocks.cs" />
    <Compile Include="Jobs\PostUpdateJobs\PostV15DataMigrationsSystemPhoneNumbers.cs" />
    <Compile Include="Jobs\PostUpdateJobs\PostV16DataMigrationsMovePersonPreferences.cs" />
    <Compile Include="Jobs\PostUpdateJobs\PostV16PopulateInteractionSessionData.cs" />
    <Compile Include="Jobs\PostUpdateJobs\PostV16UpdateInteractionAndInteractionSessionIndices.cs" />
    <Compile Include="Jobs\PostUpdateJobs\PostV16UpdateInteractionSessionChannelId.cs" />
    <Compile Include="Jobs\PostUpdateJobs\PostV16UpdateMediaElementDefaultUrls.cs" />
    <Compile Include="Jobs\PostUpdateJobs\PostV16UpdateNoteData.cs" />
    <Compile Include="Jobs\PostUpdateJobs\PostV16UpdatePersonPrimaryAliasId.cs" />
    <Compile Include="Jobs\PostUpdateJobs\PostV16UpdateWorkflowIds.cs" />
    <Compile Include="Jobs\PostUpdateDataMigrationsReplaceWebFormsBlocksWithObsidianBlocks.cs" />
    <Compile Include="Jobs\PostUpdateJobs\PostV152CreateAttributeValue_ValueAsPersonId_Index.cs" />
    <Compile Include="Jobs\PostV154DataMigrationsUpdateAgeBracketValues.cs" />
    <Compile Include="Jobs\ProcessReminders.cs" />
    <Compile Include="Jobs\PostUpdateJobs\PostV133DataMigrationsAddInteractionSessionLocationIndexToInteractionSession.cs" />
    <Compile Include="Jobs\PostUpdateJobs\PostV141AddMissingIndexes.cs" />
    <Compile Include="Jobs\PostUpdateJobs\PostV141DataMigrationsUpdateSlidingDateRangeFormat.cs" />
    <Compile Include="Jobs\PostUpdateJobs\PostV141RecreateMetricAnalyticsViews.cs" />
    <Compile Include="Jobs\PostUpdateJobs\PostV141UpdateValueAsColumns.cs" />
    <Compile Include="Jobs\PostUpdateJobs\PostV14DataMigrationsCreateFKIndexes.cs" />
    <Compile Include="Jobs\RockJob.cs" />
    <Compile Include="Jobs\PostUpdateJobs\PostV141DataMigrationsUpdateCurrentSessions1900.cs" />
    <Compile Include="Jobs\PostUpdateJobs\PostV15DataMigrationsReplaceTransactionEntryBlocksWithUtilityPaymentBlock.cs" />
    <Compile Include="Jobs\SendGroupAttendanceReminders.cs" />
    <Compile Include="Jobs\SendSignUpReminders.cs" />
    <Compile Include="Jobs\UpdateAnalyticsSourceZipCode.cs" />
    <Compile Include="Jobs\UpdatePersistedAttributeValues.cs" />
    <Compile Include="Lava\Blocks\AdaptiveMessageBlock.cs" />
    <Compile Include="Lava\Blocks\ObserveBlock.cs" />
    <Compile Include="Lava\Filters\LavaFilters.Text.cs" />
    <Compile Include="Lava\Filters\LavaFilters.Person.cs" />
    <Compile Include="Lava\Filters\LavaFilters.EntitySets.cs" />
    <Compile Include="Lava\Helpers\LavaAppendWatchesHelper.cs" />
    <Compile Include="Model\CMS\AdaptiveMessageAdaptationSegment\AdaptiveMessageAdaptationSegment.cs" />
    <Compile Include="Model\CMS\AdaptiveMessageAdaptation\AdaptiveMessageAdaptation.cs" />
    <Compile Include="Model\CMS\AdaptiveMessageAdaptation\AdaptiveMessageAdaptation.Logic.cs" />
    <Compile Include="Model\CMS\AdaptiveMessage\AdaptiveMessage.cs" />
    <Compile Include="Model\CMS\AdaptiveMessage\AdaptiveMessage.Logic.cs" />
    <Compile Include="Model\CMS\BlockType\BlockType.WebForms.cs" />
    <Compile Include="Model\CMS\ContentChannelItem\AddToContentLibraryException.cs" />
    <Compile Include="Model\CMS\ContentChannelItem\AddFromContentLibraryException.cs" />
    <Compile Include="Model\CMS\ContentChannelItem\Options\ContentLibraryItemUploadOptions.cs" />
    <Compile Include="Model\CMS\ContentChannelItem\Options\ContentLibraryItemDownloadOptions.cs" />
    <Compile Include="Model\CMS\Page\Page.WebForms.cs" />
    <Compile Include="Lava\Filters\LavaFilters.Reporting.cs" />
    <Compile Include="Lava\Shortcodes\AICompletionShortcode.cs" />
    <Compile Include="Lava\WebsiteLavaHost.cs" />
    <Compile Include="Logging\RockLoggerMemoryBuffer.cs" />
    <Compile Include="Cms\ContentLibraryConfiguration.cs" />
    <Compile Include="Model\CMS\ContentTopicDomain\ContentTopicDomain.cs" />
    <Compile Include="Model\CMS\ContentTopic\ContentTopic.cs" />
    <Compile Include="Model\CMS\Site\Site.SaveHook.cs" />
    <Compile Include="Model\CMS\ContentCollectionSource\ContentCollectionSource.cs" />
    <Compile Include="Model\CMS\ContentCollectionSource\ContentCollectionSource.Logic.cs" />
    <Compile Include="Model\CMS\ContentCollectionSource\ContentCollectionSource.SaveHook.cs" />
    <Compile Include="Model\CMS\ContentCollectionSource\ContentCollectionSourceService.cs" />
    <Compile Include="Model\CMS\ContentCollection\ContentCollection.cs" />
    <Compile Include="Model\CMS\ContentCollection\ContentCollection.Logic.cs" />
    <Compile Include="Model\CMS\ContentCollection\ContentCollectionService.cs" />
    <Compile Include="Model\CodeGenerated\AdaptiveMessageAdaptationSegmentService.CodeGenerated.cs" />
    <Compile Include="Model\CodeGenerated\AdaptiveMessageAdaptationService.CodeGenerated.cs" />
    <Compile Include="Model\CodeGenerated\AdaptiveMessageService.CodeGenerated.cs" />
    <Compile Include="Model\CodeGenerated\ContentCollectionService.CodeGenerated.cs" />
    <Compile Include="Model\CodeGenerated\ContentCollectionSourceService.CodeGenerated.cs" />
    <Compile Include="Jobs\UpdatePersonalizationData.cs" />
    <Compile Include="Lava\Blocks\PersonalizeBlock.cs" />
    <Compile Include="Lava\Filters\LavaFilters.Personalization.cs" />
    <Compile Include="Lava\Helpers\LavaPersonalizationHelper.cs" />
    <Compile Include="Lava\RockLiquid\Blocks\Personalize.cs" />
    <Compile Include="Model\CMS\PersonalizationSegment\PersonalizationSegment.SaveHook.cs" />
    <Compile Include="Model\CMS\PersonalizationSegment\PersonalizationSegmentService.cs" />
    <Compile Include="Model\CMS\RequestFilter\RequestFilterService.cs" />
    <Compile Include="Model\CMS\RequestFilter\RequestFilter.WebForms.cs" />
    <Compile Include="Model\CodeGenerated\ContentTopicDomainService.CodeGenerated.cs" />
    <Compile Include="Model\CodeGenerated\ContentTopicService.CodeGenerated.cs" />
    <Compile Include="Model\CodeGenerated\InteractiveExperienceActionService.CodeGenerated.cs" />
    <Compile Include="Model\CodeGenerated\InteractiveExperienceAnswerService.CodeGenerated.cs" />
    <Compile Include="Model\CodeGenerated\InteractiveExperienceOccurrenceService.CodeGenerated.cs" />
    <Compile Include="Model\CodeGenerated\InteractiveExperienceScheduleCampusService.CodeGenerated.cs" />
    <Compile Include="Model\CodeGenerated\InteractiveExperienceScheduleService.CodeGenerated.cs" />
    <Compile Include="Model\CodeGenerated\InteractiveExperienceService.CodeGenerated.cs" />
    <Compile Include="Model\CodeGenerated\NotificationMessageService.CodeGenerated.cs" />
    <Compile Include="Model\CodeGenerated\NotificationMessageTypeService.CodeGenerated.cs" />
    <Compile Include="Model\CodeGenerated\PersonalizationSegmentService.CodeGenerated.cs" />
    <Compile Include="Model\CodeGenerated\PersonPreferenceService.CodeGenerated.cs" />
    <Compile Include="Model\CodeGenerated\ReminderService.CodeGenerated.cs" />
    <Compile Include="Model\CodeGenerated\ReminderTypeService.CodeGenerated.cs" />
    <Compile Include="Model\CodeGenerated\SnippetService.CodeGenerated.cs" />
    <Compile Include="Model\CodeGenerated\SnippetTypeService.CodeGenerated.cs" />
    <Compile Include="Model\CodeGenerated\SystemPhoneNumberService.CodeGenerated.cs" />
    <Compile Include="Model\Communication\SnippetType\SnippetType.cs" />
    <Compile Include="Model\Communication\Snippet\Snippet.cs" />
    <Compile Include="Model\Communication\Communication\CommunicationType.cs" />
    <Compile Include="Model\Communication\Snippet\SnippetService.cs" />
    <Compile Include="Model\Communication\SystemPhoneNumber\SystemPhoneNumber.cs" />
    <Compile Include="Model\Communication\SystemPhoneNumber\SystemPhoneNumber.Logic.cs" />
    <Compile Include="Model\Communication\SystemPhoneNumber\SystemPhoneNumberService.cs" />
    <Compile Include="Model\Connection\ConnectionRequest\ConnectionState.cs" />
    <Compile Include="Model\Core\AssetStorageProvider\AssetStorageProvider.Logic.cs" />
    <Compile Include="Model\Core\Attribute\Attribute.SaveHook.cs" />
    <Compile Include="Model\Core\AttributeQualifier\AttributeQualifier.SaveHook.cs" />
    <Compile Include="Model\Core\AttributeReferencedEntity\AttributeReferencedEntity.cs" />
    <Compile Include="Model\Core\AttributeValueReferencedEntity\AttributeValueReferencedEntity.cs" />
    <Compile Include="Model\Core\EntitySet\Options\AddEntitySetActionOptions.cs" />
    <Compile Include="Model\Core\NoteType\NoteType.SaveHook.cs" />
    <Compile Include="Model\Core\NotificationMessageType\NotificationMessageType.cs" />
    <Compile Include="Model\Core\NotificationMessageType\NotificationMessageType.Logic.cs" />
    <Compile Include="Model\Core\NotificationMessage\NotificationMessage.cs" />
    <Compile Include="Model\Core\NotificationMessage\NotificationMessage.SaveHook.cs" />
    <Compile Include="Model\Core\NotificationMessage\NotificationMessageService.cs" />
    <Compile Include="Model\Core\PersonPreference\PersonPreference.cs" />
    <Compile Include="Model\Core\PersonPreference\PersonPreference.SaveHook.cs" />
    <Compile Include="Model\Core\PersonPreference\PersonPreferenceService.cs" />
    <Compile Include="Model\Event\AttendanceOccurrence\AttendanceOccurrence.SaveHook.cs" />
    <Compile Include="Model\Event\InteractiveExperienceAction\InteractiveExperienceAction.cs" />
    <Compile Include="Model\Event\InteractiveExperienceAction\InteractiveExperienceActionService.cs" />
    <Compile Include="Model\Event\InteractiveExperienceAnswer\InteractiveExperienceAnswer.cs" />
    <Compile Include="Model\Event\InteractiveExperienceAnswer\InteractiveExperienceAnswerService.cs" />
    <Compile Include="Model\Event\InteractiveExperienceOccurrence\InteractiveExperienceOccurrence.cs" />
    <Compile Include="Model\Event\InteractiveExperienceOccurrence\InteractiveExperienceOccurrence.Logic.cs" />
    <Compile Include="Model\Event\InteractiveExperienceOccurrence\InteractiveExperienceOccurrenceService.cs" />
    <Compile Include="Model\Event\InteractiveExperienceSchedule\InteractiveExperienceSchedule.cs" />
    <Compile Include="Model\Event\InteractiveExperienceSchedule\InteractiveExperienceSchedule.Logic.cs" />
    <Compile Include="Model\Event\InteractiveExperienceSchedule\InteractiveExperienceScheduleService.cs" />
    <Compile Include="Model\Event\InteractiveExperience\InteractiveExperience.cs" />
    <Compile Include="Model\Event\InteractiveExperience\InteractiveExperience.Logic.cs" />
    <Compile Include="Model\Event\InteractiveExperience\InteractiveExperienceService.cs" />
    <Compile Include="Model\Group\GroupLocationHistoricalSchedule\GroupLocationHistoricalScheduleService.cs" />
    <Compile Include="Model\Event\RegistrationTemplateFormField\RegistrationTemplateFormFieldException.cs" />
    <Compile Include="Model\Event\RegistrationTemplateForm\RegistrationTemplateFormService.cs" />
    <Compile Include="Model\Group\GroupLocation\GroupLocation.Logic.cs" />
    <Compile Include="Model\Group\GroupMember\GroupMemberService.WebForms.cs" />
    <Compile Include="Model\Event\InteractiveExperienceScheduleCampus\InteractiveExperienceScheduleCampus.cs" />
    <Compile Include="Model\Group\GroupMemberRequirement\GroupMemberRequirementService.cs" />
    <Compile Include="Model\Group\GroupSync\GroupSyncInfo.cs" />
    <Compile Include="Model\Group\GroupSync\GroupSyncResult.cs" />
    <Compile Include="Model\Group\GroupSync\GroupSyncService.cs" />
    <Compile Include="Model\Reporting\AnalyticsSourceZipCode\AnalyticsSourceZipCode.cs" />
    <Compile Include="Model\Reporting\AnalyticsSourceZipCode\AnalyticsSourceZipCode.Logic.cs" />
    <Compile Include="Model\Reporting\AnalyticsSourceZipCode\ZipCodeBoundary.cs" />
    <Compile Include="Model\Reporting\DataViewFilter\DataViewFilter.SaveHook.cs" />
    <Compile Include="Model\Security\RemoteAuthenticationSessionExtensions.cs" />
    <Compile Include="Model\Security\RemoteAuthenticationSessionService.cs" />
    <Compile Include="Net\BrowserCookie.cs" />
    <Compile Include="Net\IRockRequestContextAccessor.cs" />
    <Compile Include="Net\IRockResponseContext.cs" />
    <Compile Include="Net\NullRockResponseContext.cs" />
    <Compile Include="Net\RockRequestContextAccessor.cs" />
    <Compile Include="Net\RockResponseContext.WebForms.cs" />
    <Compile Include="Observability\ObservabilityHelper.cs" />
    <Compile Include="Observability\RockActivitySource.cs" />
    <Compile Include="Observability\RockMetricSource.cs" />
    <Compile Include="Obsidian\UI\GridActionUrlKey.cs" />
    <Compile Include="Obsidian\UI\GridBuilder.cs" />
    <Compile Include="Obsidian\UI\GridBuilderExtensions.cs" />
    <Compile Include="Obsidian\UI\GridBuilderGridOptions.cs" />
    <Compile Include="Obsidian\UI\GridHelper.cs" />
    <Compile Include="Personalization\PersonalizationRequestFilters\EnvironmentRequestFilter.cs" />
    <Compile Include="Net\IRequest.cs" />
    <Compile Include="Personalization\PersonalizationSegmentFilter.cs" />
    <Compile Include="Personalization\PersonalizationSegmentAdditionalFilterConfiguration.cs" />
    <Compile Include="Personalization\PersonalizationSegmentFilters\InteractionSegmentFilter.cs" />
    <Compile Include="Personalization\PersonalizationSegmentFilters\PageViewSegmentFilter.cs" />
    <Compile Include="Personalization\PersonalizationSegmentFilters\SessionCountSegmentFilter.cs" />
    <Compile Include="Personalization\PersonalizationRequestFilter.cs" />
    <Compile Include="Personalization\PersonalizationRequestFilterConfiguration.cs" />
    <Compile Include="Personalization\PersonalizationRequestFilters\IPAddressRequestFilter.cs" />
    <Compile Include="Personalization\PersonalizationRequestFilters\BrowserRequestFilter.cs" />
    <Compile Include="Personalization\PersonalizationRequestFilters\CookieRequestFilter.cs" />
    <Compile Include="Personalization\PersonalizationRequestFilters\QueryStringRequestFilter.cs" />
    <Compile Include="Personalization\PersonalizationRequestFilters\DeviceTypeRequestFilter.cs" />
    <Compile Include="Personalization\PersonalizationRequestFilters\PreviousActivityRequestFilter.cs" />
    <Compile Include="Personalization\RequestCookies.cs" />
    <Compile Include="Jobs\PostUpdateJobs\PostV14DataMigrationsUpdateCurrentSessions.cs" />
    <Compile Include="Model\Core\ReminderType\NotificationType.cs" />
    <Compile Include="Model\Core\ReminderType\ReminderType.cs" />
    <Compile Include="Model\Core\ReminderType\ReminderTypeService.cs" />
    <Compile Include="Model\Core\InteractionChannel\InteractionChannelService.cs" />
    <Compile Include="Model\CRM\PersonalDevice\PersonalDevice.SaveHook.cs" />
    <Compile Include="Model\Core\Reminder\Reminder.cs" />
    <Compile Include="Model\Core\Reminder\ReminderViewModel.cs" />
    <Compile Include="Model\Core\Reminder\ReminderService.cs" />
    <Compile Include="Model\Core\Reminder\Reminder.SaveHook.cs" />
    <Compile Include="Model\Core\Reminder\Reminder.Logic.cs" />
    <Compile Include="Model\Event\RegistrationRegistrant\RegistrationRegistrant.SaveHook.cs" />
    <Compile Include="Model\Finance\BenevolenceType\BenevolenceType.Logic.cs" />
    <Compile Include="Personalization\SegmentFilterCookieData.cs" />
    <Compile Include="Model\Event\EventCalendar\EventCalendarService.cs" />
    <Compile Include="Plugin\HotFixes\189_UpdateAppleDeviceList.cs" />
    <Compile Include="Plugin\HotFixes\187_MigrationRollupsForV15_2_6.cs" />
    <Compile Include="Plugin\HotFixes\186_MigrationRollupsForV15_2_5.cs" />
    <Compile Include="Plugin\HotFixes\185_MigrationRollupsForV15_2_4.cs" />
    <Compile Include="Plugin\HotFixes\184_MigrationRollupsForV15_2_3.cs" />
    <Compile Include="Plugin\HotFixes\183_MigrationRollupsForV15_2_2.cs" />
    <Compile Include="Plugin\HotFixes\182_FamilyPreRegistrationObsidian.cs" />
    <Compile Include="Plugin\HotFixes\181_SmsOptionSystemSetting.cs" />
    <Compile Include="Plugin\HotFixes\180_MigrationRollupsForV15_2_1.cs" />
    <Compile Include="Plugin\HotFixes\179_MigrationRollupsForV15_2_0.cs" />
    <Compile Include="Plugin\HotFixes\175_MigrationRollupsForV15_1_0.cs" />
    <Compile Include="Plugin\HotFixes\174_AddIndicesForPerformanceImprovements.cs" />
    <Compile Include="Plugin\HotFixes\173_UpdateSignUpFinderBlockSetting.cs" />
    <Compile Include="Plugin\HotFixes\172_MobileDuplicateInteractionCleanupJob.cs" />
    <Compile Include="Plugin\HotFixes\171_UpdateColorsInTBD.cs" />
    <Compile Include="Plugin\HotFixes\170_UpdateInsightsMetricsToExcludeAnonymousVisitor .cs" />
    <Compile Include="Plugin\HotFixes\169_UpdateFutureWeeksAttributeForGroupSchedulingToolboxV2.cs" />
    <Compile Include="Plugin\HotFixes\168_MigrationRollupsForV14_2_1.cs" />
    <Compile Include="Plugin\HotFixes\167_FixGoogleStaticMapShortcodeFluid.cs" />
    <Compile Include="Plugin\HotFixes\166_MigrationRollupsForV14_2_0.cs" />
    <Compile Include="Plugin\HotFixes\165_EnableTextToGiveMultiAcct.cs" />
    <Compile Include="Plugin\HotFixes\159_AddStaffFormsWorkflowCategory.cs" />
    <Compile Include="Plugin\HotFixes\164_UpdateRemindersSystemCommunication.cs" />
    <Compile Include="Plugin\HotFixes\163_UpdateRemindersNotification.cs" />
    <Compile Include="Plugin\HotFixes\162_RemoveUnusedRoute.cs" />
    <Compile Include="Plugin\HotFixes\161_RemindersUpdates.cs" />
    <Compile Include="Plugin\HotFixes\160_SetupReminders.cs" />
    <Compile Include="Plugin\HotFixes\178_FixLockedOutCaptionLoginBlockSetting.cs" />
    <Compile Include="Plugin\HotFixes\177_AddAdultAttendanceTypeAttributeToFamilyAttendanceBadge.cs" />
    <Compile Include="Plugin\HotFixes\193_MigratoinRollupForV15_4_1.cs" />
    <Compile Include="Plugin\HotFixes\192_MailgunCopyApiKeyToHttpWebhookSigningKey.cs" />
    <Compile Include="Plugin\HotFixes\HotFixMigrationResource.Designer.cs">
      <AutoGen>True</AutoGen>
      <DesignTime>True</DesignTime>
      <DependentUpon>HotFixMigrationResource.resx</DependentUpon>
    </Compile>
    <Compile Include="RealTime\AspNet\AspNetEngineStartup.cs" />
    <Compile Include="RealTime\AspNet\SignalRRequestWrapper.cs" />
    <Compile Include="RealTime\ConcurrentTopicChannels.cs" />
    <Compile Include="RealTime\ConcurrentUsageCounter.cs" />
    <Compile Include="RealTime\EngineConnectionState.cs" />
    <Compile Include="RealTime\IContextExtensions.cs" />
    <Compile Include="RealTime\IContextInternal.cs" />
    <Compile Include="RealTime\ITopicExtensions.cs" />
    <Compile Include="RealTime\RealTimeException.cs" />
    <Compile Include="RealTime\Topics\EntityUpdatedTopic.cs" />
    <Compile Include="RealTime\Topics\ConversationParticipantTopic.cs" />
    <Compile Include="RealTime\Topics\IEntityUpdated.cs" />
    <Compile Include="RealTime\Topics\IConversationParticipant.cs" />
    <Compile Include="RealTime\Topics\IInteractiveExperienceParticipant.cs" />
    <Compile Include="RealTime\Topics\InteractiveExperienceParticipantTopic.cs" />
    <Compile Include="RealTime\Topics\ITestCommunicationTransport.cs" />
    <Compile Include="RealTime\Topics\TestCommunicationTransportTopic.cs" />
    <Compile Include="Reporting\DataFilter\Group\SignUpOpportunityHasNoAttendanceFilter.cs" />
    <Compile Include="Reporting\DataFilter\Group\SignUpOpportunityHasNoMembersFilter.cs" />
    <Compile Include="Reporting\DataFilter\Person\GivingAlertsFilter.cs" />
    <Compile Include="RealTime\Context.cs" />
    <Compile Include="RealTime\Engine.cs" />
    <Compile Include="RealTime\AspNet\AspNetEngine.cs" />
    <Compile Include="RealTime\IRockHubClientProxy.cs" />
    <Compile Include="RealTime\IContext.cs" />
    <Compile Include="RealTime\ITopicContextInternal.cs" />
    <Compile Include="RealTime\ITopicInternal.cs" />
    <Compile Include="RealTime\RealTimeTopicAttribute.cs" />
    <Compile Include="RealTime\Topics\ITaskActivityProgress.cs" />
    <Compile Include="RealTime\ITopic.cs" />
    <Compile Include="RealTime\ITopicCallerClients.cs" />
    <Compile Include="RealTime\AspNet\TopicChannelManager.cs" />
    <Compile Include="RealTime\AspNet\TopicCallerClients.cs" />
    <Compile Include="RealTime\AspNet\TopicClients.cs" />
    <Compile Include="RealTime\ITopicContext.cs" />
    <Compile Include="RealTime\RealTimeHelper.cs" />
    <Compile Include="RealTime\DefaultTopicContext.cs" />
    <Compile Include="RealTime\Topics\TaskActivityProgressTopic.cs" />
    <Compile Include="RealTime\Topic.cs" />
    <Compile Include="RealTime\TopicConfiguration.cs" />
    <Compile Include="RealTime\AspNet\TopicConfigurationAspNet.cs" />
    <Compile Include="RealTime\TopicProxyBuilder.cs" />
    <Compile Include="RealTime\ITopicChannelManager.cs" />
    <Compile Include="RealTime\ITopicClients.cs" />
    <Compile Include="RealTime\AspNet\RealTimeHub.cs" />
    <Compile Include="RealTime\TopicProxyFactory.cs" />
    <Compile Include="Reporting\Dashboard\LineBarPointsChartDashboardWidget.cs">
      <SubType>ASPXCodeBehind</SubType>
    </Compile>
    <Compile Include="Reporting\DataFilter\GroupMembers\GroupMemberGroupTypeFilter.cs" />
    <Compile Include="Reporting\DataFilter\Person\GroupFirstAttendanceFilter.cs" />
    <Compile Include="Reporting\DataFilter\Person\GroupTypeFirstAttendanceFilter.cs" />
    <Compile Include="Reporting\DataFilter\Person\PersonalDevicesFilter.cs" />
    <Compile Include="Bulk\SampleData\SampleDataManager.cs" />
    <Compile Include="Reporting\DataViewQueryBuilder.cs" />
    <Compile Include="Reporting\GetQueryableOptions.cs" />
    <Compile Include="Reporting\IDataViewDefinition.cs" />
    <Compile Include="Reporting\IDataViewFilterDefinition.cs" />
    <Compile Include="Security\Authentication\Credential\CredentialAuthenticationOptions.cs" />
    <Compile Include="Security\Authentication\ExternalRedirect\ExternalRedirectAuthenticationResult.cs" />
    <Compile Include="Security\Authentication\ExternalRedirect\ExternalRedirectAuthenticationOptions.cs" />
    <Compile Include="Security\Authentication\ICredentialAuthentication.cs" />
    <Compile Include="Security\Authentication\IExternalRedirectAuthentication.cs" />
    <Compile Include="Security\Authentication\IOneTimePasscodeAuthentication.cs" />
    <Compile Include="Security\Authentication\OneTimePasscode\MatchingPersonResult.cs" />
    <Compile Include="Security\Authentication\OneTimePasscode\SendOneTimePasscodeOptions.cs" />
    <Compile Include="Security\Authentication\OneTimePasscode\SendOneTimePasscodeResult.cs" />
    <Compile Include="Security\Authentication\OneTimePasscode\OneTimePasscodeAuthenticationOptions.cs" />
    <Compile Include="Security\Authentication\OneTimePasscode\OneTimePasscodeAuthenticationResult.cs" />
    <Compile Include="Security\Authentication\PasswordlessAuthentication.cs" />
    <Compile Include="Security\Authentication\Passwordless\PasswordlessAuthenticationState.cs" />
    <Compile Include="SystemGuid\SnippetType.cs" />
    <Compile Include="Utility\Performance\BenchmarkResult.cs" />
    <Compile Include="Utility\Performance\BenchmarkStatistics.cs" />
    <Compile Include="Utility\CaptchaApi\CloudflareApi.cs" />
    <Compile Include="Utility\ContentLibraryApi\CachedContentLibraryApi.cs" />
    <Compile Include="Utility\ContentLibraryApi\ContentLibraryApi.cs" />
    <Compile Include="SystemGuid\DuplicateSystemGuidException.cs" />
    <Compile Include="SystemGuid\BlockTypeGuidAttribute.cs" />
    <Compile Include="SystemGuid\EntityTypeGuidAttribute.cs" />
    <Compile Include="SystemGuid\FieldTypeGuidAttribute.cs" />
    <Compile Include="SystemGuid\RestActionGuidAttribute.cs" />
    <Compile Include="SystemGuid\RestControllerGuidAttribute.cs" />
    <Compile Include="SystemGuid\RockGuidAttribute.cs" />
    <Compile Include="ElectronicSignature\SampleDrawnSignatures.cs" />
    <Compile Include="ElectronicSignature\ElectronicSignatureHelper.cs" />
    <Compile Include="ElectronicSignature\GetSignatureInformationHtmlOptions.cs" />
    <Compile Include="Field\ConfigurationValueUsage.cs" />
    <Compile Include="Field\FieldTypeUsage.cs" />
    <Compile Include="Field\ISecurityGrantFieldType.cs" />
    <Compile Include="Field\Types\CategorizedDefinedValueFieldType.cs" />
    <Compile Include="Field\Types\BenevolenceTypeFieldType.cs" />
    <Compile Include="Field\Types\MediaWatchFieldType.cs" />
    <Compile Include="Field\Types\SignatureDocumentTemplateFieldType.cs" />
    <Compile Include="Financial\GivingJourneyHelper.cs" />
    <Compile Include="Financial\IObsidianHostedGatewayComponent.cs" />
    <Compile Include="Financial\IPaymentTokenGateway.cs" />
    <Compile Include="Financial\ISearchKeyTiedGateway.cs" />
    <Compile Include="Financial\IStatusProvidingGateway.cs" />
    <Compile Include="Follow\Event\PersonNoteAdded.cs" />
    <Compile Include="Follow\IEventComponentAdditionalMergeFields.cs" />
    <Compile Include="IpAddress\IpAddressLookupComponent.cs" />
    <Compile Include="IpAddress\IpAddressLookupContainer.cs" />
    <Compile Include="IpAddress\IpRegistry.cs" />
    <Compile Include="Jobs\ConnectionRequestsAutomation.cs" />
    <Compile Include="Jobs\GivingAutomation.cs" />
    <Compile Include="Field\Types\MobileNavigationActionFieldType.cs" />
    <Compile Include="Jobs\PopulateInteractionSessionData.cs" />
    <Compile Include="Jobs\PostUpdateJobs\PostV127DataMigrationsRebuildGroupSalutations.cs" />
    <Compile Include="Jobs\PostUpdateJobs\PostV136FixIncorrectERAStartDate.cs" />
    <Compile Include="Jobs\PostUpdateJobs\PostV13DataMigrationsAddInteractionComponentIndexToInteraction.cs" />
    <Compile Include="Jobs\PostUpdateJobs\PostV14DataMigrationsAddMissingMediaElementInteractions.cs" />
    <Compile Include="Jobs\ProcessElevatedSecurity.cs" />
    <Compile Include="Lava\Blocks\ReturnTag.cs" />
    <Compile Include="Lava\RockLiquid\Blocks\Return.cs" />
    <Compile Include="Mobile\MobileNavigationAction.cs" />
    <Compile Include="Mobile\MobileNavigationActionType.cs" />
    <Compile Include="Model\CMS\PersonalLinkSectionOrder\PersonalLinkSectionOrder.Logic.cs" />
    <Compile Include="Model\CMS\PersonalLinkSection\PersonalLinkSection.Logic.cs" />
    <Compile Include="Model\CMS\PersonalLink\PersonalLink.SaveHook.cs" />
    <Compile Include="Model\CodeGenerated\CampusTopicService.CodeGenerated.cs" />
    <Compile Include="Model\CodeGenerated\InteractionSessionLocationService.CodeGenerated.cs" />
    <Compile Include="Model\CodeGenerated\RequestFilterService.CodeGenerated.cs" />
    <Compile Include="Model\Core\AuthAuditLog\AuthAuditLog.cs" />
    <Compile Include="Model\CMS\BlockType\BlockType.Logic.cs" />
    <Compile Include="Model\CMS\Block\Block.Logic.cs" />
    <Compile Include="Model\CMS\Block\Block.SaveHook.cs" />
    <Compile Include="Model\CMS\ContentChannelItem\ContentChannelItem.Logic.cs" />
    <Compile Include="Model\CMS\ContentChannelItem\ContentChannelItem.SaveHook.cs" />
    <Compile Include="Model\CMS\ContentChannelType\ContentChannelType.Logic.cs" />
    <Compile Include="Model\CMS\ContentChannel\ContentChannel.Logic.cs" />
    <Compile Include="Model\CMS\ContentChannel\ContentChannel.SaveHook.cs" />
    <Compile Include="Model\CMS\ContentChannel\ContentChannelPath.cs" />
    <Compile Include="Model\CMS\LavaShortCode\LavaShortCode.Logic.cs" />
    <Compile Include="Model\CMS\Layout\Layout.Logic.cs" />
    <Compile Include="Model\CMS\Layout\LayoutService.cs" />
    <Compile Include="Model\CMS\MediaAccount\MediaAccount.Logic.cs" />
    <Compile Include="Model\CMS\MediaElement\MediaElement.Logic.cs" />
    <Compile Include="Model\CMS\MediaElement\MediaElement.SaveHook.cs" />
    <Compile Include="Model\CMS\PageContext\PageContext.Logic.cs" />
    <Compile Include="Model\CMS\PageRoute\PageRoute.SaveHook.cs" />
    <Compile Include="Model\CMS\PageShortLink\PageShortLink.Logic.cs" />
    <Compile Include="Model\CMS\Page\Page.Logic.cs" />
    <Compile Include="Model\CMS\Page\Page.SaveHook.cs" />
    <Compile Include="Model\CMS\PersistedDataset\PersistedDataset.Logic.cs" />
    <Compile Include="Model\CMS\PersonalLink\PersonalLink.Logic.cs" />
    <Compile Include="Model\CMS\PersonalLink\PersonalLinkService.WebForms.cs" />
    <Compile Include="Model\CMS\SiteDomain\SiteDomain.Logic.cs" />
    <Compile Include="Model\CMS\Site\Site.Logic.cs" />
    <Compile Include="Model\CMS\Site\Site.WebForms.cs" />
    <Compile Include="Model\CMS\RestAction\RestAction.Logic.cs" />
    <Compile Include="Model\CMS\RestController\RestController.Logic.cs" />
    <Compile Include="Model\CMS\RestController\RestControllerService.WebForms.cs" />
    <Compile Include="Model\CodeGenerated\AuthAuditLogService.CodeGenerated.cs" />
    <Compile Include="Model\CodeGenerated\BenevolenceTypeService.CodeGenerated.cs" />
    <Compile Include="Model\CodeGenerated\BenevolenceWorkflowService.CodeGenerated.cs" />
    <Compile Include="Model\CodeGenerated\ConnectionStatusAutomationService.CodeGenerated.cs" />
    <Compile Include="Model\CodeGenerated\RemoteAuthenticationSessionService.CodeGenerated.cs" />
    <Compile Include="Model\CodeGenerated\WorkflowActionFormSectionService.CodeGenerated.cs" />
    <Compile Include="Model\CodeGenerated\WorkflowFormBuilderTemplateService.CodeGenerated.cs" />
    <Compile Include="Model\Communication\CommunicationRecipient\CommunicationRecipient.Logic.cs" />
    <Compile Include="Model\Communication\CommunicationRecipient\CommunicationRecipientServiceExtensions.cs" />
    <Compile Include="Model\Communication\CommunicationResponse\CommunicationRecipientResponse.cs" />
    <Compile Include="Model\Communication\CommunicationTemplateAttachment\CommunicationTemplateAttachment.Savehook.cs" />
    <Compile Include="Model\Communication\CommunicationTemplate\CommunicationTemplate.Logic.cs" />
    <Compile Include="Model\Communication\Communication\Communication.Logic.cs" />
    <Compile Include="Model\Communication\Communication\Communication.SaveHook.cs" />
    <Compile Include="Model\Communication\Communication\CommunicationExtensionMethods.cs" />
    <Compile Include="Model\Core\CampusSchedule\CampusSchedule.Logic.cs" />
    <Compile Include="Model\Core\InteractionSessionLocation\InteractionSessionLocation.cs" />
    <Compile Include="Model\Core\ServiceJob\ServiceJob.WebForms.cs" />
    <Compile Include="Model\Core\ServiceJob\ServiceJob.Logic.cs" />
    <Compile Include="Model\Core\SignatureDocumentTemplate\SignatureDocumentTemplate.Logic.cs" />
    <Compile Include="Model\Core\SignatureDocumentTemplate\SignatureDocumentTemplateExtensionMethods.cs" />
    <Compile Include="Model\Core\SignatureDocument\SignatureDocument.Logic.cs" />
    <Compile Include="Model\Core\SignatureDocument\SignatureDocument.SaveHook.cs" />
    <Compile Include="Model\Communication\SmsAction\SmsAction.Logic.cs" />
    <Compile Include="Model\Connection\ConnectionOpportunity\ConnectionOpportunity.Logic.cs" />
    <Compile Include="Model\Connection\ConnectionOpportunity\ConnectionOpportunity.SaveHook.cs" />
    <Compile Include="Model\Connection\ConnectionOpportunity\ConnectionOpportunity.WebForms.cs" />
    <Compile Include="Model\Connection\ConnectionOpportunity\ConnectionOpportunityService.cs" />
    <Compile Include="Model\Connection\ConnectionOpportunity\Options\ConnectionOpportunityQueryOptions.cs" />
    <Compile Include="Model\Connection\ConnectionRequestActivity\ConnectionRequestActivity.SaveHook.cs" />
    <Compile Include="Model\Connection\ConnectionRequest\ConnectionRequest.Logic.cs" />
    <Compile Include="Model\Connection\ConnectionRequest\ConnectionRequest.SaveHook.cs" />
    <Compile Include="Model\Connection\ConnectionRequest\ConnectionRequestViewModel.cs" />
    <Compile Include="Model\Connection\ConnectionRequest\ConnectionRequestViewModelQueryArgs.cs" />
    <Compile Include="Model\Connection\ConnectionRequest\ConnectionRequestViewModelSecurity.cs" />
    <Compile Include="Model\Connection\ConnectionRequest\ConnectionRequestViewModelWithModel.cs" />
    <Compile Include="Model\Connection\ConnectionRequest\ConnectionStatusViewModel.cs" />
    <Compile Include="Model\Connection\ConnectionRequest\Options\ConnectionRequestQueryOptions.cs" />
    <Compile Include="Model\Connection\ConnectionRequest\WorkflowCheckViewModel.cs" />
    <Compile Include="Model\Connection\ConnectionStatusAutomation\ConnectionStatusAutomation.cs" />
    <Compile Include="Model\Connection\ConnectionType\ConnectionType.Logic.cs" />
    <Compile Include="Model\Connection\ConnectionType\ConnectionType.SaveHook.cs" />
    <Compile Include="Model\Connection\ConnectionType\Options\ConnectionTypeQueryOptions.cs" />
    <Compile Include="Model\Connection\ConnectionWorkflow\ConnectionWorkflow.Logic.cs" />
    <Compile Include="Model\Connection\ConnectionWorkflow\ConnectionWorkflow.SaveHook.cs" />
    <Compile Include="Model\Core\AttributeMatrixItem\AttributeMatrixItem.Logic.cs" />
    <Compile Include="Model\Core\AttributeQualifier\AttributeQualifier.Logic.cs" />
    <Compile Include="Model\Core\AttributeValueHistorical\AttributeValueHistorical.Logic.cs" />
    <Compile Include="Model\Core\AttributeValue\AttributeValue.Logic.cs" />
    <Compile Include="Model\Core\AttributeValue\AttributeValue.SaveHook.cs" />
    <Compile Include="Model\Core\Attribute\Attribute.Logic.cs" />
    <Compile Include="Model\Core\AttributeMatrixTemplate\AttributeMatrixTemplate.SaveHook.cs" />
    <Compile Include="Model\Core\Auth\Auth.SaveHook.cs" />
    <Compile Include="Model\Core\BinaryFileType\BinaryFileType.Logic.cs" />
    <Compile Include="Model\Core\BinaryFile\BinaryFile.Logic.cs" />
    <Compile Include="Model\Core\BinaryFile\BinaryFile.SaveHook.cs" />
    <Compile Include="Model\Core\BinaryFile\BinaryFileService.WebForms.cs" />
    <Compile Include="Model\Core\CampusTopic\CampusTopic.cs" />
    <Compile Include="Model\Core\Category\Category.Logic.cs" />
    <Compile Include="Model\Core\Category\Options\CategorizedItemQueryOptions.cs" />
    <Compile Include="Model\Core\Category\Options\ChildCategoryQueryOptions.cs" />
    <Compile Include="Model\Core\EntitySetItem\EntitySetItem.Logic.cs" />
    <Compile Include="Model\Core\EntityType\EntityType.Logic.cs" />
    <Compile Include="Model\Core\FieldType\FieldType.Logic.cs" />
    <Compile Include="Model\Core\History\History.Logic.cs" />
    <Compile Include="Model\Core\Location\Location.Logic.cs" />
    <Compile Include="Model\Core\Location\Location.SaveHook.cs" />
    <Compile Include="Model\Core\Location\Location.WebForms.cs" />
    <Compile Include="Model\Core\Location\LocationService.cs" />
    <Compile Include="Model\Core\Location\MapCoordinate.cs" />
    <Compile Include="Model\Core\Location\MapItem.cs" />
    <Compile Include="Model\Core\PersonSignal\PersonSignal.Logic.cs" />
    <Compile Include="Model\Core\PersonToken\PersonToken.Logic.cs" />
    <Compile Include="Model\Core\PersonToken\PersonToken.WebForms.cs" />
    <Compile Include="Model\Core\PluginMigration\PluginMigration.cs" />
    <Compile Include="Model\Core\PluginMigration\PluginMigration.Logic.cs" />
    <Compile Include="Model\Core\RelatedEntity\RelatedEntityPurposeKey.cs" />
    <Compile Include="Model\Core\ScheduleCategoryExclusion\ScheduleCategoryExclusion.Logic.cs" />
    <Compile Include="Model\Core\Schedule\CheckInTimes.cs" />
    <Compile Include="Model\Core\Schedule\InetCalendarHelper.cs" />
    <Compile Include="Model\Core\Schedule\Schedule.Logic.cs" />
    <Compile Include="Model\Core\Schedule\Schedule.SaveHook.cs" />
    <Compile Include="Model\Core\Schedule\ScheduleICalHelper.cs" />
    <Compile Include="Model\Core\Schedule\ScheduleOccurrence.cs" />
    <Compile Include="Model\Core\Schedule\ScheduleService.cs" />
    <Compile Include="Model\Core\Schedule\ScheduleType.cs" />
    <Compile Include="Model\Core\RemoteAuthenticationSession\RemoteAuthenticationSession.cs" />
    <Compile Include="Model\Core\ServiceJobHistory\ServiceJobHistory.Logic.cs" />
    <Compile Include="ElectronicSignature\SignatureDocumentValidationException.cs" />
    <Compile Include="Model\Core\TaggedItem\TaggedItem.Logic.cs" />
    <Compile Include="Model\CRM\Badge\Badge.Logic.cs" />
    <Compile Include="Model\Core\Campus\Campus.Logic.cs" />
    <Compile Include="Model\Core\Campus\Campus.SaveHook.cs" />
    <Compile Include="Model\Core\DefinedType\DefinedType.Logic.cs" />
    <Compile Include="Model\Core\DefinedValue\DefinedValue.Logic.cs" />
    <Compile Include="Model\Core\Device\Device.Logic.cs" />
    <Compile Include="Model\Core\Device\DeviceService.cs" />
    <Compile Include="Model\Core\DocumentType\DocumentType.Logic.cs" />
    <Compile Include="Model\Core\Document\Document.Logic.cs" />
    <Compile Include="Model\Core\Document\Document.SaveHook.cs" />
    <Compile Include="Model\Core\ExceptionLog\ExceptionLogService.WebForms.cs" />
    <Compile Include="Model\CRM\PersonAliasPersonalization\PersonAliasPersonalization.cs" />
    <Compile Include="Model\CRM\PersonalizedEntity\PersonalizedEntity.cs" />
    <Compile Include="Model\CMS\RequestFilter\RequestFilter.cs" />
    <Compile Include="Model\CMS\PersonalizationSegment\PersonalizationSegment.cs" />
    <Compile Include="Model\CMS\PersonalizationSegment\PersonalizationSegment.Logic.cs" />
    <Compile Include="Model\Finance\FinancialAccount\FinancialAccount.Logic.cs" />
    <Compile Include="Model\Core\FollowingEventType\FollowingEventType.Logic.cs" />
    <Compile Include="Model\Core\FollowingSuggestionType\FollowingSuggestionType.Logic.cs" />
    <Compile Include="Model\Core\InteractionChannel\InteractionChannel.Logic.cs" />
    <Compile Include="Model\Core\InteractionComponent\InteractionComponent.Logic.cs" />
    <Compile Include="Model\Core\InteractionComponent\InteractionComponent.SaveHook.cs" />
    <Compile Include="Model\Core\InteractionComponent\InteractionComponentService.cs" />
    <Compile Include="Model\Core\InteractionDeviceType\InteractionDeviceType.Logic.cs" />
    <Compile Include="Model\Core\Interaction\Interaction.SaveHook.cs" />
    <Compile Include="Model\Core\Interaction\InteractionService.cs" />
    <Compile Include="Model\Core\NcoaHistory\AddressStatus.cs" />
    <Compile Include="Model\Core\NcoaHistory\NcoaHistoryService.cs" />
    <Compile Include="Model\Core\NoteAttachment\NoteAttachment.SaveHook.cs" />
    <Compile Include="Model\Core\NoteWatch\NoteWatch.Logic.cs" />
    <Compile Include="Model\Core\Note\Note.WebForms.cs" />
    <Compile Include="Model\Core\Note\Note.Logic.cs" />
    <Compile Include="Model\Core\Note\Note.SaveHook.cs" />
    <Compile Include="Model\Core\SignalType\SignalType.Logic.cs" />
    <Compile Include="Model\CRM\AssessmentType\AssessmentType.Logic.cs" />
    <Compile Include="Model\CRM\IdentityVerificationCode\IdentityVerificationCode.cs" />
    <Compile Include="Model\CRM\IdentityVerificationCode\IdentityVerificationCodeService.cs" />
    <Compile Include="Model\CRM\IdentityVerification\IdentityVerification.cs" />
    <Compile Include="Model\CRM\IdentityVerification\IdentityVerificationService.cs" />
    <Compile Include="Model\CRM\PersonSearchKey\PersonSearchKey.Logic.cs" />
    <Compile Include="Model\CRM\PersonViewed\PersonViewed.Logic.cs" />
    <Compile Include="Model\CRM\Person\GetPersonPhotoImageTagArgs.cs" />
    <Compile Include="Model\CRM\Person\Person.cs" />
    <Compile Include="Model\CRM\Person\Person.Logic.cs" />
    <Compile Include="Model\CRM\Person\Person.SaveHook.cs" />
    <Compile Include="Model\CRM\Person\Person.WebForms.cs" />
    <Compile Include="Model\CRM\Person\PersonExtensionMethods.cs" />
    <Compile Include="Model\CRM\Person\PersonService.cs" />
    <Compile Include="Model\CRM\PhoneNumber\PhoneNumber.Logic.cs" />
    <Compile Include="Model\CRM\PhoneNumber\PhoneNumber.SaveHook.cs" />
    <Compile Include="Model\CRM\PhoneNumber\PhoneNumberService.cs" />
    <Compile Include="Model\Engagement\AchievementAttempt\AchievementAttempt.Logic.cs" />
    <Compile Include="Model\Engagement\AchievementAttempt\AchievementAttempt.SaveHook.cs" />
    <Compile Include="Model\Engagement\AchievementTypePrerequisite\AchievementTypePrerequisite.cs" />
    <Compile Include="Model\Engagement\AchievementTypePrerequisite\AchievementTypePrerequisite.Logic.cs" />
    <Compile Include="Model\Engagement\AchievementType\AchievementType.Logic.cs" />
    <Compile Include="Model\Engagement\StepProgram\StepProgram.Logic.cs" />
    <Compile Include="Model\Engagement\StepStatus\StepStatus.Logic.cs" />
    <Compile Include="Model\Engagement\StepType\StepType.Logic.cs" />
    <Compile Include="Model\Engagement\StepWorkflowTrigger\StepWorkflowTrigger.Logic.cs" />
    <Compile Include="Model\Engagement\Step\Step.Logic.cs" />
    <Compile Include="Model\Engagement\Step\Step.SaveHook.cs" />
    <Compile Include="Model\Engagement\StreakTypeExclusion\StreakTypeExclusion.Logic.cs" />
    <Compile Include="Model\Engagement\StreakType\StreakType.Logic.cs" />
    <Compile Include="Model\Engagement\StreakType\StreakTypeSettings.cs" />
    <Compile Include="Model\Engagement\Streak\Streak.Logic.cs" />
    <Compile Include="Model\Engagement\Streak\Streak.SaveHook.cs" />
    <Compile Include="Model\Event\AttendanceData\AttendanceData.cs" />
    <Compile Include="Model\Event\AttendanceOccurrence\AttendanceOccurrence.Logic.cs" />
    <Compile Include="Model\Event\Attendance\Attendance.Logic.cs" />
    <Compile Include="Model\Event\Attendance\Attendance.SaveHook.cs" />
    <Compile Include="Model\Event\EventCalendarContentChannel\EventCalendarContentChannel.cs" />
    <Compile Include="Model\Event\EventCalendarContentChannel\EventCalendarContentChannel.Logic.cs" />
    <Compile Include="Model\Event\EventCalendarItem\EventCalendarItem.Logic.cs" />
    <Compile Include="Model\Event\EventCalendar\EventCalendar.Logic.cs" />
    <Compile Include="Model\Event\EventCalendar\EventCalendar.SaveHook.cs" />
    <Compile Include="Model\Event\EventItemOccurrenceGroupMap\EventItemOccurrenceGroupMap.Logic.cs" />
    <Compile Include="Model\Event\EventItemOccurrence\EventItemOccurrence.Logic.cs" />
    <Compile Include="Model\Event\EventItem\EventItem.Logic.cs" />
    <Compile Include="Model\Event\EventItem\EventItemService.cs" />
    <Compile Include="Model\Event\EventItem\EventItemServiceExtensions.cs" />
    <Compile Include="Model\Event\RegistrationInstance\RegistrationInstance.Logic.cs" />
    <Compile Include="Model\Event\RegistrationInstance\RegistrationInstance.SaveHook.cs" />
    <Compile Include="Model\Event\RegistrationRegistrantFee\RegistrationRegistrantFee.Logic.cs" />
    <Compile Include="Model\Event\RegistrationRegistrant\RegistrationRegistrant.Logic.cs" />
    <Compile Include="Model\Event\RegistrationSession\RegistrationSessionService.cs" />
    <Compile Include="Model\Event\RegistrationTemplateDiscount\RegistrationTemplateDiscount.Logic.cs" />
    <Compile Include="Model\Event\RegistrationTemplateFeeItem\RegistrationTemplateFeeItem.Logic.cs" />
    <Compile Include="Model\Event\RegistrationTemplateFee\RegistrationTemplateFee.WebForms.cs" />
    <Compile Include="Model\Event\RegistrationTemplateFormField\RegistrationTemplateFormField.WebForms.cs" />
    <Compile Include="Model\Event\RegistrationTemplateFormField\RegistrationTemplateFormField.Logic.cs" />
    <Compile Include="Model\Event\RegistrationTemplatePlacement\RegistrationTemplatePlacement.Logic.cs" />
    <Compile Include="Model\Event\RegistrationTemplate\RegistrationNotify.cs" />
    <Compile Include="Model\Event\RegistrationTemplate\RegistrationTemplate.SaveHook.cs" />
    <Compile Include="Model\Event\Registration\FeeInfo.cs" />
    <Compile Include="Model\Event\Registration\FieldValueConverter.cs" />
    <Compile Include="Model\Event\Registration\FieldValueObject.cs" />
    <Compile Include="Model\Event\Registration\RegistrantInfo.cs" />
    <Compile Include="Model\Event\Registration\Registration.Logic.cs" />
    <Compile Include="Model\Event\Registration\RegistrationCostSummaryInfo.cs" />
    <Compile Include="Model\Event\Registration\RegistrationExtensionMethods.cs" />
    <Compile Include="Model\Event\Registration\RegistrationInfo.cs" />
    <Compile Include="Model\Finance\BenevolenceRequest\BenevolenceRequest.Logic.cs" />
    <Compile Include="Model\Finance\BenevolenceRequest\BenevolenceRequest.SaveHook.cs" />
    <Compile Include="Model\Finance\BenevolenceType\BenevolenceType.cs" />
    <Compile Include="Model\Finance\BenevolenceWorkflow\BenevolenceWorkflow.cs" />
    <Compile Include="Model\Finance\BenevolenceWorkflow\BenevolenceWorkflow.Logic.cs" />
    <Compile Include="Model\Finance\BenevolenceWorkflow\BenevolenceWorkflow.SaveHook.cs" />
    <Compile Include="Model\Finance\BenevolenceWorkflow\BenevolenceWorkflowService.cs" />
    <Compile Include="Model\Finance\FinancialAccount\FinancialAccount.SaveHook.cs" />
    <Compile Include="Model\Finance\FinancialBatch\ControlTotalResult.cs" />
    <Compile Include="Model\Finance\FinancialBatch\FinancialBatch.Logic.cs" />
    <Compile Include="Model\Finance\FinancialGateway\FinancialGateway.Logic.cs" />
    <Compile Include="Model\Finance\FinancialGateway\FinancialGatewayExtensionMethods.cs" />
    <Compile Include="Model\Finance\FinancialPaymentDetail\FinancialPaymentDetail.Logic.cs" />
    <Compile Include="Model\Finance\FinancialPaymentDetail\FinancialPaymentDetail.SaveHook.cs" />
    <Compile Include="Model\Finance\FinancialPersonBankAccount\FinancialPersonBankAccount.Logic.cs" />
    <Compile Include="Model\Finance\FinancialPersonSavedAccountService\Options\FinancialPersonSavedAccountQueryOptions.cs" />
    <Compile Include="Model\Finance\FinancialPersonSavedAccount\FinancialPersonSavedAccount.Logic.cs" />
    <Compile Include="Model\Finance\FinancialPersonSavedAccount\FinancialPersonSavedAccount.SaveHook.cs" />
    <Compile Include="Model\Finance\FinancialPledge\FinancialPledge.Logic.cs" />
    <Compile Include="Model\Finance\FinancialScheduledTransactionDetail\FinancialScheduledTransactionDetail.SaveHook.cs" />
    <Compile Include="Model\Finance\FinancialScheduledTransaction\FinancialScheduledTransaction.Logic.cs" />
    <Compile Include="Model\Finance\FinancialScheduledTransaction\FinancialScheduledTransaction.SaveHook.cs" />
    <Compile Include="Model\Finance\FinancialStatementTemplate\FinancialStatementTemplate.Logic.cs" />
    <Compile Include="Model\Finance\FinancialStatementTemplate\FinancialStatementTemplate.SaveHook.cs" />
    <Compile Include="Model\Finance\FinancialTransactionAlertType\FinancialTransactionAlertType.Logic.cs" />
    <Compile Include="Model\Finance\FinancialTransactionAlert\FinancialTransactionAlert.cs" />
    <Compile Include="Model\Finance\FinancialTransactionDetail\FinancialTransactionDetail.Logic.cs" />
    <Compile Include="Model\Finance\FinancialTransactionDetail\FinancialTransactionDetail.SaveHook.cs" />
    <Compile Include="Model\Finance\FinancialTransactionImage\FinancialTransactionImage.SaveHook.cs" />
    <Compile Include="Model\Finance\FinancialTransaction\FinancialTransaction.Logic.cs" />
    <Compile Include="Model\Finance\FinancialTransaction\FinancialTransaction.SaveHook.cs" />
    <Compile Include="Model\Finance\FinancialTransaction\FinancialTransactionExtensionMethods.cs" />
    <Compile Include="Model\Finance\FinancialTransaction\FinancialTransactionScannedCheck.cs" />
    <Compile Include="Model\Finance\FinancialTransaction\MonthlyAccountGivingHistory.cs" />
    <Compile Include="Model\Group\GroupDemographicType\GroupDemographicType.cs" />
    <Compile Include="Model\Group\GroupDemographicValue\GroupDemographicValue.cs" />
    <Compile Include="Model\Group\GroupHistorical\GroupHistorical.cs" />
    <Compile Include="Model\Group\GroupHistorical\GroupHistorical.Logic.cs" />
    <Compile Include="Model\Group\GroupLocationHistoricalSchedule\GroupLocationHistoricalSchedule.cs" />
    <Compile Include="Model\Group\GroupLocationHistorical\GroupLocationHistorical.cs" />
    <Compile Include="Model\Group\GroupLocationHistorical\GroupLocationHistorical.Logic.cs" />
    <Compile Include="Model\Group\GroupLocationHistorical\GroupLocationHistoricalService.cs" />
    <Compile Include="Model\Group\GroupLocationScheduleConfig\GroupLocationScheduleConfig.cs" />
    <Compile Include="Model\Group\GroupLocation\GroupLocation.cs" />
    <Compile Include="Model\Group\GroupLocation\GroupLocation.SaveHook.cs" />
    <Compile Include="Model\Group\GroupLocation\GroupLocationExtensions.cs" />
    <Compile Include="Model\Group\GroupLocation\GroupLocationService.cs" />
    <Compile Include="Model\Group\GroupMemberAssignment\GroupMemberAssignment.cs" />
    <Compile Include="Model\Group\GroupMemberAssignment\GroupMemberAssignmentService.cs" />
    <Compile Include="Model\Group\GroupMemberHistorical\GroupMemberHistorical.cs" />
    <Compile Include="Model\Group\GroupMemberHistorical\GroupMemberHistorical.Logic.cs" />
    <Compile Include="Model\Group\GroupMemberHistorical\GroupMemberHistoricalService.cs" />
    <Compile Include="Model\Group\GroupMemberRequirement\GroupMemberRequirement.cs" />
    <Compile Include="Model\Group\GroupMemberRequirement\GroupMemberRequirement.Logic.cs" />
    <Compile Include="Model\Group\GroupMemberScheduleTemplate\GroupMemberScheduleTemplate.cs" />
    <Compile Include="Model\Group\GroupMemberWorkflowTrigger\GroupMemberWorkflowTrigger.cs" />
    <Compile Include="Model\Group\GroupMemberWorkflowTrigger\GroupMemberWorkflowTriggerService.cs" />
    <Compile Include="Model\Group\GroupMemberWorkflowTrigger\GroupMemberWorkflowTriggerType.cs" />
    <Compile Include="Model\Group\GroupMember\GroupMember.cs" />
    <Compile Include="Model\Group\GroupMember\GroupMember.Logic.cs" />
    <Compile Include="Model\Group\GroupMember\GroupMember.SaveHook.cs" />
    <Compile Include="Model\Group\GroupMember\GroupMemberService.cs" />
    <Compile Include="Model\Group\GroupMember\GroupMemberValidationException.cs" />
    <Compile Include="Model\Group\GroupMember\HistoryItem.cs" />
    <Compile Include="Model\Group\GroupRequirementType\GroupRequirementType.Logic.cs" />
    <Compile Include="Model\Group\GroupRequirement\GroupRequirement.Logic.cs" />
    <Compile Include="Model\Group\GroupRequirement\GroupRequirementStatus.cs" />
    <Compile Include="Model\Group\GroupRequirement\PersonGroupRequirementStatus.cs" />
    <Compile Include="Model\Group\GroupType\CheckinAreaPath.cs" />
    <Compile Include="Model\Group\GroupType\GroupLocationPickerMode.cs" />
    <Compile Include="Model\Group\GroupSync\GroupSyncServiceExtensions.cs" />
    <Compile Include="Model\Group\GroupTypeRole\GroupTypeRole.Logic.cs" />
    <Compile Include="Model\Group\GroupType\GroupType.Logic.cs" />
    <Compile Include="Model\Group\GroupType\GroupType.SaveHook.cs" />
    <Compile Include="Model\Group\GroupType\GroupTypePath.cs" />
    <Compile Include="Model\Group\Group\Group.Logic.cs" />
    <Compile Include="Model\Group\Group\Group.SaveHook.cs" />
    <Compile Include="Model\Group\Group\GroupParentCircularReferenceException.cs" />
    <Compile Include="Model\Event\RegistrationTemplate\RegistrationTemplateService.cs" />
    <Compile Include="Data\LavaIgnoreAttribute.cs" />
    <Compile Include="Data\LavaIncludeAttribute.cs" />
    <Compile Include="Financial\IRedirectionGatewayComponent.cs" />
    <Compile Include="Financial\TestRedirectionGateway.cs" />
    <Compile Include="Lava\CommonMergeFieldsOptions.cs" />
    <Compile Include="Lava\LavaService.cs" />
    <Compile Include="Lava\RockLiquid\Shortcodes\MediaPlayer.cs" />
    <Compile Include="Lava\Shortcodes\MediaPlayerShortcode.cs" />
    <Compile Include="Jobs\GroupAttendanceReporting.cs" />
    <Compile Include="Lava\RockLiquid\Blocks\Cache.cs" />
    <Compile Include="Lava\RockLiquid\Blocks\CalendarEvents.cs" />
    <Compile Include="Lava\RockLiquid\Blocks\EventScheduledInstance.cs" />
    <Compile Include="Lava\RockLiquid\Blocks\Execute.cs" />
    <Compile Include="Lava\RockLiquid\Blocks\InteractionContentChannelItemWrite.cs" />
    <Compile Include="Lava\RockLiquid\Blocks\InteractionWrite.cs" />
    <Compile Include="Lava\RockLiquid\Blocks\IRockLavaBlock.cs" />
    <Compile Include="Lava\RockLiquid\Blocks\Javascript.cs" />
    <Compile Include="Lava\RockLiquid\Blocks\JsonProperty.cs" />
    <Compile Include="Lava\RockLiquid\Blocks\RockEntity.cs" />
    <Compile Include="Lava\RockLiquid\Blocks\RockLavaBlockBase.cs" />
    <Compile Include="Lava\RockLiquid\Blocks\Search.cs" />
    <Compile Include="Lava\RockLiquid\Blocks\Sql.cs" />
    <Compile Include="Lava\RockLiquid\Blocks\Stylesheet.cs" />
    <Compile Include="Lava\RockLiquid\Blocks\TagList.cs" />
    <Compile Include="Lava\RockLiquid\Blocks\WebRequest.cs" />
    <Compile Include="Lava\RockLiquid\Blocks\WorkflowActivate.cs" />
    <Compile Include="Lava\RockLiquid\LavaFileSystem.cs" />
    <Compile Include="Lava\RockLiquid\RockFilters.cs" />
    <Compile Include="Lava\RockLiquid\Shortcodes\BootstrapAlert.cs" />
    <Compile Include="Lava\RockLiquid\Shortcodes\DynamicShortcodeBlock.cs" />
    <Compile Include="Lava\RockLiquid\Shortcodes\DynamicShortcodeInline.cs" />
    <Compile Include="Lava\RockLiquid\Shortcodes\IRockShortcode.cs" />
    <Compile Include="Lava\RockLiquid\Shortcodes\LavaShortcodeMetaDataAttribute.cs" />
    <Compile Include="Lava\RockLiquid\Shortcodes\RockLavaShortcodeBase.cs" />
    <Compile Include="Lava\RockLiquid\Shortcodes\RockLavaShortcodeBlockBase.cs" />
    <Compile Include="Lava\RockLiquid\Shortcodes\ScheduledContent.cs" />
    <Compile Include="Lava\RockLiquid\Shortcodes\Scripturize.cs" />
    <Compile Include="Lava\WebsiteLavaFileSystem.cs" />
    <Compile Include="Lava\WebsiteLavaShortcodeProvider.cs" />
    <Compile Include="Lava\WebsiteLavaTemplateCache.cs" />
    <Compile Include="Lava\WebsiteLavaTemplateCacheService.cs" />
    <Compile Include="Media\MediaPlayerControls.cs" />
    <Compile Include="Media\MediaPlayerInterfaceType.cs" />
    <Compile Include="Media\MediaPlayerOptions.cs" />
    <Compile Include="Media\MediaWatchedInteractionData.cs" />
    <Compile Include="Model\Core\Tag\Tag.cs" />
    <Compile Include="Model\Core\Tag\Tag.Logic.cs" />
    <Compile Include="Model\Core\Tag\TagService.cs" />
    <Compile Include="Model\Finance\FinancialGateway\FinancialGatewayService.cs" />
    <Compile Include="Model\Prayer\PrayerRequest\PrayerRequest.Logic.cs" />
    <Compile Include="Model\Reporting\AnalyticsDimFamilyBase\AnalyticsDimFamilyBase.cs" />
    <Compile Include="Model\Reporting\AnalyticsDimPersonBase\AnalyticsDimPersonBase.cs" />
    <Compile Include="Model\Reporting\AnalyticsBaseAttendance\AnalyticsBaseAttendance.cs" />
    <Compile Include="Model\Reporting\AnalyticsSourceCampusBase\AnalyticsSourceCampusBase.cs" />
    <Compile Include="Model\Reporting\AnalyticsSourceDate\AnalyticsSourceDate.Logic.cs" />
    <Compile Include="Model\Reporting\AnalyticsSourceDate\HolidayHelper.cs" />
    <Compile Include="Model\Reporting\AnalyticsSourceFamilyBase\AnalyticsSourceFamilyBase.cs" />
    <Compile Include="Model\Reporting\AnalyticsBaseFinancialTransaction\AnalyticsBaseFinancialTransaction.cs" />
    <Compile Include="Model\Reporting\AnalyticsSourcePersonBase\AnalyticsSourcePersonBase.cs" />
    <Compile Include="Model\Reporting\DataViewFilter\ComparisonType.cs" />
    <Compile Include="Model\Reporting\DataViewFilter\DataViewFilter.Logic.cs" />
    <Compile Include="Model\Reporting\DataViewFilter\DataViewFilterOverride.cs" />
    <Compile Include="Model\Reporting\DataViewFilter\DataViewFilterOverrides.cs" />
    <Compile Include="Model\Reporting\DataViewPersistedValue\DataViewPersistedValue.cs" />
    <Compile Include="Model\Reporting\DataView\DataView.Logic.cs" />
    <Compile Include="Model\Reporting\DataView\DataView.SaveHook.cs" />
    <Compile Include="Model\Reporting\DataView\DataView.WebForms.cs" />
    <Compile Include="Model\Reporting\DataView\DataViewGetQueryArgs.cs" />
    <Compile Include="Model\Reporting\MergeTemplate\MergeTemplate.Logic.cs" />
    <Compile Include="Model\Reporting\MetricCategory\MetricCategory.Logic.cs" />
    <Compile Include="Model\Reporting\MetricValue\MetricValue.Logic.cs" />
    <Compile Include="Model\Reporting\Metric\Metric.Logic.cs" />
    <Compile Include="Model\Reporting\Metric\MetricResult.cs" />
    <Compile Include="Model\Reporting\Report\Report.WebForms.cs" />
    <Compile Include="Model\Reporting\Report\Report.Logic.cs" />
    <Compile Include="Model\WebFarm\WebFarmNodeLog\SeverityLevel.cs" />
    <Compile Include="Model\WebFarm\WebFarmNodeLog\WebFarmNodeLog.Logic.cs" />
    <Compile Include="Model\WebFarm\WebFarmNodeMetric\WebFarmNodeMetric.Logic.cs" />
    <Compile Include="Model\WebFarm\WebFarmNode\WebFarmNode.Logic.cs" />
    <Compile Include="Model\Workflow\WorkflowActionFormAttribute\WorkflowActionFormAttribute.Logic.cs" />
    <Compile Include="Model\Workflow\WorkflowActionFormSection\WorkflowActionFormSection.Logic.cs" />
    <Compile Include="Model\Workflow\WorkflowActionFormSection\WorkflowActionFormSection.cs" />
    <Compile Include="Model\Workflow\WorkflowActionForm\WorkflowActionForm.LiquidButton.cs" />
    <Compile Include="Model\Workflow\WorkflowActionForm\WorkflowActionForm.Logic.cs" />
    <Compile Include="Model\Workflow\WorkflowActionForm\WorkflowActionFormUserAction.cs" />
    <Compile Include="Model\Workflow\WorkflowActionType\WorkflowActionType.Logic.cs" />
    <Compile Include="Model\Workflow\WorkflowAction\WorkflowAction.Logic.cs" />
    <Compile Include="Model\Workflow\WorkflowActivityType\WorkflowActivityType.Logic.cs" />
    <Compile Include="Model\Workflow\WorkflowActivity\WorkflowActivity.Logic.cs" />
    <Compile Include="Model\Workflow\WorkflowFormBuilderTemplate\WorkflowFormBuilderTemplate.Logic.cs" />
    <Compile Include="Model\Workflow\WorkflowFormBuilderTemplate\WorkflowFormBuilderTemplate.cs" />
    <Compile Include="Model\Workflow\WorkflowLog\WorkflowLog.Logic.cs" />
    <Compile Include="Model\Workflow\WorkflowTrigger\WorkflowTrigger.Logic.cs" />
    <Compile Include="Model\Workflow\WorkflowType\WorkflowType.Logic.cs" />
    <Compile Include="Model\Workflow\WorkflowType\WorkflowType.SaveHook.cs" />
    <Compile Include="Model\Workflow\Workflow\Workflow.WebForms.cs" />
    <Compile Include="Model\Workflow\Workflow\Workflow.Logic.cs" />
    <Compile Include="Model\Workflow\Workflow\Workflow.SaveHook.cs" />
    <Compile Include="Plugin\HotFixes\155_BackgroundCheckPersonEmailValidFix.cs" />
    <Compile Include="Plugin\HotFixes\176_WindowsCheckinInstaller13_8.cs" />
    <Compile Include="Plugin\HotFixes\158_CorrectWorkfflowLogIsSecured.cs" />
    <Compile Include="Plugin\HotFixes\157_MigrationRollupsFor13_7_0.cs" />
    <Compile Include="Plugin\HotFixes\156_CorrectBlockCategories.cs" />
    <Compile Include="Plugin\HotFixes\147_MigrationRolupsFor13_1.cs" />
    <Compile Include="Pdf\PdfGenerator.cs" />
    <Compile Include="Pdf\PdfGeneratorException.cs" />
    <Compile Include="Plugin\HotFixes\146_UpdateStatementGeneratorDownloadLink.cs" />
    <Compile Include="Plugin\HotFixes\145_UpdateWistiaVideosToVimeo.cs" />
    <Compile Include="Plugin\HotFixes\144_AddRebuildGroupSalutationsJob.cs" />
    <Compile Include="Plugin\HotFixes\154_Rollup_148_152.cs" />
    <Compile Include="Plugin\HotFixes\153_FixERAStartDate.cs" />
    <Compile Include="Reporting\ComparisonValue.cs" />
    <Compile Include="Reporting\DataFilter\ConnectionRequest\ActivityFilter.cs" />
    <Compile Include="Reporting\DataFilter\ConnectionRequest\AttendanceInPlacementGroup.cs" />
    <Compile Include="Reporting\DataFilter\ConnectionRequest\ConnectionOpportunityFilter.cs" />
    <Compile Include="Reporting\DataFilter\ConnectionRequest\ConnectionTypeFilter.cs" />
    <Compile Include="Reporting\DataFilter\ConnectionRequest\GroupMemberDataViewFilter.cs" />
    <Compile Include="Reporting\DataFilter\ConnectionRequest\PersonDataViewFilter.cs" />
    <Compile Include="Reporting\DataFilter\ConnectionRequest\PlacementGroupTypeFilter.cs" />
    <Compile Include="Reporting\DataFilter\Person\WebsitePageViewFilter.cs" />
    <Compile Include="Reporting\DataFilter\Person\WebsiteSessionFilter.cs" />
    <Compile Include="Reporting\DataFilter\Person\DocumentTypeFilter.cs" />
    <Compile Include="Reporting\DataTransform\Person\GivingLeaderTransform.cs" />
    <Compile Include="Reporting\DataTransform\Person\HeadOfHouseholdTransform.cs" />
    <Compile Include="Search\Finance\FinancialAccount.cs" />
    <Compile Include="Security\Options\PasswordRequirementOptions.cs" />
    <Compile Include="Security\Password.cs" />
    <Compile Include="Security\SecurityGrant.cs" />
    <Compile Include="Security\SecurityGrantRule.cs" />
    <Compile Include="Security\SecurityGrantRules\EntitySecurityGrantRule.cs" />
    <Compile Include="Security\SecurityGrantRules\EntityTypeSecurityGrantRule.cs" />
    <Compile Include="Storage\Common\AzureBlobStorageClient.cs" />
    <Compile Include="Storage\Provider\AzureBlobStorage.cs" />
    <Compile Include="Model\Core\NoteType\NoteType.Logic.cs" />
    <Compile Include="Model\CRM\UserLogin\UserLogin.SaveHook.cs" />
    <Compile Include="Model\CRM\UserLogin\UserLoginWithPlainTextPassword.cs" />
    <Compile Include="Model\CRM\UserLogin\UserLogin.Logic.cs" />
    <Compile Include="Model\CRM\UserLogin\UserLogin.WebForms.cs" />
    <Compile Include="Model\CRM\UserLogin\UserLoginService.WebForms.cs" />
    <Compile Include="Security\SecuritySettings.cs" />
    <Compile Include="Security\SecuritySettingsService.cs" />
    <Compile Include="SystemGuid\AchievementType.cs" />
    <Compile Include="SystemGuid\BenevolenceType.cs" />
    <Compile Include="SystemGuid\FollowingEventType.cs" />
    <Compile Include="SystemGuid\SecurityGrantRuleGuidAttribute.cs" />
    <Compile Include="SystemGuid\SignatureDocumentTemplate.cs" />
    <Compile Include="SystemGuid\StreakType.cs" />
    <Compile Include="SystemKey\CreditCardTypeAttributeKey.cs" />
    <Compile Include="SystemKey\PersonPreferenceKey.cs" />
    <Compile Include="Tasks\AddCommunicationRecipients.cs" />
    <Compile Include="Tasks\AddContentCollectionSource.cs" />
    <Compile Include="Tasks\AddNewMetaphones.cs" />
    <Compile Include="Tasks\AddPageRenameInteraction.cs" />
    <Compile Include="Tasks\AddShortLinkInteraction.cs" />
    <Compile Include="Tasks\BusStartedTaskAsync.cs" />
    <Compile Include="Tasks\DeleteBinaryFileAttribute.cs" />
    <Compile Include="Tasks\DeleteContentCollectionDocument.cs" />
    <Compile Include="Tasks\DeleteContentCollectionSource.cs" />
    <Compile Include="Tasks\DeleteEntityTypeIndex.cs" />
    <Compile Include="Tasks\DeleteInteractions.cs" />
    <Compile Include="Tasks\DeleteWorkflows.cs" />
    <Compile Include="Tasks\LaunchEntityChangeWorkflows.cs" />
    <Compile Include="Tasks\LaunchGroupMemberPlacedElsewhereWorkflow.cs" />
    <Compile Include="Tasks\LaunchGroupScheduleCancellationWorkflow.cs" />
    <Compile Include="Tasks\LaunchMemberAttendedGroupWorkflow.cs" />
    <Compile Include="Tasks\LaunchStepChangeWorkflows.cs" />
    <Compile Include="Tasks\LaunchWorkflows.cs" />
    <Compile Include="Tasks\ProcessConnectionRequestActivityChange.cs" />
    <Compile Include="Tasks\ProcessConnectionRequestChange.cs" />
    <Compile Include="Tasks\ProcessContentCollectionDocument.cs" />
    <Compile Include="Tasks\ProcesSendRegistrationNotification.cs" />
    <Compile Include="Tasks\ProcessEntityTypeBulkIndex.cs" />
    <Compile Include="Tasks\ProcessEntityTypeIndex.cs" />
    <Compile Include="Tasks\ProcessRunJobNow.cs" />
    <Compile Include="Tasks\ProcessRebuildStreakType.cs" />
    <Compile Include="Tasks\ProcessSendCommunication.cs" />
    <Compile Include="Tasks\ProcessSendCommunicationApprovalEmail.cs" />
    <Compile Include="Tasks\ProcessSendDigitalSignatureRequest.cs" />
    <Compile Include="Tasks\ProcessSendPaymentReceiptEmails.cs" />
    <Compile Include="Tasks\ProcessSendRegistrationConfirmation.cs" />
    <Compile Include="Tasks\ProcessSendRegistrationNotification.cs" />
    <Compile Include="Tasks\ProcessSendSignUpRegistrationConfirmation.cs" />
    <Compile Include="Tasks\ProcessStreakTypeExclusionChange.cs" />
    <Compile Include="Tasks\ProcessWorkflowTrigger.cs" />
    <Compile Include="Tasks\RegisterRestControllers.cs" />
    <Compile Include="Tasks\UpdateAchievementAttempt.cs" />
    <Compile Include="Tasks\UpdateDataViewStatistics.cs" />
    <Compile Include="Tasks\UpdateDigitalSignatureDocument.cs" />
    <Compile Include="Tasks\UpdateFacebookFriendGroupMembers.cs" />
    <Compile Include="Tasks\UpdateGroupMember.cs" />
    <Compile Include="Tasks\UpdatePaymentStatusFinancialScheduledTransactions.cs" />
    <Compile Include="Tasks\UpdatePersistedDataset.cs" />
    <Compile Include="Tasks\UpdatePersonSignalTypes.cs" />
    <Compile Include="Tasks\UpdateReportStatistics.cs" />
    <Compile Include="Tasks\LaunchWorkflow.cs" />
    <Compile Include="Tasks\UpdatePersonAliasLastVisitDateTime.cs" />
    <Compile Include="Tasks\UpdateUserLastActivity.cs" />
    <Compile Include="Store\StoreApiResult.cs" />
    <Compile Include="Tasks\UpdateWorkflowIds.cs" />
    <Compile Include="Transactions\AggregateAsyncTransaction.cs" />
    <Compile Include="Transactions\AggregateTransaction.cs" />
    <Compile Include="Transactions\BenevolenceRequestChangeTransaction.cs" />
    <Compile Include="Transactions\IAsyncTransaction.cs" />
    <Compile Include="Transactions\IQueuedTransaction.cs" />
    <Compile Include="Transactions\SendAchievementCompletedRealTimeNotificationsTransaction.cs" />
    <Compile Include="Transactions\SendAttendanceOccurrenceRealTimeNotificationsTransaction.cs" />
    <Compile Include="Transactions\SendAttendanceRealTimeNotificationsTransaction.cs" />
    <Compile Include="Transactions\UpdateDataViewStatisticsTransaction.cs" />
    <Compile Include="Transactions\UpdateNotificationMessageBadgeCountTransaction.cs" />
    <Compile Include="Transactions\UpdatePersonPreferenceLastAccessedTransaction.cs" />
    <Compile Include="Tv\Classes\AppleTvApplicationSettings.cs" />
    <Compile Include="Tv\Classes\ApplicationSettings.cs" />
    <Compile Include="Tv\TvHelper.cs" />
    <Compile Include="Cms\ContentCollection\IndexDocuments\ContentChannelItemDocument.cs" />
    <Compile Include="UniversalSearch\IndexComponent.cs" />
    <Compile Include="UniversalSearch\IndexContainer.cs" />
    <Compile Include="UniversalSearch\IndexModels\EventItemIndex.cs" />
    <Compile Include="Cms\ContentCollection\IContentCollectionIndexer.cs" />
    <Compile Include="Utility\CodeGenFeature.cs" />
    <Compile Include="Plugin\HotFixes\143_ServerCheckinPrinterCutter2.cs" />
    <Compile Include="Plugin\HotFixes\142_AddMobileGroupFinderBlock.cs" />
    <Compile Include="Utility\Container.cs" />
    <Compile Include="Utility\ContentLibraryApi\ContentLibraryApiItemDetailBagExtensions.cs" />
    <Compile Include="Utility\ContentLibraryApi\ContentLibraryApiItemSummaryBag.cs" />
    <Compile Include="Utility\ContentLibraryApi\ContentLibraryApiItemDetailBag.cs" />
    <Compile Include="Utility\ContentLibraryApi\ContentLibraryApiItemDownloadBag.cs" />
    <Compile Include="Utility\ContentLibraryApi\ContentLibraryApiItemUploadBag.cs" />
    <Compile Include="Utility\ContentLibraryApi\ContentLibraryApiMetadataBox.cs" />
    <Compile Include="Utility\ContentLibraryApi\ContentLibraryApiResult.cs" />
    <Compile Include="Utility\ContentLibraryApi\IContentLibraryApi.cs" />
    <Compile Include="Utility\Enums\PrayerRequestOrder.cs" />
    <Compile Include="Utility\Enums\RockPlatform.cs" />
    <Compile Include="Utility\Enums\TimePeriodOfDay.cs" />
    <Compile Include="Utility\Enums\UserLoginValidationState.cs" />
    <Compile Include="Utility\ExtensionMethods\AdditionalSettingsExtensions.cs" />
    <Compile Include="Utility\ExtensionMethods\RockCacheabilityExtensions.cs" />
    <Compile Include="Utility\ExtensionMethods\CommunicationRecipientResponseExtensions.cs" />
    <Compile Include="Utility\ExtensionMethods\EntityContextStateExtensions.cs" />
    <Compile Include="Utility\ExtensionMethods\LavaLibraryExtensions.cs" />
    <Compile Include="Utility\ExtensionMethods\MediaPlayerOptionsExtensions.cs" />
    <Compile Include="Utility\ExtensionMethods\NameValueCollectionExtensions.cs" />
    <Compile Include="Utility\ExtensionMethods\Obsolete\JsonExtensions.cs" />
    <Compile Include="Utility\ExtensionMethods\Obsolete\ObjectExtensions.cs" />
    <Compile Include="Utility\ExtensionMethods\Obsolete\StringExtensions.cs" />
    <Compile Include="Utility\ExtensionMethods\Obsolete\StringHtmlExtensions.cs" />
    <Compile Include="Utility\ExtensionMethods\Obsolete\StringRockExtensions.cs" />
    <Compile Include="Utility\Enums\AccountProtectionProfile.cs" />
    <Compile Include="Utility\Enums\ElevatedSecurityLevel.cs" />
    <Compile Include="Utility\ExtensionMethods\RockBlockTypeExtensions.cs" />
    <Compile Include="Utility\ExtensionMethods\RockResponseContextExtensions.cs" />
    <Compile Include="Utility\ExtensionMethods\SecurityGrantExtensions.cs" />
    <Compile Include="Utility\ExtensionMethods\Image.cs" />
    <Compile Include="Utility\IdHasher.cs" />
    <Compile Include="Utility\MethodRetry.cs" />
    <Compile Include="Communication\Transport\RockMobilePush.cs" />
    <Compile Include="Communication\Transport\SafeSenderResult.cs" />
    <Compile Include="Communication\CommunicationTemplateHelper.cs" />
    <Compile Include="Data\DecimalPrecisionAttribute.cs" />
    <Compile Include="Data\DecimalPrecisionAttributeConvention.cs" />
    <Compile Include="Data\Interception\RockEfInterceptor.cs" />
    <Compile Include="Data\MigrationIndexHelper.cs" />
    <Compile Include="Data\SaveChangesResult.cs" />
    <Compile Include="Data\SaveChangesArgs.cs" />
    <Compile Include="Field\Types\AttendanceFieldType.cs" />
    <Compile Include="Field\Types\CaptchaFieldType.cs" />
    <Compile Include="Field\Types\ConnectionRequestActivityFieldType.cs" />
    <Compile Include="Field\Types\CheckinConfigurationTypeFieldType.cs" />
    <Compile Include="Field\Types\FinancialStatementTemplateFieldType.cs" />
    <Compile Include="Field\Types\LocationListFieldType.cs" />
    <Compile Include="Field\Types\MediaElementFieldType.cs" />
    <Compile Include="Field\Types\StepFieldType.cs" />
    <Compile Include="Field\Types\InteractionChannelInteractionComponentFieldType.cs" />
    <Compile Include="Field\Types\AchievementTypeFieldType.cs" />
    <Compile Include="Financial\FinancialGivingAnalyticsFrequencyLabel.cs" />
    <Compile Include="Financial\FinancialStatementGeneratorHelper.cs" />
    <Compile Include="Financial\FinancialStatementGeneratorRecipientRequest.cs" />
    <Compile Include="Financial\FinancialStatementGeneratorUploadGivingStatementData.cs" />
    <Compile Include="Financial\FinancialStatementGeneratorUploadGivingStatementResult.cs" />
    <Compile Include="Financial\IFeeCoverageGatewayComponent.cs" />
    <Compile Include="Financial\IHostedGatewayPaymentControlCurrencyTypeEvent.cs" />
    <Compile Include="Financial\FinancialStatementGeneratorPledgeSummary.cs" />
    <Compile Include="Financial\FinancialStatementGeneratorOptions.cs" />
    <Compile Include="Financial\FinancialStatementGeneratorRecipient.cs" />
    <Compile Include="Jobs\AutoOpenLocations.cs" />
    <Compile Include="Jobs\CollectHostingMetrics.cs" />
    <Compile Include="Jobs\ContentChannelItemSelfUpdate.cs" />
    <Compile Include="Jobs\JobMigration.cs" />
    <Compile Include="Jobs\PostInstallDataMigrations.cs" />
    <Compile Include="Jobs\PostUpdateJobs\PostV122_UpdateInteractionIndex.cs" />
    <Compile Include="Jobs\PostUpdateJobs\PostV124DataMigrationsUpdateGroupSalutations.cs" />
    <Compile Include="Jobs\PostUpdateJobs\PostV124DataMigrationUnencryptPaymentDetailFields.cs" />
    <Compile Include="Jobs\PostUpdateJobs\PostV125DataMigrationsAddSystemCommunicationIndexToCommunication.cs" />
    <Compile Include="Jobs\PostUpdateJobs\PostV12DataMigrationsAddStatusIndexToCommunicationRecipient.cs" />
    <Compile Include="Jobs\PostUpdateJobs\PostV12DataMigrationsAddIndexToCommunication.cs" />
    <Compile Include="Jobs\PostUpdateJobs\PostV12DataMigrationsAddInteractionIndexes.cs" />
    <Compile Include="Jobs\PostUpdateJobs\PostV125DataMigrationsUpdateStepProgramCompletion.cs" />
    <Compile Include="Jobs\RockJobWarningException.cs" />
    <Compile Include="Jobs\CampaignManager.cs" />
    <Compile Include="Jobs\SendGroupAttendanceDigest.cs" />
    <Compile Include="Communication\SendMessageResult.cs" />
    <Compile Include="Jobs\SyncMedia.cs" />
    <Compile Include="Lava\Blocks\CalendarEventsLavaDataSource.cs" />
    <Compile Include="Lava\Blocks\EventScheduledInstanceBlock.cs" />
    <Compile Include="Lava\Blocks\InteractionWriteBlock.cs" />
    <Compile Include="Lava\Blocks\InteractionContentChannelItemWriteTag.cs" />
    <Compile Include="Lava\Blocks\CalendarEventsBlock.cs" />
    <Compile Include="Lava\ILiquidizable.cs" />
    <Compile Include="Lava\LavaElementAttributes.cs" />
    <Compile Include="Lava\Filters\LavaFilters.cs" />
    <Compile Include="Logging\IRockLogReader.cs" />
    <Compile Include="Logging\RockLogEvent.cs" />
    <Compile Include="Logging\RockLogSystemSettings.cs" />
    <Compile Include="Logging\RockSerilogReader.cs" />
    <Compile Include="Media\IMediaAccountComponent.cs" />
    <Compile Include="Media\LocalMediaAccount.cs" />
    <Compile Include="Media\MediaAccountComponent.cs" />
    <Compile Include="Media\MediaAccountContainer.cs" />
    <Compile Include="Media\MediaElementFileData.cs" />
    <Compile Include="Media\MediaElementQuality.cs" />
    <Compile Include="Media\SyncOperationResult.cs" />
    <Compile Include="Media\MediaElementThumbnailData.cs" />
    <Compile Include="Model\Engagement\AchievementAttempt\AchievementAttemptService.cs" />
    <Compile Include="Model\Reporting\AnalyticsSourceGivingUnit\AnalyticsSourceGivingUnit.cs" />
    <Compile Include="Model\Core\CampusSchedule\CampusSchedule.cs" />
    <Compile Include="Model\CodeGenerated\AnalyticsSourceGivingUnitService.CodeGenerated.cs" />
    <Compile Include="Model\CodeGenerated\CampusScheduleService.CodeGenerated.cs" />
    <Compile Include="Model\CodeGenerated\CommunicationResponseAttachmentService.CodeGenerated.cs" />
    <Compile Include="Model\CodeGenerated\FinancialStatementTemplateService.CodeGenerated.cs" />
    <Compile Include="Model\CodeGenerated\FinancialTransactionAlertService.CodeGenerated.cs" />
    <Compile Include="Model\CodeGenerated\FinancialTransactionAlertTypeService.CodeGenerated.cs" />
    <Compile Include="Model\CodeGenerated\MediaAccountService.CodeGenerated.cs" />
    <Compile Include="Model\CodeGenerated\MediaElementService.CodeGenerated.cs" />
    <Compile Include="Model\CodeGenerated\MediaFolderService.CodeGenerated.cs" />
    <Compile Include="Model\CodeGenerated\PersonalLinkSectionOrderService.CodeGenerated.cs" />
    <Compile Include="Model\CodeGenerated\PersonalLinkSectionService.CodeGenerated.cs" />
    <Compile Include="Model\CodeGenerated\PersonalLinkService.CodeGenerated.cs" />
    <Compile Include="Model\CodeGenerated\RegistrationSessionService.CodeGenerated.cs" />
    <Compile Include="Model\CodeGenerated\StepProgramCompletionService.CodeGenerated.cs" />
    <Compile Include="Model\CodeGenerated\WebFarmNodeLogService.CodeGenerated.cs" />
    <Compile Include="Model\CodeGenerated\WebFarmNodeMetricService.CodeGenerated.cs" />
    <Compile Include="Model\CodeGenerated\WebFarmNodeService.CodeGenerated.cs" />
    <Compile Include="Model\Communication\CommunicationResponseAttachment\CommunicationResponseAttachment.cs" />
    <Compile Include="Model\Finance\FinancialStatementTemplate\FinancialStatementTemplate.cs" />
    <Compile Include="Model\Finance\FinancialTransactionAlertType\FinancialTransactionAlertType.cs" />
    <Compile Include="Model\CMS\MediaAccount\MediaAccount.cs" />
    <Compile Include="Model\CMS\MediaAccount\MediaAccountService.cs" />
    <Compile Include="Model\CMS\MediaElement\MediaElement.cs" />
    <Compile Include="Model\CMS\MediaElement\MediaElementService.cs" />
    <Compile Include="Model\CMS\MediaFolder\MediaFolder.cs" />
    <Compile Include="Model\CMS\MediaFolder\MediaFolderService.cs" />
    <Compile Include="Model\CMS\PersonalLink\PersonalLink.cs" />
    <Compile Include="Model\CMS\PersonalLinkSection\PersonalLinkSection.cs" />
    <Compile Include="Model\CMS\PersonalLinkSectionOrder\PersonalLinkSectionOrder.cs" />
    <Compile Include="Model\CMS\PersonalLinkSectionOrder\PersonalLinkSectionOrderService.cs" />
    <Compile Include="Model\CMS\PersonalLink\PersonalLinkService.cs" />
    <Compile Include="Model\Event\RegistrationSession\RegistrationSession.cs" />
    <Compile Include="Model\Engagement\StepProgramCompletion\StepProgramCompletion.cs" />
    <Compile Include="Model\Engagement\StepProgram\StepProgramService.cs" />
    <Compile Include="Model\WebFarm\WebFarmNodeMetric\WebFarmNodeMetric.cs" />
    <Compile Include="Model\Core\FollowingSuggested\FollowingSuggestedService.cs" />
    <Compile Include="Model\WebFarm\WebFarmNodeLog\WebFarmNodeLog.cs" />
    <Compile Include="Model\WebFarm\WebFarmNode\WebFarmNode.cs" />
    <Compile Include="Model\Event\AttendanceCheckInSession\AttendanceCheckInSession.cs" />
    <Compile Include="Model\Core\AuthClaim\AuthClaim.cs" />
    <Compile Include="Model\Core\AuthClient\AuthClient.cs" />
    <Compile Include="Model\Core\AuthClaim\AuthClientService.cs" />
    <Compile Include="Model\Core\AuthScope\AuthScope.cs" />
    <Compile Include="Model\CodeGenerated\AttendanceCheckInSessionService.CodeGenerated.cs" />
    <Compile Include="Model\CodeGenerated\AuthClaimService.CodeGenerated.cs" />
    <Compile Include="Model\CodeGenerated\AuthClientService.CodeGenerated.cs" />
    <Compile Include="Model\CodeGenerated\AuthScopeService.CodeGenerated.cs" />
    <Compile Include="Model\CodeGenerated\IdentityVerificationCodeService.CodeGenerated.cs" />
    <Compile Include="Model\CodeGenerated\IdentityVerificationService.CodeGenerated.cs" />
    <Compile Include="Model\Connection\ConnectionRequest\ConnectionRequestService.cs" />
    <Compile Include="Model\Core\Document\DocumentService.cs" />
    <Compile Include="Model\Finance\FinancialPaymentDetail\FinancialPaymentDetailService.cs" />
    <Compile Include="Model\WebFarm\WebFarmNode\WebFarmNodeService.cs" />
    <Compile Include="Model\WebFarm\WebFarmNodeMetric\WebFarmNodeMetricService.cs" />
    <Compile Include="Plugin\HotFixes\141_MigratePlacementGroupsData.cs" />
    <Compile Include="Plugin\HotFixes\140_MigrateFieldVisibilityRulesJSONData.cs" />
    <Compile Include="Plugin\HotFixes\139_ProfileEdit_RequireGender.cs" />
    <Compile Include="Plugin\HotFixes\138_MigrationRollupsFor11_4_1.cs" />
    <Compile Include="Plugin\HotFixes\137_MigrationRollupsFor11_4_0.cs" />
    <Compile Include="Plugin\HotFixes\136_MigrationRollupsFor11_3_0.cs" />
    <Compile Include="Plugin\HotFixes\135_MigrationRollupsFor11_2_0.cs" />
    <Compile Include="Plugin\HotFixes\134_AddDocumentsToPersonMerge.cs" />
    <Compile Include="Plugin\HotFixes\133_MigrationRollupsFor11_1_2.cs" />
    <Compile Include="Plugin\HotFixes\132_CheckinClientInstaller.cs" />
    <Compile Include="Reporting\DataFilter\Person\CreatedNotesFilter.cs" />
    <Compile Include="Reporting\DataFilter\Person\NoteDataViewFilter.cs" />
    <Compile Include="Reporting\DataSelect\Person\CreatedNotesCountSelect.cs" />
    <Compile Include="Reporting\ReportGetQueryableArgs.cs" />
    <Compile Include="Reporting\RockReportingException.cs" />
    <Compile Include="Plugin\HotFixes\131_MigrationRollupsFor11_1_1.cs" />
    <Compile Include="Plugin\HotFixes\130_ServerCheckinPrinterCutter.cs" />
    <Compile Include="Plugin\HotFixes\129_MigrationRollupsFor11_1_0.cs" />
    <Compile Include="Security\Authentication\ClaimExtensionMethods.cs" />
    <Compile Include="Security\Authentication\OidcClient.cs" />
    <Compile Include="Security\AuthorizationCacheConsumer.cs" />
    <Compile Include="SystemGuid\Badge.cs" />
    <Compile Include="SystemGuid\AuthScope.cs" />
    <Compile Include="SystemGuid\BinaryFile.cs" />
    <Compile Include="SystemGuid\FinancialStatementTemplate.cs" />
    <Compile Include="SystemKey\LanguageDefinedValueAttributeKey.cs" />
    <Compile Include="SystemKey\DeviceAttributeKey.cs" />
    <Compile Include="SystemKey\TwilioAttributeKey.cs" />
    <Compile Include="Tasks\ProcessTransactionAlertActions.cs" />
    <Compile Include="Tasks\ProcessAchievements.cs" />
    <Compile Include="Tasks\AddPersonViewed.cs" />
    <Compile Include="Transactions\AchievementsProcessTransaction.cs" />
    <Compile Include="Tasks\BusStartedTask.cs" />
    <Compile Include="Utility\AsyncHelper.cs" />
    <Compile Include="Utility\Enums\PushOpenAction.cs" />
    <Compile Include="Utility\ExtensionMethods\DateKeyExtensions.cs" />
    <Compile Include="Utility\ExtensionMethods\AssemblyExtensions.cs" />
    <Compile Include="Utility\ExtensionMethods\StreamExtensions.cs" />
    <Compile Include="Utility\KeyHelper.cs" />
    <Compile Include="Utility\ExtensionMethods\Request.cs" />
    <Compile Include="Utility\Performance\MicroBench.cs" />
    <Compile Include="Utility\NestedDictionaryConverter.cs" />
<<<<<<< HEAD
    <Compile Include="Utility\Performance\RepititionMode.cs" />
=======
    <Compile Include="Utility\Performance\BenchmarkResult.cs" />
    <Compile Include="Utility\Performance\BenchmarkStatistics.cs" />
    <Compile Include="Utility\Performance\MicroBench.cs" />
>>>>>>> 2133e21b
    <Compile Include="Utility\PersonPreferenceCollection.cs" />
    <Compile Include="Utility\PrayerRequestLastPrayedDetail.cs" />
    <Compile Include="Utility\PrayerRequestQueryOptions.cs" />
    <Compile Include="Utility\RockCurrencyCodeInfo.cs" />
    <Compile Include="Financial\FinancialStatementTemplateReportSettings.cs" />
    <Compile Include="Utility\RockDynamic.cs" />
    <Compile Include="Cms\StructuredContent\StructuredContentHelper.cs" />
    <Compile Include="Utility\RockHtmlMarkupFormatter.cs" />
    <Compile Include="Utility\Settings\Giving\GivingAutomationSettings.cs" />
    <Compile Include="Utility\TaskActivityMessageHub.cs" />
    <Compile Include="Utility\RockSerializableList.cs" />
    <Compile Include="Utility\CampaignItem.cs" />
    <Compile Include="Plugin\HotFixes\105_PageParameterFilterBlock.cs" />
    <Compile Include="Plugin\HotFixes\104_MigrationRollupsFor10_3_0.cs" />
    <Compile Include="Plugin\HotFixes\117_FieldContainerXAMLMigration.cs" />
    <Compile Include="Plugin\HotFixes\116_MigrationRollupsFor10_3_4.cs" />
    <Compile Include="Plugin\HotFixes\115_RegistrationLinkage.cs" />
    <Compile Include="Plugin\HotFixes\109_DisableCommunicationPersonParameter.cs" />
    <Compile Include="Plugin\HotFixes\107_MigrationRollupsFor10_3_1.cs" />
    <Compile Include="Plugin\HotFixes\108_UpdateSpiritualGifts.cs" />
    <Compile Include="Reporting\DataFilter\IRelatedChildDataView.cs" />
    <Compile Include="Storage\AssetStorage\AzureCloudStorageComponent.cs" />
    <Compile Include="SystemGuid\Metric.cs" />
    <Compile Include="Transactions\RunReportTransaction.cs" />
    <Compile Include="Plugin\HotFixes\110_UpdateSpiritualGiftsResultsLava.cs" />
    <Compile Include="Plugin\HotFixes\113_MigrationRollupsFor10_3_2.cs" />
    <Compile Include="Plugin\HotFixes\112_XamlTemplateMigration.cs" />
    <Compile Include="Plugin\HotFixes\111_HideGiftsCategoriesWithNoGifts.cs" />
    <Compile Include="Transactions\PageRenameTransaction.cs" />
    <Compile Include="Logging\RockLogLevel.cs" />
    <Compile Include="Plugin\HotFixes\114_MigrationRollupsFor10_3_3.cs" />
    <Compile Include="Plugin\HotFixes\128_MigrationRollupsFor10_4_1.cs" />
    <Compile Include="Plugin\HotFixes\127_MigrationRollupsFor10_4_0.cs" />
    <Compile Include="Plugin\HotFixes\126_MigrationRollupsFor10_3_7.cs" />
    <Compile Include="Plugin\HotFixes\125_MobileTemplateUpdatesPostAlpha.cs" />
    <Compile Include="Plugin\HotFixes\123_MigrationRollupsFor10_3_6.cs" />
    <Compile Include="Plugin\HotFixes\122_FixContentChannelItemChildItemsOrder.cs" />
    <Compile Include="Plugin\HotFixes\121_MigrationRollupsFor10_3_5.cs" />
    <Compile Include="Plugin\HotFixes\120_StructuredContentTools.cs" />
    <Compile Include="Plugin\HotFixes\119_AddMobileGroupMemberListBlockTemplate.cs" />
    <Compile Include="Plugin\HotFixes\124_AddGroupAttendanceDigestSystemCommunication.cs" />
    <Compile Include="Reporting\DataFilter\Person\StepParticipantsByAttributeValueFilter.cs" />
    <Compile Include="Reporting\DataFilter\Step\StepsAttributeValuesFilter.cs" />
    <Compile Include="SystemKey\CampaignConnectionKey.cs" />
    <Compile Include="Utility\CampaignConnectionHelper.cs" />
    <Compile Include="Utility\Enums\RockCacheablityType.cs" />
    <Compile Include="Utility\ExtensionMethods\ICollectionExtensions.cs" />
    <Compile Include="Plugin\HotFixes\106_EnableLavaDefaultSetting.cs" />
    <Compile Include="Utility\Enums\IntervalTimeUnit.cs" />
    <Compile Include="Utility\GuidConverter.cs" />
    <Compile Include="Utility\RockCacheability.cs" />
    <Compile Include="Utility\Settings\RockInstanceConfig.cs" />
    <Compile Include="Utility\Settings\RockInstanceConfigurationService.cs" />
    <Compile Include="Utility\Settings\RockInstanceDatabaseConfiguration.cs" />
    <Compile Include="Utility\TaskActivityProgress.cs" />
    <Compile Include="Utility\TimeInterval.cs" />
    <Compile Include="Utility\TimeIntervalSetting.cs" />
    <Compile Include="Utility\CodeGenExcludeAttribute.cs" />
    <Compile Include="WebFarm\IntervalAction.cs" />
    <Compile Include="WebFarm\MessageBusConsumer.cs" />
    <Compile Include="WebFarm\RockWebFarm.cs" />
    <Compile Include="Blocks\BreadCrumbResult.cs" />
    <Compile Include="Web\BreadCrumbLink.cs" />
    <Compile Include="Web\Cache\AlternateIdListCache.cs" />
    <Compile Include="Web\Cache\ClearReferencedEntityDependenciesConsumer.cs" />
    <Compile Include="Web\Cache\Entities\AdaptiveMessageAdaptationCache.cs" />
    <Compile Include="Web\Cache\Entities\AdaptiveMessageCache.cs" />
    <Compile Include="Web\Cache\Entities\AssetStorageProviderCache.cs" />
    <Compile Include="Web\Cache\Entities\BinaryFileTypeCache.cs" />
    <Compile Include="Web\Cache\Entities\DataViewCache.cs" />
    <Compile Include="Web\Cache\Entities\GroupCache.cs" />
    <Compile Include="Web\Cache\Entities\ContentTopicDomainCache.cs" />
    <Compile Include="Web\Cache\Entities\ContentTopicCache.cs" />
    <Compile Include="Web\Cache\Entities\ContentCollectionCache.cs" />
    <Compile Include="Web\Cache\Entities\ContentCollectionSourceCache.cs" />
<<<<<<< HEAD
    <Compile Include="Web\Cache\Entities\DeviceCache.cs" />
=======
    <Compile Include="Web\Cache\Entities\DataViewCache.cs" />
    <Compile Include="Web\Cache\Entities\DataViewFilterCache.cs" />
>>>>>>> 2133e21b
    <Compile Include="Web\Cache\Entities\FinancialAccountCache.cs" />
    <Compile Include="Web\Cache\Entities\InteractiveExperienceCache.cs" />
    <Compile Include="Web\Cache\Entities\InteractiveExperienceScheduleCache.cs" />
    <Compile Include="Web\Cache\Entities\GroupLocationCache.cs" />
    <Compile Include="Web\Cache\Entities\NamedScheduleCache.cs" />
    <Compile Include="Web\Cache\Entities\NamedLocationCache.cs" />
    <Compile Include="Web\Cache\Entities\NotificationMessageTypeCache.cs" />
    <Compile Include="Web\Cache\Entities\RequestFilterCache.cs" />
    <Compile Include="Web\Cache\Entities\PersonalizationSegmentCache.cs" />
    <Compile Include="Web\Cache\Entities\SharedPersonalLinksCache.cs" />
    <Compile Include="Web\Cache\Entities\StepTypeCache.cs" />
    <Compile Include="Web\Cache\Entities\StepProgramCache.cs" />
    <Compile Include="Web\Cache\Entities\ConnectionTypeCache.cs" />
    <Compile Include="Web\Cache\Entities\SystemPhoneNumberCache.cs" />
    <Compile Include="Web\Cache\Entities\WorkflowFormBuilderTemplateCache.cs" />
    <Compile Include="Web\Cache\Entities\WorkflowActionFormSectionCache.cs" />
    <Compile Include="Web\Cache\IIHasLifespan.cs" />
    <Compile Include="Logging\IRockLogConfiguration.cs" />
    <Compile Include="Logging\IRockLogger.cs" />
    <Compile Include="Logging\RockLogDomains.cs" />
    <Compile Include="Logging\RockLoggerSerilog.cs" />
    <Compile Include="Logging\RockLogger.cs" />
    <Compile Include="Logging\RockLogConfiguration.cs" />
    <Compile Include="Web\Cache\NonEntities\DbCommandObservabilityCache.cs" />
    <Compile Include="Web\Cache\NonEntities\DeepLinkCache.cs" />
    <Compile Include="Web\Cache\NonEntities\EntityTypeAttributesCache.cs" />
    <Compile Include="Web\Cache\NonEntities\PersonOrVisitorCache.cs" />
    <Compile Include="Web\Cache\NonEntities\PersonPreferenceCache.cs" />
    <Compile Include="Web\Cache\NonEntities\RateLimiterCache.cs" />
    <Compile Include="Web\Cache\RockCacheConsumer.cs" />
    <Compile Include="Web\HttpModules\DeepLinks.cs" />
    <Compile Include="Web\HttpModules\Observability.cs" />
    <Compile Include="Web\HttpModules\SignalRErrorModule.cs" />
    <Compile Include="Web\IBreadCrumb.cs" />
    <Compile Include="Blocks\IBreadCrumbBlock.cs" />
    <Compile Include="Web\PageRouteWasUpdatedConsumer.cs" />
    <Compile Include="Web\RockControlAdapter.cs" />
    <Compile Include="Web\UI\Controls\Chart\ChartJsChart.cs" />
    <Compile Include="Web\UI\Controls\Chart\Flot\BarChart.cs" />
    <Compile Include="Web\UI\Controls\Chart\Flot\LineChart.cs" />
    <Compile Include="Web\UI\Controls\Chart\Flot\PieChart.cs" />
    <Compile Include="Web\UI\Controls\Chart\IRockChart.cs" />
    <Compile Include="Web\UI\Controls\Chart\RockPieChart.cs" />
    <Compile Include="Web\UI\Controls\CompositePlaceHolder.cs" />
    <Compile Include="Web\UI\Controls\ElectronicSignatureControl.cs" />
    <Compile Include="Web\UI\Controls\FieldVisibilityRuleField.cs" />
    <Compile Include="Web\UI\Controls\FirstNameTextBox.cs" />
    <Compile Include="Web\UI\Controls\Grid\ICustomActionEventHandler.cs" />
    <Compile Include="Web\UI\Controls\Grid\CustomActionConfigEvent.cs" />
    <Compile Include="Web\UI\Controls\IDoNotBlockValidate.cs" />
    <Compile Include="Web\UI\Controls\IHasAttributeId.cs" />
    <Compile Include="Web\UI\Controls\MediaPlayer.cs" />
    <Compile Include="Web\UI\Controls\MediaSelector.cs" />
    <Compile Include="Web\UI\Controls\MobileNavigationActionEditor.cs" />
    <Compile Include="Web\UI\Controls\PageNavButtons.cs" />
    <Compile Include="Web\UI\Controls\Grid\PersonProfileLinkField.cs" />
    <Compile Include="Web\UI\Controls\LocationList.cs" />
    <Compile Include="Web\UI\Controls\PDFViewer.cs" />
    <Compile Include="Web\UI\Controls\Pickers\AccountTreeViewItem.cs" />
    <Compile Include="Web\UI\Controls\Pickers\CacheabilityPicker.cs" />
    <Compile Include="Web\UI\Controls\Pickers\EthnicityPicker.cs" />
    <Compile Include="Web\UI\Controls\Pickers\FinancialStatementTemplatePicker.cs" />
    <Compile Include="Web\UI\Controls\Pickers\IntervalPicker.cs" />
    <Compile Include="Plugin\HotFixes\118_FixFailedPaymentCommunicationTemplate.cs" />
    <Compile Include="Web\UI\Controls\Pickers\MediaElementPicker.cs" />
    <Compile Include="Web\UI\Controls\GroupMemberRequirementCard.cs" />
    <Compile Include="Web\UI\Controls\GroupMemberRequirementsContainer.cs" />
    <Compile Include="Web\UI\Controls\Pickers\RacePicker.cs" />
    <Compile Include="Web\UI\Controls\Pickers\SecondaryAuthsPicker.cs" />
    <Compile Include="Web\UI\Controls\Pickers\SystemPhoneNumberPicker.cs" />
    <Compile Include="Web\UI\Controls\Pickers\SystemPhoneNumbersPicker.cs" />
    <Compile Include="Web\UI\Controls\ColorSelector.cs" />
    <Compile Include="Web\UI\Controls\TagLiteral.cs" />
    <Compile Include="Web\UI\Controls\Pickers\CategorizedValuePicker.cs" />
    <Compile Include="Web\UI\Controls\TaskActivityProgressReporter.cs" />
    <Compile Include="Web\UI\IDisallowReturnUrlBlock.cs" />
    <Compile Include="Web\UI\RegistrationInstanceBlock.cs">
      <SubType>ASPXCodeBehind</SubType>
    </Compile>
    <Compile Include="Bulk\BulkImport\AttendancesImport.cs" />
    <Compile Include="Bulk\BulkImport\AttendanceImport.cs" />
    <Compile Include="CheckIn\CheckinConfigurationHelper.cs" />
    <Compile Include="Data\ICampusFilterable.cs" />
    <Compile Include="Data\RelatedEntityHelper.cs" />
    <Compile Include="Field\Types\BlockTemplateFieldType.cs" />
    <Compile Include="Field\Types\ContentChannelsFieldType.cs" />
    <Compile Include="Field\Types\DataEntryRequirementLevelFieldType.cs" />
    <Compile Include="Field\Types\DocumentTypeFieldType.cs" />
    <Compile Include="Field\Types\MetricFieldType.cs" />
    <Compile Include="Field\Types\PersistedDatasetFieldType.cs" />
    <Compile Include="Field\Types\StepProgramStepStatusFieldType.cs" />
    <Compile Include="Field\Types\StepProgramStepTypeFieldType.cs" />
    <Compile Include="Blocks\Types\Mobile\Cms\ContentChannelItemView.cs" />
    <Compile Include="Blocks\Types\Mobile\Cms\LavaItemList.cs" />
    <Compile Include="Field\Types\StructureContentEditorFieldType.cs" />
    <Compile Include="Jobs\StepsAutomation.cs" />
    <Compile Include="Field\Types\SystemCommunicationFieldType.cs" />
    <Compile Include="Financial\HostedGatewayMode.cs" />
    <Compile Include="Jobs\ConnectionRequestWorkflowTriggers.cs" />
    <Compile Include="Jobs\DataViewToWorkflow.cs" />
    <Compile Include="Jobs\SendRsvpReminders.cs" />
    <Compile Include="Jobs\SendPrayerComments.cs" />
    <Compile Include="Mobile\AdditionalBlockSettings.cs" />
    <Compile Include="Jobs\UpdatePersistedDatasets.cs" />
    <Compile Include="Mobile\AdditionalPageSettings.cs" />
    <Compile Include="Mobile\AdditionalSiteSettings.cs" />
    <Compile Include="Mobile\JsonFields\AttributeFormat.cs" />
    <Compile Include="Mobile\JsonFields\FieldFormat.cs" />
    <Compile Include="Mobile\JsonFields\FieldSetting.cs" />
    <Compile Include="Mobile\JsonFields\FieldSource.cs" />
    <Compile Include="Mobile\JsonFields\PropertyField.cs" />
    <Compile Include="Mobile\MobileExtensions.cs" />
    <Compile Include="Mobile\TabLocation.cs" />
    <Compile Include="Model\CodeGenerated\DocumentService.CodeGenerated.cs" />
    <Compile Include="Model\CodeGenerated\DocumentTypeService.CodeGenerated.cs" />
    <Compile Include="Model\CodeGenerated\EntityCampusFilterService.CodeGenerated.cs" />
    <Compile Include="Model\CodeGenerated\GroupDemographicTypeService.CodeGenerated.cs" />
    <Compile Include="Model\CodeGenerated\GroupDemographicValueService.CodeGenerated.cs" />
    <Compile Include="Model\CodeGenerated\PersistedDatasetService.CodeGenerated.cs" />
    <Compile Include="Model\CodeGenerated\SmsPipelineService.CodeGenerated.cs" />
    <Compile Include="Model\CodeGenerated\RegistrationTemplatePlacementService.CodeGenerated.cs" />
    <Compile Include="Model\CodeGenerated\RelatedEntityService.CodeGenerated.cs" />
    <Compile Include="Model\CodeGenerated\AchievementAttemptService.CodeGenerated.cs" />
    <Compile Include="Model\CodeGenerated\AchievementTypePrerequisiteService.CodeGenerated.cs" />
    <Compile Include="Model\CodeGenerated\AchievementTypeService.CodeGenerated.cs" />
    <Compile Include="Model\CodeGenerated\SystemCommunicationService.CodeGenerated.cs" />
    <Compile Include="Model\Core\DocumentType\DocumentTypeService.cs" />
    <Compile Include="Model\Core\EntityCampusFilter\EntityCampusFilter.cs" />
    <Compile Include="Model\Event\RegistrationInstance\RegistrationInstanceService.cs" />
    <Compile Include="Model\Event\RegistrationRegistrant\RegistrationRegistrantService.cs" />
    <Compile Include="Model\Event\RegistrationTemplatePlacement\RegistrationTemplatePlacement.cs" />
    <Compile Include="Model\Event\RegistrationTemplatePlacement\RegistrationTemplatePlacementService.cs" />
    <Compile Include="Model\Core\RelatedEntity\RelatedEntity.cs" />
    <Compile Include="Model\CMS\PersistedDataset\PersistedDataset.cs" />
    <Compile Include="Model\Core\Document\Document.cs" />
    <Compile Include="Model\Core\DocumentType\DocumentType.cs" />
    <Compile Include="Model\CMS\PersistedDataset\PersistedDatasetService.cs" />
    <Compile Include="Model\Communication\SmsPipeline\SmsPipeline.cs" />
    <Compile Include="Model\Core\RelatedEntity\RelatedEntityService.cs" />
    <Compile Include="Model\Engagement\StepType\StepTypeService.cs" />
    <Compile Include="Model\Engagement\Step\StepService.cs" />
    <Compile Include="Model\Engagement\AchievementAttempt\AchievementAttempt.cs" />
    <Compile Include="Model\Engagement\AchievementType\AchievementTypeService.cs" />
    <Compile Include="Model\Engagement\AchievementType\AchievementType.cs" />
    <Compile Include="Model\Communication\SystemCommunication\SystemCommunication.cs" />
    <Compile Include="Net\ClientInformation.cs" />
    <Compile Include="Badge\Component\Steps.cs" />
    <Compile Include="Plugin\HotFixes\095_PrayerRequestCommentsNotificationEmailTemplate.cs" />
    <Compile Include="Plugin\HotFixes\094_AchievementPagesAndBlocks.cs" />
    <Compile Include="Plugin\HotFixes\093_UpdateRockShopUI.cs" />
    <Compile Include="Plugin\HotFixes\100_MigrationRollupsFor10_2_1.cs" />
    <Compile Include="Plugin\HotFixes\099_MigrationRollupsFor10_2_0.cs" />
    <Compile Include="Plugin\HotFixes\102_RapidAttendanceEntry.cs" />
    <Compile Include="Plugin\HotFixes\101_RegistrationInstanceGroupPlacement.cs" />
    <Compile Include="Plugin\HotFixes\103_GroupPlacementUpdates.cs" />
    <Compile Include="Reporting\DataFilter\Group\LocationDataViewFilter.cs" />
    <Compile Include="Reporting\DataFilter\RelatedDataViewFilterBase.cs" />
    <Compile Include="Reporting\DataFilter\Person\PrimaryCampusesFilter.cs" />
    <Compile Include="Reporting\DataFilter\Person\PrimaryCampusFilter.cs" />
    <Compile Include="Security\SimpleCookie.cs" />
    <Compile Include="Storage\AssetStorage\GoogleCloudStorageComponent.cs" />
    <Compile Include="Storage\Common\GoogleCloudStorage.cs" />
    <Compile Include="Storage\Provider\GoogleCloudStorageProvider.cs" />
    <Compile Include="SystemGuid\Person.cs" />
    <Compile Include="SystemGuid\SystemCommunication.cs" />
    <Compile Include="SystemKey\CountryAttributeKey.cs" />
    <Compile Include="Transactions\ITransactionWithProgress.cs" />
    <Compile Include="Transactions\RegisterControllersTransaction.cs" />
    <Compile Include="Transactions\RunDataViewTransaction.cs" />
    <Compile Include="Transactions\StreakTypeRebuildTransaction.cs" />
    <Compile Include="Transactions\StreakTypeExclusionChangeTransaction.cs" />
    <Compile Include="Transactions\AchievementAttemptChangeTransaction.cs" />
    <Compile Include="UniversalSearch\IndexModels\DocumentIndex.cs" />
    <Compile Include="Reporting\ReportOutputBuilder.cs" />
    <Compile Include="Reporting\ReportTemplateBuilder.cs" />
    <Compile Include="Utility\ExtensionMethods\ExpandoObjectExtensions.cs" />
    <Compile Include="Utility\ExtensionMethods\HttpContextExtensions.cs" />
    <Compile Include="Utility\ExtensionMethods\TypeExtensions.cs" />
    <Compile Include="Utility\LazyDictionary.cs" />
    <Compile Include="Utility\SingleOrArrayJsonConverter.cs" />
    <Compile Include="Web\Cache\Entities\AssessmentTypeCache.cs" />
    <Compile Include="Web\Cache\Entities\ContentChannelTypeCache.cs" />
    <Compile Include="Web\Cache\Entities\DocumentTypeCache.cs" />
    <Compile Include="Web\Cache\Entities\PersistedDatasetCache.cs" />
    <Compile Include="Web\Cache\Entities\Obsolete\PersonBadgeCache.cs" />
    <Compile Include="Web\Cache\Entities\AchievementTypePrerequisiteCache.cs" />
    <Compile Include="Web\Cache\Entities\AchievementTypeCache.cs" />
    <Compile Include="Web\Cache\NonEntities\EntityDocumentTypesCache.cs" />
    <Compile Include="Web\Cache\NonEntities\PersistedDatasetValueCache.cs" />
    <Compile Include="Web\RockCustomSettingsProvider.cs" />
    <Compile Include="Web\IRockCustomSettingsUserControl.cs" />
    <Compile Include="Blocks\IRockMobileBlockType.cs" />
    <Compile Include="Blocks\RockBlockType.cs" />
    <Compile Include="Blocks\BlockActionResult.cs" />
    <Compile Include="Web\RockCustomSettingsUserControlProvider.cs" />
    <Compile Include="Net\RockRequestContext.cs" />
    <Compile Include="Attribute\TargetTypeAttribute.cs" />
    <Compile Include="Blocks\Types\Mobile\Cms\Content.cs" />
    <Compile Include="Blocks\Types\Mobile\Cms\Login.cs" />
    <Compile Include="Blocks\Types\Mobile\Cms\ProfileDetails.cs" />
    <Compile Include="Blocks\Types\Mobile\Cms\Register.cs" />
    <Compile Include="Blocks\Types\Mobile\Cms\WorkflowEntry.cs" />
    <Compile Include="Communication\RockSMSMessageRecipient.cs" />
    <Compile Include="Communication\RockPushMessageRecipient.cs" />
    <Compile Include="Communication\RockEmailMessageRecipient.cs" />
    <Compile Include="Communication\RockMessageRecipient.cs" />
    <Compile Include="Chart\ChartJs\ChartJsTimeSeriesDataFactory.cs" />
    <Compile Include="Chart\FlotChartDataSet.cs" />
    <Compile Include="Chart\TimeSeriesChartDataPoint.cs" />
    <Compile Include="Communication\SmsActions\SmsActionComponent.cs" />
    <Compile Include="Communication\SmsActions\SmsActionContainer.cs" />
    <Compile Include="Communication\SmsActions\SmsActionGive.cs" />
    <Compile Include="Communication\SmsActions\SmsActionLaunchWorkflow.cs" />
    <Compile Include="Communication\SmsActions\SmsActionReply.cs" />
    <Compile Include="Communication\SmsActions\SmsActionConversations.cs" />
    <Compile Include="Communication\SmsActions\SmsActionOutcome.cs" />
    <Compile Include="Communication\SmsActions\SmsMessage.cs" />
    <Compile Include="Crm\ConnectionStatusChangeReport\ConnectionStatusChangeReportBuilder.cs" />
    <Compile Include="Crm\ConnectionStatusChangeReport\ConnectionStatusChangeReportData.cs" />
    <Compile Include="Crm\ConnectionStatusChangeReport\ConnectionStatusChangeReportSettings.cs" />
    <Compile Include="Crm\ConnectionStatusChangeReport\ConnectionStatusChangeEventInfo.cs" />
    <Compile Include="Field\FieldVisibilityRules.cs" />
    <Compile Include="Field\Types\AssetFieldType.cs" />
    <Compile Include="Field\Types\AssetStorageProviderFieldType.cs" />
    <Compile Include="Field\Types\AssessmentTypesFieldType.cs" />
    <Compile Include="Field\Types\ConditionalScaleFieldType.cs" />
    <Compile Include="Jobs\RockTriggerListener.cs" />
    <Compile Include="Jobs\GroupLeaderAbsenceNotifications.cs" />
    <Compile Include="Jobs\SendAssessmentReminders.cs" />
    <Compile Include="Field\Types\StreakTypeFieldType.cs" />
    <Compile Include="Jobs\SendGroupScheduleNotifications.cs" />
    <Compile Include="Lava\Blocks\JsonPropertyBlock.cs" />
    <Compile Include="Model\CodeGenerated\GroupMemberAssignmentService.CodeGenerated.cs" />
    <Compile Include="Model\CodeGenerated\GroupMemberScheduleTemplateService.CodeGenerated.cs" />
    <Compile Include="Field\EntitySingleSelectionListFieldTypeBase.cs" />
    <Compile Include="Field\Types\StepProgramFieldType.cs" />
    <Compile Include="Field\Types\RegistryEntryFieldType.cs" />
    <Compile Include="Field\Types\ValueFilterFieldType.cs" />
    <Compile Include="Financial\HostedPaymentInfoControlOptions.cs" />
    <Compile Include="Financial\IGatewayComponent.cs" />
    <Compile Include="Financial\IHostedGatewayComponent.cs" />
    <Compile Include="Financial\IHostedGatewayPaymentControlTokenEvent.cs" />
    <Compile Include="Financial\IWebhookGatewayComponent.cs" />
    <Compile Include="Jobs\ChargeFutureTransactions.cs" />
    <Compile Include="Lava\Shortcodes\ScheduledContentShortcode.cs" />
    <Compile Include="Financial\AutomatedPaymentProcessor.cs" />
    <Compile Include="Financial\AutomatedPaymentArgs.cs" />
    <Compile Include="Financial\IAutomatedGatewayComponent.cs" />
    <Compile Include="Financial\IThreeStepGatewayComponent.cs" />
    <Compile Include="Model\CRM\Assessment\Assessment.cs" />
    <Compile Include="Model\CRM\Assessment\AssessmentService.cs" />
    <Compile Include="Model\CRM\AssessmentType\AssessmentType.cs" />
    <Compile Include="Model\CodeGenerated\AssessmentService.CodeGenerated.cs" />
    <Compile Include="Model\CodeGenerated\AssessmentTypeService.CodeGenerated.cs" />
    <Compile Include="Model\CodeGenerated\CommunicationResponseService.CodeGenerated.cs" />
    <Compile Include="Model\CodeGenerated\StreakService.CodeGenerated.cs" />
    <Compile Include="Model\CodeGenerated\StreakTypeExclusionService.CodeGenerated.cs" />
    <Compile Include="Model\CodeGenerated\StreakTypeService.CodeGenerated.cs" />
    <Compile Include="Model\CodeGenerated\SmsActionService.CodeGenerated.cs" />
    <Compile Include="Model\CodeGenerated\NoteAttachmentService.CodeGenerated.cs" />
    <Compile Include="Model\CodeGenerated\PersonScheduleExclusionService.CodeGenerated.cs" />
    <Compile Include="Model\CodeGenerated\StepWorkflowService.CodeGenerated.cs" />
    <Compile Include="Model\CodeGenerated\StepWorkflowTriggerService.CodeGenerated.cs" />
    <Compile Include="Model\Engagement\StreakTypeExclusion\StreakTypeExclusionService.cs" />
    <Compile Include="Model\Engagement\Streak\StreakService.cs" />
    <Compile Include="Model\Engagement\StreakType\StreakTypeService.cs" />
    <Compile Include="Model\CodeGenerated\RegistrationTemplateFeeItemService.CodeGenerated.cs" />
    <Compile Include="Model\CodeGenerated\StepProgramService.CodeGenerated.cs" />
    <Compile Include="Model\CodeGenerated\StepService.CodeGenerated.cs" />
    <Compile Include="Model\CodeGenerated\StepStatusService.CodeGenerated.cs" />
    <Compile Include="Model\CodeGenerated\StepTypePrerequisiteService.CodeGenerated.cs" />
    <Compile Include="Model\CodeGenerated\StepTypeService.CodeGenerated.cs" />
    <Compile Include="Model\Communication\CommunicationResponse\CommunicationResponse.cs" />
    <Compile Include="Model\Communication\CommunicationResponse\CommunicationResponseService.cs" />
    <Compile Include="Model\CRM\Assessment\ConflictProfileService.cs" />
    <Compile Include="Model\CRM\Assessment\EQInventoryService.cs" />
    <Compile Include="Model\Engagement\StreakType\StreakType.cs" />
    <Compile Include="Model\Engagement\StreakTypeExclusion\StreakTypeExclusion.cs" />
    <Compile Include="Model\Communication\SmsAction\SmsAction.cs" />
    <Compile Include="Model\Communication\SmsAction\SmsActionService.cs" />
    <Compile Include="Model\CRM\Assessment\MotivatorService.cs" />
    <Compile Include="Model\Core\NoteAttachment\NoteAttachment.cs" />
    <Compile Include="Model\Group\PersonScheduleExclusion\PersonScheduleExclusionService.Partial.cs" />
    <Compile Include="Model\Group\PersonScheduleExclusion\PersonScheduleExclusion.cs" />
    <Compile Include="Model\Event\RegistrationTemplateFeeItem\RegistrationTemplateFeeItem.cs" />
    <Compile Include="Model\CRM\Assessment\SpiritualGiftsService.cs" />
    <Compile Include="Bulk\BulkExport\AttributesExport.cs" />
    <Compile Include="Bulk\BulkExport\FinancialTransactionExport.cs" />
    <Compile Include="Bulk\BulkExport\FinancialTransactionExportOptions.cs" />
    <Compile Include="Bulk\BulkExport\FinancialTransactionsExport.cs" />
    <Compile Include="Bulk\BulkExport\ModelExport.cs" />
    <Compile Include="Bulk\BulkExport\ExportOptions.cs" />
    <Compile Include="Bulk\BulkExport\LocationExport.cs" />
    <Compile Include="Bulk\BulkExport\ExportResult.cs" />
    <Compile Include="Bulk\BulkExport\PeopleExport.cs" />
    <Compile Include="Bulk\BulkExport\PersonExport.cs" />
    <Compile Include="CheckIn\CheckInEditFamilyBlock.cs">
      <SubType>ASPXCodeBehind</SubType>
    </Compile>
    <Compile Include="CheckIn\CheckInMessage.cs" />
    <Compile Include="CheckIn\CheckInSearchBlock.cs">
      <SubType>ASPXCodeBehind</SubType>
    </Compile>
    <Compile Include="CheckIn\Registration\FamilyRegistrationState.cs" />
    <Compile Include="Data\NoAttributeFilterExpression.cs" />
    <Compile Include="Field\ICachedEntitiesFieldType.cs" />
    <Compile Include="Field\Types\RegistrationTemplatesFieldType.cs" />
    <Compile Include="Jobs\NoRetryAggregateException.cs" />
    <Compile Include="Jobs\NoRetryException.cs" />
    <Compile Include="Lava\Shortcodes\ScripturizeShortcode.cs" />
    <Compile Include="Badge\Component\Assessment.cs" />
    <Compile Include="Model\Engagement\Step\Step.cs" />
    <Compile Include="Model\Engagement\Streak\Streak.cs" />
    <Compile Include="Model\Engagement\StepWorkflow\StepWorkflow.cs" />
    <Compile Include="Model\Engagement\StepWorkflowTrigger\StepWorkflowTrigger.cs" />
    <Compile Include="Model\Engagement\StepTypePrerequisite\StepTypePrerequisite.cs" />
    <Compile Include="Model\Engagement\StepType\StepType.cs" />
    <Compile Include="Model\Engagement\StepStatus\StepStatus.cs" />
    <Compile Include="Model\Engagement\StepProgram\StepProgram.cs" />
    <Compile Include="Model\Engagement\StepWorkflowTrigger\StepWorkflowTriggerService.cs" />
    <Compile Include="Badge\Component\StreakEngagement.cs" />
    <Compile Include="Plugin\HotFixes\051_SparkData.cs" />
    <Compile Include="Model\Core\AttributeMatrix\AttributeMatrixService.cs" />
    <Compile Include="Plugin\HotFixes\052_MigrationRollupsForV8_1.cs" />
    <Compile Include="Plugin\HotFixes\053_DuplicateDataIntegrityReports.cs" />
    <Compile Include="Plugin\HotFixes\054_MigrationRollupsForV8_2.cs" />
    <Compile Include="Plugin\HotFixes\055_MigrationRollupsForV8_3.cs" />
    <Compile Include="Plugin\HotFixes\056_MigrationRollupsForV8_4.cs" />
    <Compile Include="Plugin\HotFixes\057_MigrationRollupsForV8_5.cs" />
    <Compile Include="Plugin\HotFixes\058_CheckinRegistration.cs" />
    <Compile Include="Plugin\HotFixes\059_MigrationRollupsForV8_5_2.cs" />
    <Compile Include="Plugin\HotFixes\060_MigrationRollupsForV8_6.cs" />
    <Compile Include="Plugin\HotFixes\061_MigrationRollupsForV8_6_2.cs" />
    <Compile Include="Plugin\HotFixes\062_MigrationRollupsForV8_7.cs" />
    <Compile Include="Plugin\HotFixes\063_WhitelistBlacklist.cs" />
    <Compile Include="Plugin\HotFixes\064_MigrationRollupsForV8_7_2.cs" />
    <Compile Include="Plugin\HotFixes\065_ThresholdValue.cs" />
    <Compile Include="Plugin\HotFixes\066_MigrationRollupsForV8_7_3.cs" />
    <Compile Include="Plugin\HotFixes\067_MigrationRollupsForV8_7_4.cs" />
    <Compile Include="Plugin\HotFixes\068_MigrationRollupsForV8_7_5.cs" />
    <Compile Include="Plugin\HotFixes\069_MigrationRollupsForV8_7_6.cs" />
    <Compile Include="Plugin\HotFixes\070_MigrationRollupsForV8_7_7.cs" />
    <Compile Include="Plugin\HotFixes\071_BlacklistBlankFix.cs" />
    <Compile Include="Plugin\HotFixes\072_RemoveDoNotDisturb.cs" />
    <Compile Include="Plugin\HotFixes\073_MigrationRollupsForV8_8.cs" />
    <Compile Include="Plugin\HotFixes\086_MigrationRollupsForV9_2_0.cs" />
    <Compile Include="Plugin\HotFixes\085_UpdateRegistrationRegistrantFeeIds.cs" />
    <Compile Include="Plugin\HotFixes\084_FixSpiritualGiftsAssessmentBadge.cs" />
    <Compile Include="Plugin\HotFixes\083_MigrationRollupsForV9_1_0.cs" />
    <Compile Include="Plugin\HotFixes\074_MigrationRollupsForV8_8_1.cs" />
    <Compile Include="Plugin\HotFixes\092_DiscProfileAttributeFix.cs" />
    <Compile Include="Plugin\HotFixes\091_SecureGetImpersonationParameter.cs" />
    <Compile Include="Plugin\HotFixes\090_FixNonCashCurrencyDefinedValue.cs" />
    <Compile Include="Plugin\HotFixes\089_MigrationRollupsForV9_3.cs" />
    <Compile Include="Plugin\HotFixes\088_FixAttributeQualifierMotivatorDefinedType.cs" />
    <Compile Include="Plugin\HotFixes\087_AddNonCashAssetTypes.cs" />
    <Compile Include="Plugin\HotFixes\098_FixContributionStatementLava.cs" />
    <Compile Include="Plugin\HotFixes\097_FamilyAnalyticsProcChange.cs" />
    <Compile Include="Plugin\HotFixes\096_MigrationRollupsForV9_5.cs" />
    <Compile Include="Reporting\DataFilter\BenevolenceRequest\BenevolenceResultDataViewFilter.cs" />
    <Compile Include="Reporting\DataFilter\BenevolenceResult\BenevolenceRequestDataViewFilter.cs" />
    <Compile Include="Reporting\DataFilter\Person\AttendanceDataViewFilter.cs" />
    <Compile Include="Reporting\DataFilter\Person\HasDuplicateEmailFilter.cs" />
    <Compile Include="Reporting\DataFilter\Person\HasDuplicatePhoneFilter.cs" />
    <Compile Include="Reporting\DataFilter\Person\StepsTakenFilter.cs" />
    <Compile Include="Reporting\DataFilter\Person\InteractionDataViewFilter.cs" />
    <Compile Include="Reporting\DataFilter\Person\InteractionsFilter.cs" />
    <Compile Include="Reporting\DataFilter\Person\StepDataViewFilter.cs" />
    <Compile Include="Reporting\DataSelect\Person\InteractionCountSelect.cs" />
    <Compile Include="Reporting\DataSelect\Person\InteractionDateSelect.cs" />
    <Compile Include="SystemGuid\AssessmentType.cs" />
    <Compile Include="SystemGuid\ContentChannelType.cs" />
    <Compile Include="SystemGuid\Layout.cs" />
    <Compile Include="SystemGuid\PageRoute.cs" />
    <Compile Include="Transactions\GroupScheduleCancellationTransaction.cs" />
    <Compile Include="Transactions\SaveHistoryTransaction.cs" />
    <Compile Include="Transactions\StepChangeTransaction.cs" />
    <Compile Include="Utility\TimePeriod.cs" />
    <Compile Include="Utility\EntityCoding\CodingHelper.cs" />
    <Compile Include="Utility\EntityCoding\EncodedEntity.cs" />
    <Compile Include="Utility\EntityCoding\EntityCoder.cs" />
    <Compile Include="Utility\EntityCoding\EntityDecoder.cs" />
    <Compile Include="Utility\EntityCoding\EntityPath.cs" />
    <Compile Include="Utility\EntityCoding\EntityPathComponent.cs" />
    <Compile Include="Utility\EntityCoding\EntityProcessor.cs" />
    <Compile Include="Utility\EntityCoding\ExportedEntitiesContainer.cs" />
    <Compile Include="Utility\EntityCoding\IEntityProcessor.cs" />
    <Compile Include="Utility\EntityCoding\IExporter.cs" />
    <Compile Include="Utility\EntityCoding\Processors\AttributeProcessor.cs" />
    <Compile Include="Utility\EntityCoding\Processors\AttributeValueProcessor.cs" />
    <Compile Include="Utility\EntityCoding\Processors\WorkflowActionFormProcessor.cs" />
    <Compile Include="Utility\EntityCoding\Processors\WorkflowActivityTypeProcessor.cs" />
    <Compile Include="Utility\EntityCoding\Processors\WorkflowTypeProcessor.cs" />
    <Compile Include="Utility\EntityCoding\QueuedEntity.cs" />
    <Compile Include="Utility\EntityCoding\Reference.cs" />
    <Compile Include="Utility\EntityCoding\WorkflowTypeExporter.cs" />
    <Compile Include="Utility\EnumOrderAttribute.cs" />
    <Compile Include="Utility\ExtensionMethods\Obsolete\DictionaryExtensions.cs" />
    <Compile Include="Utility\ExtensionMethods\DictionaryFieldExtensions.cs" />
    <Compile Include="Utility\ExtensionMethods\EnumUtilityExtensions.cs" />
    <Compile Include="Utility\ExtensionMethods\ScheduleExtensions.cs" />
    <Compile Include="Mobile\MobileHelper.cs" />
    <Compile Include="Utility\JsonInterfaceContractResolver.cs" />
    <Compile Include="Utility\DynamicPropertyMapContractResolver.cs" />
    <Compile Include="SystemKey\GroupTypeAttributeKey.cs" />
    <Compile Include="Utility\Scripturize.cs" />
    <Compile Include="Utility\ExtensionMethods\StringRockExtensions.cs" />
    <Compile Include="Utility\WebRequestHelper.cs" />
    <Compile Include="Web\Cache\Entities\BlockCache.cs" />
    <Compile Include="Web\Cache\Entities\CampusCache.cs" />
    <Compile Include="Web\Cache\Entities\RegistrationTemplateFormFieldCache.cs" />
    <Compile Include="Web\Cache\Entities\ContentChannelCache.cs" />
    <Compile Include="Web\Cache\Entities\StreakTypeExclusionCache.cs" />
    <Compile Include="Web\Cache\Entities\StreakTypeCache.cs" />
    <Compile Include="Web\Cache\Entities\EventCalendarCache.cs" />
    <Compile Include="Web\Cache\Entities\GroupTypeCache.cs" />
    <Compile Include="Web\Cache\Entities\InteractionChannelCache.cs" />
    <Compile Include="Web\Cache\Entities\InteractionComponentCache.cs" />
    <Compile Include="Web\Cache\Entities\LavaShortcodeCache.cs" />
    <Compile Include="Web\Cache\Entities\NoteTypeCache.cs" />
    <Compile Include="Web\Cache\Entities\BadgeCache.cs" />
    <Compile Include="Web\Cache\Entities\RestActionCache.cs" />
    <Compile Include="Web\Cache\Entities\RestControllerCache.cs" />
    <Compile Include="Web\Cache\Entities\SignalTypeCache.cs" />
    <Compile Include="Web\Cache\Entities\SmsActionCache.cs" />
    <Compile Include="Web\Cache\Entities\WorkflowActionFormAttributeCache.cs" />
    <Compile Include="Web\Cache\Entities\WorkflowActionFormCache.cs" />
    <Compile Include="Web\Cache\Entities\WorkflowActionTypeCache.cs" />
    <Compile Include="Web\Cache\Entities\WorkflowActivityTypeCache.cs" />
    <Compile Include="Web\Cache\Entities\WorkflowTypeCache.cs" />
    <Compile Include="Web\Cache\ICacheable.cs" />
    <Compile Include="Web\Cache\IItemCache.cs" />
    <Compile Include="Web\Cache\EntityItemCache.cs" />
    <Compile Include="Web\Cache\NonEntities\EntityNoteTypesCache.cs" />
    <Compile Include="Web\Cache\NonEntities\IdFromGuidCache.cs" />
    <Compile Include="Web\Cache\NonEntities\WorkflowTriggersCache.cs" />
    <Compile Include="Web\Cache\RockCache.cs" />
    <Compile Include="Web\Cache\IRockCacheManager.cs" />
    <Compile Include="Web\Cache\ItemCache.cs" />
    <Compile Include="Web\Cache\EntityCache.cs" />
    <Compile Include="Web\Cache\IEntityCache.cs" />
    <Compile Include="Web\Cache\RockCacheManager.cs" />
    <Compile Include="Web\Cache\ModelCache.cs" />
    <Compile Include="Web\Cache\Entities\AttributeCache.cs" />
    <Compile Include="Web\Cache\Entities\BlockTypeCache.cs" />
    <Compile Include="Web\Cache\Entities\CategoryCache.cs" />
    <Compile Include="Web\Cache\Entities\DefinedTypeCache.cs" />
    <Compile Include="Web\Cache\Entities\DefinedValueCache.cs" />
    <Compile Include="Web\Cache\Entities\EntityTypeCache.cs" />
    <Compile Include="Web\Cache\Entities\FieldTypeCache.cs" />
    <Compile Include="Web\Cache\Entities\LayoutCache.cs" />
    <Compile Include="Web\Cache\Entities\PageCache.cs" />
    <Compile Include="Web\Cache\Entities\SiteCache.cs" />
    <Compile Include="Web\Cache\NonEntities\AttributeValueCache.cs" />
    <Compile Include="Web\Cache\Entities\Obsolete\EntityAttributesCache.cs" />
    <Compile Include="Web\Cache\NonEntities\GlobalAttributesCache.cs" />
    <Compile Include="Web\Cache\NonEntities\LavaTemplateCache.cs" />
    <Compile Include="Web\Cache\NonEntities\RoleCache.cs" />
    <Compile Include="Chart\ChartGroupBy.cs" />
    <Compile Include="Chart\IChartData.cs" />
    <Compile Include="Chart\SummaryData.cs" />
    <Compile Include="CheckIn\CheckInBlockMultiPerson.cs">
      <SubType>ASPXCodeBehind</SubType>
    </Compile>
    <Compile Include="CheckIn\CheckInBlock.cs">
      <SubType>ASPXCodeBehind</SubType>
    </Compile>
    <Compile Include="CheckIn\CheckInFamily.cs" />
    <Compile Include="CheckIn\CheckInGroup.cs" />
    <Compile Include="CheckIn\CheckInGroupType.cs" />
    <Compile Include="CheckIn\CheckInLabel.cs" />
    <Compile Include="CheckIn\CheckInLocation.cs" />
    <Compile Include="CheckIn\CheckOutPerson.cs" />
    <Compile Include="CheckIn\CheckInPerson.cs" />
    <Compile Include="CheckIn\CheckInSchedule.cs" />
    <Compile Include="CheckIn\CheckInState.cs" />
    <Compile Include="CheckIn\CheckInStatus.cs" />
    <Compile Include="CheckIn\CheckinType.cs" />
    <Compile Include="CheckIn\KioskDevice.cs" />
    <Compile Include="CheckIn\KioskGroup.cs" />
    <Compile Include="CheckIn\KioskGroupAttendance.cs" />
    <Compile Include="CheckIn\KioskGroupType.cs" />
    <Compile Include="CheckIn\KioskLabel.cs" />
    <Compile Include="CheckIn\KioskLocation.cs" />
    <Compile Include="CheckIn\KioskLocationAttendance.cs" />
    <Compile Include="CheckIn\KioskSchedule.cs" />
    <Compile Include="CheckIn\KioskScheduleAttendance.cs" />
    <Compile Include="Communication\BouncedEmail.cs" />
    <Compile Include="Communication\Email.cs" />
    <Compile Include="Communication\CommunicationDetails.cs" />
    <Compile Include="Communication\IEmailProvider.cs" />
    <Compile Include="Communication\ICommunicationDetails.cs" />
    <Compile Include="Communication\MediumComponent.cs" />
    <Compile Include="Communication\MediumContainer.cs" />
    <Compile Include="Communication\Medium\Email.cs" />
    <Compile Include="Communication\Medium\PushNotification.cs" />
    <Compile Include="Communication\Medium\Sms.cs" />
    <Compile Include="Communication\RecipientData.cs" />
    <Compile Include="Communication\RockEmailMessage.cs" />
    <Compile Include="Communication\RockMessage.cs" />
    <Compile Include="Communication\RockPushMessage.cs" />
    <Compile Include="Communication\RockSMSMessage.cs" />
    <Compile Include="Communication\Transport\SMTPComponent.cs" />
    <Compile Include="Communication\TransportComponent.cs" />
    <Compile Include="Communication\TransportContainer.cs" />
    <Compile Include="Communication\Transport\Firebase.cs" />
    <Compile Include="Communication\Transport\SMTP.cs" />
    <Compile Include="Communication\Transport\Twilio.cs" />
    <Compile Include="Configuration\AttributeValueConfig.cs" />
    <Compile Include="Configuration\AttributeValuesConfig.cs" />
    <Compile Include="Configuration\RockConfig.cs" />
    <Compile Include="Constants\DisplayStrings.cs" />
    <Compile Include="Constants\SystemSettingKeys.cs" />
    <Compile Include="Data\BoundFieldTypeAttribute.cs" />
    <Compile Include="Data\DbContext.cs" />
    <Compile Include="Data\DbService.cs" />
    <Compile Include="Data\DefinedValueAttribute.cs" />
    <Compile Include="Data\Entity.cs" />
    <Compile Include="Data\FieldTypeAttribute.cs" />
    <Compile Include="Data\AnalyticHistoryFieldAttribute.cs" />
    <Compile Include="Data\HideFromReportingAttribute.cs" />
    <Compile Include="Data\AnalyticsAttribute.cs" />
    <Compile Include="Data\ICategorized.cs" />
    <Compile Include="Data\IEntity.cs" />
    <Compile Include="Data\IFeed.cs" />
    <Compile Include="Data\IgnoreCanDelete.cs" />
    <Compile Include="Data\IgnoreModelErrorsAttribute.cs" />
    <Compile Include="Data\IHistoricalTracking.cs" />
    <Compile Include="Data\IMigration.cs" />
    <Compile Include="Data\IModel.cs" />
    <Compile Include="Data\IncludeForReportingAttribute.cs" />
    <Compile Include="Data\IncludeAsEntityProperty.cs" />
    <Compile Include="Data\Interception\QueryHintDbCommandInterceptor.cs" />
    <Compile Include="Data\Interception\QueryHintScope.cs" />
    <Compile Include="Data\IHasActiveFlag.cs" />
    <Compile Include="Data\IOrdered.cs" />
    <Compile Include="Data\IRockEntity.cs" />
    <Compile Include="Data\IService.cs" />
    <Compile Include="Data\LinqRuntimeTypeBuilder.cs" />
    <Compile Include="Data\MigrationHelper.cs" />
    <Compile Include="Data\Model.cs" />
    <Compile Include="Data\NotAuditedAttribute.cs" />
    <Compile Include="Data\NotEmptyGuidAttribute.cs" />
    <Compile Include="Data\NotExportable.cs" />
    <Compile Include="Data\PreviewableAttribute.cs" />
    <Compile Include="Data\RockBulkUpdateExpressionVisitor.cs" />
    <Compile Include="Data\RockClientIncludeAttribute.cs" />
    <Compile Include="Data\RockContext.cs" />
    <Compile Include="Data\RockContextConfig.cs" />
    <Compile Include="Data\RockDomainAttribute.cs" />
    <Compile Include="Data\RockPluginDBInitializer.cs" />
    <Compile Include="Data\RouteAttribute.cs" />
    <Compile Include="Data\Service.cs" />
    <Compile Include="Data\Udf\DbMetadataExtensions.cs" />
    <Compile Include="Data\Udf\GetSpousePersonIdFromPersonIdStoreFunctionInjectionConvention.cs" />
    <Compile Include="Data\Udf\GetAddressStoreFunctionInjectionConvention.cs" />
    <Compile Include="Data\Udf\GetGeofencedGroupNamesStoreFunctionInjectionConvention.cs" />
    <Compile Include="Data\IRockStoreModelConvention.cs" />
    <Compile Include="Data\Udf\RockUdfHelper.cs" />
    <Compile Include="Extension\Component.cs" />
    <Compile Include="Extension\ComponentDescription.cs" />
    <Compile Include="Extension\Container.cs" />
    <Compile Include="Extension\FixedSizeList.cs" />
    <Compile Include="Extension\IComponentData.cs" />
    <Compile Include="Extension\IContainer.cs" />
    <Compile Include="Extension\SafeDirectoryCatalog.cs" />
    <Compile Include="Field\ConfigurationValue.cs" />
    <Compile Include="Field\FieldType.cs" />
    <Compile Include="Field\Helper.cs" />
    <Compile Include="Field\IEntityFieldType.cs" />
    <Compile Include="Field\IEntityQualifierFieldType.cs" />
    <Compile Include="Field\IFieldType.cs" />
    <Compile Include="Field\ILinkableFieldType.cs" />
    <Compile Include="Field\SelectFromListFieldType.cs" />
    <Compile Include="Field\Types\CheckListFieldType.cs" />
    <Compile Include="Field\Types\ContentChannelTypeFieldType.cs" />
    <Compile Include="Field\Types\ContentChannelItemFieldType.cs" />
    <Compile Include="Field\Types\BackgroundCheckFieldType.cs" />
    <Compile Include="Field\Types\MonthDayFieldType.cs" />
    <Compile Include="Field\Types\GenderFieldType.cs" />
    <Compile Include="Field\Types\InteractionChannelsFieldType.cs" />
    <Compile Include="Field\Types\LabelFieldType.cs" />
    <Compile Include="Field\Types\RegistrationInstanceFieldType.cs" />
    <Compile Include="Field\Types\RegistrationTemplateFieldType.cs" />
    <Compile Include="Field\Types\ReportFieldType.cs" />
    <Compile Include="Field\Types\TimeZoneFieldType.cs" />
    <Compile Include="Field\Types\GroupMemberFieldType.cs" />
    <Compile Include="Field\Types\InteractionChannelFieldType.cs" />
    <Compile Include="Field\Types\CommunicationPreferenceFieldType.cs" />
    <Compile Include="Field\Types\DataViewsFieldType.cs" />
    <Compile Include="Field\Types\LavaFieldType.cs" />
    <Compile Include="Field\Types\AccountFieldType.cs" />
    <Compile Include="Field\Types\AccountsFieldType.cs" />
    <Compile Include="Field\Types\AddressFieldType.cs" />
    <Compile Include="Field\Types\AttributeFieldType.cs" />
    <Compile Include="Field\Types\AudioFileFieldType.cs" />
    <Compile Include="Field\Types\AudioUrlFieldType.cs" />
    <Compile Include="Field\Types\BinaryFileFieldType.cs" />
    <Compile Include="Field\Types\BinaryFileTypeFieldType.cs" />
    <Compile Include="Field\Types\BinaryFileTypesFieldType.cs" />
    <Compile Include="Field\Types\BooleanFieldType.cs" />
    <Compile Include="Field\Types\CampusesFieldType.cs" />
    <Compile Include="Field\Types\CampusFieldType.cs" />
    <Compile Include="Field\Types\CategoriesFieldType.cs" />
    <Compile Include="Field\Types\CategoryFieldType.cs" />
    <Compile Include="Field\Types\CodeEditorFieldType.cs" />
    <Compile Include="Field\Types\ColorFieldType.cs" />
    <Compile Include="Field\Types\CommunicationTemplateFieldType.cs" />
    <Compile Include="Field\Types\ComparisonFieldType.cs" />
    <Compile Include="Field\Types\ComponentFieldType.cs" />
    <Compile Include="Field\Types\ComponentsFieldType.cs" />
    <Compile Include="Field\Types\ConnectionActivityTypeFieldType.cs" />
    <Compile Include="Field\Types\ConnectionOpportunityFieldType.cs" />
    <Compile Include="Field\Types\BenevolenceRequestFieldType.cs" />
    <Compile Include="Field\Types\ConnectionRequestFieldType.cs" />
    <Compile Include="Field\Types\ConnectionStateFieldType.cs" />
    <Compile Include="Field\Types\ConnectionStatusFieldType.cs" />
    <Compile Include="Field\Types\ConnectionTypeFieldType.cs" />
    <Compile Include="Field\Types\ConnectionTypesFieldType.cs" />
    <Compile Include="Field\Types\ContentChannelFieldType.cs" />
    <Compile Include="Field\Types\ContentChannelTypesFieldType.cs" />
    <Compile Include="Field\Types\CurrencyFieldType.cs" />
    <Compile Include="Field\Types\DataViewFieldType.cs" />
    <Compile Include="Field\Types\DateFieldType.cs" />
    <Compile Include="Field\Types\DateRangeFieldType.cs" />
    <Compile Include="Field\Types\DateTimeFieldType.cs" />
    <Compile Include="Field\Types\DayOfWeekFieldType.cs" />
    <Compile Include="Field\Types\DaysOfWeekFieldType.cs" />
    <Compile Include="Field\Types\DecimalFieldType.cs" />
    <Compile Include="Field\Types\DecimalRangeFieldType.cs" />
    <Compile Include="Field\Types\DefinedTypeFieldType.cs" />
    <Compile Include="Field\Types\DefinedValueFieldType.cs" />
    <Compile Include="Field\Types\DefinedValueRangeFieldType.cs" />
    <Compile Include="Field\Types\EmailFieldType.cs" />
    <Compile Include="Field\Types\MatrixFieldType.cs" />
    <Compile Include="Field\Types\SocialMediaAccountFieldType.cs" />
    <Compile Include="Field\Types\SSNFieldType.cs" />
    <Compile Include="Field\Types\WorkflowFieldType.cs" />
    <Compile Include="Field\Types\EncryptedTextFieldType.cs" />
    <Compile Include="Field\Types\EntityFieldType.cs" />
    <Compile Include="Field\Types\EntityTypeFieldType.cs" />
    <Compile Include="Field\Types\EnumFieldType.cs" />
    <Compile Include="Field\Types\EventCalendarFieldType.cs" />
    <Compile Include="Field\Types\EventItemFieldType.cs" />
    <Compile Include="Field\Types\FileFieldType.cs" />
    <Compile Include="Field\Types\FinancialGatewayFieldType.cs" />
    <Compile Include="Field\Types\GroupAndRoleFieldType.cs" />
    <Compile Include="Field\Types\GroupFieldType.cs" />
    <Compile Include="Field\Types\GroupLocationTypeFieldType.cs" />
    <Compile Include="Field\Types\GroupRoleFieldType.cs" />
    <Compile Include="Field\Types\GroupTypeFieldType.cs" />
    <Compile Include="Field\Types\GroupTypeGroupFieldType.cs" />
    <Compile Include="Field\Types\GroupTypesFieldType.cs" />
    <Compile Include="Field\Types\HtmlFieldType.cs" />
    <Compile Include="Field\Types\ImageFieldType.cs" />
    <Compile Include="Field\Types\IntegerFieldType.cs" />
    <Compile Include="Field\Types\IntegerRangeFieldType.cs" />
    <Compile Include="Field\Types\KeyValueListFieldType.cs" />
    <Compile Include="Field\Types\LavaCommandsFieldType.cs" />
    <Compile Include="Field\Types\LocationFieldType.cs" />
    <Compile Include="Field\Types\MarkdownFieldType.cs" />
    <Compile Include="Field\Types\MemoFieldType.cs" />
    <Compile Include="Field\Types\MergeTemplateFieldType.cs" />
    <Compile Include="Field\Types\MetricCategoriesFieldType.cs" />
    <Compile Include="Field\Types\NoteTypeFieldType.cs" />
    <Compile Include="Field\Types\NoteTypesFieldType.cs" />
    <Compile Include="Field\Types\PageReferenceFieldType.cs" />
    <Compile Include="Field\Types\BadgesFieldType.cs" />
    <Compile Include="Field\Types\PersonFieldType.cs" />
    <Compile Include="Field\Types\PhoneNumberFieldType.cs" />
    <Compile Include="Field\Types\RangeSliderFieldType.cs" />
    <Compile Include="Field\Types\RatingFieldType.cs" />
    <Compile Include="Field\Types\RemoteAuthsFieldType.cs" />
    <Compile Include="Field\Types\ScheduleFieldType.cs" />
    <Compile Include="Field\Types\SchedulesFieldType.cs" />
    <Compile Include="Field\Types\SecurityRoleFieldType.cs" />
    <Compile Include="Field\Types\SelectMultiFieldType.cs" />
    <Compile Include="Field\Types\SelectSingleFieldType.cs" />
    <Compile Include="Field\Types\SiteFieldType.cs" />
    <Compile Include="Field\Types\SlidingDateRangeFieldType.cs" />
    <Compile Include="Field\Types\SystemEmailFieldType.cs" />
    <Compile Include="Field\Types\TextFieldType.cs" />
    <Compile Include="Field\Types\TimeFieldType.cs" />
    <Compile Include="Field\Types\UrlLinkFieldType.cs" />
    <Compile Include="Field\Types\ValueListFieldType.cs" />
    <Compile Include="Field\Types\VideoFileFieldType.cs" />
    <Compile Include="Field\Types\VideoUrlFieldType.cs" />
    <Compile Include="Field\Types\WorkflowActivityTypeFieldType.cs" />
    <Compile Include="Field\Types\WorkflowAttributeFieldType.cs" />
    <Compile Include="Field\Types\WorkflowTextOrAttributeFieldType.cs" />
    <Compile Include="Field\Types\WorkflowTypeFieldType.cs" />
    <Compile Include="Field\Types\WorkflowTypesFieldType.cs" />
    <Compile Include="Financial\ACHPaymentInfo.cs" />
    <Compile Include="Financial\CreditCardPaymentInfo.cs" />
    <Compile Include="Financial\GatewayComponent.cs" />
    <Compile Include="Financial\GatewayContainer.cs" />
    <Compile Include="Financial\ITransactionDetail.cs" />
    <Compile Include="Financial\Payment.cs" />
    <Compile Include="Financial\PaymentInfo.cs" />
    <Compile Include="Financial\PaymentSchedule.cs" />
    <Compile Include="Financial\ReferencePaymentInfo.cs" />
    <Compile Include="Financial\SwipePaymentInfo.cs" />
    <Compile Include="Financial\TestGateway.cs" />
    <Compile Include="Follow\EventComponent.cs" />
    <Compile Include="Follow\EventContainer.cs" />
    <Compile Include="Follow\Event\PersonAnniversary.cs" />
    <Compile Include="Follow\Event\PersonPrayerRequest.cs" />
    <Compile Include="Follow\Event\PersonBaptized.cs" />
    <Compile Include="Follow\Event\PersonBirthday.cs" />
    <Compile Include="Follow\Event\PersonFirstAttendedGroupType.cs" />
    <Compile Include="Follow\Event\PersonFirstJoinedGroupType.cs" />
    <Compile Include="Follow\Event\PersonHistory.cs" />
    <Compile Include="Follow\SuggestionComponent.cs" />
    <Compile Include="Follow\SuggestionContainer.cs" />
    <Compile Include="Follow\Suggestion\InFollowedGroup.cs" />
    <Compile Include="Follow\Suggestion\InGroupTogether.cs" />
    <Compile Include="Jobs\CalculateFamilyAnalytics.cs" />
    <Compile Include="Jobs\CalculatePersonSignals.cs" />
    <Compile Include="Jobs\CommunicationQueueAlert.cs" />
    <Compile Include="Jobs\DatabaseMaintenance.cs" />
    <Compile Include="Jobs\GetNcoa.cs" />
    <Compile Include="Jobs\IndexRockSite.cs" />
    <Compile Include="Jobs\ProcessBIAnalytics.cs" />
    <Compile Include="Jobs\PbxCdrDownload.cs" />
    <Compile Include="Jobs\DataAutomation.cs" />
    <Compile Include="Jobs\ProcessGroupHistory.cs" />
    <Compile Include="Jobs\SendCreditCardExpirationNotices.cs" />
    <Compile Include="Jobs\IndexEntities.cs" />
    <Compile Include="Jobs\SendDataViewEmail.cs" />
    <Compile Include="Jobs\CalculateGroupRequirements.cs" />
    <Compile Include="Jobs\CalculateMetrics.cs" />
    <Compile Include="Jobs\GetScheduledPayments.cs" />
    <Compile Include="Jobs\GroupLeaderPendingNotifications.cs" />
    <Compile Include="Jobs\GroupSync.cs" />
    <Compile Include="Jobs\JobLoadFailedException.cs" />
    <Compile Include="Jobs\JobPulse.cs" />
    <Compile Include="Jobs\LaunchWorkflow.cs" />
    <Compile Include="Jobs\LocationServicesVerify.cs" />
    <Compile Include="Jobs\ProcessSignatureDocuments.cs" />
    <Compile Include="Jobs\ProcessWorkflows.cs" />
    <Compile Include="Jobs\RockCleanup.cs" />
    <Compile Include="Jobs\RockJobListener.cs" />
    <Compile Include="Jobs\CompleteWorkflows.cs" />
    <Compile Include="Jobs\RunSQL.cs" />
    <Compile Include="Jobs\SendAttendanceReminders.cs" />
    <Compile Include="Jobs\SendBirthdayEmail.cs" />
    <Compile Include="Jobs\SendCommunications.cs" />
    <Compile Include="Jobs\SendFollowingEvents.cs" />
    <Compile Include="Jobs\SendFollowingSuggestions.cs" />
    <Compile Include="Jobs\SendGroupEmail.cs" />
    <Compile Include="Jobs\SendGroupRequirementsNotification.cs" />
    <Compile Include="Jobs\SendNoteNotifications.cs" />
    <Compile Include="Jobs\SendRegistrationPaymentReminders.cs" />
    <Compile Include="Jobs\SparkLink.cs" />
    <Compile Include="Jobs\SendRegistrationReminders.cs" />
    <Compile Include="Jobs\UpdatePersistedDataviews.cs" />
    <Compile Include="Lava\Blocks\ExecuteBlock.cs" />
    <Compile Include="Lava\Blocks\RockEntityBlock.cs" />
    <Compile Include="Lava\Blocks\SearchBlock.cs" />
    <Compile Include="Lava\Blocks\JavascriptBlock.cs" />
    <Compile Include="Lava\Blocks\CacheBlock.cs" />
    <Compile Include="Lava\Blocks\TagListTag.cs" />
    <Compile Include="Lava\Blocks\StylesheetBlock.cs" />
    <Compile Include="Lava\Blocks\WebRequestBlock.cs" />
    <Compile Include="Lava\Blocks\SqlBlock.cs" />
    <Compile Include="Lava\Blocks\WorkflowActivateBlock.cs" />
    <Compile Include="Lava\LavaHelper.cs" />
    <Compile Include="Lava\LavaSupportLevel.cs" />
    <Compile Include="Lava\Shortcodes\BootstrapAlertShortcode.cs" />
    <Compile Include="MergeTemplates\HtmlMergeTemplateType.cs" />
    <Compile Include="MergeTemplates\MergeTemplateType.cs" />
    <Compile Include="MergeTemplates\MergeTemplateTypeContainer.cs" />
    <Compile Include="MergeTemplates\WordDocumentMergeTemplateType.cs" />
    <Compile Include="Model\Reporting\AnalyticsDimAttendanceLocation\AnalyticsDimAttendanceLocation.cs" />
    <Compile Include="Model\Reporting\AnalyticsDimCampus\AnalyticsDimCampus.cs" />
    <Compile Include="Model\Reporting\AnalyticsSourceCampus\AnalyticsSourceCampus.cs" />
    <Compile Include="Model\Reporting\AnalyticsDimFinancialAccount\AnalyticsDimFinancialAccount.cs" />
    <Compile Include="Model\Reporting\AnalyticsDimFinancialBatch\AnalyticsDimFinancialBatch.cs" />
    <Compile Include="Model\Reporting\AnalyticsDimFamilyHistorical\AnalyticsDimFamilyHistorical.cs" />
    <Compile Include="Model\Reporting\AnalyticsDimFamilyCurrent\AnalyticsDimFamilyCurrent.cs" />
    <Compile Include="Model\Reporting\AnalyticsDimFamilyHeadOfHousehold\AnalyticsDimFamilyHeadOfHousehold.cs" />
    <Compile Include="Model\Reporting\AnalyticsDimPersonHistorical\AnalyticsDimPersonHistorical.cs" />
    <Compile Include="Model\Reporting\AnalyticsDimPersonCurrent\AnalyticsDimPersonCurrent.cs" />
    <Compile Include="Model\Reporting\AnalyticsSourceDate\AnalyticsSourceDate.cs" />
    <Compile Include="Model\Reporting\AnalyticsFactAttendance\AnalyticsFactAttendance.cs" />
    <Compile Include="Model\Reporting\AnalyticsSourceAttendance\AnalyticsSourceAttendance.cs" />
    <Compile Include="Model\Reporting\AnalyticsSourceFamilyHistorical\AnalyticsSourceFamilyHistorical.cs" />
    <Compile Include="Model\Reporting\AnalyticsSourcePersonHistorical\AnalyticsSourcePersonHistorical.cs" />
    <Compile Include="Model\Reporting\AnalyticsFactFinancialTransaction\AnalyticsFactFinancialTransaction.cs" />
    <Compile Include="Model\Reporting\AnalyticsSourceFinancialTransaction\AnalyticsSourceFinancialTransaction.cs" />
    <Compile Include="Model\Core\AssetStorageProvider\AssetStorageProvider.cs" />
    <Compile Include="Model\Core\AssetStorageProvider\AssetStorageProviderService.cs" />
    <Compile Include="Model\CodeGenerated\AssetStorageProviderService.CodeGenerated.cs" />
    <Compile Include="Model\CodeGenerated\ServiceJobHistoryService.CodeGenerated.cs" />
    <Compile Include="Model\Connection\ConnectionType\ConnectionTypeService.cs" />
    <Compile Include="Model\Event\AttendanceOccurrence\AttendanceOccurrence.cs" />
    <Compile Include="Model\Event\Attendance\Attendance.cs" />
    <Compile Include="Model\Event\AttendanceCode\AttendanceCode.cs" />
    <Compile Include="Model\Event\AttendanceOccurrence\AttendanceOccurrenceService.cs" />
    <Compile Include="Model\Core\AttributeMatrix\AttributeMatrix.cs" />
    <Compile Include="Model\Core\AttributeMatrixItem\AttributeMatrixItem.cs" />
    <Compile Include="Model\Core\AttributeMatrixTemplate\AttributeMatrixTemplate.cs" />
    <Compile Include="Model\Core\AttributeValueHistorical\AttributeValueHistorical.cs" />
    <Compile Include="Model\CodeGenerated\AnalyticsDimCampusService.CodeGenerated.cs" />
    <Compile Include="Model\CodeGenerated\AnalyticsDimFamilyCurrentService.CodeGenerated.cs" />
    <Compile Include="Model\CodeGenerated\AnalyticsDimFamilyHeadOfHouseholdService.CodeGenerated.cs" />
    <Compile Include="Model\CodeGenerated\AnalyticsDimFamilyHistoricalService.CodeGenerated.cs" />
    <Compile Include="Model\CodeGenerated\AnalyticsFactAttendanceService.CodeGenerated.cs" />
    <Compile Include="Model\CodeGenerated\AnalyticsSourceAttendanceService.CodeGenerated.cs" />
    <Compile Include="Model\CodeGenerated\AnalyticsSourceCampusService.CodeGenerated.cs" />
    <Compile Include="Model\CodeGenerated\AnalyticsSourceFamilyHistoricalService.CodeGenerated.cs" />
    <Compile Include="Model\Core\AttributeMatrixTemplate\AttributeMatrixTemplateService.cs" />
    <Compile Include="Model\CodeGenerated\AttendanceOccurrenceService.CodeGenerated.cs" />
    <Compile Include="Model\CodeGenerated\AttributeValueHistoricalService.CodeGenerated.cs" />
    <Compile Include="Model\CodeGenerated\CommunicationAttachmentService.CodeGenerated.cs" />
    <Compile Include="Model\CodeGenerated\CommunicationTemplateAttachmentService.CodeGenerated.cs" />
    <Compile Include="Model\CodeGenerated\GroupHistoricalService.CodeGenerated.cs" />
    <Compile Include="Model\CodeGenerated\GroupLocationHistoricalService.CodeGenerated.cs" />
    <Compile Include="Model\CodeGenerated\GroupMemberHistoricalService.CodeGenerated.cs" />
    <Compile Include="Model\CodeGenerated\ContentChannelItemSlugService.CodeGenerated.cs" />
    <Compile Include="Model\CodeGenerated\GroupSyncService.CodeGenerated.cs" />
    <Compile Include="Model\CodeGenerated\LavaShortcodeService.CodeGenerated.cs" />
    <Compile Include="Model\CodeGenerated\MetaFirstNameGenderLookupService.CodeGenerated.cs" />
    <Compile Include="Model\CodeGenerated\MetaLastNameLookupService.CodeGenerated.cs" />
    <Compile Include="Model\CodeGenerated\MetaNickNameLookupService.CodeGenerated.cs" />
    <Compile Include="Model\CodeGenerated\NcoaHistoryService.CodeGenerated.cs" />
    <Compile Include="Model\CodeGenerated\NoteWatchService.CodeGenerated.cs" />
    <Compile Include="Model\CodeGenerated\PersonalDeviceService.CodeGenerated.cs" />
    <Compile Include="Model\CodeGenerated\AttributeMatrixItemService.CodeGenerated.cs" />
    <Compile Include="Model\CodeGenerated\AttributeMatrixService.CodeGenerated.cs" />
    <Compile Include="Model\CodeGenerated\AttributeMatrixTemplateService.CodeGenerated.cs" />
    <Compile Include="Model\CodeGenerated\PersonSearchKeyService.CodeGenerated.cs" />
    <Compile Include="Model\CodeGenerated\PersonSignalService.CodeGenerated.cs" />
    <Compile Include="Model\CodeGenerated\SignalTypeService.CodeGenerated.cs" />
    <Compile Include="Model\Communication\CommunicationTemplateAttachment\CommunicationTemplateAttachment.cs" />
    <Compile Include="Model\Communication\CommunicationAttachment\CommunicationAttachment.cs" />
    <Compile Include="Model\CodeGenerated\PageShortLinkService.CodeGenerated.cs" />
    <Compile Include="Model\CodeGenerated\PersonTokenService.CodeGenerated.cs" />
    <Compile Include="Model\CMS\ContentChannelItemSlug\ContentChannelItemSlug.cs" />
    <Compile Include="Model\CMS\ContentChannelItemSlug\ContentChannelItemSlugService.cs" />
    <Compile Include="Model\CMS\ContentChannelItem\ContentChannelItemService.cs" />
    <Compile Include="Model\Finance\FinancialAccount\FinancialAccountService.cs" />
    <Compile Include="Data\IAnalyticsAddresses.cs" />
    <Compile Include="Model\Group\GroupSync\GroupSync.cs" />
    <Compile Include="Model\Meta\MetaFirstNameGenderLookup\MetaFirstNameGenderLookup.cs" />
    <Compile Include="Model\Meta\MetaLastNameLookup\MetaLastNameLookup.cs" />
    <Compile Include="Model\Meta\MetaNickNameLookup\MetaNickNameLookup.cs" />
    <Compile Include="Model\Reporting\Metric\MetricService.cs" />
    <Compile Include="Model\Event\AttendanceCode\AttendanceCodeService.cs" />
    <Compile Include="Model\Event\Attendance\AttendanceService.cs" />
    <Compile Include="Model\Core\Attribute\Attribute.cs" />
    <Compile Include="Model\Core\AttributeQualifier\AttributeQualifier.cs" />
    <Compile Include="Model\Core\AttributeQualifier\AttributeQualifierService.cs" />
    <Compile Include="Model\Core\Attribute\AttributeService.cs" />
    <Compile Include="Model\Core\AttributeValue\AttributeValue.cs" />
    <Compile Include="Model\Core\AttributeValue\AttributeValueService.cs" />
    <Compile Include="Model\Core\Audit\Audit.cs" />
    <Compile Include="Model\Core\AuditDetail\AuditDetail.cs" />
    <Compile Include="Model\Core\Auth\Auth.cs" />
    <Compile Include="Model\Core\Auth\AuthService.cs" />
    <Compile Include="Model\CRM\BackgroundCheck\BackgroundCheck.cs" />
    <Compile Include="Model\Finance\BenevolenceRequestDocument\BenevolenceRequestDocument.cs" />
    <Compile Include="Model\Finance\BenevolenceRequest\BenevolenceRequest.cs" />
    <Compile Include="Model\Finance\BenevolenceResult\BenevolenceResult.cs" />
    <Compile Include="Model\Core\BinaryFile\BinaryFile.cs" />
    <Compile Include="Model\Core\BinaryFileData\BinaryFileData.cs" />
    <Compile Include="Model\Core\BinaryFile\BinaryFileService.cs" />
    <Compile Include="Model\Core\BinaryFileType\BinaryFileType.cs" />
    <Compile Include="Model\CMS\Block\Block.cs" />
    <Compile Include="Model\CMS\Block\BlockService.cs" />
    <Compile Include="Model\CMS\BlockType\BlockType.cs" />
    <Compile Include="Model\CMS\BlockType\BlockTypeService.cs" />
    <Compile Include="Model\Core\Campus\Campus.cs" />
    <Compile Include="Model\Core\Campus\CampusService.cs" />
    <Compile Include="Model\Core\Category\Category.cs" />
    <Compile Include="Model\Core\Category\CategoryService.cs" />
    <Compile Include="Model\CodeGenerated\AnalyticsDimFinancialAccountService.CodeGenerated.cs" />
    <Compile Include="Model\CodeGenerated\AnalyticsDimFinancialBatchService.CodeGenerated.cs" />
    <Compile Include="Model\CodeGenerated\AnalyticsDimPersonCurrentService.CodeGenerated.cs" />
    <Compile Include="Model\CodeGenerated\AnalyticsDimPersonHistoricalService.CodeGenerated.cs" />
    <Compile Include="Model\CodeGenerated\AnalyticsFactFinancialTransactionService.CodeGenerated.cs" />
    <Compile Include="Model\CodeGenerated\AnalyticsSourceFinancialTransactionService.CodeGenerated.cs" />
    <Compile Include="Model\CodeGenerated\AnalyticsSourcePersonHistoricalService.CodeGenerated.cs" />
    <Compile Include="Model\CodeGenerated\AttendanceCodeService.CodeGenerated.cs" />
    <Compile Include="Model\CodeGenerated\AttendanceService.CodeGenerated.cs" />
    <Compile Include="Model\CodeGenerated\AttributeQualifierService.CodeGenerated.cs" />
    <Compile Include="Model\CodeGenerated\AttributeService.CodeGenerated.cs" />
    <Compile Include="Model\CodeGenerated\AttributeValueService.CodeGenerated.cs" />
    <Compile Include="Model\CodeGenerated\AuditDetailService.CodeGenerated.cs" />
    <Compile Include="Model\CodeGenerated\AuditService.CodeGenerated.cs" />
    <Compile Include="Model\CodeGenerated\AuthService.CodeGenerated.cs" />
    <Compile Include="Model\CodeGenerated\BackgroundCheckService.CodeGenerated.cs" />
    <Compile Include="Model\CodeGenerated\BenevolenceRequestDocumentService.CodeGenerated.cs" />
    <Compile Include="Model\CodeGenerated\BenevolenceRequestService.CodeGenerated.cs" />
    <Compile Include="Model\CodeGenerated\BenevolenceResultService.CodeGenerated.cs" />
    <Compile Include="Model\CodeGenerated\BinaryFileDataService.CodeGenerated.cs" />
    <Compile Include="Model\CodeGenerated\BinaryFileService.CodeGenerated.cs" />
    <Compile Include="Model\CodeGenerated\BinaryFileTypeService.CodeGenerated.cs" />
    <Compile Include="Model\CodeGenerated\BlockService.CodeGenerated.cs" />
    <Compile Include="Model\CodeGenerated\BlockTypeService.CodeGenerated.cs" />
    <Compile Include="Model\CodeGenerated\CampusService.CodeGenerated.cs" />
    <Compile Include="Model\CodeGenerated\CategoryService.CodeGenerated.cs" />
    <Compile Include="Model\CodeGenerated\CommunicationRecipientService.CodeGenerated.cs" />
    <Compile Include="Model\CodeGenerated\CommunicationService.CodeGenerated.cs" />
    <Compile Include="Model\CodeGenerated\CommunicationTemplateService.CodeGenerated.cs" />
    <Compile Include="Model\CodeGenerated\ConnectionActivityTypeService.CodeGenerated.cs" />
    <Compile Include="Model\CodeGenerated\ConnectionOpportunityCampusService.CodeGenerated.cs" />
    <Compile Include="Model\CodeGenerated\ConnectionOpportunityConnectorGroupService.CodeGenerated.cs" />
    <Compile Include="Model\CodeGenerated\ConnectionOpportunityGroupConfigService.CodeGenerated.cs" />
    <Compile Include="Model\CodeGenerated\ConnectionOpportunityGroupService.CodeGenerated.cs" />
    <Compile Include="Model\CodeGenerated\ConnectionOpportunityService.CodeGenerated.cs" />
    <Compile Include="Model\CodeGenerated\ConnectionRequestActivityService.CodeGenerated.cs" />
    <Compile Include="Model\CodeGenerated\ConnectionRequestService.CodeGenerated.cs" />
    <Compile Include="Model\CodeGenerated\ConnectionRequestWorkflowService.CodeGenerated.cs" />
    <Compile Include="Model\CodeGenerated\ConnectionStatusService.CodeGenerated.cs" />
    <Compile Include="Model\CodeGenerated\ConnectionTypeService.CodeGenerated.cs" />
    <Compile Include="Model\CodeGenerated\ConnectionWorkflowService.CodeGenerated.cs" />
    <Compile Include="Model\CodeGenerated\ContentChannelItemAssociationService.CodeGenerated.cs" />
    <Compile Include="Model\CodeGenerated\ContentChannelItemService.CodeGenerated.cs" />
    <Compile Include="Model\CodeGenerated\ContentChannelService.CodeGenerated.cs" />
    <Compile Include="Model\CodeGenerated\ContentChannelTypeService.CodeGenerated.cs" />
    <Compile Include="Model\CodeGenerated\DataViewFilterService.CodeGenerated.cs" />
    <Compile Include="Model\CodeGenerated\DataViewService.CodeGenerated.cs" />
    <Compile Include="Model\CodeGenerated\DefinedTypeService.CodeGenerated.cs" />
    <Compile Include="Model\CodeGenerated\DefinedValueService.CodeGenerated.cs" />
    <Compile Include="Model\CodeGenerated\DeviceService.CodeGenerated.cs" />
    <Compile Include="Model\CodeGenerated\EntitySetItemService.CodeGenerated.cs" />
    <Compile Include="Model\CodeGenerated\EntitySetService.CodeGenerated.cs" />
    <Compile Include="Model\CodeGenerated\EntityTypeService.CodeGenerated.cs" />
    <Compile Include="Model\CodeGenerated\EventCalendarContentChannelService.CodeGenerated.cs" />
    <Compile Include="Model\CodeGenerated\EventCalendarItemService.CodeGenerated.cs" />
    <Compile Include="Model\CodeGenerated\EventCalendarService.CodeGenerated.cs" />
    <Compile Include="Model\CodeGenerated\EventItemAudienceService.CodeGenerated.cs" />
    <Compile Include="Model\CodeGenerated\EventItemOccurrenceChannelItemService.CodeGenerated.cs" />
    <Compile Include="Model\CodeGenerated\EventItemOccurrenceGroupMapService.CodeGenerated.cs" />
    <Compile Include="Model\CodeGenerated\EventItemOccurrenceService.CodeGenerated.cs" />
    <Compile Include="Model\CodeGenerated\EventItemService.CodeGenerated.cs" />
    <Compile Include="Model\CodeGenerated\ExceptionLogService.CodeGenerated.cs" />
    <Compile Include="Model\CodeGenerated\FieldTypeService.CodeGenerated.cs" />
    <Compile Include="Model\CodeGenerated\FinancialAccountService.CodeGenerated.cs" />
    <Compile Include="Model\CodeGenerated\FinancialBatchService.CodeGenerated.cs" />
    <Compile Include="Model\CodeGenerated\FinancialGatewayService.CodeGenerated.cs" />
    <Compile Include="Model\CodeGenerated\FinancialPaymentDetailService.CodeGenerated.cs" />
    <Compile Include="Model\CodeGenerated\FinancialPersonBankAccountService.CodeGenerated.cs" />
    <Compile Include="Model\CodeGenerated\FinancialPersonSavedAccountService.CodeGenerated.cs" />
    <Compile Include="Model\CodeGenerated\FinancialPledgeService.CodeGenerated.cs" />
    <Compile Include="Model\CodeGenerated\FinancialScheduledTransactionDetailService.CodeGenerated.cs" />
    <Compile Include="Model\CodeGenerated\FinancialScheduledTransactionService.CodeGenerated.cs" />
    <Compile Include="Model\CodeGenerated\FinancialTransactionDetailService.CodeGenerated.cs" />
    <Compile Include="Model\CodeGenerated\FinancialTransactionImageService.CodeGenerated.cs" />
    <Compile Include="Model\CodeGenerated\FinancialTransactionRefundService.CodeGenerated.cs" />
    <Compile Include="Model\CodeGenerated\FinancialTransactionService.CodeGenerated.cs" />
    <Compile Include="Model\CodeGenerated\FollowingEventNotificationService.CodeGenerated.cs" />
    <Compile Include="Model\CodeGenerated\FollowingEventSubscriptionService.CodeGenerated.cs" />
    <Compile Include="Model\CodeGenerated\FollowingEventTypeService.CodeGenerated.cs" />
    <Compile Include="Model\CodeGenerated\FollowingService.CodeGenerated.cs" />
    <Compile Include="Model\CodeGenerated\FollowingSuggestedService.CodeGenerated.cs" />
    <Compile Include="Model\CodeGenerated\FollowingSuggestionTypeService.CodeGenerated.cs" />
    <Compile Include="Model\CodeGenerated\GroupLocationService.CodeGenerated.cs" />
    <Compile Include="Model\CodeGenerated\GroupMemberRequirementService.CodeGenerated.cs" />
    <Compile Include="Model\CodeGenerated\GroupMemberService.CodeGenerated.cs" />
    <Compile Include="Model\CodeGenerated\GroupMemberWorkflowTriggerService.CodeGenerated.cs" />
    <Compile Include="Model\CodeGenerated\GroupRequirementService.CodeGenerated.cs" />
    <Compile Include="Model\CodeGenerated\GroupRequirementTypeService.CodeGenerated.cs" />
    <Compile Include="Model\CodeGenerated\GroupScheduleExclusionService.CodeGenerated.cs" />
    <Compile Include="Model\CodeGenerated\GroupService.CodeGenerated.cs" />
    <Compile Include="Model\CodeGenerated\GroupTypeRoleService.CodeGenerated.cs" />
    <Compile Include="Model\CodeGenerated\GroupTypeService.CodeGenerated.cs" />
    <Compile Include="Model\CodeGenerated\HistoryService.CodeGenerated.cs" />
    <Compile Include="Model\CodeGenerated\HtmlContentService.CodeGenerated.cs" />
    <Compile Include="Model\CodeGenerated\InteractionChannelService.CodeGenerated.cs" />
    <Compile Include="Model\CodeGenerated\InteractionComponentService.CodeGenerated.cs" />
    <Compile Include="Model\CodeGenerated\InteractionDeviceTypeService.CodeGenerated.cs" />
    <Compile Include="Model\CodeGenerated\InteractionService.CodeGenerated.cs" />
    <Compile Include="Model\CodeGenerated\InteractionSessionService.CodeGenerated.cs" />
    <Compile Include="Model\CodeGenerated\LayoutService.CodeGenerated.cs" />
    <Compile Include="Model\CodeGenerated\LocationService.CodeGenerated.cs" />
    <Compile Include="Model\CodeGenerated\MergeTemplateService.CodeGenerated.cs" />
    <Compile Include="Model\CodeGenerated\MetricCategoryService.CodeGenerated.cs" />
    <Compile Include="Model\CodeGenerated\MetricPartitionService.CodeGenerated.cs" />
    <Compile Include="Model\CodeGenerated\MetricService.CodeGenerated.cs" />
    <Compile Include="Model\CodeGenerated\MetricValuePartitionService.CodeGenerated.cs" />
    <Compile Include="Model\CodeGenerated\MetricValueService.CodeGenerated.cs" />
    <Compile Include="Model\CodeGenerated\NoteService.CodeGenerated.cs" />
    <Compile Include="Model\CodeGenerated\NoteTypeService.CodeGenerated.cs" />
    <Compile Include="Model\CodeGenerated\NotificationRecipientService.CodeGenerated.cs" />
    <Compile Include="Model\CodeGenerated\NotificationService.CodeGenerated.cs" />
    <Compile Include="Model\CodeGenerated\PageContextService.CodeGenerated.cs" />
    <Compile Include="Model\CodeGenerated\PageRouteService.CodeGenerated.cs" />
    <Compile Include="Model\CodeGenerated\PageService.CodeGenerated.cs" />
    <Compile Include="Model\CodeGenerated\PersonAliasService.CodeGenerated.cs" />
    <Compile Include="Model\CodeGenerated\BadgeService.CodeGenerated.cs" />
    <Compile Include="Model\CodeGenerated\PersonDuplicateService.CodeGenerated.cs" />
    <Compile Include="Model\CodeGenerated\PersonPreviousNameService.CodeGenerated.cs" />
    <Compile Include="Model\CodeGenerated\PersonService.CodeGenerated.cs" />
    <Compile Include="Model\CodeGenerated\PersonViewedService.CodeGenerated.cs" />
    <Compile Include="Model\CodeGenerated\PhoneNumberService.CodeGenerated.cs" />
    <Compile Include="Model\CodeGenerated\PluginMigrationService.CodeGenerated.cs" />
    <Compile Include="Model\CodeGenerated\PrayerRequestService.CodeGenerated.cs" />
    <Compile Include="Model\CodeGenerated\RegistrationInstanceService.CodeGenerated.cs" />
    <Compile Include="Model\CodeGenerated\RegistrationRegistrantFeeService.CodeGenerated.cs" />
    <Compile Include="Model\CodeGenerated\RegistrationRegistrantService.CodeGenerated.cs" />
    <Compile Include="Model\CodeGenerated\RegistrationService.CodeGenerated.cs" />
    <Compile Include="Model\CodeGenerated\RegistrationTemplateDiscountService.CodeGenerated.cs" />
    <Compile Include="Model\CodeGenerated\RegistrationTemplateFeeService.CodeGenerated.cs" />
    <Compile Include="Model\CodeGenerated\RegistrationTemplateFormFieldService.CodeGenerated.cs" />
    <Compile Include="Model\CodeGenerated\RegistrationTemplateFormService.CodeGenerated.cs" />
    <Compile Include="Model\CodeGenerated\RegistrationTemplateService.CodeGenerated.cs" />
    <Compile Include="Model\CodeGenerated\ReportFieldService.CodeGenerated.cs" />
    <Compile Include="Model\CodeGenerated\ReportService.CodeGenerated.cs" />
    <Compile Include="Model\CodeGenerated\RestActionService.CodeGenerated.cs" />
    <Compile Include="Model\CodeGenerated\RestControllerService.CodeGenerated.cs" />
    <Compile Include="Model\CodeGenerated\ScheduleCategoryExclusionService.CodeGenerated.cs" />
    <Compile Include="Model\CodeGenerated\ScheduleService.CodeGenerated.cs" />
    <Compile Include="Model\CodeGenerated\ServiceJobService.CodeGenerated.cs" />
    <Compile Include="Model\CodeGenerated\ServiceLogService.CodeGenerated.cs" />
    <Compile Include="Model\CodeGenerated\SignatureDocumentService.CodeGenerated.cs" />
    <Compile Include="Model\CodeGenerated\SignatureDocumentTemplateService.CodeGenerated.cs" />
    <Compile Include="Model\CodeGenerated\SiteDomainService.CodeGenerated.cs" />
    <Compile Include="Model\CodeGenerated\SiteService.CodeGenerated.cs" />
    <Compile Include="Model\CodeGenerated\SystemEmailService.CodeGenerated.cs" />
    <Compile Include="Model\Communication\SystemEmail\SystemEmailService.cs" />
    <Compile Include="Model\CodeGenerated\TaggedItemService.CodeGenerated.cs" />
    <Compile Include="Model\CodeGenerated\TagService.CodeGenerated.cs" />
    <Compile Include="Model\CodeGenerated\UserLoginService.CodeGenerated.cs" />
    <Compile Include="Model\CodeGenerated\WorkflowActionFormAttributeService.CodeGenerated.cs" />
    <Compile Include="Model\CodeGenerated\WorkflowActionFormService.CodeGenerated.cs" />
    <Compile Include="Model\CodeGenerated\WorkflowActionService.CodeGenerated.cs" />
    <Compile Include="Model\CodeGenerated\WorkflowActionTypeService.CodeGenerated.cs" />
    <Compile Include="Model\CodeGenerated\WorkflowActivityService.CodeGenerated.cs" />
    <Compile Include="Model\CodeGenerated\WorkflowActivityTypeService.CodeGenerated.cs" />
    <Compile Include="Model\CodeGenerated\WorkflowService.CodeGenerated.cs" />
    <Compile Include="Model\CodeGenerated\WorkflowTriggerService.CodeGenerated.cs" />
    <Compile Include="Model\CodeGenerated\WorkflowTypeService.CodeGenerated.cs" />
    <Compile Include="Model\Communication\Communication\Communication.cs" />
    <Compile Include="Model\Communication\CommunicationRecipient\CommunicationRecipient.cs" />
    <Compile Include="Model\Communication\CommunicationRecipient\CommunicationRecipientService.cs" />
    <Compile Include="Model\Communication\Communication\CommunicationService.cs" />
    <Compile Include="Model\Communication\CommunicationTemplate\CommunicationTemplate.cs" />
    <Compile Include="Model\Connection\ConnectionActivityType\ConnectionActivityType.cs" />
    <Compile Include="Model\Connection\ConnectionOpportunityGroupConfig\ConnectionOpportunityGroupConfig.cs" />
    <Compile Include="Model\Connection\ConnectionOpportunity\ConnectionOpportunity.cs" />
    <Compile Include="Model\Connection\ConnectionOpportunityCampus\ConnectionOpportunityCampus.cs" />
    <Compile Include="Model\Connection\ConnectionOpportunityConnectorGroup\ConnectionOpportunityConnectorGroup.cs" />
    <Compile Include="Model\Connection\ConnectionOpportunityGroup\ConnectionOpportunityGroup.cs" />
    <Compile Include="Model\Connection\ConnectionRequest\ConnectionRequest.cs" />
    <Compile Include="Model\Connection\ConnectionRequestActivity\ConnectionRequestActivity.cs" />
    <Compile Include="Model\Connection\ConnectionRequestWorkflow\ConnectionRequestWorkflow.cs" />
    <Compile Include="Model\Connection\ConnectionStatus\ConnectionStatus.cs" />
    <Compile Include="Model\Connection\ConnectionType\ConnectionType.cs" />
    <Compile Include="Model\Connection\ConnectionWorkflow\ConnectionWorkflow.cs" />
    <Compile Include="Model\Connection\ConnectionWorkflow\ConnectionWorkflowService.cs" />
    <Compile Include="Model\CMS\ContentChannel\ContentChannel.cs" />
    <Compile Include="Model\CMS\ContentChannelItem\ContentChannelItem.cs" />
    <Compile Include="Model\CMS\ContentChannelType\ContentChannelType.cs" />
    <Compile Include="Model\Reporting\DataView\DataView.cs" />
    <Compile Include="Model\Reporting\DataViewFilter\DataViewFilter.cs" />
    <Compile Include="Model\Reporting\DataView\DataViewService.cs" />
    <Compile Include="Model\DbGeographyConverter.cs" />
    <Compile Include="Model\Core\DefinedType\DefinedType.cs" />
    <Compile Include="Model\Core\DefinedType\DefinedTypeService.cs" />
    <Compile Include="Model\Core\DefinedValue\DefinedValue.cs" />
    <Compile Include="Model\Core\DefinedValue\DefinedValueService.cs" />
    <Compile Include="Model\Core\Device\Device.cs" />
    <Compile Include="Model\CRM\Assessment\DiscService.cs" />
    <Compile Include="Model\Core\EntitySet\EntitySet.cs" />
    <Compile Include="Model\Core\EntitySetItem\EntitySetItem.cs" />
    <Compile Include="Model\Core\EntitySetItem\EntitySetItemService.cs" />
    <Compile Include="Model\Core\EntitySet\EntitySetService.cs" />
    <Compile Include="Model\Core\EntityType\EntityType.cs" />
    <Compile Include="Model\Core\EntityType\EntityTypeService.cs" />
    <Compile Include="Model\Event\EventCalendar\EventCalendar.cs" />
    <Compile Include="Model\Event\EventCalendarItem\EventCalendarItem.cs" />
    <Compile Include="Model\Event\EventItem\EventItem.cs" />
    <Compile Include="Model\Event\EventItemAudience\EventItemAudience.cs" />
    <Compile Include="Model\Event\EventItemOccurrence\EventItemOccurrence.cs" />
    <Compile Include="Model\Event\EventItemOccurrenceChannelItem\EventItemOccurrenceChannelItem.cs" />
    <Compile Include="Model\Event\EventItemOccurrenceGroupMap\EventItemOccurrenceGroupMap.cs" />
    <Compile Include="Model\Core\ExceptionLog\ExceptionLog.cs" />
    <Compile Include="Model\Core\ExceptionLog\ExceptionLogService.cs" />
    <Compile Include="Model\Core\FieldType\FieldType.cs" />
    <Compile Include="Model\Core\FieldType\FieldTypeService.cs" />
    <Compile Include="Model\Finance\FinancialAccount\FinancialAccount.cs" />
    <Compile Include="Model\Finance\FinancialBatch\FinancialBatch.cs" />
    <Compile Include="Model\Finance\FinancialBatch\FinancialBatchService.cs" />
    <Compile Include="Model\Finance\FinancialGateway\FinancialGateway.cs" />
    <Compile Include="Model\Finance\FinancialPaymentDetail\FinancialPaymentDetail.cs" />
    <Compile Include="Model\Finance\FinancialPersonBankAccount\FinancialPersonBankAccount.cs" />
    <Compile Include="Model\Finance\FinancialPersonBankAccount\FinancialPersonBankAccountService.cs" />
    <Compile Include="Model\Finance\FinancialPersonSavedAccount\FinancialPersonSavedAccount.cs" />
    <Compile Include="Model\Finance\FinancialPersonSavedAccount\FinancialPersonSavedAccountService.cs" />
    <Compile Include="Model\Finance\FinancialPledge\FinancialPledge.cs" />
    <Compile Include="Model\Finance\FinancialPledge\FinancialPledgeService.cs" />
    <Compile Include="Model\Finance\FinancialScheduledTransaction\FinancialScheduledTransaction.cs" />
    <Compile Include="Model\Finance\FinancialScheduledTransactionDetail\FinancialScheduledTransactionDetail.cs" />
    <Compile Include="Model\Finance\FinancialScheduledTransaction\FinancialScheduledTransactionService.cs" />
    <Compile Include="Model\Finance\FinancialTransaction\FinancialTransaction.cs" />
    <Compile Include="Model\Finance\FinancialTransactionDetail\FinancialTransactionDetail.cs" />
    <Compile Include="Model\Finance\FinancialTransactionDetail\FinancialTransactionDetailService.cs" />
    <Compile Include="Model\CMS\ContentChannelItemAssociation\ContentChannelItemAssociation.cs" />
    <Compile Include="Model\Finance\FinancialTransactionImage\FinancialTransactionImage.cs" />
    <Compile Include="Model\Finance\FinancialTransactionRefund\FinancialTransactionRefund.cs" />
    <Compile Include="Model\Finance\FinancialTransaction\FinancialTransactionService.cs" />
    <Compile Include="Model\Core\Following\Following.cs" />
    <Compile Include="Model\Core\FollowingEventNotification\FollowingEventNotification.cs" />
    <Compile Include="Model\Core\FollowingEventSubscription\FollowingEventSubscription.cs" />
    <Compile Include="Model\Core\FollowingEventType\FollowingEventType.cs" />
    <Compile Include="Model\Core\Following\FollowingService.cs" />
    <Compile Include="Model\Core\FollowingSuggested\FollowingSuggested.cs" />
    <Compile Include="Model\Core\FollowingSuggestionType\FollowingSuggestionType.cs" />
    <Compile Include="Model\Group\Group\Group.cs" />
    <Compile Include="Model\Group\GroupRequirement\GroupRequirement.cs" />
    <Compile Include="Model\Group\GroupRequirementType\GroupRequirementType.cs" />
    <Compile Include="Model\Group\GroupScheduleExclusion\GroupScheduleExclusion.cs" />
    <Compile Include="Model\Group\Group\GroupService.cs" />
    <Compile Include="Model\Group\GroupType\GroupType.cs" />
    <Compile Include="Model\Group\GroupTypeLocationType\GroupTypeLocationType.cs" />
    <Compile Include="Model\Group\GroupTypeRole\GroupTypeRole.cs" />
    <Compile Include="Model\Group\GroupTypeRole\GroupTypeRoleService.cs" />
    <Compile Include="Model\CMS\ContentChannel\ContentChannelService.cs" />
    <Compile Include="Model\Group\GroupType\GroupTypeService.cs" />
    <Compile Include="Model\Core\History\History.cs" />
    <Compile Include="Model\Core\History\HistoryService.cs" />
    <Compile Include="Model\CMS\HtmlContent\HtmlContent.cs" />
    <Compile Include="Model\CMS\HtmlContent\HtmlContentService.cs" />
    <Compile Include="Model\Core\Interaction\Interaction.cs" />
    <Compile Include="Model\Core\InteractionChannel\InteractionChannel.cs" />
    <Compile Include="Model\Core\InteractionComponent\InteractionComponent.cs" />
    <Compile Include="Model\Core\InteractionDeviceType\InteractionDeviceType.cs" />
    <Compile Include="Model\Core\InteractionSession\InteractionSession.cs" />
    <Compile Include="Model\CMS\Layout\Layout.cs" />
    <Compile Include="Model\Core\Location\Location.cs" />
    <Compile Include="Model\Reporting\MergeTemplate\MergeTemplate.cs" />
    <Compile Include="Model\Meta\Metaphone\Metaphone.cs" />
    <Compile Include="Model\Reporting\Metric\Metric.cs" />
    <Compile Include="Model\Reporting\MetricCategory\MetricCategory.cs" />
    <Compile Include="Model\Reporting\MetricPartition\MetricPartition.cs" />
    <Compile Include="Model\Reporting\MetricValue\MetricValue.cs" />
    <Compile Include="Model\Reporting\MetricValuePartition\MetricValuePartition.cs" />
    <Compile Include="Model\Core\NcoaHistory\NcoaHistory.cs" />
    <Compile Include="Model\Core\Note\Note.cs" />
    <Compile Include="Model\Core\Note\NoteService.cs" />
    <Compile Include="Model\Core\NoteType\NoteType.cs" />
    <Compile Include="Model\Core\NoteType\NoteTypeService.cs" />
    <Compile Include="Model\Core\NoteWatch\NoteWatch.cs" />
    <Compile Include="Model\Communication\Notification\Notification.cs" />
    <Compile Include="Model\Communication\NotificationRecipient\NotificationRecipient.cs" />
    <Compile Include="Model\CMS\Page\Page.cs" />
    <Compile Include="Model\CMS\PageContext\PageContext.cs" />
    <Compile Include="Model\CMS\PageContext\PageContextService.cs" />
    <Compile Include="Model\CMS\PageRoute\PageRoute.cs" />
    <Compile Include="Model\CMS\PageRoute\PageRouteService.cs" />
    <Compile Include="Model\CMS\Page\PageService.cs" />
    <Compile Include="Model\CRM\PersonalDevice\PersonalDevice.cs" />
    <Compile Include="Model\CRM\PersonAlias\PersonAlias.cs" />
    <Compile Include="Model\CRM\PersonalDevice\PersonalDeviceService.cs" />
    <Compile Include="Model\CRM\PersonAlias\PersonAliasService.cs" />
    <Compile Include="Model\CRM\Badge\Badge.cs" />
    <Compile Include="Model\CRM\Badge\BadgeService.cs" />
    <Compile Include="Model\CRM\PersonDuplicate\PersonDuplicate.cs" />
    <Compile Include="Model\CRM\PersonPreviousName\PersonPreviousName.cs" />
    <Compile Include="Model\CRM\PersonSearchKey\PersonSearchKey.cs" />
    <Compile Include="Model\CRM\PersonSearchKey\PersonSearchKeyService.cs" />
    <Compile Include="Model\Core\PersonSignal\PersonSignal.cs" />
    <Compile Include="Model\Core\PersonToken\PersonToken.cs" />
    <Compile Include="Model\Core\PersonToken\PersonTokenService.cs" />
    <Compile Include="Model\CRM\PersonViewed\PersonViewed.cs" />
    <Compile Include="Model\CRM\PersonViewed\PersonViewedService.cs" />
    <Compile Include="Model\Prayer\PrayerRequest\PrayerRequest.cs" />
    <Compile Include="Model\Prayer\PrayerRequest\PrayerRequestService.cs" />
    <Compile Include="Model\CRM\PhoneNumber\PhoneNumber.cs" />
    <Compile Include="Model\RangeValue.cs" />
    <Compile Include="Model\Event\Registration\Registration.cs">
      <ExcludeFromStyleCop>True</ExcludeFromStyleCop>
    </Compile>
    <Compile Include="Model\Event\RegistrationInstance\RegistrationInstance.cs" />
    <Compile Include="Model\Event\RegistrationRegistrant\RegistrationRegistrant.cs" />
    <Compile Include="Model\Event\RegistrationRegistrantFee\RegistrationRegistrantFee.cs" />
    <Compile Include="Model\Event\Registration\RegistrationService.cs" />
    <Compile Include="Model\Event\RegistrationTemplate\RegistrationTemplate.cs" />
    <Compile Include="Model\Event\RegistrationTemplateDiscount\RegistrationTemplateDiscount.cs" />
    <Compile Include="Model\Event\RegistrationTemplateFee\RegistrationTemplateFee.cs" />
    <Compile Include="Model\Event\RegistrationTemplateDiscount\RegistrationTemplateDiscountService.cs" />
    <Compile Include="Model\Event\RegistrationTemplateForm\RegistrationTemplateForm.cs" />
    <Compile Include="Model\Event\RegistrationTemplateFormField\RegistrationTemplateFormField.cs" />
    <Compile Include="Model\Reporting\Report\Report.cs" />
    <Compile Include="Model\Core\ScheduleCategoryExclusion\ScheduleCategoryExclusion.cs" />
    <Compile Include="Model\Reporting\ReportField\ReportField.cs" />
    <Compile Include="Model\Reporting\Report\ReportService.cs" />
    <Compile Include="Model\CMS\RestAction\RestAction.cs" />
    <Compile Include="Model\CMS\RestAction\RestActionService.cs" />
    <Compile Include="Model\CMS\RestController\RestController.cs" />
    <Compile Include="Model\CMS\RestController\RestControllerService.cs" />
    <Compile Include="Model\Core\Schedule\Schedule.cs" />
    <Compile Include="Model\Core\ServiceJobHistory\ServiceJobHistory.cs" />
    <Compile Include="Model\Core\ServiceJobHistory\ServiceJobHistoryService.cs" />
    <Compile Include="Model\Core\SignalType\SignalType.cs" />
    <Compile Include="Model\CMS\SiteDomain\SiteDomain.cs" />
    <Compile Include="Model\CMS\LavaShortCode\LavaShortCode.cs" />
    <Compile Include="Model\CMS\PageShortLink\PageShortLinkService.cs" />
    <Compile Include="Model\Workflow\WorkflowAction\WorkflowActionService.cs" />
    <Compile Include="Pbx\CdrRecord.cs" />
    <Compile Include="Pbx\PbxComponent.cs" />
    <Compile Include="Pbx\PbxContainer.cs" />
    <Compile Include="Badge\Component\Giving.cs" />
    <Compile Include="Badge\Component\GroupTypeAttendance.cs" />
    <Compile Include="Badge\Component\InDataView.cs" />
    <Compile Include="Badge\Component\TopPersonSignal.cs" />
    <Compile Include="Badge\Component\PersonalDevice.cs" />
    <Compile Include="Badge\Component\InteractionsInRange.cs" />
    <Compile Include="Plugin\HotFixes\038_LabelFieldType.cs" />
    <Compile Include="Plugin\HotFixes\046_EnableSmartyStreetsIfNoActiveLocationSrv.cs" />
    <Compile Include="Plugin\HotFixes\045_FamilyRegistration.cs" />
    <Compile Include="Plugin\HotFixes\044_EnsureCommunicationMigration.cs" />
    <Compile Include="Plugin\HotFixes\043_MoreMigrationRollupsForV7_3.cs" />
    <Compile Include="Plugin\HotFixes\041_MigrationRollupsForV7_3.cs" />
    <Compile Include="Plugin\HotFixes\040_BusinessTransactionDetailLinks.cs" />
    <Compile Include="Plugin\HotFixes\039_MigrationRollupsForV7_2.cs" />
    <Compile Include="Plugin\HotFixes\042_FixShortLinkUrlInteractionChannel.cs" />
    <Compile Include="Plugin\HotFixes\048_InteractionSessionPerformance.cs" />
    <Compile Include="Plugin\HotFixes\047_DataAutomation.cs" />
    <Compile Include="Plugin\HotFixes\049_UpdateGivingAnalyticsAccounts.cs" />
    <Compile Include="Reporting\DataFilter\Person\AttendanceCampusFilter.cs" />
    <Compile Include="Plugin\HotFixes\050_MigrationRollupsForV7_4.cs" />
    <Compile Include="Reporting\DataFilter\FinancialScheduledTransactionDetail\AccountFilter.cs" />
    <Compile Include="Reporting\DataFilter\BenevolenceRequest\CampusActiveFilter.cs" />
    <Compile Include="Reporting\DataFilter\BenevolenceRequest\CampusesActiveFilter.cs" />
    <Compile Include="Reporting\DataFilter\BenevolenceRequest\CampusesFilter.cs" />
    <Compile Include="Reporting\DataFilter\BenevolenceRequest\CampusFilter.cs" />
    <Compile Include="Reporting\DataFilter\BenevolenceRequest\TotalBenevolenceFilter.cs" />
    <Compile Include="Reporting\DataFilter\Person\BenevolenceRequestDataViewFilter.cs" />
    <Compile Include="Reporting\DataFilter\Person\CommunicationStatusFilter.cs" />
    <Compile Include="Reporting\DataFilter\Person\ConnectionRequestDataViewFilter.cs" />
    <Compile Include="Reporting\DataFilter\Person\FinancialPledgeDataViewFilter.cs" />
    <Compile Include="Reporting\DataFilter\Person\FinancialScheduledTransactionDataViewFilter.cs" />
    <Compile Include="Reporting\DataFilter\Person\FinancialTransactionDataViewFilter.cs" />
    <Compile Include="Reporting\DataFilter\Person\HasPhoneFilter.cs" />
    <Compile Include="Reporting\DataFilter\Person\HasSignalFilter.cs" />
    <Compile Include="Reporting\DataFilter\Person\InRegistrationInstanceRegistrationTemplateFilter.cs" />
    <Compile Include="Reporting\DataFilter\Person\InLocationGeofenceFilter.cs" />
    <Compile Include="Reporting\DataFilter\Person\LocationFilter.cs" />
    <Compile Include="Reporting\DataFilter\Person\PersonalDeviceDataViewFilter.cs" />
    <Compile Include="Reporting\DataFilter\Person\PostalCodeFilter.cs" />
    <Compile Include="Reporting\DataFilter\Person\HasNoteFilter.cs" />
    <Compile Include="Reporting\DataFilter\Person\PrayerRequestDataViewFilter.cs" />
    <Compile Include="Reporting\DataFilter\Person\UserLoginDataViewFilter.cs" />
    <Compile Include="Reporting\DataFilter\PrayerRequest\CampusActiveFilter.cs" />
    <Compile Include="Reporting\DataFilter\PrayerRequest\CampusesActiveFilter.cs" />
    <Compile Include="Reporting\DataFilter\PrayerRequest\CampusesFilter.cs" />
    <Compile Include="Reporting\DataFilter\PrayerRequest\CampusFilter.cs" />
    <Compile Include="Reporting\DataFilter\PrayerRequest\ContainsPeopleFilter.cs" />
    <Compile Include="Reporting\DataFilter\UserLogin\LoginTypeFilter.cs" />
    <Compile Include="Reporting\DataSelect\BenevolenceRequest\CampusSelect.cs" />
    <Compile Include="Reporting\DataSelect\BenevolenceRequest\TotalBenevolenceSelect.cs" />
    <Compile Include="Reporting\DataSelect\FormattedFieldSelect.cs" />
    <Compile Include="Reporting\DataSelect\GroupMember\GroupLinkSelect.cs" />
    <Compile Include="Reporting\DataSelect\GroupMember\GroupAttributeSelect.cs" />
    <Compile Include="Reporting\DataSelect\Group\GroupFormattedFieldSelect.cs" />
    <Compile Include="Reporting\DataSelect\Group\ScheduleSelect.cs" />
    <Compile Include="Reporting\DataSelect\Person\PersonFormattedFieldSelect.cs" />
    <Compile Include="Reporting\DataSelect\Person\SignalSelect.cs" />
    <Compile Include="Reporting\DataSelect\PrayerRequest\CampusSelect.cs" />
    <Compile Include="Reporting\DataSelect\PrayerRequest\CategorySelect.cs" />
    <Compile Include="Reporting\DataSelect\PrayerRequest\PersonLinkSelect.cs" />
    <Compile Include="Reporting\DataTransform\Person\FamilyMembersTransform.cs" />
    <Compile Include="Reporting\DataTransform\Person\FatherTransform.cs" />
    <Compile Include="Reporting\DataTransform\Person\GrandchildTransform.cs" />
    <Compile Include="Reporting\DataTransform\Person\GrandparentTransform.cs" />
    <Compile Include="Reporting\DataTransform\Person\MotherTransform.cs" />
    <Compile Include="Reporting\DataTransform\Person\SpouseTransform.cs" />
    <Compile Include="Reporting\IRecipientDataSelect.cs" />
    <Compile Include="Reporting\PowerBiUtilities.cs" />
    <Compile Include="Search\Other\Universal.cs" />
    <Compile Include="Reporting\DataFilter\Person\InRegistrationInstanceFilter.cs" />
    <Compile Include="SqlServerTypes\Loader.cs" />
    <Compile Include="Storage\AssetStorage\AmazonS3Component.cs" />
    <Compile Include="Storage\AssetStorage\Asset.cs" />
    <Compile Include="Storage\AssetStorage\AssetStorageComponent.cs" />
    <Compile Include="Storage\AssetStorage\AssetStorageContainer.cs" />
    <Compile Include="Storage\AssetStorage\FileSystemComponent.cs" />
    <Compile Include="SystemGuid\Block.cs" />
    <Compile Include="SystemGuid\Communication.cs" />
    <Compile Include="SystemGuid\InteractionChannel.cs" />
    <Compile Include="SystemGuid\WorkflowType.cs" />
    <Compile Include="SystemKey\SystemSetting.cs" />
    <Compile Include="SystemKey\UserPreference.cs" />
    <Compile Include="Transactions\DeleteIndexEntityTransaction.cs" />
    <Compile Include="Transactions\IndexEntityTransaction.cs" />
    <Compile Include="Transactions\BulkIndexEntityTypeTransaction.cs" />
    <Compile Include="Transactions\LaunchWorkflowsTransaction.cs" />
    <Compile Include="Transactions\InteractionTransaction.cs" />
    <Compile Include="Transactions\ShortLinkTransaction.cs" />
    <Compile Include="Transactions\SendPaymentReceipts.cs" />
    <Compile Include="Transactions\UpdatePersonsTopSignal.cs" />
    <Compile Include="UniversalSearch\Crawler\Crawler.cs" />
    <Compile Include="UniversalSearch\Crawler\CrawledPage.cs" />
    <Compile Include="UniversalSearch\Crawler\RobotsTxt\AccessRule.cs" />
    <Compile Include="UniversalSearch\Crawler\RobotsTxt\CrawlDelayRule.cs" />
    <Compile Include="UniversalSearch\Crawler\RobotsTxt\Enums\AllowRuleImplementation.cs" />
    <Compile Include="UniversalSearch\Crawler\RobotsTxt\Enums\LineType.cs" />
    <Compile Include="UniversalSearch\Crawler\RobotsTxt\Helpers\EnumHelper.cs" />
    <Compile Include="UniversalSearch\Crawler\RobotsTxt\Line.cs" />
    <Compile Include="UniversalSearch\Crawler\RobotsTxt\Robots.cs" />
    <Compile Include="UniversalSearch\Crawler\RobotsTxt\Rule.cs" />
    <Compile Include="UniversalSearch\Crawler\RobotsTxt\Sitemap.cs" />
    <Compile Include="Net\RockWebRequest.cs" />
    <Compile Include="Badge\Component\GeofencedByGroup.cs" />
    <Compile Include="Plugin\HotFixes\001_FixPhoneCountryCode.cs" />
    <Compile Include="Reporting\ComparisonHelper.cs" />
    <Compile Include="Reporting\DataFilter\NotInOtherDataViewFilter.cs" />
    <Compile Include="Reporting\DataFilter\GroupMembers\GroupMemberAttributesFilter.cs" />
    <Compile Include="Model\Core\ServiceJob\ServiceJob.cs" />
    <Compile Include="Model\Core\ServiceJob\ServiceJobService.cs" />
    <Compile Include="Model\Core\ServiceLog\ServiceLog.cs" />
    <Compile Include="Model\Core\SignatureDocument\SignatureDocument.cs" />
    <Compile Include="Model\Core\SignatureDocument\SignatureDocumentService.cs" />
    <Compile Include="Model\Core\SignatureDocumentTemplate\SignatureDocumentTemplate.cs" />
    <Compile Include="Model\Core\SignatureDocumentTemplate\SignatureDocumentTemplateService.cs" />
    <Compile Include="Model\CMS\Site\Site.cs" />
    <Compile Include="Model\CMS\PageShortLink\PageShortLink.cs" />
    <Compile Include="Model\CMS\SiteDomain\SiteDomainService.cs" />
    <Compile Include="Model\CMS\Site\SiteService.cs" />
    <Compile Include="Model\Communication\SystemEmail\SystemEmail.cs" />
    <Compile Include="Model\Core\TaggedItem\TaggedItem.cs" />
    <Compile Include="Model\Core\TaggedItem\TaggedItemService.cs" />
    <Compile Include="Model\CRM\UserLogin\UserLogin.cs" />
    <Compile Include="Model\CRM\UserLogin\UserLoginService.cs" />
    <Compile Include="Model\Workflow\Workflow\Workflow.cs" />
    <Compile Include="Model\Workflow\WorkflowAction\WorkflowAction.cs" />
    <Compile Include="Model\Workflow\WorkflowActionForm\WorkflowActionForm.cs" />
    <Compile Include="Model\Workflow\WorkflowActionFormAttribute\WorkflowActionFormAttribute.cs" />
    <Compile Include="Model\Workflow\WorkflowActionType\WorkflowActionType.cs" />
    <Compile Include="Model\Workflow\WorkflowActivity\WorkflowActivity.cs" />
    <Compile Include="Model\Workflow\WorkflowActivityType\WorkflowActivityType.cs" />
    <Compile Include="Model\Workflow\WorkflowLog\WorkflowLog.cs" />
    <Compile Include="Model\Workflow\Workflow\WorkflowService.cs" />
    <Compile Include="Model\Workflow\WorkflowTrigger\WorkflowTrigger.cs" />
    <Compile Include="Model\Workflow\WorkflowTrigger\WorkflowTriggerService.cs" />
    <Compile Include="Model\Workflow\WorkflowType\WorkflowType.cs" />
    <Compile Include="PersonProfile\BadgeComponent.cs" />
    <Compile Include="PersonProfile\BadgeContainer.cs" />
    <Compile Include="Badge\Component\AlertNote.cs" />
    <Compile Include="Badge\Component\AttendingDuration.cs" />
    <Compile Include="Badge\Component\Campus.cs" />
    <Compile Include="Badge\Component\DISC.cs" />
    <Compile Include="Badge\Component\FamilyAttendance.cs" />
    <Compile Include="Badge\Component\FamilyWeeksAttendedInDuration.cs" />
    <Compile Include="Badge\Component\InGroupOfType.cs" />
    <Compile Include="Badge\Component\InGroupWithPurpose.cs" />
    <Compile Include="Badge\Component\LastVisitOnSite.cs" />
    <Compile Include="Badge\Component\Liquid.cs" />
    <Compile Include="PersonProfile\HighlightLabelBadge.cs" />
    <Compile Include="PersonProfile\IconBadge.cs" />
    <Compile Include="Plugin\HotFixes\002_CheckinGradeRequired.cs" />
    <Compile Include="Plugin\HotFixes\003_FixSystemEmailQuote.cs" />
    <Compile Include="Plugin\HotFixes\004_FixGradeRequiredAttribute.cs" />
    <Compile Include="Plugin\HotFixes\005_FixCheckinAdminRoute.cs" />
    <Compile Include="Plugin\HotFixes\006_FixCheckinPrevPages.cs" />
    <Compile Include="Plugin\HotFixes\023_SecurityCodeLength.cs" />
    <Compile Include="Plugin\HotFixes\022_Fundraising.cs" />
    <Compile Include="Plugin\HotFixes\017_FixBackgroundCheckOptionalCampus.cs" />
    <Compile Include="Plugin\HotFixes\016_SetInactiveFamilies.cs" />
    <Compile Include="Plugin\HotFixes\015_CheckinByBirthdate.cs" />
    <Compile Include="Plugin\HotFixes\009_FixCheckinAttributes.cs" />
    <Compile Include="Plugin\HotFixes\008_FamilyAnalyticsUpdate.cs" />
    <Compile Include="Plugin\HotFixes\007_FixGroupAndBenevolenceSecurity.cs" />
    <Compile Include="Plugin\HotFixes\014_FixEraGiveAttribValues.cs" />
    <Compile Include="Plugin\HotFixes\013_FixSystemEmailTo_1828.cs" />
    <Compile Include="Plugin\HotFixes\012_FixAttendanceAnalyticsScript.cs" />
    <Compile Include="Plugin\HotFixes\011_FixNameProfileChangeRequest.cs" />
    <Compile Include="Plugin\HotFixes\010_FixGetSpouse.cs" />
    <Compile Include="Plugin\HotFixes\020_FixCommunicationTemplate.cs" />
    <Compile Include="Plugin\HotFixes\021_UpdateCheckInMergefieldDebugInfo.cs" />
    <Compile Include="Plugin\HotFixes\019_FixIpadClientPrinting.cs" />
    <Compile Include="Plugin\HotFixes\018_RestrictGroupRegistrationGroupTypes.cs" />
    <Compile Include="Plugin\HotFixes\024_PrayerRequestAttributes.cs" />
    <Compile Include="Plugin\HotFixes\030_MyConnectionOpportunitiesLava.cs" />
    <Compile Include="Plugin\HotFixes\031_AttendanceAnalyticsGivingId.cs" />
    <Compile Include="Plugin\HotFixes\032_MigrationRollupsForV6_9.cs" />
    <Compile Include="Plugin\HotFixes\029_BatchDetailReopenBatchSecurity.cs" />
    <Compile Include="Plugin\HotFixes\025_PersonGivingEnvelopeAttribute.cs" />
    <Compile Include="Plugin\HotFixes\026_PersonEditConnectionRecordStatus.cs" />
    <Compile Include="Plugin\HotFixes\027_AddCheckinFeatures.cs" />
    <Compile Include="Plugin\HotFixes\028_CheckinTextSettings.cs" />
    <Compile Include="Plugin\HotFixes\033_ConnectionOpportunityCounts.cs" />
    <Compile Include="Plugin\HotFixes\034_FinancialSecurityActions.cs" />
    <Compile Include="Plugin\HotFixes\035_TransactionListSummary.cs" />
    <Compile Include="Plugin\HotFixes\036_PrayerRequestFollowingEvent.cs" />
    <Compile Include="Plugin\HotFixes\037_MigrationRollupsForV6_10.cs" />
    <Compile Include="Plugin\Migration.cs" />
    <Compile Include="Plugin\VersionAttribute.cs" />
    <Compile Include="Properties\AssemblyInfo.cs" />
    <Compile Include="Reporting\Dashboard\DashboardWidget.cs">
      <SubType>ASPXCodeBehind</SubType>
    </Compile>
    <Compile Include="Reporting\Dashboard\MetricChartDashboardWidget.cs">
      <SubType>ASPXCodeBehind</SubType>
    </Compile>
    <Compile Include="Reporting\DataComponentSettingsHelper.cs" />
    <Compile Include="Reporting\DataFilterComponent.cs" />
    <Compile Include="Reporting\DataFilterContainer.cs" />
    <Compile Include="Reporting\DataFilter\BaseAccountFilter.cs" />
    <Compile Include="Reporting\DataFilter\ContentChannelItem\ContentChannel.cs" />
    <Compile Include="Reporting\DataFilter\ContentChannelItem\ContentChannelItemAttributesFilter.cs" />
    <Compile Include="Reporting\DataFilter\ContentChannelItem\ContentChannelType.cs" />
    <Compile Include="Reporting\DataFilter\EntityFieldFilter.cs" />
    <Compile Include="Reporting\DataFilter\FinancialPledge\AccountFilter.cs" />
    <Compile Include="Reporting\DataFilter\FinancialTransactionDetail\AccountFilter.cs" />
    <Compile Include="Reporting\DataFilter\FinancialTransaction\TotalAmountFilter.cs" />
    <Compile Include="Reporting\DataFilter\GroupMembers\ContainsPeopleFilter.cs" />
    <Compile Include="Reporting\DataFilter\GroupMembers\GroupDataViewFilter.cs" />
    <Compile Include="Reporting\DataFilter\Group\CampusFilter.cs" />
    <Compile Include="Reporting\DataFilter\Group\ContainsGroupMembersFilter.cs" />
    <Compile Include="Reporting\DataFilter\Group\ContainsPeopleFilter.cs" />
    <Compile Include="Reporting\DataFilter\Group\DistanceFromFilter.cs" />
    <Compile Include="Reporting\DataFilter\Group\GroupAttributesFilter.cs" />
    <Compile Include="Reporting\DataFilter\Group\GroupBranchFilter.cs" />
    <Compile Include="Reporting\DataFilter\Group\GroupTypeDataViewFilter.cs" />
    <Compile Include="Reporting\DataFilter\Group\GroupTypeFilter.cs" />
    <Compile Include="Reporting\DataFilter\Group\MemberCountFilter.cs" />
    <Compile Include="Reporting\DataFilter\Group\SimpleMemberCountFilter.cs" />
    <Compile Include="Reporting\DataFilter\IUpdateSelectionFromPageParameters.cs" />
    <Compile Include="Reporting\DataFilter\OtherDataViewFilter.cs" />
    <Compile Include="Reporting\DataFilter\Person\AgeFilter.cs" />
    <Compile Include="Reporting\DataFilter\Person\CampusesActiveFilter.cs" />
    <Compile Include="Reporting\DataFilter\Person\CampusesFilter.cs" />
    <Compile Include="Reporting\DataFilter\Person\CampusActiveFilter.cs" />
    <Compile Include="Reporting\DataFilter\Person\CampusFilter.cs" />
    <Compile Include="Reporting\DataFilter\Person\DistanceFromFilter.cs" />
    <Compile Include="Reporting\DataFilter\Person\FirstContributionDateFilter.cs" />
    <Compile Include="Reporting\DataFilter\Person\GivingAmountFilter.cs" />
    <Compile Include="Reporting\DataFilter\Person\GradeFilter.cs" />
    <Compile Include="Reporting\DataFilter\Person\GroupAttendanceFilter.cs" />
    <Compile Include="Reporting\DataFilter\Person\GroupDataViewFilter.cs" />
    <Compile Include="Reporting\DataFilter\Person\GroupMemberDataViewFilter.cs" />
    <Compile Include="Reporting\DataFilter\Person\GroupTypeAttendanceFilter.cs" />
    <Compile Include="Reporting\DataFilter\Person\HasPictureFilter.cs" />
    <Compile Include="Reporting\DataFilter\Person\HistoryDataViewFilter.cs" />
    <Compile Include="Reporting\DataFilter\Person\InGroupFilter.cs" />
    <Compile Include="Reporting\DataFilter\Person\InGroupGeofenceFilter.cs" />
    <Compile Include="Reporting\DataFilter\Person\InGroupGroupTypeFilter.cs" />
    <Compile Include="Reporting\DataFilter\Person\InGroupSimpleFilter.cs" />
    <Compile Include="Reporting\DataFilter\Person\LocationDataViewFilter.cs" />
    <Compile Include="Reporting\DataFilter\Person\NotInGroupFilter.cs" />
    <Compile Include="Reporting\DataFilter\Person\NotInGroupGroupTypeFilter.cs" />
    <Compile Include="Reporting\DataFilter\Person\TagFilter.cs" />
    <Compile Include="Reporting\DataFilter\PropertyFilter.cs" />
    <Compile Include="Reporting\DataFilter\Workflow\WorkflowAttributesFilter.cs" />
    <Compile Include="Reporting\DataFilter\Workflow\WorkflowTypeFilter.cs" />
    <Compile Include="Reporting\DataSelectComponent.cs" />
    <Compile Include="Reporting\DataSelectContainer.cs" />
    <Compile Include="Reporting\DataSelect\FinancialTransaction\TotalAmountSelect.cs" />
    <Compile Include="Reporting\DataSelect\GroupMember\GroupCampus.cs" />
    <Compile Include="Reporting\DataSelect\GroupMember\GroupMemberAttributeSelect.cs" />
    <Compile Include="Reporting\DataSelect\GroupMember\GroupRoleSelect.cs" />
    <Compile Include="Reporting\DataSelect\GroupMember\GroupStatusSelect.cs" />
    <Compile Include="Reporting\DataSelect\GroupMember\PersonLinkSelect.cs" />
    <Compile Include="Reporting\DataSelect\Group\CampusSelect.cs" />
    <Compile Include="Reporting\DataSelect\Group\DistanceFromSelect.cs" />
    <Compile Include="Reporting\DataSelect\Group\GroupLinkSelect.cs" />
    <Compile Include="Reporting\DataSelect\Group\GroupTypeSelect.cs" />
    <Compile Include="Reporting\DataSelect\Group\LocationSelect.cs" />
    <Compile Include="Reporting\DataSelect\Group\MemberCountSelect.cs" />
    <Compile Include="Reporting\DataSelect\Group\MemberListSelect.cs" />
    <Compile Include="Reporting\DataSelect\Group\ParentGroupMemberListSelect.cs" />
    <Compile Include="Reporting\DataSelect\Group\ParentGroupSelect.cs" />
    <Compile Include="Reporting\DataSelect\Group\ParticipationRateSelect.cs" />
    <Compile Include="Reporting\DataSelect\LiquidSelect.cs" />
    <Compile Include="Reporting\DataSelect\Person\AddressSelect.cs" />
    <Compile Include="Reporting\DataSelect\Person\AgeSelect.cs" />
    <Compile Include="Reporting\DataSelect\Person\CampusSelect.cs" />
    <Compile Include="Reporting\DataSelect\Person\ChildNamesSelect.cs" />
    <Compile Include="Reporting\DataSelect\Person\DistanceFromSelect.cs" />
    <Compile Include="Reporting\DataSelect\Person\FamilyNameSelect.cs" />
    <Compile Include="Reporting\DataSelect\Person\FirstLastContributionSelect.cs" />
    <Compile Include="Reporting\DataSelect\Person\GradeSelect.cs" />
    <Compile Include="Reporting\DataSelect\Person\GroupParticipationSelect.cs" />
    <Compile Include="Reporting\DataSelect\Person\InGroupGeofenceGroupTypeSelect.cs" />
    <Compile Include="Reporting\DataSelect\Person\InGroupGroupTypeSelect.cs" />
    <Compile Include="Reporting\DataSelect\Person\LastAttendedGroupOfType.cs" />
    <Compile Include="Reporting\DataSelect\Person\LastLoginSelect.cs" />
    <Compile Include="Reporting\DataSelect\Person\LastNoteSelect.cs" />
    <Compile Include="Reporting\DataSelect\Person\ParentEmailSelect.cs" />
    <Compile Include="Reporting\DataSelect\Person\ParentPhoneNumberSelect.cs" />
    <Compile Include="Reporting\DataSelect\Person\ParentsNamesSelect.cs" />
    <Compile Include="Reporting\DataSelect\Person\PersonLinkSelect.cs" />
    <Compile Include="Reporting\DataSelect\Person\PhoneNumberSelect.cs" />
    <Compile Include="Reporting\DataSelect\Person\PhotoSelect.cs" />
    <Compile Include="Reporting\DataSelect\Person\RelatedPeopleSelect.cs" />
    <Compile Include="Reporting\DataSelect\Person\SpouseNameSelect.cs" />
    <Compile Include="Reporting\DataSelect\Person\TotalGivingAmountSelect.cs" />
    <Compile Include="Reporting\DataTransformComponent.cs" />
    <Compile Include="Reporting\DataTransformContainer.cs" />
    <Compile Include="Reporting\DataTransform\Person\ChildrenTransform.cs" />
    <Compile Include="Reporting\DataTransform\Person\ParentTransform.cs" />
    <Compile Include="Reporting\EntityHelper.cs" />
    <Compile Include="Reporting\FilterExpressionExtractor.cs" />
    <Compile Include="Reporting\IDataFilterWithOverrides.cs" />
    <Compile Include="Reporting\ReportingHelper.cs" />
    <Compile Include="Reporting\SelectExpressionExtractor.cs" />
    <Compile Include="Scripting.evaluator.cs" />
    <Compile Include="Scripting.Extensions.cs" />
    <Compile Include="Scripting.native.cs" />
    <Compile Include="Search\Group\Name.cs" />
    <Compile Include="Search\Person\Address.cs" />
    <Compile Include="Search\Person\BirthDate.cs" />
    <Compile Include="Search\Person\BusinessName.cs" />
    <Compile Include="Security\Authentication\Twitter.cs" />
    <Compile Include="Transactions\SaveCommunicationTransaction.cs" />
    <Compile Include="UniversalSearch\FormattedSearchResult.cs" />
    <Compile Include="UniversalSearch\IndexComponents\Elasticsearch.cs" />
    <Compile Include="UniversalSearch\IndexComponents\Lucene.cs" />
    <Compile Include="UniversalSearch\IndexModels\Attributes\RockIndexField.cs" />
    <Compile Include="UniversalSearch\IndexModels\BusinessIndex.cs" />
    <Compile Include="UniversalSearch\IndexModels\PersonIndex.cs" />
    <Compile Include="UniversalSearch\IndexModels\ContentChannelItemIndex.cs" />
    <Compile Include="UniversalSearch\IndexModels\IndexModelBase.cs" />
    <Compile Include="UniversalSearch\IndexModels\GroupIndex.cs" />
    <Compile Include="UniversalSearch\IndexModels\SitePageIndex.cs" />
    <Compile Include="UniversalSearch\IndexModels\StringAttribute.cs" />
    <Compile Include="UniversalSearch\IRockIndexable.cs" />
    <Compile Include="UniversalSearch\SearchFieldCriteria.cs" />
    <Compile Include="UniversalSearch\ModelFieldFilterConfig.cs" />
    <Compile Include="UniversalSearch\SearchResultModel.cs" />
    <Compile Include="Utility\Async.cs" />
    <Compile Include="Utility\DebugHelper.cs" />
    <Compile Include="Utility\ExcelHelper.cs" />
    <Compile Include="Utility\ExtensionMethods\DataTable.cs" />
    <Compile Include="Utility\ExtensionMethods\IntegerExtensions.cs" />
    <Compile Include="Utility\ExtensionMethods\IRockTransactionExtensions.cs" />
    <Compile Include="Utility\ExtensionMethods\QuartzExtensions.cs" />
    <Compile Include="Utility\FileUtilities.cs" />
    <Compile Include="Utility\FontAwesomeHelper.cs" />
    <Compile Include="Utility\IRockOwinStartup.cs" />
    <Compile Include="Utility\Ncoa.cs" />
    <Compile Include="Utility\SparkDataApi\PersonAddressItem.cs" />
    <Compile Include="Utility\SparkDataApi\NcoaApi.cs" />
    <Compile Include="Utility\SparkDataApi\NcoaReturnRecord.cs" />
    <Compile Include="Utility\SparkDataApi\NcoaResponse.cs" />
    <Compile Include="Utility\SparkDataApi\GroupNameTransactionKey.cs" />
    <Compile Include="Utility\SparkDataApi\UsernamePassword.cs" />
    <Compile Include="Utility\Settings\DataAutomation\InactivatePeople.cs" />
    <Compile Include="Utility\Settings\DataAutomation\InteractionItem.cs" />
    <Compile Include="Utility\Settings\DataAutomation\MoveAdultChildren.cs" />
    <Compile Include="Utility\Settings\DataAutomation\ReactivatePeople.cs" />
    <Compile Include="Utility\Settings\DataAutomation\UpdateFamilyStatus.cs" />
    <Compile Include="Utility\Settings\DataAutomation\UpdatePersonConnectionStatus.cs" />
    <Compile Include="Utility\Settings\DataAutomation\UpdateFamilyCampus.cs" />
    <Compile Include="Utility\Settings\SparkData\NcoaSettings.cs" />
    <Compile Include="Utility\Settings\SparkData\SparkDataConfig.cs" />
    <Compile Include="Utility\SparkDataApi\SparkDataApi.cs" />
    <Compile Include="Utility\TextToWorkflow.cs" />
    <Compile Include="Utility\ZebraPrint.cs" />
    <Compile Include="Web\HttpModules\ResponseHeaders.cs" />
    <Compile Include="Web\HttpModules\HttpModuleComponent.cs" />
    <Compile Include="Web\HttpModules\HttpModuleContainer.cs" />
    <Compile Include="Blocks\IRockBlockType.cs" />
    <Compile Include="Web\UI\Adapters\ListControlAdaptor.cs" />
    <Compile Include="Web\UI\Adapters\CheckBoxListAdapter.cs" />
    <Compile Include="Web\UI\Controls\Badges\PersonProfileBadgeList.cs" />
    <Compile Include="Web\UI\Controls\Badges\PersonProfileBadge.cs" />
    <Compile Include="Web\UI\Controls\Grid\CustomActionConfig.cs" />
    <Compile Include="Web\UI\Controls\DefinedValueEditor.cs" />
    <Compile Include="Web\UI\Controls\Pickers\DefinedValuePickerWithAdd.cs" />
    <Compile Include="Web\UI\Controls\Pickers\DefinedValuePickerWithAddSingleSelect.cs" />
    <Compile Include="Web\UI\Controls\JsonFieldsBuilder.cs" />
    <Compile Include="Web\UI\Controls\PersonBasicEditor.cs" />
    <Compile Include="Web\UI\Controls\Pickers\BadgeComponentPicker.cs" />
    <Compile Include="Web\UI\Controls\Pickers\AssessmentTypePicker.cs" />
    <Compile Include="Web\UI\Controls\Pickers\BlockTemplatePicker.cs" />
    <Compile Include="Web\UI\Controls\Pickers\DefinedValuePickerWithAddMultipleSelect.cs" />
    <Compile Include="Web\UI\Controls\Pickers\MetricItemPicker.cs" />
    <Compile Include="Web\UI\Controls\Pickers\InteractionChannelPicker.cs" />
    <Compile Include="Web\UI\Controls\Pickers\InteractionComponentPicker.cs" />
    <Compile Include="Web\UI\Controls\Pickers\InteractionChannelInteractionComponentPicker.cs" />
    <Compile Include="Web\UI\Controls\Pickers\AchievementTypePicker.cs" />
    <Compile Include="Web\UI\Controls\Pickers\StreakTypePicker.cs" />
    <Compile Include="Web\UI\Controls\Pickers\StepProgramStepStatusPicker.cs" />
    <Compile Include="Web\UI\Controls\Pickers\StepProgramStepTypePicker.cs" />
    <Compile Include="Web\UI\Controls\Pickers\StepProgramPicker.cs" />
    <Compile Include="Web\UI\Controls\Pickers\StepTypePicker.cs" />
    <Compile Include="Web\UI\Controls\StructureContentEditor.cs" />
    <Compile Include="Web\UI\Controls\Switch.cs">
      <SubType>Code</SubType>
    </Compile>
    <Compile Include="Web\UI\RockBlockNotificationManager.cs" />
    <Compile Include="Web\UI\Controls\AccordionPanel.cs" />
    <Compile Include="Web\UI\Controls\AttributeValuesContainer.cs" />
    <Compile Include="Web\UI\Controls\CampusAccountAmountPicker.cs" />
    <Compile Include="Web\UI\Controls\FieldVisibilityWrapper.cs" />
    <Compile Include="Web\UI\Controls\Captcha.cs" />
    <Compile Include="Web\UI\Controls\Communication\PushNotification.cs" />
    <Compile Include="Web\UI\Controls\AttributeMatrixEditor.cs" />
    <Compile Include="Web\UI\Controls\DynamicPlaceholder.cs" />
    <Compile Include="Web\UI\Controls\FieldVisibilityRulesEditor.cs" />
    <Compile Include="Web\UI\Controls\ScreenKeyboard.cs" />
    <Compile Include="Web\UI\Controls\Pickers\SingleEntityPicker.cs" />
    <Compile Include="Web\UI\Controls\Pickers\StepStatusPicker.cs" />
    <Compile Include="Web\UI\Controls\RegistryEntry.cs" />
    <Compile Include="Web\UI\Controls\ValueFilter.cs" />
    <Compile Include="Web\UI\Controls\Grid\EncryptedField.cs" />
    <Compile Include="Web\UI\Controls\Grid\HtmlField.cs" />
    <Compile Include="Web\UI\Controls\Grid\LavaField.cs" />
    <Compile Include="Web\UI\Controls\HiddenFieldRangeValidator.cs" />
    <Compile Include="Web\UI\Controls\HiddenFieldWithValidationProperty.cs" />
    <Compile Include="Web\UI\Controls\IHasRequired.cs" />
    <Compile Include="Web\UI\Controls\IRockChangeHandlerControl.cs" />
    <Compile Include="Web\UI\Controls\NewFamily\AdvanceInfo.cs" />
    <Compile Include="Web\UI\Controls\NewFamily\AdvanceInfoRow.cs" />
    <Compile Include="Web\UI\Controls\NoteEditor.cs" />
    <Compile Include="Web\UI\Controls\NoteOptions.cs" />
    <Compile Include="Web\UI\Controls\ControlMirror.cs" />
    <Compile Include="Web\UI\Controls\Lava.cs" />
    <Compile Include="Web\UI\Controls\ListItems.cs" />
    <Compile Include="Web\UI\Controls\NumberBoxBase.cs" />
    <Compile Include="Web\UI\Controls\NumberUpDownGroup.cs" />
    <Compile Include="Web\UI\Controls\Pickers\AssetStorageProviderPicker.cs" />
    <Compile Include="Web\UI\Controls\Pickers\ContentChannelItemPicker.cs" />
    <Compile Include="Web\UI\Controls\Pickers\ItemFromBlockPicker.cs" />
    <Compile Include="Web\UI\Controls\Pickers\ReportPicker.cs" />
    <Compile Include="Web\UI\Controls\Pickers\DataViewItemPicker.cs" />
    <Compile Include="Web\UI\Controls\Pickers\RegistrationInstancePicker.cs" />
    <Compile Include="Web\UI\Controls\PreRegistration\Children.cs" />
    <Compile Include="Web\UI\Controls\PreRegistration\ChildRow.cs" />
    <Compile Include="Web\UI\Controls\Pickers\DataViewsPicker.cs" />
    <Compile Include="Web\UI\Controls\Pickers\DatePartsPicker.cs" />
    <Compile Include="Web\UI\Controls\Pickers\FieldTypePicker.cs" />
    <Compile Include="Web\UI\Controls\Pickers\GroupMemberPicker.cs" />
    <Compile Include="Web\UI\Controls\Pickers\GroupMembersPicker.cs" />
    <Compile Include="Web\UI\Controls\Pickers\LavaCommandsPicker.cs" />
    <Compile Include="Web\UI\Controls\BackgroundCheckDocument.cs" />
    <Compile Include="Web\UI\Controls\SSNBox.cs" />
    <Compile Include="Web\UI\Controls\ButtonGroup.cs" />
    <Compile Include="Web\UI\ICustomGridColumns.cs" />
    <Compile Include="Web\UI\ICustomGridOptions.cs" />
    <Compile Include="Web\UI\IPickerBlock.cs" />
    <Compile Include="Web\UI\IIdleRedirectBlock.cs" />
    <Compile Include="Web\UI\RockBlockTypeWrapper.cs">
      <SubType>ASPXCodeBehind</SubType>
    </Compile>
    <Compile Include="Web\UI\RockHiddenFieldPageStatePersister.cs" />
    <Compile Include="Web\UI\Controls\Grid\LavaBoundField.cs" />
    <Compile Include="Web\UI\Controls\Pickers\DefinedValuesPickerEnhanced.cs" />
    <Compile Include="Web\UI\Controls\Pickers\RegistrationTemplatePicker.cs" />
    <Compile Include="Web\UI\Controls\RockListBox.cs" />
    <Compile Include="Web\UI\IDynamicAttributesBlock.cs" />
    <Compile Include="Web\UI\RockTheme.cs" />
    <Compile Include="Web\UI\Controls\WarningBlock.cs" />
    <Compile Include="Web\UI\Controls\Pickers\WorkflowActionTypePicker.cs" />
    <Compile Include="Web\UI\Controls\Pickers\ConnectionRequestPicker.cs" />
    <Compile Include="Web\UI\Controls\RangeSlider.cs" />
    <Compile Include="Security\Authentication\Facebook.cs">
      <SubType>Code</SubType>
    </Compile>
    <Compile Include="Search\Person\Email.cs" />
    <Compile Include="Search\Person\Name.cs" />
    <Compile Include="Search\Person\Phone.cs" />
    <Compile Include="Search\SearchComponent.cs" />
    <Compile Include="Search\SearchContainer.cs" />
    <Compile Include="Security\AuthenticationComponent.cs" />
    <Compile Include="Security\AuthenticationContainer.cs" />
    <Compile Include="Security\Authentication\ActiveDirectory.cs" />
    <Compile Include="Security\Authentication\Database.cs" />
    <Compile Include="Security\Authentication\Google.cs" />
    <Compile Include="Security\Authentication\PINAuthentication.cs" />
    <Compile Include="Security\Authorization.cs" />
    <Compile Include="Security\BackgroundCheckComponent.cs" />
    <Compile Include="Security\BackgroundCheckContainer.cs" />
    <Compile Include="Security\BackgroundCheck\ProtectMyMinistry.cs" />
    <Compile Include="Security\DigitalSignatureComponent.cs" />
    <Compile Include="Security\DigitalSignatureContainer.cs" />
    <Compile Include="Security\Encryption.cs" />
    <Compile Include="Security\GlobalDefault.cs" />
    <Compile Include="Security\ISecured.cs" />
    <Compile Include="Security\LoginParameters.cs" />
    <Compile Include="Security\SecurityActionAttribute.cs" />
    <Compile Include="Services\NuGet\NuGetExtensionsMethods.cs" />
    <Compile Include="Services\NuGet\PackageService.cs" />
    <Compile Include="Services\NuGet\RockPackagePathResolver.cs" />
    <Compile Include="Services\NuGet\RockProjectManager.cs" />
    <Compile Include="Services\NuGet\WebProjectManager.cs" />
    <Compile Include="Services\NuGet\WebProjectSystem.cs" />
    <Compile Include="Storage\ProviderComponent.cs" />
    <Compile Include="Storage\ProviderContainer.cs" />
    <Compile Include="Storage\Provider\Database.cs" />
    <Compile Include="Storage\Provider\FileSystem.cs" />
    <Compile Include="Store\InstalledPackage.cs" />
    <Compile Include="Store\InstalledPackageService.cs" />
    <Compile Include="Store\Organization.cs" />
    <Compile Include="Store\OrganizationService.cs" />
    <Compile Include="Store\Package.cs" />
    <Compile Include="Store\PackageCategory.cs" />
    <Compile Include="Store\PackageCategoryService.cs" />
    <Compile Include="Store\PackageInstallStep.cs" />
    <Compile Include="Store\PackageService.cs" />
    <Compile Include="Store\PackageVersion.cs" />
    <Compile Include="Store\PackageVersionRating.cs" />
    <Compile Include="Store\PackageVersionRatingService.cs" />
    <Compile Include="Store\PackageVersionService.cs" />
    <Compile Include="Store\Promo.cs" />
    <Compile Include="Store\PromoService.cs" />
    <Compile Include="Store\PurchaseResponse.cs" />
    <Compile Include="Store\StoreImage.cs" />
    <Compile Include="Store\StoreModel.cs" />
    <Compile Include="Store\StoreService.cs" />
    <Compile Include="Store\StoreServiceBase.cs" />
    <Compile Include="SystemGuid\Attribute.cs" />
    <Compile Include="SystemGuid\BinaryFileType.cs" />
    <Compile Include="SystemGuid\BlockType.cs" />
    <Compile Include="SystemGuid\Category.cs" />
    <Compile Include="SystemGuid\ConnectionActivityType.cs" />
    <Compile Include="SystemGuid\DefinedType.cs" />
    <Compile Include="SystemGuid\DefinedValue.cs" />
    <Compile Include="SystemGuid\EntityType.cs" />
    <Compile Include="SystemGuid\FieldType.cs" />
    <Compile Include="SystemGuid\FinancialAccount.cs" />
    <Compile Include="SystemGuid\Group.cs" />
    <Compile Include="SystemGuid\GroupRole.cs" />
    <Compile Include="SystemGuid\GroupType.cs" />
    <Compile Include="SystemGuid\NoteType.cs" />
    <Compile Include="SystemGuid\Page.cs" />
    <Compile Include="SystemGuid\ServiceJob.cs" />
    <Compile Include="SystemGuid\Site.cs" />
    <Compile Include="SystemGuid\SystemEmail.cs" />
    <Compile Include="Transactions\AuditTransaction.cs" />
    <Compile Include="Transactions\ConnectionRequestActivityChangeTransaction.cs" />
    <Compile Include="Transactions\ConnectionRequestChangeTransaction.cs" />
    <Compile Include="Transactions\DeleteAttributeBinaryFile.cs" />
    <Compile Include="Transactions\GroupAttendedTransaction.cs" />
    <Compile Include="Transactions\GroupMemberChangeTransaction.cs" />
    <Compile Include="Transactions\GroupMemberPlacedElsewhereTransaction.cs" />
    <Compile Include="Transactions\ITransaction.cs" />
    <Compile Include="Transactions\LaunchWorkflowTransaction.cs" />
    <Compile Include="Transactions\PersonViewTransaction.cs" />
    <Compile Include="Transactions\RockQueue.cs" />
    <Compile Include="Transactions\RunJobNowTransaction.cs" />
    <Compile Include="Transactions\SaveMetaphoneTransaction.cs" />
    <Compile Include="Transactions\SendCommunicationApprovalEmail.cs" />
    <Compile Include="Transactions\SendCommunicationTransaction.cs" />
    <Compile Include="Transactions\UpdateDigitalSignatureDocumentTransaction.cs" />
    <Compile Include="Transactions\SendDigitalSignatureRequestTransaction.cs" />
    <Compile Include="Transactions\SendRegistrationConfirmationTransaction.cs" />
    <Compile Include="Transactions\SendRegistrationNotificationTransaction.cs" />
    <Compile Include="Transactions\UpdateFacebookFriends.cs" />
    <Compile Include="Transactions\UpdatePaymentStatusTransaction.cs" />
    <Compile Include="Transactions\UserLastActivityTransaction.cs" />
    <Compile Include="Transactions\WorkflowTriggerTransaction.cs" />
    <Compile Include="Utility\AttributeCacheJsonConverter.cs" />
    <Compile Include="Utility\AttributeValueJsonConverter.cs" />
    <Compile Include="Utility\BlockStateContractResolver.cs" />
    <Compile Include="Utility\DateRange.cs" />
    <Compile Include="Utility\DoubleMetaphone.cs" />
    <Compile Include="Utility\EnumAsStringJsonConverter.cs" />
    <Compile Include="Utility\ExpressionHelper.cs" />
    <Compile Include="Utility\ExtensionMethods\AttributesExtensions.cs" />
    <Compile Include="Utility\ExtensionMethods\Obsolete\BooleanExtensions.cs" />
    <Compile Include="Utility\ExtensionMethods\ColorExtensions.cs" />
    <Compile Include="Utility\ExtensionMethods\ControlExtensions.cs" />
    <Compile Include="Utility\ExtensionMethods\CurrencyExtensions.cs" />
    <Compile Include="Utility\ExtensionMethods\Obsolete\DateTimeExtensions.cs" />
    <Compile Include="Utility\ExtensionMethods\Obsolete\DecimalExtensions.cs" />
    <Compile Include="Utility\ExtensionMethods\DefinedValueExtensions.cs" />
    <Compile Include="Utility\ExtensionMethods\EntityExtensions.cs" />
    <Compile Include="Utility\ExtensionMethods\Obsolete\EnumExtensions.cs" />
    <Compile Include="Utility\ExtensionMethods\ExceptionExtensions.cs" />
    <Compile Include="Utility\ExtensionMethods\GridExtensions.cs" />
    <Compile Include="Utility\ExtensionMethods\JsonExtensions.cs" />
    <Compile Include="Utility\ExtensionMethods\LavaExtensions.cs" />
    <Compile Include="Utility\ExtensionMethods\LinqExtensions.cs" />
    <Compile Include="Utility\ExtensionMethods\LocationExtensions.cs" />
    <Compile Include="Utility\ExtensionMethods\ObjectExtensions.cs" />
    <Compile Include="Utility\ExtensionMethods\PageRouteExtensions.cs" />
    <Compile Include="Utility\ExtensionMethods\ReportingExtensions.cs" />
    <Compile Include="Utility\ExtensionMethods\StringExtensions.cs" />
    <Compile Include="Utility\ExtensionMethods\StringHtmlExtensions.cs" />
    <Compile Include="Utility\ExtensionMethods\Obsolete\StringHumanizerExtensions.cs" />
    <Compile Include="Utility\ExtensionMethods\Obsolete\StringPluralizationExtensions.cs" />
    <Compile Include="Utility\IgnoreUrlEncodedKeyContractResolver.cs" />
    <Compile Include="Utility\IRockStartup.cs" />
    <Compile Include="Utility\NotNullJsonConverter.cs" />
    <Compile Include="Utility\Reflection.cs" />
    <Compile Include="Utility\RockDateTimeHelper.cs" />
    <Compile Include="Utility\RockJsonMediaTypeFormatter.cs" />
    <Compile Include="Utility\RockJsonTextReader.cs" />
    <Compile Include="Utility\RockJsonTextWriter.cs" />
    <Compile Include="Utility\RockSemanticVersion.cs" />
    <Compile Include="Utility\SettingsStringBase.cs" />
    <Compile Include="Utility\SimpleModeJsonConverter.cs" />
    <Compile Include="Utility\SparkLinkHelper.cs" />
    <Compile Include="Utility\StringAsLiteralJavascriptJsonConverter.cs" />
    <Compile Include="Web\DescriptionList.cs" />
    <Compile Include="Web\FileUploadException.cs" />
    <Compile Include="Web\Fingerprint.cs" />
    <Compile Include="Web\FingerprintExpressionBuilder.cs" />
    <Compile Include="Web\HttpModule.cs" />
    <Compile Include="Web\InternalContext.cs" />
    <Compile Include="Web\PageReference.cs" />
    <Compile Include="Web\RequestValidator.cs" />
    <Compile Include="Web\RockRouteHandler.cs" />
    <Compile Include="Web\SystemSettings.cs" />
    <Compile Include="Web\UI\Adapters\CheckBoxAdapter.cs" />
    <Compile Include="Web\UI\Adapters\DropDownListAdapter.cs" />
    <Compile Include="Web\UI\Adapters\RadioButtonAdapter.cs" />
    <Compile Include="Web\UI\Adapters\RadioButtonListAdapter.cs" />
    <Compile Include="Web\UI\BreadCrumb.cs" />
    <Compile Include="Web\UI\ContextAttribute.cs" />
    <Compile Include="Web\UI\Controls\AddressControl.cs" />
    <Compile Include="Web\UI\Controls\AttributeEditor.cs" />
    <Compile Include="Web\UI\Controls\Badge.cs" />
    <Compile Include="Web\UI\Controls\BootstrapButton.cs" />
    <Compile Include="Web\UI\Controls\ButtonDropDownList.cs" />
    <Compile Include="Web\UI\Controls\Chart\RockBarChart.cs" />
    <Compile Include="Web\UI\Controls\Chart\ChartClickArgs.cs" />
    <Compile Include="Web\UI\Controls\Chart\Flot\ChartOptions.cs" />
    <Compile Include="Web\UI\Controls\Chart\ChartStyle.cs" />
    <Compile Include="Web\UI\Controls\Chart\Flot\FlotChart.cs" />
    <Compile Include="Web\UI\Controls\Chart\RockLineChart.cs" />
    <Compile Include="Web\UI\Controls\Checkin Configuration Controls\CheckinArea.cs" />
    <Compile Include="Web\UI\Controls\Checkin Configuration Controls\CheckinAreaRow.cs" />
    <Compile Include="Web\UI\Controls\Checkin Configuration Controls\CheckinGroup.cs" />
    <Compile Include="Web\UI\Controls\Checkin Configuration Controls\CheckinGroupRow.cs" />
    <Compile Include="Web\UI\Controls\CodeEditor.cs" />
    <Compile Include="Web\UI\Controls\ColorPicker.cs" />
    <Compile Include="Web\UI\Controls\Communication\ChannelControl.cs" />
    <Compile Include="Web\UI\Controls\Communication\Email.cs" />
    <Compile Include="Web\UI\Controls\Communication\Sms.cs" />
    <Compile Include="Web\UI\Controls\ConfirmPageUnload.cs" />
    <Compile Include="Web\UI\Controls\CurrencyBox.cs" />
    <Compile Include="Web\UI\Controls\Data Fields\DataDropDownList.cs" />
    <Compile Include="Web\UI\Controls\Data Fields\DataTextBox.cs" />
    <Compile Include="Web\UI\Controls\Data View Filters\FilterField.cs" />
    <Compile Include="Web\UI\Controls\Data View Filters\FilterGroup.cs" />
    <Compile Include="Web\UI\Controls\DynamicControlsHtmlGenericControl.cs" />
    <Compile Include="Web\UI\Controls\DynamicControlsPanel.cs" />
    <Compile Include="Web\UI\Controls\EmailBox.cs" />
    <Compile Include="Web\UI\Controls\Event\RegistrationInstanceEditor.cs" />
    <Compile Include="Web\UI\Controls\Event\RegistrationTemplateFormEditor.cs" />
    <Compile Include="Web\UI\Controls\FileUploader.cs" />
    <Compile Include="Web\UI\Controls\FollowingsHelper.cs" />
    <Compile Include="Web\UI\Controls\Grid\AttributeField.cs" />
    <Compile Include="Web\UI\Controls\Grid\BadgeField.cs" />
    <Compile Include="Web\UI\Controls\Grid\BoolField.cs" />
    <Compile Include="Web\UI\Controls\Grid\BoolFromArrayField.cs" />
    <Compile Include="Web\UI\Controls\Grid\CallbackField.cs" />
    <Compile Include="Web\UI\Controls\Grid\CampusField.cs" />
    <Compile Include="Web\UI\Controls\Grid\CheckBoxEditableField.cs" />
    <Compile Include="Web\UI\Controls\Grid\ColorField.cs" />
    <Compile Include="Web\UI\Controls\Grid\CurrencyField.cs" />
    <Compile Include="Web\UI\Controls\Grid\DateField.cs" />
    <Compile Include="Web\UI\Controls\Grid\DateTimeField.cs" />
    <Compile Include="Web\UI\Controls\Grid\DefinedValueField.cs" />
    <Compile Include="Web\UI\Controls\Grid\DeleteField.cs" />
    <Compile Include="Web\UI\Controls\Grid\EditField.cs" />
    <Compile Include="Web\UI\Controls\Grid\EnumField.cs" />
    <Compile Include="Web\UI\Controls\Grid\FieldTypeField.cs" />
    <Compile Include="Web\UI\Controls\Grid\Grid.cs" />
    <Compile Include="Web\UI\Controls\Grid\GridActions.cs" />
    <Compile Include="Web\UI\Controls\Grid\GridFilter.cs" />
    <Compile Include="Web\UI\Controls\Grid\GroupPickerField.cs" />
    <Compile Include="Web\UI\Controls\Grid\INotRowSelectedField.cs" />
    <Compile Include="Web\UI\Controls\Grid\IPriorityColumn.cs" />
    <Compile Include="Web\UI\Controls\Grid\IRockGridField.cs" />
    <Compile Include="Web\UI\Controls\Grid\LinkButtonField.cs" />
    <Compile Include="Web\UI\Controls\Grid\ListDelimitedField.cs" />
    <Compile Include="Web\UI\Controls\Grid\PersonField.cs" />
    <Compile Include="Web\UI\Controls\Grid\MergePersonField.cs" />
    <Compile Include="Web\UI\Controls\Grid\PhoneNumbersField.cs" />
    <Compile Include="Web\UI\Controls\Grid\ReorderField.cs" />
    <Compile Include="Web\UI\Controls\Grid\RockBoundField.cs" />
    <Compile Include="Web\UI\Controls\Grid\RockLiteralField.cs" />
    <Compile Include="Web\UI\Controls\Grid\RockTemplateField.cs" />
    <Compile Include="Web\UI\Controls\Grid\RockTemplateFieldUnselected.cs" />
    <Compile Include="Web\UI\Controls\Grid\RowEventArgs.cs" />
    <Compile Include="Web\UI\Controls\Grid\SecurityField.cs" />
    <Compile Include="Web\UI\Controls\Grid\SelectField.cs" />
    <Compile Include="Web\UI\Controls\Grid\TimeField.cs" />
    <Compile Include="Web\UI\Controls\Grid\ToggleField.cs" />
    <Compile Include="Web\UI\Controls\HelpBlock.cs" />
    <Compile Include="Web\UI\Controls\HiddenFieldValidator.cs" />
    <Compile Include="Web\UI\Controls\HiddenFieldWithClass.cs" />
    <Compile Include="Web\UI\Controls\HighlightLabel.cs" />
    <Compile Include="Web\UI\Controls\HtmlEditor.cs" />
    <Compile Include="Web\UI\Controls\HtmlGenericContainer.cs" />
    <Compile Include="Web\UI\Controls\IDisplayRequiredIndicator.cs" />
    <Compile Include="Web\UI\Controls\IHasValidationGroup.cs" />
    <Compile Include="Web\UI\Controls\ImageEditor.cs" />
    <Compile Include="Web\UI\Controls\ImageUploader.cs" />
    <Compile Include="Web\UI\Controls\IRockControl.cs" />
    <Compile Include="Web\UI\Controls\IRockControlAdditionalRendering.cs" />
    <Compile Include="Web\UI\Controls\KeyValueList.cs" />
    <Compile Include="Web\UI\Controls\MarkdownEditor.cs" />
    <Compile Include="Web\UI\Controls\ModalAlert.cs" />
    <Compile Include="Web\UI\Controls\ModalDialog.cs" />
    <Compile Include="Web\UI\Controls\ModalIFrameDialog.cs" />
    <Compile Include="Web\UI\Controls\NewFamily\Attributes.cs" />
    <Compile Include="Web\UI\Controls\NewFamily\AttributesRow.cs" />
    <Compile Include="Web\UI\Controls\NewFamily\ContactInfo.cs" />
    <Compile Include="Web\UI\Controls\NewFamily\ContactInfoRow.cs" />
    <Compile Include="Web\UI\Controls\NewFamily\Members.cs" />
    <Compile Include="Web\UI\Controls\NewFamily\MembersRow.cs" />
    <Compile Include="Web\UI\Controls\NoteContainer.cs" />
    <Compile Include="Web\UI\Controls\NotificationBox.cs" />
    <Compile Include="Web\UI\Controls\NumberBox.cs" />
    <Compile Include="Web\UI\Controls\NumberRangeEditor.cs" />
    <Compile Include="Web\UI\Controls\NumberUpDown.cs" />
    <Compile Include="Web\UI\Controls\PageBreadCrumbs.cs" />
    <Compile Include="Web\UI\Controls\PageDescription.cs" />
    <Compile Include="Web\UI\Controls\PageIcon.cs" />
    <Compile Include="Web\UI\Controls\PageTitle.cs" />
    <Compile Include="Web\UI\Controls\PanelDrawer.cs" />
    <Compile Include="Web\UI\Controls\PanelWidget.cs" />
    <Compile Include="Web\UI\Controls\PersonLink.cs" />
    <Compile Include="Web\UI\Controls\Badges\BadgeControl.cs" />
    <Compile Include="Web\UI\Controls\Badges\BadgeListControl.cs" />
    <Compile Include="Web\UI\Controls\PhoneNumberBox.cs" />
    <Compile Include="Web\UI\Controls\Pickers\AccountPicker.cs" />
    <Compile Include="Web\UI\Controls\Pickers\BinaryFilePicker.cs" />
    <Compile Include="Web\UI\Controls\Pickers\BinaryFileTypePicker.cs" />
    <Compile Include="Web\UI\Controls\Pickers\BirthdayPicker.cs" />
    <Compile Include="Web\UI\Controls\Pickers\CampusesPicker.cs" />
    <Compile Include="Web\UI\Controls\Pickers\CampusPicker.cs" />
    <Compile Include="Web\UI\Controls\Pickers\CategoryPicker.cs" />
    <Compile Include="Web\UI\Controls\Pickers\ComponentPicker.cs" />
    <Compile Include="Web\UI\Controls\Pickers\ComponentsPicker.cs" />
    <Compile Include="Web\UI\Controls\Pickers\DatePicker.cs" />
    <Compile Include="Web\UI\Controls\Pickers\DateRangePicker.cs" />
    <Compile Include="Web\UI\Controls\Pickers\DateTimePicker.cs" />
    <Compile Include="Web\UI\Controls\Pickers\DayOfWeekPicker.cs" />
    <Compile Include="Web\UI\Controls\Pickers\DaysOfWeekPicker.cs" />
    <Compile Include="Web\UI\Controls\Pickers\DefinedValuePicker.cs" />
    <Compile Include="Web\UI\Controls\Pickers\DefinedValuesPicker.cs" />
    <Compile Include="Web\UI\Controls\Pickers\EntityPicker.cs" />
    <Compile Include="Web\UI\Controls\Pickers\EntityTypePicker.cs" />
    <Compile Include="Web\UI\Controls\Pickers\EventCalendarPicker.cs" />
    <Compile Include="Web\UI\Controls\Pickers\EventItemPicker.cs" />
    <Compile Include="Web\UI\Controls\Pickers\FinancialGatewayPicker.cs" />
    <Compile Include="Web\UI\Controls\Pickers\GeoPicker.cs" />
    <Compile Include="Web\UI\Controls\Pickers\GradePicker.cs" />
    <Compile Include="Web\UI\Controls\Pickers\GroupAndRolePicker.cs" />
    <Compile Include="Web\UI\Controls\Pickers\GroupPicker.cs" />
    <Compile Include="Web\UI\Controls\Pickers\WorkflowPicker.cs" />
    <Compile Include="Web\UI\Controls\Pickers\GroupRolePicker.cs" />
    <Compile Include="Web\UI\Controls\Pickers\GroupTypeGroupPicker.cs" />
    <Compile Include="Web\UI\Controls\Pickers\GroupTypePicker.cs" />
    <Compile Include="Web\UI\Controls\Pickers\GroupTypesPicker.cs" />
    <Compile Include="Web\UI\Controls\Pickers\ItemPicker.cs" />
    <Compile Include="Web\UI\Controls\Pickers\LocationAddressPicker.cs" />
    <Compile Include="Web\UI\Controls\Pickers\LocationItemPicker.cs" />
    <Compile Include="Web\UI\Controls\Pickers\LocationPicker.cs" />
    <Compile Include="Web\UI\Controls\Pickers\MergeFieldPicker.cs" />
    <Compile Include="Web\UI\Controls\Pickers\MergeTemplatePicker.cs" />
    <Compile Include="Web\UI\Controls\Pickers\MetricCategoryPicker.cs" />
    <Compile Include="Web\UI\Controls\Pickers\MonthDayPicker.cs" />
    <Compile Include="Web\UI\Controls\Pickers\MonthYearPicker.cs" />
    <Compile Include="Web\UI\Controls\Pickers\PagePicker.cs" />
    <Compile Include="Web\UI\Controls\Pickers\PersonPicker.cs" />
    <Compile Include="Web\UI\Controls\Pickers\RemoteAuthsPicker.cs" />
    <Compile Include="Web\UI\Controls\Pickers\SchedulePicker.cs" />
    <Compile Include="Web\UI\Controls\Pickers\SlidingDateRangePicker.cs" />
    <Compile Include="Web\UI\Controls\Pickers\TimePicker.cs" />
    <Compile Include="Web\UI\Controls\Pickers\TreeViewItem.cs" />
    <Compile Include="Web\UI\Controls\Pickers\WorkflowTypePicker.cs" />
    <Compile Include="Web\UI\Controls\Pickers\YearPicker.cs" />
    <Compile Include="Web\UI\Controls\RockBulletedList.cs" />
    <Compile Include="Web\UI\Controls\RockCheckBox.cs" />
    <Compile Include="Web\UI\Controls\RockCheckBoxList.cs" />
    <Compile Include="Web\UI\Controls\RockControlHelper.cs" />
    <Compile Include="Web\UI\Controls\RockControlWrapper.cs" />
    <Compile Include="Web\UI\Controls\RockDropDownList.cs" />
    <Compile Include="Web\UI\Controls\RockLiteral.cs" />
    <Compile Include="Web\UI\Controls\RockRadioButton.cs" />
    <Compile Include="Web\UI\Controls\RockRadioButtonList.cs" />
    <Compile Include="Web\UI\Controls\RockRating.cs" />
    <Compile Include="Web\UI\Controls\RockTextBox.cs" />
    <Compile Include="Web\UI\Controls\RockTextOrDropDownList.cs" />
    <Compile Include="Web\UI\Controls\RockUpdatePanel.cs" />
    <Compile Include="Web\UI\Controls\ScheduleBuilder.cs" />
    <Compile Include="Web\UI\Controls\SearchField.cs" />
    <Compile Include="Web\UI\Controls\SecurityButton.cs" />
    <Compile Include="Web\UI\Controls\StateDropDownList.cs" />
    <Compile Include="Web\UI\Controls\TagList.cs" />
    <Compile Include="Web\UI\Controls\TermDescription.cs" />
    <Compile Include="Web\UI\Controls\Toggle.cs" />
    <Compile Include="Web\UI\Controls\UrlLinkBox.cs" />
    <Compile Include="Web\UI\Controls\ValueList.cs" />
    <Compile Include="Web\UI\Controls\Workflow Controls\WorkflowActionEditor.cs" />
    <Compile Include="Web\UI\Controls\Workflow Controls\WorkflowActionTypeEditor.cs" />
    <Compile Include="Web\UI\Controls\Workflow Controls\WorkflowActivityEditor.cs" />
    <Compile Include="Web\UI\Controls\Workflow Controls\WorkflowActivityTypeEditor.cs" />
    <Compile Include="Web\UI\Controls\Workflow Controls\WorkflowFormActionList.cs" />
    <Compile Include="Web\UI\Controls\Workflow Controls\WorkflowFormAttributeRow.cs" />
    <Compile Include="Web\UI\Controls\Workflow Controls\WorkflowFormEditor.cs" />
    <Compile Include="Web\UI\Controls\Zone.cs" />
    <Compile Include="Web\UI\DialogPage.cs">
      <SubType>ASPXCodeBehind</SubType>
    </Compile>
    <Compile Include="Web\UI\IDetailBlock.cs" />
    <Compile Include="Web\UI\ISecondaryBlock.cs" />
    <Compile Include="Web\UI\PersonBlock.cs">
      <SubType>ASPXCodeBehind</SubType>
    </Compile>
    <Compile Include="Web\UI\ContextEntityBlock.cs">
      <SubType>ASPXCodeBehind</SubType>
    </Compile>
    <Compile Include="Web\UI\RockBlock.cs">
      <SubType>ASPXCodeBehind</SubType>
    </Compile>
    <Compile Include="Web\UI\RockBlockCustomSettings.cs">
      <SubType>ASPXCodeBehind</SubType>
    </Compile>
    <Compile Include="Web\UI\RockBlockWrapper.cs" />
    <Compile Include="Web\UI\RockMasterPage.cs">
      <SubType>ASPXCodeBehind</SubType>
    </Compile>
    <Compile Include="Web\UI\RockPage.cs">
      <SubType>ASPXCodeBehind</SubType>
    </Compile>
    <Compile Include="Web\UI\RouteUtils.cs" />
    <Compile Include="Web\UI\Validation\DataAnnotationValidator.cs" />
    <Compile Include="Web\Utilities\HtmlSanitizer.cs" />
    <Compile Include="Web\Utilities\RockUpdateHelper.cs" />
    <Compile Include="Web\Utilities\Enums\DotNetVersionCheckResult.cs" />
    <Compile Include="Web\Utilities\WebDebugHelper.cs" />
    <Compile Include="Web\Utilities\WebControlHelper.cs" />
    <Compile Include="Web\BrowserClient.cs" />
    <Compile Include="Workflow\ActionCategoryAttribute.cs" />
    <Compile Include="Workflow\ActionComponent.cs" />
    <Compile Include="Workflow\ActionContainer.cs" />
    <Compile Include="Workflow\Action\Assessments\CreateAssessmentRequest.cs" />
    <Compile Include="Workflow\Action\BackgroundCheck\BackgroundCheckRequest.cs" />
    <Compile Include="Workflow\Action\CheckIn\CalculateLastAttended.cs" />
    <Compile Include="Workflow\Action\CheckIn\CheckInActionComponent.cs" />
    <Compile Include="Workflow\Action\CheckIn\CreateCheckoutLabels.cs" />
    <Compile Include="Workflow\Action\CheckIn\CreateLabels.cs" />
    <Compile Include="Workflow\Action\CheckIn\FilterActiveLocations.cs" />
    <Compile Include="Workflow\Action\CheckIn\FilterByAge.cs" />
    <Compile Include="Workflow\Action\CheckIn\FilterByGrade.cs" />
    <Compile Include="Workflow\Action\CheckIn\FilterGroupsByAbilityLevel.cs" />
    <Compile Include="Workflow\Action\CheckIn\FilterGroupsByAge.cs" />
    <Compile Include="Workflow\Action\CheckIn\FilterGroupsByDataView.cs" />
    <Compile Include="Workflow\Action\CheckIn\FilterGroupsByGrade.cs" />
    <Compile Include="Workflow\Action\CheckIn\FilterGroupsByGradeAndAge.cs" />
    <Compile Include="Workflow\Action\CheckIn\FilterGroupsByGender.cs" />
    <Compile Include="Workflow\Action\CheckIn\FilterGroupsByLastName.cs" />
    <Compile Include="Workflow\Action\CheckIn\FilterGroupsBySpecialNeeds.cs" />
    <Compile Include="Workflow\Action\CheckIn\FilterLocationsByLocationSelectionStrategy.cs" />
    <Compile Include="Workflow\Action\CheckIn\FilterLocationsBySchedule.cs" />
    <Compile Include="Workflow\Action\CheckIn\FilterByPreviousCheckin.cs" />
    <Compile Include="Workflow\Action\CheckIn\FilterLocationsByThreshold.cs" />
    <Compile Include="Workflow\Action\CheckIn\FindFamilies.cs" />
    <Compile Include="Workflow\Action\CheckIn\FindFamilyMembers.cs" />
    <Compile Include="Workflow\Action\CheckIn\FindRelationships.cs" />
    <Compile Include="Workflow\Action\CheckIn\LoadGroups.cs" />
    <Compile Include="Workflow\Action\CheckIn\LoadGroupTypes.cs" />
    <Compile Include="Workflow\Action\CheckIn\LoadLocations.cs" />
    <Compile Include="Workflow\Action\CheckIn\LoadSchedules.cs" />
    <Compile Include="Workflow\Action\CheckIn\ParseZebraLabel.cs" />
    <Compile Include="Workflow\Action\CheckIn\PreSelectRecentAttendance.cs" />
    <Compile Include="Workflow\Action\CheckIn\RemoveEmptyGroups.cs" />
    <Compile Include="Workflow\Action\CheckIn\RemoveEmptyGroupTypes.cs" />
    <Compile Include="Workflow\Action\CheckIn\RemoveEmptyLocations.cs" />
    <Compile Include="Workflow\Action\CheckIn\RemoveEmptyPeople.cs" />
    <Compile Include="Workflow\Action\CheckIn\SaveAttendance.cs" />
    <Compile Include="Workflow\Action\CheckIn\SetAvailableSchedules.cs" />
    <Compile Include="Workflow\Action\Cms\AddContentChannelItem.cs" />
    <Compile Include="Workflow\Action\Communications\SmsCommunicationProcessResponse.cs" />
    <Compile Include="Workflow\Action\Communications\SendEmail.cs" />
    <Compile Include="Workflow\Action\Communications\SendEmailWithEvents.cs" />
    <Compile Include="Workflow\Action\Communications\SendNotification.cs" />
    <Compile Include="Workflow\Action\Communications\SendSms.cs" />
    <Compile Include="Workflow\Action\Communications\SendSystemEmail.cs" />
    <Compile Include="Workflow\Action\Connections\AddConnectionRequestActivity.cs" />
    <Compile Include="Workflow\Action\Connections\CreateConnectionRequest.cs" />
    <Compile Include="Workflow\Action\Connections\SetConnectionRequestState.cs" />
    <Compile Include="Workflow\Action\Connections\SetConnectionRequestConnector.cs" />
    <Compile Include="Workflow\Action\Connections\SetConnectionRequestStatus.cs" />
    <Compile Include="Workflow\Action\Connections\TransferConnectionRequest.cs" />
    <Compile Include="Workflow\Action\Entity\EntityDocumentAdd.cs" />
    <Compile Include="Workflow\Action\Finance\BusinessFromAttributes.cs" />
    <Compile Include="Workflow\Action\Finance\CreateContributionStatement.cs" />
    <Compile Include="Workflow\Action\Finance\GetSavedAccount.cs" />
    <Compile Include="Workflow\Action\Finance\ProcessPayment.cs" />
    <Compile Include="Workflow\Action\Finance\BenevolenceRequestAdd.cs" />
    <Compile Include="Workflow\Action\Finance\BenevolenceRequestAddDocument.cs" />
    <Compile Include="Workflow\Action\Finance\BenevolenceRequestSetAttribute.cs" />
    <Compile Include="Workflow\Action\Finance\BenevolenceResultAdd.cs" />
    <Compile Include="Workflow\Action\Groups\AddGroup.cs" />
    <Compile Include="Workflow\Action\Groups\AddNoteToGroupMember.cs" />
    <Compile Include="Workflow\Action\Groups\AddPersonToGroup.cs" />
    <Compile Include="Workflow\Action\Groups\AddPersonToGroupAttribute.cs" />
    <Compile Include="Workflow\Action\Groups\AddSchedule.cs" />
    <Compile Include="Workflow\Action\Groups\AddSignUpOpportunity.cs" />
    <Compile Include="Workflow\Action\Groups\GroupGetChildGroupForCampus.cs" />
    <Compile Include="Workflow\Action\Groups\GroupMemberRequirementMet.cs" />
    <Compile Include="Workflow\Action\Groups\PostAttendanceToGroup.cs" />
    <Compile Include="Workflow\Action\Groups\RemovePersonFromGroup.cs" />
    <Compile Include="Workflow\Action\Groups\RemovePersonFromGroupAttribute.cs" />
    <Compile Include="Workflow\Action\Groups\SetAttributeToRandomGroupMember.cs" />
    <Compile Include="Workflow\Action\Groups\SetGroupAttribute.cs" />
    <Compile Include="Workflow\Action\Groups\SetGroupMemberAttribute.cs" />
    <Compile Include="Workflow\Action\Groups\SetGroupMemberNote.cs" />
    <Compile Include="Workflow\Action\Groups\UpdateGroupMemberStatus.cs" />
    <Compile Include="Workflow\Action\People\AddPersonToFamily.cs" />
    <Compile Include="Workflow\Action\People\AddReminder.cs" />
    <Compile Include="Workflow\Action\People\GetPersonFromFields.cs" />
    <Compile Include="Workflow\Action\People\InactivateFamily.cs" />
    <Compile Include="Workflow\Action\People\PersonAddressUpdate.cs" />
    <Compile Include="Workflow\Action\People\PersonFollowAdd.cs" />
    <Compile Include="Workflow\Action\People\PersonGetCampusTeamMember.cs" />
    <Compile Include="Workflow\Action\People\PersonGetGroupTypeAttendance.cs" />
    <Compile Include="Workflow\Action\People\PersonGetGroupAttendance.cs" />
    <Compile Include="Workflow\Action\People\PersonGetHeadOfHousehold.cs" />
    <Compile Include="Workflow\Action\People\PersonGetSpouse.cs" />
    <Compile Include="Workflow\Action\People\PersonInDataView.cs" />
    <Compile Include="Workflow\Action\People\PersonNoteAdd.cs" />
    <Compile Include="Workflow\Action\People\PersonPhoneUpdate.cs" />
    <Compile Include="Workflow\Action\People\PersonPropertyUpdate.cs" />
    <Compile Include="Workflow\Action\People\PersonTagAdd.cs" />
    <Compile Include="Workflow\Action\People\PersonTagRemove.cs" />
    <Compile Include="Workflow\Action\People\PrayerRequestAdd.cs" />
    <Compile Include="Workflow\Action\People\SetPersonAttribute.cs" />
    <Compile Include="Workflow\Action\Registrations\GenerateDiscountCode.cs" />
    <Compile Include="Workflow\Action\Registrations\UpdateDiscountCode.cs" />
    <Compile Include="Workflow\Action\People\AddStep.cs" />
    <Compile Include="Workflow\Action\Utility\FormBuilder.cs" />
    <Compile Include="Workflow\Action\Utility\InteractionAdd.cs" />
    <Compile Include="Workflow\Action\Utility\CreateShortLink.cs" />
    <Compile Include="Workflow\Action\Utility\LavaRun.cs" />
    <Compile Include="Workflow\Action\Entity\SetEntityAttribute.cs" />
    <Compile Include="Workflow\Action\Entity\SetEntityProperty.cs" />
    <Compile Include="Workflow\Action\Utility\UpdatePersistedDataset.cs" />
    <Compile Include="Workflow\Action\WorkflowAttributes\SetFileAttributeFromLava.cs" />
    <Compile Include="Workflow\Action\WorkflowControl\Redirect.cs" />
    <Compile Include="Workflow\Action\Utility\RunJob.cs" />
    <Compile Include="Workflow\Action\Utility\RunSQL.cs" />
    <Compile Include="Workflow\Action\WorkflowControl\SetWorkflowCampus.cs" />
    <Compile Include="Workflow\Action\WorkflowControl\ShowHtml.cs" />
    <Compile Include="Workflow\Action\WorkflowAttributes\SetAttributeFromEntity.cs" />
    <Compile Include="Workflow\Action\WorkflowAttributes\SetAttributeFromPerson.cs" />
    <Compile Include="Workflow\Action\WorkflowAttributes\SetAttributeToCurrentPerson.cs" />
    <Compile Include="Workflow\Action\WorkflowAttributes\SetAttributeToGroupLeader.cs" />
    <Compile Include="Workflow\Action\WorkflowAttributes\SetAttributeToInitiator.cs" />
    <Compile Include="Workflow\Action\WorkflowAttributes\SetAttributeValue.cs" />
    <Compile Include="Workflow\Action\WorkflowControl\SetStatusInOtherWorkflow.cs" />
    <Compile Include="Workflow\Action\WorkflowControl\ActivateActivityinOtherWorkflow.cs" />
    <Compile Include="Workflow\Action\WorkflowControl\ActivateActivityInOtherWorkflowOnMatch.cs" />
    <Compile Include="Workflow\Action\WorkflowControl\ActivateWorkflow.cs" />
    <Compile Include="Workflow\Action\WorkflowControl\ActivateActions.cs" />
    <Compile Include="Workflow\Action\WorkflowControl\ActivateActivity.cs" />
    <Compile Include="Workflow\Action\WorkflowControl\AddWorkflowNote.cs" />
    <Compile Include="Workflow\Action\WorkflowControl\AssignActivityFromAttributeValue.cs" />
    <Compile Include="Workflow\Action\WorkflowControl\AssignActivityToGroup.cs" />
    <Compile Include="Workflow\Action\WorkflowControl\AssignActivityToPerson.cs" />
    <Compile Include="Workflow\Action\WorkflowControl\AssignActivityToSecurityRole.cs" />
    <Compile Include="Workflow\Action\WorkflowControl\CompleteActivity.cs" />
    <Compile Include="Workflow\Action\WorkflowControl\CompleteWorkflow.cs" />
    <Compile Include="Workflow\Action\WorkflowControl\Delay.cs" />
    <Compile Include="Workflow\Action\WorkflowControl\DeleteWorkflow.cs" />
    <Compile Include="Workflow\Action\WorkflowControl\LogError.cs" />
    <Compile Include="Workflow\Action\WorkflowControl\PersistWorkflow.cs" />
    <Compile Include="Workflow\Action\WorkflowControl\SetInitiatorFromAttribute.cs" />
    <Compile Include="Workflow\Action\WorkflowControl\SetStatus.cs" />
    <Compile Include="Workflow\Action\WorkflowControl\SetWorkflowName.cs" />
    <Compile Include="Workflow\Action\WorkflowControl\ElectronicSignature.cs" />
    <Compile Include="Workflow\Action\WorkflowControl\UserForm.cs" />
    <Compile Include="Workflow\Action\Utility\WebRequest.cs" />
    <Compile Include="Workflow\Action\WorkflowControl\WriteToLog.cs" />
    <Compile Include="SystemKey\WorkflowFormBuilderKey.cs" />
    <Compile Include="Workflow\FormBuilder\CampusSetFrom.cs" />
    <Compile Include="Workflow\FormBuilder\FormCompletionActionSettings.cs" />
    <Compile Include="Workflow\FormBuilder\FormCompletionActionType.cs" />
    <Compile Include="Workflow\FormBuilder\FormConfirmationEmailDestination.cs" />
    <Compile Include="Workflow\FormBuilder\FormConfirmationEmailSettings.cs" />
    <Compile Include="Workflow\FormBuilder\FormEmailSourceSettings.cs" />
    <Compile Include="Workflow\FormBuilder\FormEmailSourceType.cs" />
    <Compile Include="Workflow\FormBuilder\FormNotificationEmailDestination.cs" />
    <Compile Include="Workflow\FormBuilder\FormNotificationEmailSettings.cs" />
    <Compile Include="Workflow\FormBuilder\FormPersonEntrySettings.cs" />
    <Compile Include="Workflow\FormBuilder\FormSettings.cs" />
  </ItemGroup>
  <ItemGroup>
    <Content Include="..\packages\Microsoft.SqlServer.Types.11.0.2\nativeBinaries\x64\msvcr100.dll">
      <Link>SqlServerTypes\x64\msvcr100.dll</Link>
      <CopyToOutputDirectory>PreserveNewest</CopyToOutputDirectory>
    </Content>
    <Content Include="..\packages\Microsoft.SqlServer.Types.11.0.2\nativeBinaries\x64\SqlServerSpatial110.dll">
      <Link>SqlServerTypes\x64\SqlServerSpatial110.dll</Link>
      <CopyToOutputDirectory>PreserveNewest</CopyToOutputDirectory>
    </Content>
    <Content Include="..\packages\Microsoft.SqlServer.Types.11.0.2\nativeBinaries\x86\msvcr100.dll">
      <Link>SqlServerTypes\x86\msvcr100.dll</Link>
      <CopyToOutputDirectory>PreserveNewest</CopyToOutputDirectory>
    </Content>
    <Content Include="..\packages\Microsoft.SqlServer.Types.11.0.2\nativeBinaries\x86\SqlServerSpatial110.dll">
      <Link>SqlServerTypes\x86\SqlServerSpatial110.dll</Link>
      <CopyToOutputDirectory>PreserveNewest</CopyToOutputDirectory>
    </Content>
    <Content Include="LICENSE.txt" />
    <Content Include="Plugin\HotFixes\039_MigrationRollupsForV7_2_UpdateCheckInMergefieldDebugInfo.sql">
      <DependentUpon>039_MigrationRollupsForV7_2.cs</DependentUpon>
    </Content>
    <Content Include="Plugin\HotFixes\041_MigrationRollupsForV7_3_UpdateWizardCommunicationDetailApprovers.sql">
      <DependentUpon>041_MigrationRollupsForV7_3.cs</DependentUpon>
    </Content>
    <Content Include="Plugin\HotFixes\043_MoreMigrationRollupsForV7_3_spCrm_PersonDuplicateFinder.sql">
      <DependentUpon>043_MoreMigrationRollupsForV7_3.cs</DependentUpon>
    </Content>
    <Content Include="Plugin\HotFixes\043_MoreMigrationRollupsForV7_3_ufnUtility_CsvToTable.sql">
      <DependentUpon>043_MoreMigrationRollupsForV7_3.cs</DependentUpon>
    </Content>
    <Content Include="Plugin\HotFixes\047_DataAutomation_FixBenevolenceCaseWorker.sql">
      <DependentUpon>047_DataAutomation.cs</DependentUpon>
    </Content>
    <Content Include="Plugin\HotFixes\047_DataAutomation_ShortLinkInteractionFix.sql">
      <DependentUpon>047_DataAutomation.cs</DependentUpon>
    </Content>
    <Content Include="Plugin\HotFixes\049_GivingAnalyticsAccounts_AccountTotals.sql">
      <DependentUpon>049_UpdateGivingAnalyticsAccounts.cs</DependentUpon>
    </Content>
    <Content Include="Plugin\HotFixes\049_GivingAnalyticsAccounts_PersonSummary.sql">
      <DependentUpon>049_UpdateGivingAnalyticsAccounts.cs</DependentUpon>
    </Content>
    <Content Include="Plugin\HotFixes\049_GivingAnalyticsAccounts_TransactionData.sql">
      <DependentUpon>049_UpdateGivingAnalyticsAccounts.cs</DependentUpon>
    </Content>
    <Content Include="Plugin\HotFixes\050_MigrationRollupsForV7_4_AddVimeoShortCode.sql">
      <DependentUpon>050_MigrationRollupsForV7_4.cs</DependentUpon>
    </Content>
    <Content Include="Plugin\HotFixes\050_MigrationRollupsForV7_4_FixAccordionShortCode.sql">
      <DependentUpon>050_MigrationRollupsForV7_4.cs</DependentUpon>
    </Content>
    <Content Include="Plugin\HotFixes\050_MigrationRollupsForV7_4_FixThankyouAndOngoingHyphenations.sql">
      <DependentUpon>050_MigrationRollupsForV7_4.cs</DependentUpon>
    </Content>
    <Content Include="Plugin\HotFixes\050_MigrationRollupsForV7_4_spAnalytics_ETL_Campus.sql">
      <DependentUpon>050_MigrationRollupsForV7_4.cs</DependentUpon>
    </Content>
    <Content Include="Plugin\HotFixes\050_MigrationRollupsForV7_4_spCrm_PersonDuplicateFinder.sql">
      <DependentUpon>050_MigrationRollupsForV7_4.cs</DependentUpon>
    </Content>
    <Content Include="Plugin\HotFixes\050_MigrationRollupsForV7_4_spCrm_PersonMerge.sql">
      <DependentUpon>050_MigrationRollupsForV7_4.cs</DependentUpon>
    </Content>
    <Content Include="Plugin\HotFixes\052_MigrationRollupsForV8_1_spCrm_FamilyAnalyticsGiving.sql">
      <DependentUpon>052_MigrationRollupsForV8_1.cs</DependentUpon>
    </Content>
    <Content Include="Plugin\HotFixes\052_MigrationRollupsForV8_1_ufnCrm_GetFamilyTitle.sql">
      <DependentUpon>052_MigrationRollupsForV8_1.cs</DependentUpon>
    </Content>
    <Content Include="Plugin\HotFixes\052_MigrationRollupsForV8_1_ufnCrm_GetFamilyTitleIncludeInactive.sql">
      <DependentUpon>052_MigrationRollupsForV8_1.cs</DependentUpon>
    </Content>
    <Content Include="Plugin\HotFixes\056_MigrationRollupsForV8_4_spCrm_FamilyAnalyticsEraDataset.sql">
      <DependentUpon>056_MigrationRollupsForV8_4.cs</DependentUpon>
    </Content>
    <Content Include="Plugin\HotFixes\057_MigrationRollupsForV8_5_AddCheck-inLabelToInstallIconFont.sql">
      <DependentUpon>057_MigrationRollupsForV8_5.cs</DependentUpon>
    </Content>
    <Content Include="Plugin\HotFixes\057_MigrationRollupsForV8_5_spCheckin_BadgeAttendance.sql">
      <DependentUpon>057_MigrationRollupsForV8_5.cs</DependentUpon>
    </Content>
    <Content Include="Plugin\HotFixes\057_MigrationRollupsForV8_5_spCrm_FamilyAnalyticsFirstVisitsAttributeUpdate.sql">
      <DependentUpon>057_MigrationRollupsForV8_5.cs</DependentUpon>
    </Content>
    <Content Include="Plugin\HotFixes\059_MigrationRollupsForV8_5_2_spCheckin_AttendanceAnalyticsQuery_NonAttendees.sql">
      <DependentUpon>059_MigrationRollupsForV8_5_2.cs</DependentUpon>
    </Content>
    <Content Include="Plugin\HotFixes\060_MigrationRollupsForV8_6_FixChartShortcode.sql">
      <DependentUpon>060_MigrationRollupsForV8_6.cs</DependentUpon>
    </Content>
    <Content Include="Plugin\HotFixes\060_MigrationRollupsForV8_6_spFinance_PledgeAnalyticsQuery_Down.sql">
      <DependentUpon>060_MigrationRollupsForV8_6.cs</DependentUpon>
    </Content>
    <Content Include="Plugin\HotFixes\060_MigrationRollupsForV8_6_spFinance_PledgeAnalyticsQuery_Up.sql">
      <DependentUpon>060_MigrationRollupsForV8_6.cs</DependentUpon>
    </Content>
    <Content Include="Plugin\HotFixes\096_MigrationRollupsForV9_5_chartjsfix.sql">
      <DependentUpon>096_MigrationRollupsForV9_5.cs</DependentUpon>
    </Content>
    <Content Include="Plugin\HotFixes\097_FamilyAnalyticsProcChange_spCrm_FamilyAnalyticsEraDataset.sql">
      <DependentUpon>097_FamilyAnalyticsProcChange.cs</DependentUpon>
    </Content>
    <Content Include="Plugin\HotFixes\104_MigrationRollupsFor10_3_0_spCheckin_AttendanceAnalyticsQuery_AttendeeLastAttendance.sql">
      <DependentUpon>104_MigrationRollupsFor10_3_0.cs</DependentUpon>
    </Content>
    <Content Include="Plugin\HotFixes\104_MigrationRollupsFor10_3_0_spCheckin_AttendanceAnalyticsQuery_NonAttendees.sql">
      <DependentUpon>104_MigrationRollupsFor10_3_0.cs</DependentUpon>
    </Content>
    <Content Include="Plugin\HotFixes\104_MigrationRollupsFor10_3_0_spFinance_PledgeAnalyticsQuery.sql">
      <DependentUpon>104_MigrationRollupsFor10_3_0.cs</DependentUpon>
    </Content>
    <Content Include="Plugin\HotFixes\113_MigrationRollupsFor10_3_2_FixChartYAxisShortcode.sql">
      <DependentUpon>113_MigrationRollupsFor10_3_2.cs</DependentUpon>
    </Content>
    <Content Include="Plugin\HotFixes\134_AddDocumentsToPersonMerge - Copy_spCrm_PersonMerge.sql">
      <DependentUpon>135_MigrationRollupsFor11_2_0.cs</DependentUpon>
    </Content>
    <Content Include="Plugin\HotFixes\134_AddDocumentsToPersonMerge_spCrm_PersonMerge.sql">
      <DependentUpon>134_AddDocumentsToPersonMerge.cs</DependentUpon>
    </Content>
    <Content Include="Plugin\HotFixes\153_FixERAStartDate_RecoverERAStartDate_Update.sql">
      <DependentUpon>153_FixERAStartDate.cs</DependentUpon>
    </Content>
    <Content Include="Plugin\HotFixes\153_FixERAStartDate_spCrm_FamilyAnalyticsEraDataset.sql">
      <DependentUpon>153_FixERAStartDate.cs</DependentUpon>
    </Content>
    <Content Include="Plugin\HotFixes\157_MigrationRollupsFor13_7_0_ChartShortcodeYAxisLabelFix.sql">
      <DependentUpon>157_MigrationRollupsFor13_7_0.cs</DependentUpon>
    </Content>
    <None Include="Resources\updateGoogleStaticMap.sql" />
    <None Include="Plugin\HotFixes\167_FixGoogleStaticMapShortcodeFluid_updateGoogleStaticMap.sql" />
    <None Include="Plugin\HotFixes\177_AddAdultAttendanceTypeAttributeToFamilyAttendanceBadge.sql" />
    <Content Include="Service References\MelissaData.AddressCheck\configuration.svcinfo" />
    <Content Include="Service References\MelissaData.AddressCheck\configuration91.svcinfo" />
    <Content Include="Service References\MelissaData.AddressCheck\Reference.svcmap">
      <LastGenOutput>Reference.cs</LastGenOutput>
    </Content>
    <Content Include="Service References\MelissaData.AddressCheck\Service.disco" />
    <Content Include="Service References\ServiceObjects.GeoCoder\configuration.svcinfo" />
    <Content Include="Service References\ServiceObjects.GeoCoder\configuration91.svcinfo" />
    <Content Include="Service References\ServiceObjects.GeoCoder\GeoCoder.disco" />
    <Content Include="Service References\ServiceObjects.GeoCoder\Reference.svcmap">
      <LastGenOutput>Reference.cs</LastGenOutput>
    </Content>
    <Content Include="SqlServerTypes\readme.htm" />
  </ItemGroup>
  <ItemGroup>
    <None Include="App.config" />
    <Compile Include="Model\Event\RegistrationTemplateFee\RegistrationTemplateFeeService.cs" />
    <None Include="CheckIn\_DiagramCheckInClasses.cd" />
    <Compile Include="Model\Core\Auth\Auth.Logic.cs" />
    <Compile Include="Model\CRM\PersonAlias\PersonAlias.Logic.cs" />
    <Compile Include="Model\CRM\PersonPreviousName\PersonPreviousName.SaveHook.cs" />
    <Compile Include="Model\CMS\PersonalLinkSection\PersonalLinkSection.SaveHook.cs" />
    <Compile Include="Model\CRM\PersonAlias\PersonAlias.SaveHook.cs" />
    <Compile Include="Model\CMS\RequestFilter\RequestFilter.Logic.cs" />
    <None Include="packages.config">
      <SubType>Designer</SubType>
    </None>
  </ItemGroup>
  <ItemGroup>
    <Folder Include="Pbx\Provider\" />
    <Folder Include="RealTime\AspNetCore\" />
    <Folder Include="Web\UI\Controls\Finance\" />
  </ItemGroup>
  <ItemGroup>
    <ProjectReference Include="..\DotLiquid\DotLiquid.csproj">
      <Project>{00edcb8d-ef33-459c-ad62-02876bd24dff}</Project>
      <Name>DotLiquid</Name>
    </ProjectReference>
    <ProjectReference Include="..\Rock.Common\Rock.Common.csproj">
      <Project>{13568622-324e-4493-b605-c9896e725d30}</Project>
      <Name>Rock.Common</Name>
    </ProjectReference>
    <ProjectReference Include="..\Rock.DownhillCss\Rock.DownhillCss.csproj">
      <Project>{cadd9206-2c6b-42e4-b20b-2dfc3eb4d6d4}</Project>
      <Name>Rock.DownhillCss</Name>
    </ProjectReference>
    <ProjectReference Include="..\Rock.Enums\Rock.Enums.csproj">
      <Project>{61dece2b-0434-435e-8d65-49a4fdf98365}</Project>
      <Name>Rock.Enums</Name>
    </ProjectReference>
    <ProjectReference Include="..\Rock.Lava.DotLiquid\Rock.Lava.DotLiquid.csproj">
      <Project>{79aa470a-dc63-4cb4-b0b6-77285f60c69b}</Project>
      <Name>Rock.Lava.DotLiquid</Name>
    </ProjectReference>
    <ProjectReference Include="..\Rock.Lava.Fluid\Rock.Lava.Fluid.csproj">
      <Project>{afce6f84-bf3a-4182-a816-8fb47afc0305}</Project>
      <Name>Rock.Lava.Fluid</Name>
    </ProjectReference>
    <ProjectReference Include="..\Rock.Lava.Shared\Rock.Lava.Shared.csproj">
      <Project>{8820cd93-70ee-496d-b17b-0c4c68dd4957}</Project>
      <Name>Rock.Lava.Shared</Name>
    </ProjectReference>
    <ProjectReference Include="..\Rock.Lava\Rock.Lava.csproj">
      <Project>{37e293dd-f282-4a34-91fa-5fb8503d5672}</Project>
      <Name>Rock.Lava</Name>
    </ProjectReference>
    <ProjectReference Include="..\Rock.Version\Rock.Version.csproj">
      <Project>{6fe0930c-6832-4c2f-8a76-d4e4a2d80ddf}</Project>
      <Name>Rock.Version</Name>
    </ProjectReference>
    <ProjectReference Include="..\Rock.ViewModels\Rock.ViewModels.csproj">
      <Project>{05baaf85-9c53-4ccd-a535-036427b0df72}</Project>
      <Name>Rock.ViewModels</Name>
    </ProjectReference>
  </ItemGroup>
  <ItemGroup>
    <WCFMetadata Include="Service References\" />
  </ItemGroup>
  <ItemGroup>
    <EmbeddedResource Include="Plugin\HotFixes\HotFixMigrationResource.resx">
      <Generator>PublicResXFileCodeGenerator</Generator>
      <SubType>Designer</SubType>
      <LastGenOutput>HotFixMigrationResource.Designer.cs</LastGenOutput>
    </EmbeddedResource>
  </ItemGroup>
  <ItemGroup>
    <Analyzer Include="..\packages\AWSSDK.S3.3.3.21.1\analyzers\dotnet\cs\AWSSDK.S3.CodeAnalysis.dll" />
  </ItemGroup>
  <ItemGroup>
    <Service Include="{508349B6-6B84-4DF5-91F0-309BEEBAD82D}" />
  </ItemGroup>
  <Import Project="$(MSBuildToolsPath)\Microsoft.CSharp.targets" />
  <PropertyGroup>
    <PreBuildEvent>REM Sets vbcscompiler.exe time to live to 10 seconds. Dev environment defaults to 600 secs which can cause issues when switching branches
REM In a production environment, it will be 10 seconds, even without the VBCSCOMPILER_TTL environment variable
if "$(ConfigurationName)" == "Debug" (
 echo "setting VBCSCOMPILER_TTL to 10 seconds"
 call "$(ProjectDir)..\Dev Tools\VBCS_Compiler\setVBCSCOMPILER_TTL.bat"
 if Exist "$(ProjectDir)..\.githooks\" (
  if Exist "$(ProjectDir)..\.git\hooks\" (
   xcopy "$(ProjectDir)..\.githooks\*" "$(ProjectDir)..\.git\hooks\" /S /Y
  )
 )
)

REM delete build artifacts from stuff that is no longer part of Rock (InteractivePreGeneratedViews and React)
if Exist "$(ProjectDir)..\RockWeb\Bin\ru-ru\JavaScriptEngineSwitcher.Core.resources.dll" del "$(ProjectDir)..\RockWeb\Bin\ru-ru\JavaScriptEngineSwitcher.Core.resources.dll"
if Exist "$(ProjectDir)..\RockWeb\Bin\ru-ru\JavaScriptEngineSwitcher.V8.resources.dll" del "$(ProjectDir)..\RockWeb\Bin\ru-ru\JavaScriptEngineSwitcher.V8.resources.dll"
if Exist "$(ProjectDir)..\RockWeb\Bin\ru-ru\MsieJavaScriptEngine.resources.dll" del "$(ProjectDir)..\RockWeb\Bin\ru-ru\MsieJavaScriptEngine.resources.dll"
if Exist "$(ProjectDir)..\RockWeb\Bin\InteractivePreGeneratedViews.dll" del "$(ProjectDir)..\RockWeb\Bin\InteractivePreGeneratedViews.dll"
if Exist "$(ProjectDir)..\RockWeb\Bin\JavaScriptEngineSwitcher.Core.dll" del "$(ProjectDir)..\RockWeb\Bin\JavaScriptEngineSwitcher.Core.dll"
if Exist "$(ProjectDir)..\RockWeb\Bin\JavaScriptEngineSwitcher.Msie.dll" del "$(ProjectDir)..\RockWeb\Bin\JavaScriptEngineSwitcher.Msie.dll"
if Exist "$(ProjectDir)..\RockWeb\Bin\JavaScriptEngineSwitcher.V8.dll" del "$(ProjectDir)..\RockWeb\Bin\JavaScriptEngineSwitcher.V8.dll"
if Exist "$(ProjectDir)..\RockWeb\Bin\JSPool.dll" del "$(ProjectDir)..\RockWeb\Bin\JSPool.dll"
if Exist "$(ProjectDir)..\RockWeb\Bin\MsieJavaScriptEngine.dll" del "$(ProjectDir)..\RockWeb\Bin\MsieJavaScriptEngine.dll"
if Exist "$(ProjectDir)..\RockWeb\Bin\React.Core.dll" del "$(ProjectDir)..\RockWeb\Bin\React.Core.dll"
if Exist "$(ProjectDir)..\RockWeb\Bin\React.Web.dll" del "$(ProjectDir)..\RockWeb\Bin\React.Web.dll"
if Exist "$(ProjectDir)..\RockWeb\Bin\React.Web.Mvc4.dll" del "$(ProjectDir)..\RockWeb\Bin\React.Web.Mvc4.dll"
if Exist "$(ProjectDir)..\RockWeb\Bin\System.Web.Helpers.dll" del "$(ProjectDir)..\RockWeb\Bin\System.Web.Helpers.dll"
if Exist "$(ProjectDir)..\RockWeb\Bin\System.Web.Mvc.dll" del "$(ProjectDir)..\RockWeb\Bin\System.Web.Mvc.dll"
if Exist "$(ProjectDir)..\RockWeb\Bin\System.Web.Razor.dll" del "$(ProjectDir)..\RockWeb\Bin\System.Web.Razor.dll"
if Exist "$(ProjectDir)..\RockWeb\Bin\System.Web.WebPages.Deployment.dll" del "$(ProjectDir)..\RockWeb\Bin\System.Web.WebPages.Deployment.dll"
if Exist "$(ProjectDir)..\RockWeb\Bin\System.Web.WebPages.dll" del "$(ProjectDir)..\RockWeb\Bin\System.Web.WebPages.dll"
if Exist "$(ProjectDir)..\RockWeb\Bin\System.Web.WebPages.Razor.dll" del "$(ProjectDir)..\RockWeb\Bin\System.Web.WebPages.Razor.dll"
if Exist "$(ProjectDir)..\RockWeb\Bin\VroomJs.dll" del "$(ProjectDir)..\RockWeb\Bin\VroomJs.dll"
if Exist "$(ProjectDir)..\RockWeb\Bin\WebActivatorEx.dll" del "$(ProjectDir)..\RockWeb\Bin\WebActivatorEx.dll"
if Exist "$(ProjectDir)..\RockWeb\Bin\Rock.TransNational.Pi.dll" del "$(ProjectDir)..\RockWeb\Bin\Rock.TransNational.Pi.dll"</PreBuildEvent>
  </PropertyGroup>
  <PropertyGroup>
    <PostBuildEvent>
    </PostBuildEvent>
  </PropertyGroup>
  <Target Name="EnsureNuGetPackageBuildImports" BeforeTargets="PrepareForBuild">
    <PropertyGroup>
      <ErrorText>This project references NuGet package(s) that are missing on this computer. Use NuGet Package Restore to download them.  For more information, see http://go.microsoft.com/fwlink/?LinkID=322105. The missing file is {0}.</ErrorText>
    </PropertyGroup>
    <Error Condition="!Exists('..\packages\EntityFramework.6.4.4\build\EntityFramework.props')" Text="$([System.String]::Format('$(ErrorText)', '..\packages\EntityFramework.6.4.4\build\EntityFramework.props'))" />
    <Error Condition="!Exists('..\packages\EntityFramework.6.4.4\build\EntityFramework.targets')" Text="$([System.String]::Format('$(ErrorText)', '..\packages\EntityFramework.6.4.4\build\EntityFramework.targets'))" />
    <Error Condition="!Exists('..\packages\Grpc.Core.2.44.0\build\net45\Grpc.Core.targets')" Text="$([System.String]::Format('$(ErrorText)', '..\packages\Grpc.Core.2.44.0\build\net45\Grpc.Core.targets'))" />
  </Target>
  <Import Project="..\packages\EntityFramework.6.4.4\build\EntityFramework.targets" Condition="Exists('..\packages\EntityFramework.6.4.4\build\EntityFramework.targets')" />
  <Import Project="..\packages\Grpc.Core.2.44.0\build\net45\Grpc.Core.targets" Condition="Exists('..\packages\Grpc.Core.2.44.0\build\net45\Grpc.Core.targets')" />
  <!-- To modify your build process, add your task inside one of the targets below and uncomment it.
       Other similar extension points exist, see Microsoft.Common.targets.
  <Target Name="BeforeBuild">
  </Target>
  <Target Name="AfterBuild">
  </Target>
  -->
</Project><|MERGE_RESOLUTION|>--- conflicted
+++ resolved
@@ -1336,8 +1336,6 @@
     <Compile Include="Security\Authentication\PasswordlessAuthentication.cs" />
     <Compile Include="Security\Authentication\Passwordless\PasswordlessAuthenticationState.cs" />
     <Compile Include="SystemGuid\SnippetType.cs" />
-    <Compile Include="Utility\Performance\BenchmarkResult.cs" />
-    <Compile Include="Utility\Performance\BenchmarkStatistics.cs" />
     <Compile Include="Utility\CaptchaApi\CloudflareApi.cs" />
     <Compile Include="Utility\ContentLibraryApi\CachedContentLibraryApi.cs" />
     <Compile Include="Utility\ContentLibraryApi\ContentLibraryApi.cs" />
@@ -2106,15 +2104,10 @@
     <Compile Include="Utility\ExtensionMethods\StreamExtensions.cs" />
     <Compile Include="Utility\KeyHelper.cs" />
     <Compile Include="Utility\ExtensionMethods\Request.cs" />
-    <Compile Include="Utility\Performance\MicroBench.cs" />
     <Compile Include="Utility\NestedDictionaryConverter.cs" />
-<<<<<<< HEAD
-    <Compile Include="Utility\Performance\RepititionMode.cs" />
-=======
     <Compile Include="Utility\Performance\BenchmarkResult.cs" />
     <Compile Include="Utility\Performance\BenchmarkStatistics.cs" />
     <Compile Include="Utility\Performance\MicroBench.cs" />
->>>>>>> 2133e21b
     <Compile Include="Utility\PersonPreferenceCollection.cs" />
     <Compile Include="Utility\PrayerRequestLastPrayedDetail.cs" />
     <Compile Include="Utility\PrayerRequestQueryOptions.cs" />
@@ -2184,18 +2177,14 @@
     <Compile Include="Web\Cache\Entities\AdaptiveMessageCache.cs" />
     <Compile Include="Web\Cache\Entities\AssetStorageProviderCache.cs" />
     <Compile Include="Web\Cache\Entities\BinaryFileTypeCache.cs" />
-    <Compile Include="Web\Cache\Entities\DataViewCache.cs" />
     <Compile Include="Web\Cache\Entities\GroupCache.cs" />
     <Compile Include="Web\Cache\Entities\ContentTopicDomainCache.cs" />
     <Compile Include="Web\Cache\Entities\ContentTopicCache.cs" />
     <Compile Include="Web\Cache\Entities\ContentCollectionCache.cs" />
     <Compile Include="Web\Cache\Entities\ContentCollectionSourceCache.cs" />
-<<<<<<< HEAD
     <Compile Include="Web\Cache\Entities\DeviceCache.cs" />
-=======
     <Compile Include="Web\Cache\Entities\DataViewCache.cs" />
     <Compile Include="Web\Cache\Entities\DataViewFilterCache.cs" />
->>>>>>> 2133e21b
     <Compile Include="Web\Cache\Entities\FinancialAccountCache.cs" />
     <Compile Include="Web\Cache\Entities\InteractiveExperienceCache.cs" />
     <Compile Include="Web\Cache\Entities\InteractiveExperienceScheduleCache.cs" />
