--- conflicted
+++ resolved
@@ -536,11 +536,8 @@
     <Compile Include="Web\UI\Controls\Grid\GroupPickerField.cs" />
     <Compile Include="Web\UI\Controls\Pickers\WorkflowActionTypePicker.cs" />
     <Compile Include="Web\UI\Controls\Pickers\ConnectionRequestPicker.cs" />
-<<<<<<< HEAD
     <Compile Include="Web\UI\Controls\RangeSlider.cs" />
-=======
     <Compile Include="Web\Utilities\RockUpdateHelper.cs" />
->>>>>>> e8607668
     <Compile Include="Web\Utilities\WebControlHelper.cs" />
     <Compile Include="Security\Authentication\Facebook.cs">
       <SubType>Code</SubType>
