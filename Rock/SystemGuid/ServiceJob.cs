--- conflicted
+++ resolved
@@ -129,14 +129,11 @@
         public const string DATA_MIGRATIONS_150_REPLACE_TRANSACTION_ENTRY_BLOCKS_WITH_UTILITY_PAYMENT_ENTRY_BLOCK = "8A013CC5-CB51-48F3-8AF8-767BDECACAFE";
 
         /// <summary>
-<<<<<<< HEAD
-=======
         /// The Job to run Post v15.1 Data Migrations to cleanup duplicate mobile interaction entries.
         /// </summary>
         public const string DATA_MIGRATIONS_151_DUPLICATE_MOBILE_INTERACTIONS_CLEANUP = "D3D60B90-48D1-4718-905E-39638B44C665";
 
         /// <summary>
->>>>>>> 6dd112d7
         /// The Job to run Post v15.0 Data Migrations to add a new mobile rest group and add existing mobile applications into that group.
         /// </summary>
         public const string DATA_MIGRATIONS_150_MOBILE_APPLICATION_USERS_REST_GROUP = "480E996E-6A31-40DB-AE98-BFF85CDED506";
@@ -157,14 +154,11 @@
         public const string DATA_MIGRATIONS_150_REPLACE_WEB_FORMS_BLOCKS_WITH_OBSIDIAN_BLOCKS = "EA00D1D4-709A-4102-863D-08471AA2C345";
 
         /// <summary>
-<<<<<<< HEAD
         /// The Job to run Post v16.0 Move Person Preferences.
         /// </summary>
         public const string DATA_MIGRATIONS_160_MOVE_PERSON_PREFERENCES = "C8591D15-9D37-49D3-8DF8-1DB72EE42D29";
 
         /// <summary>
-=======
->>>>>>> 6dd112d7
         /// The Job to run Post v12.4 Data Migrations to decrypt the expiration month / year and the name on card fields.
         /// </summary>
         public const string DATA_MIGRATIONS_124_DECRYPT_FINANCIAL_PAYMENT_DETAILS = "6C795E61-9DD4-4BE8-B9EB-E662E43B5E12";
