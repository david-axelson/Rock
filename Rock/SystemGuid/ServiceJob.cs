--- conflicted
+++ resolved
@@ -328,14 +328,12 @@
         public const string DATA_MIGRATIONS_161_REMOVE_OBSIDIAN_GROUP_SCHEDULE_TOOLBOX_BACK_BUTTONS = "781F2D3B-E5E4-41D5-9145-1D70DDB3EE04";
 
         /// <summary>
-<<<<<<< HEAD
         /// The post update data migration job to remove the legacy Communication Recipient List Webforms block.
         /// </summary>
         public const string DATA_MIGRATIONS_170_REMOVE_COMMUNICATION_RECIPIENT_LIST_BLOCK = "54CCFFFD-83A8-4BB6-A699-DDE34310BFE6";
-=======
+
         /// The post update data migration job to chop the Login and Account Entry blocks.
         /// </summary>
         public const string DATA_MIGRATIONS_161_CHOP_SECURITY_BLOCKS = "A65D26C1-229E-4198-B388-E269C3534BC0";
->>>>>>> 2648d362
     }
 }