--- conflicted
+++ resolved
@@ -147,22 +147,15 @@
         /// Guid for the types of Person phone numbers (such as Primary, Secondary, etc.)
         /// </summary>
         public const string PERSON_PHONE_TYPE =  "8345DD45-73C6-4F5E-BEBD-B77FC83F18FD";
-
-        /// <summary>
-<<<<<<< HEAD
-        /// Guid for a check-in person's ability level
-        /// </summary>
-        public static string PERSON_ABILITY_LEVEL = "7BEEF4D4-0860-4913-9A3D-857634D1BF7C";
-
+             
         /// <summary>
         /// Guid for potential types of allergies
         /// </summary>
         public const string PERSON_ALLERGY_TYPE = "50F984FE-1CCF-4645-997E-A5610F3E5FFE";
-=======
+
         /// Guid for the types of possible check-in system ability levels (such as Infant, Crawler, etc.)
         /// </summary>
         public const string PERSON_ABILITY_LEVEL_TYPE = "7BEEF4D4-0860-4913-9A3D-857634D1BF7C";
->>>>>>> e0bbdebe
 
         /// <summary>
         /// Guid for the types of Batches (ACH, Visa, MasterCard, Discover, Amex, and PayPal)
