--- conflicted
+++ resolved
@@ -56,22 +56,8 @@
 
         #endregion Configuration
 
-<<<<<<< HEAD
-#if REVIEW_NET5_0_OR_GREATER
+#if REVIEW_WEBFORMS
         /// <inheritdoc/>
-        public override bool IsMatch( Rock.Net.RockRequestContext requestContext )
-        {
-            throw new NotImplementedException();
-        }
-#else
-        /// <summary>
-        /// Determines whether the specified HTTP request meets the criteria of this filter.
-        /// </summary>
-        /// <param name="httpRequest">The HTTP request.</param>
-        /// <returns><c>true</c> if the specified HTTP request is match; otherwise, <c>false</c>.</returns>
-=======
-        /// <inheritdoc/>
->>>>>>> 94d9687d
         public override bool IsMatch( HttpRequest httpRequest )
         {
             var isInRange = WebRequestHelper.IsIPAddressInRange( new HttpRequestWrapper( httpRequest ), BeginningIPAddress, EndingIPAddress );
