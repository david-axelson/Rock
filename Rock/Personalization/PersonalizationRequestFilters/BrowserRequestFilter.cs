﻿// <copyright>
// Copyright by the Spark Development Network
//
// Licensed under the Rock Community License (the "License");
// you may not use this file except in compliance with the License.
// You may obtain a copy of the License at
//
// http://www.rockrms.com/license
//
// Unless required by applicable law or agreed to in writing, software
// distributed under the License is distributed on an "AS IS" BASIS,
// WITHOUT WARRANTIES OR CONDITIONS OF ANY KIND, either express or implied.
// See the License for the specific language governing permissions and
// limitations under the License.
// </copyright>
//
using System;
using System.ComponentModel;
using System.Web;

using Rock.Model;
using Rock.Net;

namespace Rock.Personalization
{
    /// <summary>
    /// Class BrowserRequestFilter.
    /// Implements the <see cref="Rock.Personalization.PersonalizationRequestFilter" />
    /// </summary>
    /// <seealso cref="Rock.Personalization.PersonalizationRequestFilter" />
    public class BrowserRequestFilter : PersonalizationRequestFilter
    {
        /// <summary>
        /// The ua parser
        /// </summary>
        private readonly static UAParser.Parser uaParser = UAParser.Parser.GetDefault();

        #region Configuration

        /// <summary>
        /// Gets or sets the browser family. Configured UI should only present browsers from <seealso cref="BrowserFamilyEnum">supported browsers</seealso>.
        /// </summary>
        /// <value>The browser family.</value>
        public BrowserFamilyEnum BrowserFamily { get; set; }

        /// <summary>
        /// Gets or sets the type of the version comparison.
        /// </summary>
        /// <value>The type of the version comparison.</value>
        public ComparisonType VersionComparisonType { get; set; }

        /// <summary>
        /// The major version
        /// </summary>
        public int MajorVersion { get; set; }

        /// <summary>
        /// Gets or sets the unique identifier.
        /// </summary>
        /// <value>The unique identifier.</value>
        public Guid Guid { get; set; }

        #endregion Configuration

<<<<<<< HEAD
#if REVIEW_NET5_0_OR_GREATER
        /// <inheritdoc/>
        public override bool IsMatch( Rock.Net.RockRequestContext requestContext )
        {
            var ua = requestContext.ClientInformation.Browser;
            var detectedFamily = ua.Device.Family;

            var filteredBrowserFamily = this.BrowserFamily.ConvertToString();

            if ( !detectedFamily.Equals( filteredBrowserFamily, StringComparison.OrdinalIgnoreCase ) )
            {
                // If the detected family doesn't match the BrowserFamily for this filter,
                // return false since both the BrowserFamily AND MajorVersion condition must be met.
                return false;
            }

            var majorVersion = ua.OS.Major;
            if ( majorVersion.IsNullOrWhiteSpace() )
            {
                return false;
            }

            return majorVersion.CompareTo( MajorVersion.ToString(), VersionComparisonType );
        }
#else
=======
        /// <inheritdoc/>
        public override bool IsMatch( HttpRequest httpRequest )
        {
            return IsMatch( uaParser.ParseUserAgent( httpRequest.UserAgent ) );
        }

        /// <inheritdoc/>
        internal override bool IsMatch( RockRequestContext request )
        {
            return IsMatch( request.ClientInformation.Browser.UA );
        }

>>>>>>> 94d9687d
        /// <summary>
        /// Determines whether the specified HTTP request meets the criteria of this filter.
        /// </summary>
        /// <param name="ua">The user agent object.</param>
        /// <returns><c>true</c> if the specified user agent is a match; otherwise, <c>false</c>.</returns>
        private bool IsMatch( UAParser.UserAgent ua )
        {
            var detectedFamily = ua.Family;

            var filteredBrowserFamily = this.BrowserFamily.ConvertToString();

            if ( !detectedFamily.Equals( filteredBrowserFamily, StringComparison.OrdinalIgnoreCase ) )
            {
                // If the detected family doesn't match the BrowserFamily for this filter,
                // return false since both the BrowserFamily AND MajorVersion condition must be met.
                return false;
            }

            var majorVersion = ua.Major;
            if ( majorVersion.IsNullOrWhiteSpace() )
            {
                return false;
            }

            return majorVersion.CompareTo( MajorVersion.ToString(), VersionComparisonType );
        }
#endif

        /// <summary>
        /// The supported browser family options that the Configuration UI for this filter should show,
        /// </summary>
        public enum BrowserFamilyEnum
        {
            /// <summary>
            /// Other Browser
            /// </summary>
            [Description( "Other" )]
            Other = 0,

            /// <summary>
            /// Chrome Browser
            /// </summary>
            [Description( "Chrome" )]
            Chrome = 1,

            /// <summary>
            /// Chrome Mobile Browser
            /// </summary>
            [Description( "Chrome Mobile" )]
            ChromeMobile = 2,

            /// <summary>
            /// Firefox Browser
            /// </summary>
            [Description( "Firefox" )]
            Firefox = 3,

            /// <summary>
            /// Firefox Mobile Browser
            /// </summary>
            [Description( "Firefox Mobile" )]
            FirefoxMobile = 4,

            /// <summary>
            /// Safari Browser
            /// </summary>
            [Description( "Safari" )]
            Safari = 5,

            /// <summary>
            /// Opera Browser
            /// </summary>
            [Description( "Opera" )]
            Opera = 6,

            /// <summary>
            /// Opera Mini Browser
            /// </summary>
            [Description( "Opera Mini" )]
            OperaMini = 7,

            /// <summary>
            /// Edge Browser
            /// </summary>
            [Description( "Edge" )]
            Edge = 8,

            /// <summary>
            /// Internet Explorer Browser
            /// </summary>
            [Description( "IE" )]
            IE = 9
        }
    }
}<|MERGE_RESOLUTION|>--- conflicted
+++ resolved
@@ -62,38 +62,13 @@
 
         #endregion Configuration
 
-<<<<<<< HEAD
-#if REVIEW_NET5_0_OR_GREATER
-        /// <inheritdoc/>
-        public override bool IsMatch( Rock.Net.RockRequestContext requestContext )
-        {
-            var ua = requestContext.ClientInformation.Browser;
-            var detectedFamily = ua.Device.Family;
-
-            var filteredBrowserFamily = this.BrowserFamily.ConvertToString();
-
-            if ( !detectedFamily.Equals( filteredBrowserFamily, StringComparison.OrdinalIgnoreCase ) )
-            {
-                // If the detected family doesn't match the BrowserFamily for this filter,
-                // return false since both the BrowserFamily AND MajorVersion condition must be met.
-                return false;
-            }
-
-            var majorVersion = ua.OS.Major;
-            if ( majorVersion.IsNullOrWhiteSpace() )
-            {
-                return false;
-            }
-
-            return majorVersion.CompareTo( MajorVersion.ToString(), VersionComparisonType );
-        }
-#else
-=======
+#if REVIEW_WEBFORMS
         /// <inheritdoc/>
         public override bool IsMatch( HttpRequest httpRequest )
         {
             return IsMatch( uaParser.ParseUserAgent( httpRequest.UserAgent ) );
         }
+#endif
 
         /// <inheritdoc/>
         internal override bool IsMatch( RockRequestContext request )
@@ -101,7 +76,6 @@
             return IsMatch( request.ClientInformation.Browser.UA );
         }
 
->>>>>>> 94d9687d
         /// <summary>
         /// Determines whether the specified HTTP request meets the criteria of this filter.
         /// </summary>
@@ -128,7 +102,6 @@
 
             return majorVersion.CompareTo( MajorVersion.ToString(), VersionComparisonType );
         }
-#endif
 
         /// <summary>
         /// The supported browser family options that the Configuration UI for this filter should show,
