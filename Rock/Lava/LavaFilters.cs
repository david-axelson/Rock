--- conflicted
+++ resolved
@@ -1161,15 +1161,9 @@
             var endDate = startDateTime.Value.AddYears( 1 );
 
             var calendar = Calendar.LoadFromStream( new StringReader( iCalString ) ).First() as Calendar;
-<<<<<<< HEAD
-
-            var tzName = RockDateTime.OrgTimeZoneInfo.Id;
-
 #if NET5_0_OR_GREATER
             var calendarEvent = calendar.Events[0] as CalendarEvent;
 #else
-=======
->>>>>>> e7f4d3bf
             var calendarEvent = calendar.Events[0] as Event;
 #endif
 
