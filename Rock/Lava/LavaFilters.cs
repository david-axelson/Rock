--- conflicted
+++ resolved
@@ -1261,15 +1261,12 @@
             var endDate = startDateTime.Value.AddYears( 1 );
 
             var calendar = Calendar.LoadFromStream( new StringReader( iCalString ) ).First() as Calendar;
-<<<<<<< HEAD
+
+            var tzName = RockDateTime.OrgTimeZoneInfo.Id;
+
 #if NET5_0_OR_GREATER
             var calendarEvent = calendar.Events[0] as CalendarEvent;
 #else
-=======
-
-            var tzName = RockDateTime.OrgTimeZoneInfo.Id;
-
->>>>>>> 34a36e40
             var calendarEvent = calendar.Events[0] as Event;
 #endif
 
@@ -5241,6 +5238,7 @@
         /// <param name="typeOrder">The type order.</param>
         public static void AddQuickReturn( string input, string typeName, int typeOrder = 0 )
         {
+#if !NET5_0_OR_GREATER
             RockPage rockPage = HttpContext.Current.Handler as RockPage;
 
             if ( input.IsNotNullOrWhiteSpace() )
@@ -5255,6 +5253,7 @@
                 typeOrder,
                 input.ToString().EscapeQuotes() ), true );
             }
+#endif
         }
 
         #endregion Misc Filters
