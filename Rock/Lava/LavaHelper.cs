﻿// <copyright>
// Copyright by the Spark Development Network
//
// Licensed under the Rock Community License (the "License");
// you may not use this file except in compliance with the License.
// You may obtain a copy of the License at
//
// http://www.rockrms.com/license
//
// Unless required by applicable law or agreed to in writing, software
// distributed under the License is distributed on an "AS IS" BASIS,
// WITHOUT WARRANTIES OR CONDITIONS OF ANY KIND, either express or implied.
// See the License for the specific language governing permissions and
// limitations under the License.
// </copyright>
//
using System;
using System.Collections.Generic;
using System.Linq;
using System.Reflection;
using System.Text.RegularExpressions;
using System.Web;

using Newtonsoft.Json;
using Newtonsoft.Json.Linq;

using Rock.Data;
using Rock.Model;
using Rock.Web.Cache;
using Rock.Web.UI;

using UAParser;

#if REVIEW_WEBFORMS
using Context = DotLiquid.Context;
using Template = DotLiquid.Template;
#endif

namespace Rock.Lava
{
    /// <summary>
    ///
    /// </summary>
    public static class LavaHelper
    {
        #region Constructors

        static LavaHelper()
        {
            InitializeLavaCommentsRegex();
        }

        #endregion

        /// <summary>
        /// Gets the current data context from the specified lava context or returns a new data context if either context does not exist.
        /// </summary>
        /// <param name="context">The context.</param>
        /// <returns></returns>
        public static RockContext GetRockContextFromLavaContext( ILavaRenderContext context )
        {
            var rockContext = context?.GetInternalField( "rock_context", null ) as RockContext;

            if ( rockContext == null )
            {
                rockContext = new RockContext();
                if ( context != null )
                {
                    context.SetInternalField( "rock_context", rockContext );
                }
            }

            return rockContext;
        }

        /// <summary>
        /// Gets the common merge fields for Lava operations. By default it'll include CurrentPerson, Context, PageParameter, and Campuses
        /// </summary>
        /// <param name="rockPage">The rock page.</param>
        /// <param name="currentPerson">The current person.</param>
        /// <param name="options">The options.</param>
        /// <returns></returns>
#if REVIEW_NET5_0_OR_GREATER
        public static Dictionary<string, object> GetCommonMergeFields( object rockPage, Person currentPerson = null, CommonMergeFieldsOptions options = null )
#else
        public static Dictionary<string, object> GetCommonMergeFields( RockPage rockPage, Person currentPerson = null, CommonMergeFieldsOptions options = null )
#endif
        {
            var mergeFields = new Dictionary<string, object>();

#if REVIEW_WEBFORMS
            if ( rockPage == null && HttpContext.Current != null )
            {
                rockPage = HttpContext.Current.Handler as RockPage;
            }
#endif

            if ( options == null )
            {
                options = new CommonMergeFieldsOptions();
            }

            if ( currentPerson == null )
            {
#if REVIEW_WEBFORMS
                if ( rockPage != null )
                {
                    currentPerson = rockPage.CurrentPerson;
                }
                else if ( HttpContext.Current != null && HttpContext.Current.Items.Contains( "CurrentPerson" ) )
                {
                    currentPerson = HttpContext.Current.Items["CurrentPerson"] as Person;
                }
#endif
            }

<<<<<<< HEAD
            if ( options.GetLegacyGlobalMergeFields )
            {
                var globalAttributes = GlobalAttributesCache.Get();
                if ( globalAttributes.LavaSupportLevel != Lava.LavaSupportLevel.NoLegacy )
                {
                    var legacyGlobalAttributeMergeFields = GlobalAttributesCache.GetLegacyMergeFields( currentPerson );
                    foreach ( var legacyGlobalAttributeMergeField in legacyGlobalAttributeMergeFields )
                    {
                        mergeFields.Add( legacyGlobalAttributeMergeField.Key, legacyGlobalAttributeMergeField.Value );
                    }
                }
            }

#if REVIEW_WEBFORMS
=======
>>>>>>> a4d773dd
            if ( options.GetPageContext && rockPage != null )
            {
                var contextObjects = rockPage.GetContextEntities();

                if ( contextObjects.Any() )
                {
                    mergeFields.Add( "Context", contextObjects );
                }
            }

            HttpRequest request = null;
            try
            {
                if ( rockPage != null )
                {
                    request = rockPage.Request;
                }
                else if ( HttpContext.Current != null )
                {
                    request = HttpContext.Current.Request;
                }
            }
            catch
            {
                // intentionally ignore exception (.Request will throw an exception instead of simply returning null if it isn't available)
            }

            if ( options.GetPageParameters && rockPage != null && request != null )
            {
                mergeFields.Add( "PageParameter", rockPage.PageParameters() );
            }

            if ( options.GetOSFamily || options.GetDeviceFamily )
            {
                if ( request != null && !string.IsNullOrEmpty( request.UserAgent ) )
                {
                    Parser uaParser = Parser.GetDefault();
                    ClientInfo client = uaParser.Parse( request.UserAgent );
                    if ( options.GetOSFamily )
                    {
                        mergeFields.Add( "OSFamily", client.OS.Family.ToLower() );
                    }

                    if ( options.GetDeviceFamily )
                    {
                        mergeFields.Add( "DeviceFamily", client.Device.Family );
                    }
                }
            }
#endif

            if ( options.GetCurrentPerson )
            {
                if ( currentPerson != null )
                {
                    mergeFields.Add( "CurrentPerson", currentPerson );
                }
            }

            if ( options.GetCurrentVisitor && rockPage != null )
            {
#if REVIEW_WEBFORMS
                var currentVisitor = rockPage.CurrentVisitor ?? rockPage.CurrentPersonAlias;
                mergeFields.Add( "CurrentVisitor", currentVisitor );
#endif
            }

            if ( options.GetCampuses )
            {
                mergeFields.Add( "Campuses", CampusCache.All() );
            }

            return mergeFields;
        }

        /// <summary>
        /// Gets a list of custom lava commands.
        /// </summary>
        /// <returns></returns>
        public static List<string> GetLavaCommands()
        {
            var lavaCommands = new List<string>();

            try
            {
                if ( LavaService.RockLiquidIsEnabled )
                {
                    /*
                        7/6/2020 - JH
                        Some Lava Commands don't require a closing tag, and therefore inherit from DotLiquid.Tag instead of RockLavaBlockBase.
                        In order to include these self-closing Lava Commands in the returned list, a new interface - IRockLavaBlock - was introduced.
                        We'll also leave the RockLavaBlockBase check in place below, in case any plugins have been developed that add Commands
                        inheriting from the RockLavaBlockBase class.
                    */
#if REVIEW_WEBFORMS
                    foreach ( var blockType in Rock.Reflection.FindTypes( typeof( Rock.Lava.Blocks.IRockLavaBlock ) )
                        .Union( Rock.Reflection.FindTypes( typeof( Rock.Lava.Blocks.RockLavaBlockBase ) ) )
                        .Select( a => a.Value )
                        .OrderBy( a => a.Name )
                        .ToList() )
                    {
                        lavaCommands.Add( blockType.Name );
                        var assemblies = AppDomain.CurrentDomain.GetAssemblies();
                    }
#endif
                }
                else
                {
                    var commandTypes = Rock.Reflection.FindTypes( typeof( Rock.Lava.ILavaSecured ) );

                    foreach ( var kvp in commandTypes )
                    {
                        var component = Activator.CreateInstance( kvp.Value ) as ILavaSecured;

                        lavaCommands.Add( component.RequiredPermissionKey );
                    }

                    lavaCommands.Sort();
                }
            }
            catch { }

            return lavaCommands;
        }

        /// <summary>
        /// Determines whether the property is available to Lava
        /// </summary>
        /// <param name="propInfo">The property information.</param>
        /// <returns>
        ///   <c>true</c> if [is lava property] [the specified property information]; otherwise, <c>false</c>.
        /// </returns>
        public static bool IsLavaProperty( PropertyInfo propInfo )
        {
            // If property has a [LavaHidden] attribute return false
            if ( propInfo.GetCustomAttributes( typeof( LavaHiddenAttribute ) ).Count() > 0 )
            {
                return false;
            }

            // If property has a [LavaVisible] attribute return true
            if ( propInfo.GetCustomAttributes( typeof( LavaVisibleAttribute ) ).Count() > 0 )
            {
                return true;
            }

            // If property has a [DataMember] attribute return true
            if ( propInfo.GetCustomAttributes( typeof( System.Runtime.Serialization.DataMemberAttribute ) ).Count() > 0 )
            {
                return true;
            }

#pragma warning disable CS0618 // Type or member is obsolete
            if ( propInfo.GetCustomAttributes( typeof( LavaIgnoreAttribute ) ).Count() > 0 )
            {
                return false;
            }
            if ( propInfo.GetCustomAttributes( typeof( LavaIncludeAttribute ) ).Count() > 0 )
            {
                return true;
            }
#pragma warning restore CS0618 // Type or member is obsolete

            // otherwise return false
            return false;
        }

        /// <summary>
        /// Gets the list of properties that are available to Lava
        /// </summary>
        /// <param name="type">The type.</param>
        /// <returns></returns>
        public static List<PropertyInfo> GetLavaProperties( Type type )
        {
            return type.GetProperties().Where( p => IsLavaProperty( p ) ).ToList();
        }

        /// <summary>
        /// Gets the current person.
        /// </summary>
        /// <param name="context">The context.</param>
        /// <returns>The current person or null if not found.</returns>
        /// <exception cref="ArgumentNullException">context</exception>
        public static Person GetCurrentPerson( ILavaRenderContext context )
        {
            if ( context == null )
            {
                throw new ArgumentNullException( nameof( context ) );
            }

            string currentPersonKey = "CurrentPerson";
            Person currentPerson = null;

            // First, check for a person override value included in the lava context.
            currentPerson = context.GetMergeField( currentPersonKey, null ) as Person;

            if ( currentPerson == null )
            {
#if REVIEW_WEBFORMS
                var httpContext = HttpContext.Current;
                if ( httpContext != null && httpContext.Items.Contains( currentPersonKey ) )
                {
                    currentPerson = httpContext.Items[currentPersonKey] as Person;
                }
#endif
            }

            return currentPerson;
        }

        /// <summary>
        /// Gets the primary person alias identifier for the provided person.
        /// </summary>
        /// <param name="person">The person.</param>
        /// <returns>The person's primary alias identifier or null if not found.</returns>
        public static int? GetPrimaryPersonAliasId( Person person )
        {
            if ( person == null )
            {
                return null;
            }

            using ( var rockContext = new RockContext() )
            {
                return new PersonAliasService( rockContext ).GetPrimaryAliasId( person.Guid );
            }
        }

        /// <summary>
        /// Gets a Person object from a Lava input parameter containing a person reference.
        /// </summary>
        /// <param name="input"></param>
        /// <param name="context"></param>
        /// <returns></returns>
        public static Person GetPersonFromInputParameter( object input, ILavaRenderContext context )
        {
            var rockContext = LavaHelper.GetRockContextFromLavaContext( context );

            // Parse the input object for a Person.
            if ( input is Person p )
            {
                return p;
            }
            else if ( input is PersonAlias pa )
            {
                return pa?.Person;
            }
            else if ( input is string s )
            {
                var inputAsGuid = s.AsGuidOrNull();
                if ( inputAsGuid != null )
                {
                    // If the input is a Guid, retrieve the corresponding Person.
                    var personService = new PersonService( rockContext );
                    var person = personService.Get( inputAsGuid.Value );
                    return person;
                }

                var inputAsInt = s.AsIntegerOrNull();
                if ( inputAsInt != null )
                {
                    // If the input is an integer, retrieve the corresponding Person.
                    var personService = new PersonService( rockContext );
                    var person = personService.Get( inputAsInt.Value );
                    return person;
                }
            }
            return null;
        }

        /// <summary>
        /// Gets a DataView object from a Lava input parameter containing a Data View reference.
        /// </summary>
        /// <param name="input"></param>
        /// <param name="rockContext"></param>
        /// <returns></returns>
        public static DataView GetDataViewFromInputParameter( object input, RockContext rockContext )
        {
            DataView dataView = null;

            // Parse the input object for a dataView.
            if ( input is DataView dv )
            {
                dataView = dv;
            }
            else if ( input is string s )
            {
                var dataViewService = new DataViewService( rockContext );

                var inputAsGuid = s.AsGuidOrNull();
                if ( inputAsGuid != null )
                {
                    // If the input is a Guid, retrieve the corresponding DataView.
                    dataView = dataViewService.Get( inputAsGuid.Value );
                }
                else
                {
                    var inputAsInt = s.AsIntegerOrNull();
                    if ( inputAsInt != null )
                    {
                        // If the input is an integer, retrieve the corresponding dataView.
                        dataView = dataViewService.Get( inputAsInt.Value );
                    }
                    else
                    {
                        // If the input is a string, retrieve by name.
                        var inputAsString = s.ToStringSafe().Trim();
                        dataView = dataViewService.Queryable()
                            .FirstOrDefault( d => d.Name != null && d.Name.Equals( inputAsString ) );
                    }
                }
            }
            return dataView;
        }

        /// <summary>
        /// Gets a PersonAlias representing the current visitor for whom a request is being processed.
        /// </summary>
        /// <param name="context">The Lava context.</param>
        /// <returns></returns>
        public static PersonAlias GetCurrentVisitorInContext( ILavaRenderContext context )
        {
            // If an override value is available in the Lava context, use it.
            var currentVisitor = context.GetMergeField( "CurrentVisitor", null ) as PersonAlias;

            // ... or try to get a value from the current HttpRequest.
            if ( currentVisitor == null )
            {
#if REVIEW_WEBFORMS
                var httpContext = System.Web.HttpContext.Current;
                if ( httpContext != null && httpContext.Items.Contains( "CurrentVisitor" ) )
                {
                    currentVisitor = httpContext.Items["CurrentVisitor"] as PersonAlias;
                }
#endif
            }

            // ... or use the primary alias of the current person.
            if ( currentVisitor == null )
            {
                var person = GetCurrentPerson( context );
                currentVisitor = person?.PrimaryAlias;
            }

            return currentVisitor;
        }

        /// <summary>
        /// Parses the Lava Command markup, first resolving merge fields and then harvesting any provided parameters.
        /// </summary>
        /// <param name="markup">The Lava Command markup.</param>
        /// <param name="context">The DotLiquid context.</param>
        /// <param name="parms">
        /// A dictionary into which any parameters discovered within the <paramref name="markup"/> will be added or replaced.
        /// Default values may be pre-loaded into this collection, and will be overwritten if a matching key is present within the <paramref name="markup"/>.
        /// Note that parameter keys should be added in lower case.
        /// <para>
        /// When searching the <paramref name="markup"/> for key/value parameter pairs, the following <see cref="Regex"/> pattern will be used: @"\S+:('[^']+'|\d+)".
        /// This means that the following patterns will be matched: "key:'value'" OR "key:integer". While this should work for most - if not all - Lava Command parameters,
        /// you can always choose to not use this helper method and instead roll your own implementation.
        /// </para>
        /// </param>
        public static void ParseCommandMarkup( string markup, ILavaRenderContext context, Dictionary<string, string> parms )
        {
            if ( markup == null )
            {
                return;
            }

            if ( context == null )
            {
                throw new ArgumentNullException( nameof( context ) );
            }

            if ( parms == null )
            {
                throw new ArgumentNullException( nameof( parms ) );
            }

            var mergeFields = context.GetMergeFields();

            // Resolve merge fields.
            var resolvedMarkup = markup.ResolveMergeFields( mergeFields );

            // Harvest parameters.
            var markupParms = Regex.Matches( resolvedMarkup, @"\S+:('[^']+'|\d+)" )
                .Cast<Match>()
                .Select( m => m.Value )
                .ToList();

            foreach ( var parm in markupParms )
            {
                var itemParts = parm.ToString().Split( new char[] { ':' }, 2 );
                if ( itemParts.Length > 1 )
                {
                    var key = itemParts[0].Trim().ToLower();
                    var value = itemParts[1].Trim();

                    if ( value[0] == '\'' )
                    {
                        // key:'value'
                        parms.AddOrReplace( key, value.Substring( 1, value.Length - 2 ) );
                    }
                    else
                    {
                        // key:integer
                        parms.AddOrReplace( key, value );
                    }
                }
            }
        }

        /// <summary>
        /// Determines whether the specified command is authorized within the context.
        /// </summary>
        /// <param name="context">The context.</param>
        /// <param name="command">The command.</param>
        /// <returns>
        ///   <c>true</c> if the specified command is authorized; otherwise, <c>false</c>.
        /// </returns>
        public static bool IsAuthorized( ILavaRenderContext context, string command )
        {
            return LavaSecurityHelper.IsAuthorized( context, command );
        }

        /// <summary>
        /// Returns a flag indicating if the target object is capable of being used as a data source in a Lava template.
        /// </summary>
        /// <param name="obj"></param>
        /// <returns></returns>
        public static bool IsLavaDataObject( object obj )
        {
            if ( obj == null )
            {
                return false;
            }

            if ( LavaService.RockLiquidIsEnabled )
            {
                return obj != null && obj is Rock.Lava.ILiquidizable;
            }

            if ( obj is ILavaDataDictionary || obj is ILavaDataDictionarySource )
            {
                return true;
            }

            return false;
        }

        /// <summary>
        /// Converts an object that came from JavaScript into an object that
        /// can be used with Lava. Because <paramref name="input"/> is an unknown
        /// we can't just pass it to Lava otherwise it will deny access to
        /// the object values. This also converts any camelCase keys into PascalCase.
        /// </summary>
        /// <param name="input">The input object to be converted.</param>
        /// <returns>A new object that represents <paramref name="input"/>.</returns>
        internal static object JavaScriptObjectToLavaObject( object input )
        {
            if ( input == null )
            {
                return null;
            }

            // Even though we expect the input parameter to be a JToken, we don't
            // know that for sure. So if it isn't then serialize and deserialize it
            // so it is forced into a known format.
            if ( !( input is JToken rootToken ) )
            {
                rootToken = JsonConvert.DeserializeObject<JToken>( input.ToJson() );
            }

            return JavaScriptObjectToLavaObjectInternal( rootToken );
        }

        /// <summary>
        /// Internal converter to take an object that came from JavaScript and
        /// coerce it into something that can be used in Lava.
        /// </summary>
        /// <param name="input">The input object to be converted.</param>
        /// <returns>A new object that represents the <paramref name="input"/>.</returns>
        private static object JavaScriptObjectToLavaObjectInternal( JToken input )
        {
            switch ( input )
            {
                case JObject jObject:
                    var dict = new Dictionary<string, object>();
                    foreach ( var item in jObject )
                    {
                        // Force the key to be uppercase since JavaScript probably
                        // gave us a camelCase string.
                        var key = $"{item.Key.Substring( 0, 1 ).ToUpper()}{item.Key.Substring( 1 )}";
                        var value = JavaScriptObjectToLavaObjectInternal( item.Value );

                        dict.AddOrReplace( key, value );
                    }
                    return dict;

                case JArray jArray:
                    return jArray.Select( JavaScriptObjectToLavaObjectInternal ).ToList();

                case JValue jValue:
                    return jValue.Value;

                default:
                    return input;
            }
        }

        #region Lava Comments

        private static string LavaTokenBlockCommentStart = @"/-";
        private static string LavaTokenBlockCommentEnd = @"-/";
        private static string LavaTokenLineComment = @"//-";

        private static Regex _lavaCommentMatchGroupsRegex = null;
        private static Regex _lavaLineCommentRegex = null;

        /// <summary>
        /// Build the regular expression that will be used to remove Lava-style comments from the template.
        /// </summary>
        private static void InitializeLavaCommentsRegex()
        {
            const string doubleQuotedString = @"(""[^""]*"")+";
            const string singleQuotedString = @"('[^']*')+";

            var lineCommentElement = LavaTokenLineComment + @"(.*?)\r?\n";
            var blockCommentElement = @"(?<!/)" + Regex.Escape( LavaTokenBlockCommentStart ) + @"(.*?)" + Regex.Escape( LavaTokenBlockCommentEnd ) + @"( *)([\r\n]*)";
            var rawBlock = @"\{%\sraw\s%\}(.*?)\{%\sendraw\s%\}";

            var templateElementMatchGroups = rawBlock + "|" + singleQuotedString + "|" + doubleQuotedString + "|" + blockCommentElement + "|" + lineCommentElement;

            // Create and compile the Regex, because it will be used very frequently.
            _lavaLineCommentRegex = new Regex( lineCommentElement, RegexOptions.Compiled | RegexOptions.Singleline );
            _lavaCommentMatchGroupsRegex = new Regex( templateElementMatchGroups, RegexOptions.Compiled | RegexOptions.Singleline );
        }

        /// <summary>
        /// Remove Lava-style comments from a Lava template.
        /// Lava comments provide a shorthand alternative to the Liquid {% comment %}{% endcomment %} block,
        /// and can can be in one of the following forms:
        ///
        /// /- This Lava block comment style...
        ///    ... can span multiple lines -/
        ///
        /// //- This Lava line comment style can be appended to any single line.
        ///
        /// </summary>
        /// <param name="lavaTemplate"></param>
        /// <returns></returns>
        public static string RemoveLavaComments( string lavaTemplate )
        {
            if ( string.IsNullOrEmpty( lavaTemplate ) )
            {
                return string.Empty;
            }

            // Remove comments from the lava template text.
            // This is achieved using a RegEx replace operation as follows:
            // 1. Identify and ignore content enclosed in a "{% raw %}" tag.
            // 2. Identify any text enclosed in quotes (single or double).
            //    If the quoted text spans multiple lines and contains a single-line comment, remove the comment.
            // 4. Identify and remove any short-form comments not enclosed in quotes.
            // 5. Leave all other text unchanged.
            var lavaWithoutComments = _lavaCommentMatchGroupsRegex.Replace( lavaTemplate,
                me =>
                {
                    if ( me.Value.StartsWith( LavaTokenLineComment ) )
                    {
                        // If the match is a line comment, retain the end-of-line marker.
                        return Environment.NewLine;
                    }
                    else if ( me.Value.StartsWith( LavaTokenBlockCommentStart ) )
                    {
                        return string.Empty;
                    }
                    else if ( me.Value.StartsWith( "'" ) || me.Value.StartsWith( "\"" ) )
                    {
                        // If the match is a quoted string, remove any single-line comments.
                        // This may cause unexpected behavior in some literal text, but it ensures that
                        // these comments are never unintentionally exposed as output.
                        // (refer https://github.com/SparkDevNetwork/Rock/issues/4975)
                        return _lavaLineCommentRegex.Replace( me.Value, Environment.NewLine );
                    }

                    // If the match group is not a comment, return a literal string.
                    return me.Value;
                } );

            return lavaWithoutComments;
        }

        /// <summary>
        /// Indicates if the target string contains any Lava-specific comment elements.
        /// Liquid {% comment %} tags are not classified as Lava-specific comment syntax, and
        /// comments contained in quoted strings and {% raw %} tags are ignored.
        /// </summary>
        /// <param name="content">The content.</param>
        /// <returns></returns>
        public static bool ContainsLavaComments( string content )
        {
            if ( string.IsNullOrEmpty( content ) )
            {
                return false;
            }

            int searchStartIndex = 0;
            Match match = null;

            while ( match == null || match.Success )
            {
                match = _lavaCommentMatchGroupsRegex.Match( content, searchStartIndex );

                if ( match.Value.StartsWith( LavaTokenBlockCommentStart ) || match.Value.StartsWith( LavaTokenLineComment ) )
                {
                    return true;
                }

                searchStartIndex = match.Index + match.Length;
            }

            return false;
        }

        #endregion

        #region Contains

        /// <summary>
        /// Indicates if the target string contains any elements of a Lava template.
        /// NOTE: This function may return a false positive if the target string contains anything that resembles a Lava element, perhaps contained in a string literal.
        /// </summary>
        /// <param name="content">The content.</param>
        /// <returns></returns>
        public static bool IsLavaTemplate( this string content )
        {
            if ( content == null )
            {
                return false;
            }

            // If the input string contains any Lava tags, consider it as a template.
            if ( ContainsLavaTags( content ) )
            {
                return true;
            }

            // If the input string contains any Lava-style comments, consider it as a template.
            if ( ContainsLavaComments( content ) )
            {
                return true;
            }

            return false;
        }

        /// <summary>
        /// Compiled Regex for detecting if a string has lava tags. This is
        /// a more strict version that should prevent false positives.
        /// </summary>
        private static readonly Regex _hasStrictLavaTags = new Regex( @"{{.*}}|{%.*%}|{\[.*\]}", RegexOptions.Compiled );

        /// <summary>
        /// Indicates if the target string contains any elements of a Lava template.
        /// This is a much stricter check as it specifically looks for {{...}}, {%...%}
        /// and {[...]}. This should reduce the risk of false positives at the expense
        /// of a slightly longer check time.
        /// </summary>
        /// <param name="content">The content to be checked.</param>
        /// <returns><c>true</c> if the content contains lava tags; otherwise <c>false</c>.</returns>
        internal static bool IsStrictLavaTemplate( string content )
        {
            if ( content.IsNullOrWhiteSpace() )
            {
                return false;
            }

            // On a 3KB test string with a single lava merge field at the end, this
            // took 0.002ms on the development machine.
            return _hasStrictLavaTags.IsMatch( content );
        }

        /// <summary>
        /// Compiled RegEx for detecting if a string has Lava tags
        /// regex from some ideas in
        ///  http://stackoverflow.com/a/16538131/1755417
        ///  http://stackoverflow.com/a/25776530/1755417
        /// </summary>
        private static Regex _hasLavaTags = new Regex( @"(?<=\{).+(?<=\})", RegexOptions.Compiled );

        /// <summary>
        /// Determines whether a string potentially contains Lava tags.
        /// NOTE: Might return true even though it doesn't really have merge fields, but something like looks like it. For example '{56408602-5E41-4D66-98C7-BD361CD93AED}'
        /// </summary>
        /// <param name="content">The content.</param>
        /// <returns></returns>
        public static bool ContainsLavaTags( this string content )
        {
            if ( content == null )
            {
                return false;
            }

            if ( !_hasLavaTags.IsMatch( content ) )
            {
                return false;
            }

            return true;
        }

        #endregion

        #region RockLiquid Lava Code

#if REVIEW_WEBFORMS
        /// <summary>
        /// Determines whether the specified command is authorized within the context.
        /// </summary>
        /// <param name="context">The context.</param>
        /// <param name="command">The command.</param>
        /// <returns>
        ///   <c>true</c> if the specified command is authorized; otherwise, <c>false</c>.
        /// </returns>
        public static bool IsAuthorized( Context context, string command )
        {
            if ( context?.Registers?.ContainsKey( "EnabledCommands" ) == true && command.IsNotNullOrWhiteSpace() )
            {
                var enabledCommands = context.Registers["EnabledCommands"].ToString().Split( ',' ).ToList();

                if ( enabledCommands.Contains( "All", StringComparer.OrdinalIgnoreCase ) || enabledCommands.Contains( command, StringComparer.OrdinalIgnoreCase ) )
                {
                    return true;
                }
            }

            return false;
        }

        /// <summary>
        /// Gets the current person.
        /// </summary>
        /// <param name="context">The context.</param>
        /// <returns>The current person or null if not found.</returns>
        /// <exception cref="ArgumentNullException">context</exception>
        public static Person GetCurrentPerson( Context context )
        {
            if ( context == null )
            {
                throw new ArgumentNullException( nameof( context ) );
            }

            string currentPersonKey = "CurrentPerson";
            Person currentPerson = null;

            // First, check for a person override value included in the lava context.
            if ( context.Scopes != null )
            {
                foreach ( var scope in context.Scopes )
                {
                    if ( scope.ContainsKey( currentPersonKey ) )
                    {
                        currentPerson = scope[currentPersonKey] as Person;
                    }
                }
            }

            if ( currentPerson == null )
            {
                var httpContext = HttpContext.Current;
                if ( httpContext != null && httpContext.Items.Contains( currentPersonKey ) )
                {
                    currentPerson = httpContext.Items[currentPersonKey] as Person;
                }
            }

            return currentPerson;
        }

        /// <summary>
        /// Parses the Lava Command markup, first resolving merge fields and then harvesting any provided parameters.
        /// </summary>
        /// <param name="markup">The Lava Command markup.</param>
        /// <param name="context">The DotLiquid context.</param>
        /// <param name="parms">
        /// A dictionary into which any parameters discovered within the <paramref name="markup"/> will be added or replaced.
        /// Default values may be pre-loaded into this collection, and will be overwritten if a matching key is present within the <paramref name="markup"/>.
        /// Note that parameter keys should be added in lower case.
        /// <para>
        /// When searching the <paramref name="markup"/> for key/value parameter pairs, the following <see cref="Regex"/> pattern will be used: @"\S+:('[^']+'|\d+)".
        /// This means that the following patterns will be matched: "key:'value'" OR "key:integer". While this should work for most - if not all - Lava Command parameters,
        /// you can always choose to not use this helper method and instead roll your own implementation.
        /// </para>
        /// </param>
        public static void ParseCommandMarkup( string markup, Context context, Dictionary<string, string> parms )
        {
            if ( markup == null )
            {
                return;
            }

            if ( context == null )
            {
                throw new ArgumentNullException( nameof( context ) );
            }

            if ( parms == null )
            {
                throw new ArgumentNullException( nameof( parms ) );
            }

            var mergeFields = new Dictionary<string, object>();

            // Get variables defined in the lava context.
            foreach ( var scope in context.Scopes )
            {
                foreach ( var item in scope )
                {
                    mergeFields.AddOrReplace( item.Key, item.Value );
                }
            }

            // Get merge fields loaded by the block or container.
            foreach ( var environment in context.Environments )
            {
                foreach ( var item in environment )
                {
                    mergeFields.AddOrReplace( item.Key, item.Value );
                }
            }

            // Resolve merge fields.
            var resolvedMarkup = markup.ResolveMergeFields( mergeFields );

            // Harvest parameters.
            var markupParms = Regex.Matches( resolvedMarkup, @"\S+:('[^']+'|\d+)" )
                .Cast<Match>()
                .Select( m => m.Value )
                .ToList();

            foreach ( var parm in markupParms )
            {
                var itemParts = parm.ToString().Split( new char[] { ':' }, 2 );
                if ( itemParts.Length > 1 )
                {
                    var key = itemParts[0].Trim().ToLower();
                    var value = itemParts[1].Trim();

                    if ( value[0] == '\'' )
                    {
                        // key:'value'
                        parms.AddOrReplace( key, value.Substring( 1, value.Length - 2 ) );
                    }
                    else
                    {
                        // key:integer
                        parms.AddOrReplace( key, value );
                    }
                }
            }
        }

        /// <summary>
        /// Parse the provided Lava template using the current Lava engine, and write any errors to the exception log.
        /// </summary>
        /// <param name="content"></param>
        public static void VerifyParseTemplateForCurrentEngine( string content )
        {
            // If RockLiquid mode is enabled, try to render uncached templates using the current Lava engine and record any errors that occur.
            // Render the final output using the RockLiquid legacy code.
            var engine = LavaService.GetCurrentEngine();

            if ( engine == null )
            {
                return;
            }

            var cacheKey = engine.TemplateCacheService.GetCacheKeyForTemplate( content );
            var isCached = engine.TemplateCacheService.ContainsKey( cacheKey );

            if ( !isCached )
            {
                // Verify the Lava template using the current LavaEngine.
                // Although it would improve performance, we can't execute this task on a background thread because some Lava filters require access to the current HttpRequest.
                try
                {
                    var result = engine.ParseTemplate( content );

                    if ( result.HasErrors )
                    {
                        throw result.GetLavaException();
                    }
                }
                catch ( Exception ex )
                {
                    // Log the exception and continue, because the final render will be performed by RockLiquid.
                    ExceptionLogService.LogException( ConvertToLavaException( ex ), System.Web.HttpContext.Current );
                }
            }
        }

        /// <summary>
        /// Wrap an existing Exception if it is not a LavaException.
        /// </summary>
        /// <param name="ex"></param>
        /// <returns></returns>
        public static LavaException ConvertToLavaException( Exception ex )
        {
            if ( ex is LavaException lex )
            {
                return lex;
            }
            else
            {
                return new LavaException( "Lava Processing Error.", ex );
            }
        }

        /// <summary>
        /// Create a DotLiquid Template object from a string.
        /// </summary>
        /// <param name="templateString"></param>
        /// <returns></returns>
        public static Template CreateDotLiquidTemplate( string templateString )
        {
            // Strip out Lava comments before parsing the template because they are not recognized by standard Liquid syntax.
            templateString = LavaHelper.RemoveLavaComments( templateString );

            var template = Template.Parse( templateString );
            return template;
        }
#endif

        #endregion
    }
}<|MERGE_RESOLUTION|>--- conflicted
+++ resolved
@@ -114,23 +114,7 @@
 #endif
             }
 
-<<<<<<< HEAD
-            if ( options.GetLegacyGlobalMergeFields )
-            {
-                var globalAttributes = GlobalAttributesCache.Get();
-                if ( globalAttributes.LavaSupportLevel != Lava.LavaSupportLevel.NoLegacy )
-                {
-                    var legacyGlobalAttributeMergeFields = GlobalAttributesCache.GetLegacyMergeFields( currentPerson );
-                    foreach ( var legacyGlobalAttributeMergeField in legacyGlobalAttributeMergeFields )
-                    {
-                        mergeFields.Add( legacyGlobalAttributeMergeField.Key, legacyGlobalAttributeMergeField.Value );
-                    }
-                }
-            }
-
 #if REVIEW_WEBFORMS
-=======
->>>>>>> a4d773dd
             if ( options.GetPageContext && rockPage != null )
             {
                 var contextObjects = rockPage.GetContextEntities();
