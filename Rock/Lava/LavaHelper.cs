﻿// <copyright>
// Copyright by the Spark Development Network
//
// Licensed under the Rock Community License (the "License");
// you may not use this file except in compliance with the License.
// You may obtain a copy of the License at
//
// http://www.rockrms.com/license
//
// Unless required by applicable law or agreed to in writing, software
// distributed under the License is distributed on an "AS IS" BASIS,
// WITHOUT WARRANTIES OR CONDITIONS OF ANY KIND, either express or implied.
// See the License for the specific language governing permissions and
// limitations under the License.
// </copyright>
//
using System;
using System.Collections.Generic;
using System.Linq;
using System.Reflection;
using System.Text.RegularExpressions;
using System.Web;

using Rock.Data;
using Rock.Model;
using Rock.Web.Cache;
using Rock.Web.UI;

using Context = DotLiquid.Context;

using UAParser;

namespace Rock.Lava
{
    /// <summary>
    /// 
    /// </summary>
    public static class LavaHelper
    {
        #region Constructors

        static LavaHelper()
        {
            InitializeLavaCommentsRegex();
        }

        #endregion

        /// <summary>
        /// Gets the common merge fields for Lava operations. By default it'll include CurrentPerson, Context, PageParameter, and Campuses
        /// </summary>
        /// <param name="rockPage">The rock page.</param>
        /// <param name="currentPerson">The current person.</param>
        /// <param name="options">The options.</param>
        /// <returns></returns>
        public static Dictionary<string, object> GetCommonMergeFields( RockPage rockPage, Person currentPerson = null, CommonMergeFieldsOptions options = null )
        {
            var mergeFields = new Dictionary<string, object>();

            if ( rockPage == null && HttpContext.Current != null )
            {
                rockPage = HttpContext.Current.Handler as RockPage;
            }

            if ( options == null )
            {
                options = new CommonMergeFieldsOptions();
            }

            if ( currentPerson == null )
            {
                if ( rockPage != null )
                {
                    currentPerson = rockPage.CurrentPerson;
                }
                else if ( HttpContext.Current != null && HttpContext.Current.Items.Contains( "CurrentPerson" ) )
                {
                    currentPerson = HttpContext.Current.Items["CurrentPerson"] as Person;
                }
            }

            if ( options.GetLegacyGlobalMergeFields )
            {
                var globalAttributes = GlobalAttributesCache.Get();
                if ( globalAttributes.LavaSupportLevel != Lava.LavaSupportLevel.NoLegacy )
                {
                    var legacyGlobalAttributeMergeFields = GlobalAttributesCache.GetLegacyMergeFields( currentPerson );
                    foreach ( var legacyGlobalAttributeMergeField in legacyGlobalAttributeMergeFields )
                    {
                        mergeFields.Add( legacyGlobalAttributeMergeField.Key, legacyGlobalAttributeMergeField.Value );
                    }
                }
            }

            if ( options.GetPageContext && rockPage != null )
            {
<<<<<<< HEAD
                var contextObjects = rockPage.GetContextEntities();
=======
                var contextObjects = new Dictionary<string, object>();
                foreach ( var contextEntityType in rockPage.GetContextEntityTypes() )
                {
                    var contextEntity = rockPage.GetCurrentContext( contextEntityType );
                    if ( contextEntity != null && IsLavaDataObject( contextEntity ) )
                    {
                        var type = Type.GetType( contextEntityType.AssemblyName ?? contextEntityType.Name );
                        if ( type != null )
                        {
                            contextObjects.Add( type.Name, contextEntity );
                        }
                    }
                }
>>>>>>> 61322ba5

                if ( contextObjects.Any() )
                {
                    mergeFields.Add( "Context", contextObjects );
                }
            }

            HttpRequest request = null;
            try
            {
                if ( rockPage != null )
                {
                    request = rockPage.Request;
                }
                else if ( HttpContext.Current != null )
                {
                    request = HttpContext.Current.Request;
                }
            }
            catch
            {
                // intentionally ignore exception (.Request will throw an exception instead of simply returning null if it isn't available)
            }

            if ( options.GetPageParameters && rockPage != null && request != null )
            {
                mergeFields.Add( "PageParameter", rockPage.PageParameters() );
            }

            if ( options.GetOSFamily || options.GetDeviceFamily )
            {
                if ( request != null && !string.IsNullOrEmpty( request.UserAgent ) )
                {
                    Parser uaParser = Parser.GetDefault();
                    ClientInfo client = uaParser.Parse( request.UserAgent );
                    if ( options.GetOSFamily )
                    {
                        mergeFields.Add( "OSFamily", client.OS.Family.ToLower() );
                    }

                    if ( options.GetDeviceFamily )
                    {
                        mergeFields.Add( "DeviceFamily", client.Device.Family );
                    }
                }
            }

            if ( options.GetCurrentPerson )
            {
                if ( currentPerson != null )
                {
                    mergeFields.Add( "CurrentPerson", currentPerson );
                }
            }

            if ( options.GetCampuses )
            {
                mergeFields.Add( "Campuses", CampusCache.All() );
            }

            return mergeFields;
        }

        /// <summary>
        /// Gets a list of custom lava commands.
        /// </summary>
        /// <returns></returns>
        public static List<string> GetLavaCommands()
        {
            var lavaCommands = new List<string>();

            try
            {
                if ( LavaEngine.CurrentEngine.EngineType == LavaEngineTypeSpecifier.RockLiquid )
                {
                    /*
                        7/6/2020 - JH
                        Some Lava Commands don't require a closing tag, and therefore inherit from DotLiquid.Tag instead of RockLavaBlockBase.
                        In order to include these self-closing Lava Commands in the returned list, a new interface - IRockLavaBlock - was introduced.
                        We'll also leave the RockLavaBlockBase check in place below, in case any plugins have been developed that add Commands
                        inheriting from the RockLavaBlockBase class.
                    */
                    foreach ( var blockType in Rock.Reflection.FindTypes( typeof( Rock.Lava.Blocks.IRockLavaBlock ) )
                        .Union( Rock.Reflection.FindTypes( typeof( Rock.Lava.Blocks.RockLavaBlockBase ) ) )
                        .Select( a => a.Value )
                        .OrderBy( a => a.Name )
                        .ToList() )
                    {
                        lavaCommands.Add( blockType.Name );
                        var assemblies = AppDomain.CurrentDomain.GetAssemblies();
                    }
                }
                else
                {
                    var commandTypes = Rock.Reflection.FindTypes( typeof( Rock.Lava.ILavaSecured ) );

                    foreach ( var kvp in commandTypes )
                    {
                        var component = Activator.CreateInstance( kvp.Value ) as ILavaSecured;

                        lavaCommands.Add( component.RequiredPermissionKey );
                    }

                    lavaCommands.Sort();
                }
            }
            catch { }

            return lavaCommands;
        }

        /// <summary>
        /// Determines whether the property is available to Lava
        /// </summary>
        /// <param name="propInfo">The property information.</param>
        /// <returns>
        ///   <c>true</c> if [is lava property] [the specified property information]; otherwise, <c>false</c>.
        /// </returns>
        public static bool IsLavaProperty( PropertyInfo propInfo )
        {
            // If property has a [LavaHidden] attribute return false
            if ( propInfo.GetCustomAttributes( typeof( LavaHiddenAttribute ) ).Count() > 0 )
            {
                return false;
            }

            // If property has a [LavaVisible] attribute return true
            if ( propInfo.GetCustomAttributes( typeof( LavaVisibleAttribute ) ).Count() > 0 )
            {
                return true;
            }

            // If property has a [DataMember] attribute return true
            if ( propInfo.GetCustomAttributes( typeof( System.Runtime.Serialization.DataMemberAttribute ) ).Count() > 0 )
            {
                return true;
            }

#pragma warning disable CS0618 // Type or member is obsolete
            if ( propInfo.GetCustomAttributes( typeof( LavaIgnoreAttribute ) ).Count() > 0 )
            {
                return false;
            }
            if ( propInfo.GetCustomAttributes( typeof( LavaIncludeAttribute ) ).Count() > 0 )
            {
                return true;
            }
#pragma warning restore CS0618 // Type or member is obsolete

            // otherwise return false
            return false;
        }

        /// <summary>
        /// Gets the list of properties that are available to Lava
        /// </summary>
        /// <param name="type">The type.</param>
        /// <returns></returns>
        public static List<PropertyInfo> GetLavaProperties( Type type )
        {
            return type.GetProperties().Where( p => IsLavaProperty( p ) ).ToList();
        }

        /// <summary>
        /// Gets the current person.
        /// </summary>
        /// <param name="context">The context.</param>
        /// <returns>The current person or null if not found.</returns>
        /// <exception cref="ArgumentNullException">context</exception>
        public static Person GetCurrentPerson( ILavaRenderContext context )
        {
            if ( context == null )
            {
                throw new ArgumentNullException( nameof( context ) );
            }

            string currentPersonKey = "CurrentPerson";
            Person currentPerson = null;

            // First, check for a person override value included in the lava context.
            currentPerson = context.GetMergeField( currentPersonKey, null ) as Person;

            if ( currentPerson == null )
            {
                var httpContext = HttpContext.Current;
                if ( httpContext != null && httpContext.Items.Contains( currentPersonKey ) )
                {
                    currentPerson = httpContext.Items[currentPersonKey] as Person;
                }
            }

            return currentPerson;
        }

        /// <summary>
        /// Gets the primary person alias identifier for the provided person.
        /// </summary>
        /// <param name="person">The person.</param>
        /// <returns>The person's primary alias identifier or null if not found.</returns>
        public static int? GetPrimaryPersonAliasId( Person person )
        {
            if ( person == null )
            {
                return null;
            }

            using ( var rockContext = new RockContext() )
            {
                return new PersonAliasService( rockContext ).GetPrimaryAliasId( person.Guid );
            }
        }

        /// <summary>
        /// Parses the Lava Command markup, first resolving merge fields and then harvesting any provided parameters.
        /// </summary>
        /// <param name="markup">The Lava Command markup.</param>
        /// <param name="context">The DotLiquid context.</param>
        /// <param name="parms">
        /// A dictionary into which any parameters discovered within the <paramref name="markup"/> will be added or replaced.
        /// Default values may be pre-loaded into this collection, and will be overwritten if a matching key is present within the <paramref name="markup"/>.
        /// Note that parameter keys should be added in lower case.
        /// <para>
        /// When searching the <paramref name="markup"/> for key/value parameter pairs, the following <see cref="Regex"/> pattern will be used: @"\S+:('[^']+'|\d+)".
        /// This means that the following patterns will be matched: "key:'value'" OR "key:integer". While this should work for most - if not all - Lava Command parameters,
        /// you can always choose to not use this helper method and instead roll your own implementation.
        /// </para>
        /// </param>
        public static void ParseCommandMarkup( string markup, ILavaRenderContext context, Dictionary<string, string> parms )
        {
            if ( markup.IsNull() )
            {
                return;
            }

            if ( context == null )
            {
                throw new ArgumentNullException( nameof( context ) );
            }

            if ( parms == null )
            {
                throw new ArgumentNullException( nameof( parms ) );
            }

            var mergeFields = context.GetMergeFields();

            // Resolve merge fields.
            var resolvedMarkup = markup.ResolveMergeFields( mergeFields );

            // Harvest parameters.
            var markupParms = Regex.Matches( resolvedMarkup, @"\S+:('[^']+'|\d+)" )
                .Cast<Match>()
                .Select( m => m.Value )
                .ToList();

            foreach ( var parm in markupParms )
            {
                var itemParts = parm.ToString().Split( new char[] { ':' }, 2 );
                if ( itemParts.Length > 1 )
                {
                    var key = itemParts[0].Trim().ToLower();
                    var value = itemParts[1].Trim();

                    if ( value[0] == '\'' )
                    {
                        // key:'value'
                        parms.AddOrReplace( key, value.Substring( 1, value.Length - 2 ) );
                    }
                    else
                    {
                        // key:integer
                        parms.AddOrReplace( key, value );
                    }
                }
            }
        }

        /// <summary>
        /// Determines whether the specified command is authorized within the context.
        /// </summary>
        /// <param name="context">The context.</param>
        /// <param name="command">The command.</param>
        /// <returns>
        ///   <c>true</c> if the specified command is authorized; otherwise, <c>false</c>.
        /// </returns>
        public static bool IsAuthorized( ILavaRenderContext context, string command )
        {
            return LavaSecurityHelper.IsAuthorized( context, command );
        }

        /// <summary>
        /// Returns a flag indicating if the target object is capable of being used as a data source in a Lava template.
        /// </summary>
        /// <param name="obj"></param>
        /// <returns></returns>
        public static bool IsLavaDataObject( object obj )
        {
            if ( obj == null )
            {
                return false;
            }

            if ( LavaEngine.CurrentEngine.EngineType == LavaEngineTypeSpecifier.RockLiquid )
            {
                return obj != null && obj is Rock.Lava.ILiquidizable;
            }

            if ( obj is ILavaDataDictionary || obj is ILavaDataDictionarySource )
            {
                return true;
            }

            return false;
        }

        #region Lava Comments

        private static string LavaTokenBlockCommentStart = @"/-";
        private static string LavaTokenBlockCommentEnd = @"-/";
        private static string LavaTokenLineComment = @"//-";

        private static Regex _lavaCommentMatchGroupsRegex = null;

        /// <summary>
        /// Build the regular expression that will be used to remove Lava-style comments from the template.
        /// </summary>
        private static void InitializeLavaCommentsRegex()
        {
            const string stringElement = @"(('|"")[^'""]*('|""))+";

            string lineCommentElement = LavaTokenLineComment + @"(.*?)\r?\n";

            var blockCommentElement = Regex.Escape( LavaTokenBlockCommentStart ) + @"(.*?)" + Regex.Escape( LavaTokenBlockCommentEnd );

            var rawBlock = @"\{%\sraw\s%\}(.*?)\{%\sendraw\s%\}";

            var templateElementMatchGroups = rawBlock + "|" + blockCommentElement + "|" + lineCommentElement + "|" + stringElement;

            // Create and compile the Regex, because it will be used very frequently.
            _lavaCommentMatchGroupsRegex = new Regex( templateElementMatchGroups, RegexOptions.Compiled | RegexOptions.Singleline );
        }

        /// <summary>
        /// Remove Lava-style comments from a Lava template.
        /// Lava comments provide a shorthand alternative to the Liquid {% comment %}{% endcomment %} block,
        /// and can can be in one of the following forms:
        /// 
        /// /- This Lava block comment style...
        ///    ... can span multiple lines -/
        ///
        /// //- This Lava line comment style can be appended to any single line.
        /// 
        /// </summary>
        /// <param name="lavaTemplate"></param>
        /// <returns></returns>
        public static string RemoveLavaComments( string lavaTemplate )
        {
            if ( string.IsNullOrEmpty( lavaTemplate ) )
            {
               return string.Empty;
            }

            // Remove comments from the content.
            var lavaWithoutComments = _lavaCommentMatchGroupsRegex.Replace( lavaTemplate,
                me => {
                    // If the match group is a line comment, retain the end-of-line marker.
                    if ( me.Value.StartsWith( LavaTokenBlockCommentStart ) || me.Value.StartsWith( LavaTokenLineComment ) )
                    {
                        return me.Value.StartsWith( LavaTokenLineComment ) ? Environment.NewLine : string.Empty;
                    }

                    // Keep the literal strings
                    return me.Value;
                } );

            return lavaWithoutComments;
        }

        #endregion

        #region RockLiquid Lava Code

        /// <summary>
        /// Determines whether the specified command is authorized within the context.
        /// </summary>
        /// <param name="context">The context.</param>
        /// <param name="command">The command.</param>
        /// <returns>
        ///   <c>true</c> if the specified command is authorized; otherwise, <c>false</c>.
        /// </returns>
        public static bool IsAuthorized( Context context, string command )
        {
            if ( context?.Registers?.ContainsKey( "EnabledCommands" ) == true && command.IsNotNullOrWhiteSpace() )
            {
                var enabledCommands = context.Registers["EnabledCommands"].ToString().Split( ',' ).ToList();

                if ( enabledCommands.Contains( "All", StringComparer.OrdinalIgnoreCase ) || enabledCommands.Contains( command, StringComparer.OrdinalIgnoreCase ) )
                {
                    return true;
                }
            }

            return false;
        }

        /// <summary>
        /// Gets the current person.
        /// </summary>
        /// <param name="context">The context.</param>
        /// <returns>The current person or null if not found.</returns>
        /// <exception cref="ArgumentNullException">context</exception>
        public static Person GetCurrentPerson( Context context )
        {
            if ( context == null )
            {
                throw new ArgumentNullException( nameof( context ) );
            }

            string currentPersonKey = "CurrentPerson";
            Person currentPerson = null;

            // First, check for a person override value included in the lava context.
            if ( context.Scopes != null )
            {
                foreach ( var scope in context.Scopes )
                {
                    if ( scope.ContainsKey( currentPersonKey ) )
                    {
                        currentPerson = scope[currentPersonKey] as Person;
                    }
                }
            }

            if ( currentPerson == null )
            {
                var httpContext = HttpContext.Current;
                if ( httpContext != null && httpContext.Items.Contains( currentPersonKey ) )
                {
                    currentPerson = httpContext.Items[currentPersonKey] as Person;
                }
            }

            return currentPerson;
        }

        /// <summary>
        /// Parses the Lava Command markup, first resolving merge fields and then harvesting any provided parameters.
        /// </summary>
        /// <param name="markup">The Lava Command markup.</param>
        /// <param name="context">The DotLiquid context.</param>
        /// <param name="parms">
        /// A dictionary into which any parameters discovered within the <paramref name="markup"/> will be added or replaced.
        /// Default values may be pre-loaded into this collection, and will be overwritten if a matching key is present within the <paramref name="markup"/>.
        /// Note that parameter keys should be added in lower case.
        /// <para>
        /// When searching the <paramref name="markup"/> for key/value parameter pairs, the following <see cref="Regex"/> pattern will be used: @"\S+:('[^']+'|\d+)".
        /// This means that the following patterns will be matched: "key:'value'" OR "key:integer". While this should work for most - if not all - Lava Command parameters,
        /// you can always choose to not use this helper method and instead roll your own implementation.
        /// </para>
        /// </param>
        public static void ParseCommandMarkup( string markup, Context context, Dictionary<string, string> parms )
        {
            if ( markup.IsNull() )
            {
                return;
            }

            if ( context == null )
            {
                throw new ArgumentNullException( nameof( context ) );
            }

            if ( parms == null )
            {
                throw new ArgumentNullException( nameof( parms ) );
            }

            var mergeFields = new Dictionary<string, object>();

            // Get variables defined in the lava context.
            foreach ( var scope in context.Scopes )
            {
                foreach ( var item in scope )
                {
                    mergeFields.AddOrReplace( item.Key, item.Value );
                }
            }

            // Get merge fields loaded by the block or container.
            foreach ( var environment in context.Environments )
            {
                foreach ( var item in environment )
                {
                    mergeFields.AddOrReplace( item.Key, item.Value );
                }
            }

            // Resolve merge fields.
            var resolvedMarkup = markup.ResolveMergeFields( mergeFields );

            // Harvest parameters.
            var markupParms = Regex.Matches( resolvedMarkup, @"\S+:('[^']+'|\d+)" )
                .Cast<Match>()
                .Select( m => m.Value )
                .ToList();

            foreach ( var parm in markupParms )
            {
                var itemParts = parm.ToString().Split( new char[] { ':' }, 2 );
                if ( itemParts.Length > 1 )
                {
                    var key = itemParts[0].Trim().ToLower();
                    var value = itemParts[1].Trim();

                    if ( value[0] == '\'' )
                    {
                        // key:'value'
                        parms.AddOrReplace( key, value.Substring( 1, value.Length - 2 ) );
                    }
                    else
                    {
                        // key:integer
                        parms.AddOrReplace( key, value );
                    }
                }
            }
        }

        #endregion
    }
}<|MERGE_RESOLUTION|>--- conflicted
+++ resolved
@@ -33,7 +33,7 @@
 namespace Rock.Lava
 {
     /// <summary>
-    /// 
+    ///
     /// </summary>
     public static class LavaHelper
     {
@@ -94,23 +94,7 @@
 
             if ( options.GetPageContext && rockPage != null )
             {
-<<<<<<< HEAD
                 var contextObjects = rockPage.GetContextEntities();
-=======
-                var contextObjects = new Dictionary<string, object>();
-                foreach ( var contextEntityType in rockPage.GetContextEntityTypes() )
-                {
-                    var contextEntity = rockPage.GetCurrentContext( contextEntityType );
-                    if ( contextEntity != null && IsLavaDataObject( contextEntity ) )
-                    {
-                        var type = Type.GetType( contextEntityType.AssemblyName ?? contextEntityType.Name );
-                        if ( type != null )
-                        {
-                            contextObjects.Add( type.Name, contextEntity );
-                        }
-                    }
-                }
->>>>>>> 61322ba5
 
                 if ( contextObjects.Any() )
                 {
@@ -457,12 +441,12 @@
         /// Remove Lava-style comments from a Lava template.
         /// Lava comments provide a shorthand alternative to the Liquid {% comment %}{% endcomment %} block,
         /// and can can be in one of the following forms:
-        /// 
+        ///
         /// /- This Lava block comment style...
         ///    ... can span multiple lines -/
         ///
         /// //- This Lava line comment style can be appended to any single line.
-        /// 
+        ///
         /// </summary>
         /// <param name="lavaTemplate"></param>
         /// <returns></returns>
