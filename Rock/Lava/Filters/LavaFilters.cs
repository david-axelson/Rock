﻿// <copyright>
// Copyright by the Spark Development Network
//
// Licensed under the Rock Community License (the "License");
// you may not use this file except in compliance with the License.
// You may obtain a copy of the License at
//
// http://www.rockrms.com/license
//
// Unless required by applicable law or agreed to in writing, software
// distributed under the License is distributed on an "AS IS" BASIS,
// WITHOUT WARRANTIES OR CONDITIONS OF ANY KIND, either express or implied.
// See the License for the specific language governing permissions and
// limitations under the License.
// </copyright>
//
using System;
using System.Collections;
using System.Collections.Generic;
using System.Collections.Specialized;
using System.Data.Entity;
using System.Dynamic;
using System.IO;
using System.Linq;
using System.Linq.Dynamic.Core;
using System.Reflection;
using System.Text;
using System.Text.RegularExpressions;
using System.Web;
using System.Web.UI;
using System.Web.UI.HtmlControls;
using Humanizer;
using Humanizer.Localisation;
using Ical.Net;
using ImageResizer;
using Rock;
using Rock.Attribute;
using Rock.Cms.StructuredContent;
using Rock.Data;
using Rock.Enums.Core;
using Rock.Lava.Helpers;
using Rock.Logging;
using Rock.Model;
using Rock.Security;
using Rock.Utilities;
using Rock.Utility;
using Rock.Web;
using Rock.Web.Cache;
using Rock.Web.UI;
using Rock.Web.UI.Controls;
using UAParser;

namespace Rock.Lava
{
    /// <summary>
    /// Defines filter methods available for use with the Lava library.
    /// </summary>
    /// <remarks>
    /// This class is marked for internal use because it should only be used in the context of resolving a Lava template.
    /// Filters should only be defined in this class if they are specific to the Rock web application, as these definitions
    /// override any implementation of the same name defined in the TemplateFilters class.
    /// Filters that are confirmed as suitable for use with both the Rock Web and Rock Mobile applications should be
    /// implemented in the TemplateFilters class.
    /// </remarks>
    internal static partial class LavaFilters
    {
        static Random _randomNumberGenerator = new Random();

        #region String Filters


        /// <summary>
        /// Returns a <see cref="System.String" /> that represents this instance.
        /// </summary>
        /// <param name="input">The input.</param>
        /// <returns>
        /// A <see cref="System.String" /> that represents this instance.
        /// </returns>
        public static string ToString( object input )
        {
            return input?.ToString();
        }

        /// <summary>
        /// Uniques the identifier.
        /// </summary>
        /// <param name="input">The input.</param>
        /// <returns></returns>
        public static string UniqueIdentifier( object input )
        {
            return Guid.NewGuid().ToString();
        }

        /// <summary>
        /// Withes the fallback.
        /// </summary>
        /// <param name="input">The input.</param>
        /// <param name="successText">The success text.</param>
        /// <param name="fallbackText">The fallback text.</param>
        /// <param name="appendOrder">The append order.</param>
        /// <returns></returns>
        public static string WithFallback( object input, string successText, string fallbackText, string appendOrder = "prepend" )
        {
            if ( input == null )
            {
                return fallbackText;
            }
            else
            {
                var inputString = input.ToString();

                if ( string.IsNullOrWhiteSpace( inputString ) )
                {
                    return fallbackText;
                }
                else
                {
                    if ( appendOrder == "prepend" )
                    {
                        return successText + inputString;
                    }
                    else
                    {
                        return inputString + successText;
                    }
                }
            }
        }

        /// <summary>
        /// Returns the right most part of a string of the given length.
        /// </summary>
        /// <param name="input">The input.</param>
        /// <param name="length">The length.</param>
        /// <returns></returns>
        public static string Right( object input, int length )
        {
            if ( input == null )
            {
                return string.Empty;
            }

            var inputString = input.ToString();

            if ( inputString.Length <= length )
            {
                return inputString;
            }

            return inputString.Right( length );
        }

        /// <summary>
        /// Reads the time.
        /// </summary>
        /// <param name="input">The input.</param>
        /// <param name="wordPerMinute">The word per minute.</param>
        /// <param name="secondsPerImage">The seconds per image.</param>
        /// <returns></returns>
        public static string ReadTime( object input, int wordPerMinute = 275, int secondsPerImage = 12 )
        {

            if ( input == null )
            {
                return string.Empty;
            }

            var numOfImages = 0;
            var inputString = input.ToString();

            // Count images before we strip HTML
            if ( secondsPerImage > 0 )
            {
                numOfImages = Regex.Matches( inputString, "<img" ).Count;
            }

            inputString = inputString.StripHtml();

            var wordsPerSecond = wordPerMinute / 60;
            var wordsInString = inputString.WordCount();

            // Verify that the reading speed is set to a reasonable minimum.
            if ( wordsPerSecond < 1 )
            {
                wordsPerSecond = 1;
            }

            var readTimeInSeconds = wordsInString / wordsPerSecond;

            // Adjust the read time for images. We will start with the provided seconds per image (default 12) and subject a second for each additional image until we reach 10 then every image is 3 seconds.
            // https://blog.medium.com/read-time-and-you-bc2048ab620c
            var adjustedSecondsPerImage = secondsPerImage;

            for ( int i = 0; i < numOfImages; i++ )
            {
                if ( i < ( secondsPerImage - 2 ) && ( secondsPerImage - 2 ) > 0 )
                {
                    readTimeInSeconds = readTimeInSeconds + ( secondsPerImage - i );
                }
                else
                {
                    readTimeInSeconds = readTimeInSeconds + 3;
                }
            }

            // Format the results
            // 1 hr 23 mins
            // 23 mins
            // 30 secs
            TimeSpan readTime = TimeSpan.FromSeconds( readTimeInSeconds );

            if ( readTimeInSeconds > 3600 )
            {
                // Display in hrs
                if ( readTime.Minutes == 0 )
                {
                    return $"{"hr".ToQuantity( readTime.Hours )}";
                }
                else
                {
                    return $"{"hr".ToQuantity( readTime.Hours )} {"min".ToQuantity( readTime.Minutes )}";
                }
            }
            else if ( readTimeInSeconds > 60 )
            {
                // Display in mins

                var remainderSeconds = readTimeInSeconds - ( readTime.Minutes * 60 );

                if ( remainderSeconds > 30 )
                {
                    return $"{"min".ToQuantity( readTime.Minutes + 1 )}";
                }
                else
                {
                    return $"{"min".ToQuantity( readTime.Minutes )}";
                }
            }
            else
            {
                // Display in seconds
                return $"{"sec".ToQuantity( readTime.Seconds )}";
            }
        }

        /// <summary>
        /// Returns a MD5 hash of the string
        /// </summary>
        /// <param name="input">The input.</param>
        /// <returns></returns>
        public static string Md5( string input )
        {
            return input.Md5Hash();
        }

        /// <summary>
        /// Returns a SHA1 hash of the string
        /// </summary>
        /// <param name="input">The input.</param>
        /// <returns></returns>
        public static string Sha1( string input )
        {
            return input.Sha1Hash();
        }

        /// <summary>
        /// Returns a SHA254 hash of the string
        /// </summary>
        /// <param name="input">The input.</param>
        /// <returns></returns>
        public static string Sha256( string input )
        {
            return input.Sha256Hash();
        }

        /// <summary>
        /// Returns a hash message authentication code using SHA1
        /// </summary>
        /// <param name="input">The input.</param>
        /// <param name="key">The key.</param>
        /// <returns></returns>
        public static string HmacSha1( string input, string key )
        {
            return input.HmacSha1Hash( key );
        }

        /// <summary>
        /// Returns a hash message authentication code using SHA256
        /// </summary>
        /// <param name="input">The input.</param>
        /// <param name="key">The key.</param>
        /// <returns></returns>
        public static string HmacSha256( string input, string key )
        {
            return input.HmacSha256Hash( key );
        }

        /// <summary>
        /// obfuscate a given email
        /// </summary>
        /// <param name="input"></param>
        /// <returns></returns>
        public static string ObfuscateEmail( string input )
        {
            if ( input == null )
            {
                return null;
            }
            else
            {
                string[] emailParts = input.Split( '@' );

                if ( emailParts.Length != 2 )
                {
                    return input;
                }
                else
                {
                    return string.Format( "{0}xxxxx@{1}", emailParts[0].Substring( 0, 1 ), emailParts[1] );
                }
            }
        }

        /// <summary>
        /// pluralizes string
        /// </summary>
        /// <param name="input"></param>
        /// <returns></returns>
        public static string Pluralize( string input )
        {
            return input == null
                ? input
                : input.Pluralize();
        }

        /// <summary>
        /// convert string to possessive ('s)
        /// </summary>
        /// <param name="input">The input.</param>
        /// <returns></returns>
        public static string Possessive( string input )
        {
            if ( input == null )
            {
                return input;
            }

            return input.ToPossessive();
        }

        /// <summary>
        /// pluralizes string based on the value for quantity
        /// </summary>
        /// <param name="input">The input.</param>
        /// <param name="quantity">The quantity.</param>
        /// <returns></returns>
        public static string PluralizeForQuantity( string input, object quantity )
        {
            if ( input == null )
            {
                return input;
            }

            decimal numericQuantity = 0.0M;
            if ( quantity is string )
            {
                numericQuantity = ( quantity as string ).AsDecimal();
            }
            else
            {
                try
                {
                    numericQuantity = Convert.ToDecimal( quantity );
                }
                catch { }
            }

            if ( numericQuantity > 1 )
            {
                return input.Pluralize();
            }
            else
            {
                return input;
            }
        }

        /// <summary>
        /// singularize string
        /// </summary>
        /// <param name="input"></param>
        /// <returns></returns>
        public static string Singularize( string input )
        {
            return input == null
                ? input
                : input.Singularize();
        }

        /// <summary>
        /// takes computer-readible-formats and makes them human readable
        /// </summary>
        /// <param name="input"></param>
        /// <returns></returns>
        public static string Humanize( string input )
        {
            return input == null
                ? input
                : input.Humanize();
        }

        /// <summary>
        /// returns sentence in 'Title Case'
        /// </summary>
        /// <param name="input"></param>
        /// <returns></returns>
        public static string TitleCase( string input )
        {
            return input == null
                ? input
                : input.ApplyCase( LetterCasing.Title );
        }

        /// <summary>
        /// returns sentence in 'PascalCase'
        /// </summary>
        /// <param name="input"></param>
        /// <returns></returns>
        public static string ToPascal( string input )
        {
            return input == null
                ? input
                : input.Dehumanize();
        }

        /// <summary>
        /// Converts an input string to a well-formatted cascading style sheet (CSS) reference.
        /// </summary>
        /// <param name="input"></param>
        /// <returns></returns>
        public static string ToCssClass( string input )
        {
            // Ignore empty input.
            if ( string.IsNullOrWhiteSpace( input ) )
            {
                return string.Empty;
            }

            // list from: https://mathiasbynens.be/notes/css-escapes
            Regex ex = new Regex( @"[&*!""#$%'()+,.\/:;<=>?@\[\]\^`{\|}~\s]" );

            // replace unsupported characters
            input = ex.Replace( input, "-" ).ToLower();

            // remove duplicate instances of dashes (cleanliness is next to... well... it's good)
            input = Regex.Replace( input, "-+", "-" );

            // ensure the class name is valid (starts with a letter or - or _ and is at least 2 characters
            // if not add a x- to correct it and note that it is non-standard

            ex = new Regex( "-?[_a-zA-Z]+[_a-zA-Z0-9-]*" );
            if ( !ex.IsMatch( input ) )
            {
                input = "-x-" + input;
            }

            return input;
        }

        /// <summary>
        /// returns sentence in 'Sentence case'
        /// </summary>
        /// <param name="input"></param>
        /// <returns></returns>
        public static string SentenceCase( string input )
        {
            return input == null
                ? input
                : input.Transform( To.SentenceCase );
        }

        /// <summary>
        /// takes 1, 2 and returns 1st, 2nd
        /// </summary>
        /// <param name="input"></param>
        /// <returns></returns>
        public static string NumberToOrdinal( object input )
        {
            if ( input == null )
            {
                return string.Empty;
            }

            int number;

            if ( int.TryParse( input.ToString(), out number ) )
            {
                return number.Ordinalize();
            }
            else
            {
                return input.ToString();
            }
        }

        /// <summary>
        /// takes 1,2 and returns one, two
        /// </summary>
        /// <param name="input"></param>
        /// <returns></returns>
        public static string NumberToWords( object input )
        {
            if ( input == null )
            {
                return string.Empty;
            }

            int number;

            if ( int.TryParse( input.ToString(), out number ) )
            {
                return number.ToWords();
            }
            else
            {
                return input.ToString();
            }
        }

        /// <summary>
        /// takes 1,2 and returns first, second
        /// </summary>
        /// <param name="input"></param>
        /// <returns></returns>
        public static string NumberToOrdinalWords( object input )
        {
            if ( input == null )
            {
                return string.Empty;
            }

            int number;

            if ( int.TryParse( input.ToString(), out number ) )
            {
                return number.ToOrdinalWords();
            }
            else
            {
                return input.ToString();
            }
        }

        /// <summary>
        /// takes 1,2 and returns I, II, IV
        /// </summary>
        /// <param name="input"></param>
        /// <returns></returns>
        public static string NumberToRomanNumerals( object input )
        {
            if ( input == null )
            {
                return string.Empty;
            }

            int number;

            if ( int.TryParse( input.ToString(), out number ) )
            {
                return number.ToRoman();
            }
            else
            {
                return input.ToString();
            }
        }

        /// <summary>
        /// formats string to be appropriate for a quantity
        /// </summary>
        /// <param name="input">The input.</param>
        /// <param name="quantity">The quantity.</param>
        /// <returns></returns>
        public static string ToQuantity( object input, object quantity )
        {
            if ( input == null )
            {
                return string.Empty;
            }

            int numericQuantity;
            if ( quantity is string )
            {
                numericQuantity = ( int ) ( ( quantity as string ).AsDecimal() );
            }
            else
            {
                numericQuantity = Convert.ToInt32( quantity );
            }

            return input.ToString().ToQuantity( numericQuantity );
        }

        /// <summary>
        /// Replace occurrences of a string with another - this is a Rock version on this filter which takes any object
        /// </summary>
        /// <param name="input"></param>
        /// <param name="string"></param>
        /// <param name="replacement"></param>
        /// <returns></returns>
        public static string Replace( object input, object @string, object replacement = null )
        {
            if ( input == null )
            {
                return string.Empty;
            }

            string inputAsString = input.ToString();

            string replacementString = ( replacement ?? string.Empty ).ToString();
            string pattern = Regex.Escape( @string.ToString() );

            /*// escape common regex meta characters
            var listOfRegExChars = new List<string> { ".", "$", "{", "}", "^", "[", "]", "*", @"\", "+", "|", "?", "<", ">" };
            if ( listOfRegExChars.Contains( @string ) )
            {
                @string = @"\" + @string;
            }*/

            if ( string.IsNullOrEmpty( inputAsString ) || string.IsNullOrEmpty( pattern ) )
            {
                return inputAsString;
            }

            return string.IsNullOrEmpty( inputAsString )
                ? inputAsString
                : Regex.Replace( inputAsString, pattern, replacementString );
        }

        /// <summary>
        /// Replace the first occurrence of a string with another - this is a Rock version on this filter which takes any object
        /// </summary>
        /// <param name="input"></param>
        /// <param name="string"></param>
        /// <param name="replacement"></param>
        /// <returns></returns>
        public static string ReplaceFirst( object input, string @string, string replacement = "" )
        {
            if ( input == null )
            {
                return string.Empty;
            }

            string inputAsString = input.ToString();

            if ( string.IsNullOrEmpty( inputAsString ) || string.IsNullOrEmpty( @string ) )
            {
                return inputAsString;
            }

            // escape common regex meta characters
            var listOfRegExChars = new List<string> { ".", "$", "{", "}", "^", "[", "]", "*", @"\", "+", "|", "?", "<", ">" };
            if ( listOfRegExChars.Contains( @string ) )
            {
                @string = @"\" + @string;
            }

            bool doneReplacement = false;
            return Regex.Replace( inputAsString, @string, m =>
            {
                if ( doneReplacement )
                {
                    return m.Value;
                }

                doneReplacement = true;
                return replacement;
            } );
        }

        /// <summary>
        /// Replace the last occurrence of a string with another - this is a Rock version on this filter which takes any object
        /// </summary>
        /// <param name="input">The input.</param>
        /// <param name="search">The search.</param>
        /// <param name="replacement">The replacement.</param>
        /// <returns></returns>
        public static string ReplaceLast( object input, string search, string replacement = "" )
        {
            if ( input == null )
            {
                return string.Empty;
            }

            string inputAsString = input.ToString();

            if ( string.IsNullOrEmpty( inputAsString ) || string.IsNullOrEmpty( search ) )
            {
                return inputAsString;
            }

            int place = inputAsString.LastIndexOf( search );
            if ( place >= 0 )
            {
                return inputAsString.Remove( place, search.Length ).Insert( place, replacement );
            }
            else
            {
                return input.ToString();
            }
        }

        /// <summary>
        /// Remove a substring - this is a Rock version on this filter which takes any object
        /// </summary>
        /// <param name="input"></param>
        /// <param name="string"></param>
        /// <returns></returns>
        public static string Remove( object input, string @string )
        {
            if ( input == null )
            {
                return string.Empty;
            }

            string inputAsString = input.ToString();

            return string.IsNullOrWhiteSpace( inputAsString )
                ? inputAsString
                : inputAsString.Replace( @string, string.Empty );
        }

        /// <summary>
        /// Remove the first occurrence of a substring - this is a Rock version on this filter which takes any object
        /// </summary>
        /// <param name="input"></param>
        /// <param name="string"></param>
        /// <returns></returns>
        public static string RemoveFirst( object input, string @string )
        {
            if ( input == null )
            {
                return string.Empty;
            }

            string inputAsString = input.ToString();

            return string.IsNullOrWhiteSpace( inputAsString )
                ? inputAsString
                : ReplaceFirst( inputAsString, @string, string.Empty );
        }

        /// <summary>
        /// Appends the specified input.
        /// </summary>
        /// <param name="input">The input.</param>
        /// <param name="string">The string.</param>
        /// <returns></returns>
        public static string Append( object input, object @string )
        {
            if ( input == null )
            {
                return string.Empty;
            }

            if ( @string == null )
            {
                return input.ToString();
            }

            string inputAsString = input.ToString();

            return inputAsString == null
                ? inputAsString
                : inputAsString + @string.ToString();
        }

        /// <summary>
        /// Prepend a string to another - this is a Rock version on this filter which takes any object
        /// </summary>
        /// <param name="input"></param>
        /// <param name="string"></param>
        /// <returns></returns>
        public static string Prepend( object input, string @string )
        {
            if ( input == null )
            {
                return string.Empty;
            }

            string inputAsString = input.ToString();

            return inputAsString == null
                ? inputAsString
                : @string + inputAsString;
        }

        /// <summary>
        /// Returns the passed default value if the value is undefined or empty, otherwise the value of the variable
        /// </summary>
        /// <param name="input">The input.</param>
        /// <param name="defaultString">The default string.</param>
        /// <returns></returns>
        public static string Default( object input, string defaultString )
        {
            if ( input == null )
            {
                return defaultString;
            }

            string inputAsString = input.ToString();

            return string.IsNullOrWhiteSpace( inputAsString )
                ? defaultString
                : inputAsString;
        }

        /// <summary>
        /// Decodes an HTML string.
        /// </summary>
        /// <param name="input">The input.</param>
        /// <returns></returns>
        public static string HtmlDecode( string input )
        {
            if ( input == null )
            {
                return null;
            }
            else
            {
                return HttpUtility.HtmlDecode( input );
            }
        }

        /// <summary>
        /// Converts a string to its escaped representation using Uri.EscapeDataString
        /// </summary>
        /// <param name="input">The input.</param>
        /// <returns></returns>
        public static string EscapeDataString( string input )
        {
            if ( input == null )
            {
                return null;
            }
            else
            {
                return Uri.EscapeDataString( input );
            }
        }

        /// <summary>
        /// URLs the encode.
        /// </summary>
        /// <param name="input">The input.</param>
        /// <returns></returns>
        public static string UrlEncode( string input )
        {
            return EscapeDataString( input );
        }

        /// <summary>
        /// Uns the escape data string.
        /// </summary>
        /// <param name="input">The input.</param>
        /// <returns></returns>
        public static string UnescapeDataString( string input )
        {
            if ( input == null )
            {
                return null;
            }
            else
            {
                return Uri.UnescapeDataString( input );
            }
        }

        /// <summary>
        /// URLs the decode.
        /// </summary>
        /// <param name="input">The input.</param>
        /// <returns></returns>
        public static string UrlDecode( string input )
        {
            return UnescapeDataString( input );
        }

        #region Regular Expressions

        /// <summary>
        /// Tests if the inputted string matches the regex
        /// </summary>
        /// <param name="input">The input.</param>
        /// <param name="expression">The regex expression.</param>
        /// <returns></returns>
        public static bool RegExMatch( string input, string expression )
        {
            if ( input == null )
            {
                return false;
            }

            Regex regex = new Regex( expression );
            Match match = regex.Match( input );

            return match.Success;
        }

        /// <summary>
        /// Returns matched RegEx string from inputted string
        /// </summary>
        /// <param name="input">The input.</param>
        /// <param name="expression">The regex expression.</param>
        /// <returns></returns>
        public static string RegExMatchValue( string input, string expression )
        {
            if ( input == null )
            {
                return null;
            }

            Regex regex = new Regex( expression );
            Match match = regex.Match( input );

            return match.Success ? match.Value : null;
        }

        #endregion

        /// <summary>
        /// Decrypts an encrypted string
        /// </summary>
        /// <param name="input">The input.</param>
        /// <returns></returns>
        public static string Decrypt( string input )
        {
            if ( input == null )
            {
                return input;
            }

            return Rock.Security.Encryption.DecryptString( input );
        }

        /// <summary>
        /// Parse the input string as a URL and then return a specific part of the URL.
        /// </summary>
        /// <param name="input">The string to be parsed as a URL.</param>
        /// <param name="part">The part of the Uri object to retrieve.</param>
        /// <param name="key">Extra parameter used by the QueryParameter key for which query parameter to retrieve.</param>
        /// <returns>A string that identifies the part of the URL that was requested.</returns>
        public static object Url( string input, string part, string key = null )
        {
            if ( string.IsNullOrEmpty( input ) || string.IsNullOrEmpty( part ) )
            {
                return input;
            }

            Uri uri;
            if ( !Uri.TryCreate( input, UriKind.Absolute, out uri ) )
            {
                return string.Empty;
            }

            switch ( part.ToUpper() )
            {
                case "HOST":
                    return uri.Host;

                case "PORT":
                    return uri.Port;

                case "SEGMENTS":
                    return uri.Segments;

                case "SCHEME":
                case "PROTOCOL":
                    return uri.Scheme;

                case "LOCALPATH":
                    return uri.LocalPath;

                case "PATHANDQUERY":
                    return uri.PathAndQuery;

                case "QUERYPARAMETER":
                    if ( key != null )
                    {
                        var parameters = HttpUtility.ParseQueryString( uri.Query );

                        if ( parameters.AllKeys.Contains( key ) )
                        {
                            return parameters[key];
                        }
                    }

                    return string.Empty;

                case "URL":
                    return uri.ToString();

                default:
                    return string.Empty;
            }
        }

        /// <summary>
        /// Sanitizes a SQL string by replacing any occurrences of "'" with "''".
        /// </summary>
        /// <param name="input">The input.</param>
        /// <returns>Sanitized string that can be used in a SQL statement.</returns>
        /// <example>{% sql %}SELECT * FROM [Person] WHERE [LastName] = '{{ Name | SanitizeSql }}'{% endsql %}</example>
        public static string SanitizeSql( string input )
        {
            if ( input == null )
            {
                return input;
            }

            return input.Replace( "'", "''" );
        }

        #endregion String Filters

        #region DateTime Filters

        /// <summary>
        /// Returns a date range from the format of the sliding date range control.
        /// </summary>
        /// <param name="input">The input.</param>
        /// <returns></returns>
        public static LavaDataObject DateRangeFromSlidingFormat( string input )
        {
            if ( input.IsNullOrWhiteSpace() )
            {
                return null;
            }

            var dateRange = SlidingDateRangePicker.CalculateDateRangeFromDelimitedValues( input );

            var lavaDateRange = new LavaDataObject();
            lavaDateRange["StartDate"] = dateRange.Start;
            lavaDateRange["EndDate"] = dateRange.End;

            return lavaDateRange;
        }

        /// <summary>
        /// Sundays the date.
        /// </summary>
        /// <param name="input">The input.</param>
        /// <returns></returns>
        public static string SundayDate( object input )
        {
            var startDto = GetDateTimeOffsetFromInputParameter( input, null );
            if ( startDto == null )
            {
                return null;
            }

            var rockStartDate = LavaDateTime.ConvertToRockDateTime( startDto.Value );
            var nextSundayDate = RockDateTime.GetSundayDate( rockStartDate );
            var output = nextSundayDate.ToShortDateString();

            return output;
        }

        /// <summary>
        /// Returns the occurrence Dates from an iCal string or list, expressed in UTC.
        /// </summary>
        /// <param name="input">The input is either an iCal string or a list of iCal strings.</param>
        /// <param name="option">The quantity option (either an integer or "all").</param>
        /// <param name="endDateTimeOption">The 'enddatetime' option if supplied will return the ending datetime of the occurrence; otherwise the start datetime is returned.</param>
        /// <param name="startDateTime">An optional date/time value that represents the start of the occurrence period.</param>
        /// <returns>A collection of DateTime values representing the next occurrence dates, expressed in UTC.</returns>
        public static List<DateTimeOffset> DatesFromICal( object input, object option = null, object endDateTimeOption = null, object startDateTime = null )
        {
            // if no option was specified, default to returning just 1 (to preserve previous behavior)
            option = option ?? 1;

            int returnCount = 1;
            if ( option.GetType() == typeof( int ) )
            {
                returnCount = ( int ) option;
            }
            else if ( option.GetType() == typeof( string ) )
            {
                // if a string of "all" is specified for the option, return all of the dates
                if ( string.Equals( ( string ) option, "all", StringComparison.OrdinalIgnoreCase ) )
                {
                    returnCount = int.MaxValue;
                }
            }

            bool useEndDateTime = ( endDateTimeOption is string && ( string ) endDateTimeOption == "enddatetime" );

            var startDto = GetDateTimeOffsetFromInputParameter( startDateTime, null );

            var nextOccurrences = new List<DateTimeOffset>();

            if ( input is string )
            {
                nextOccurrences = GetOccurrenceDates( ( string ) input, returnCount, useEndDateTime, startDto );
            }
            else if ( input is IList )
            {
                foreach ( var item in input as IList )
                {
                    if ( item is string )
                    {
                        nextOccurrences.AddRange( GetOccurrenceDates( ( string ) item, returnCount, useEndDateTime, startDto ) );
                    }
                }
            }

            nextOccurrences.Sort( ( a, b ) => a.CompareTo( b ) );

            nextOccurrences = nextOccurrences.Take( returnCount ).ToList();

            return nextOccurrences;
        }

        /// <summary>
        /// Gets the occurrence dates from an iCalendar string, calculated in Rock time and expressed in UTC.
        /// </summary>
        /// <param name="iCalString">The iCal string.</param>
        /// <param name="returnCount">The return count.</param>
        /// <param name="useEndDateTime">if set to <c>true</c> uses the EndTime in the returned dates; otherwise it uses the StartTime.</param>
        /// <param name="startDateTime">An optional date/time value that specifies the start of the occurrence period.</param>
        /// <returns>A collection of DateTime values representing the next occurrence dates, expressed in UTC.</returns>
        private static List<DateTimeOffset> GetOccurrenceDates( string iCalString, int returnCount, bool useEndDateTime = false, DateTimeOffset? startDateTime = null )
        {
            // Convert the start and end dates to the Rock timezone.
            if ( startDateTime == null )
            {
                startDateTime = LavaDateTime.NowOffset;
            }
            else
            {
                startDateTime = LavaDateTime.ConvertToRockOffset( startDateTime.Value );
            }

            var endDate = startDateTime.Value.AddYears( 1 );

            // Load the calendar definition.
            // The calendar has no specified timezone, so dates and times are interpreted for the current Rock timezone.
            var calendar = CalendarCollection.Load( new StringReader( iCalString ) ).First();
            var calendarEvent = calendar.Events[0];

            // Get the UTC offset of the start date, expressed in the Rock timezone.
            // We apply this to the list of occurrence dates to ensure that the scheduled event time remains the same
            // even if the sequence of dates crosses a Daylight Saving Time (DST) boundary.
            List<DateTimeOffset> dates;

            var tsOffset = startDateTime.Value.Offset;
            if ( !useEndDateTime && calendarEvent.DtStart != null )
            {
                // The GetOccurrences() method returns a list of dates, to which we add the offset
                // for the Rock timezone.
                dates = calendar.GetOccurrences( startDateTime.Value.DateTime, endDate.DateTime )
                    .Take( returnCount )
                    .Select( d => new DateTimeOffset( d.Period.StartTime.Ticks, tsOffset ) )
                    .ToList();
            }
            else if ( useEndDateTime && calendarEvent.DtEnd != null )
            {
                dates = calendar.GetOccurrences( startDateTime.Value.DateTime, endDate.DateTime )
                    .Take( returnCount )
                    .Select( d => new DateTimeOffset( d.Period.EndTime.Ticks, tsOffset ) )
                    .ToList();
            }
            else
            {
                dates = new List<DateTimeOffset>();
            }

            return dates;
        }

        /// <summary>
        /// Adds a time interval to a date
        /// </summary>
        /// <param name="input">The input.</param>
        /// <param name="amount">The amount.</param>
        /// <param name="interval">The interval.</param>
        /// <returns></returns>
        public static DateTimeOffset? DateAdd( object input, object amount, string interval = "d" )
        {
            var date = GetDateTimeOffsetFromInputParameter( input, null );

            if ( date.HasValue )
            {
                var integerAmount = amount.ToStringSafe().AsInteger();

                switch ( interval )
                {
                    case "y":
                        date = date.Value.AddYears( integerAmount );
                        break;
                    case "M":
                        date = date.Value.AddMonths( integerAmount );
                        break;
                    case "w":
                        date = date.Value.AddDays( integerAmount * 7 );
                        break;
                    case "d":
                        date = date.Value.AddDays( integerAmount );
                        break;
                    case "h":
                        date = date.Value.AddHours( integerAmount );
                        break;
                    case "m":
                        date = date.Value.AddMinutes( integerAmount );
                        break;
                    case "s":
                        date = date.Value.AddSeconds( integerAmount );
                        break;
                }
            }

            return date;
        }

        /// <summary>
        /// takes a date time and compares it to RockDateTime.Now and returns a human friendly string like 'yesterday' or '2 hours ago'
        /// </summary>
        /// <param name="input">The input.</param>
        /// <param name="compareDate">The compare date.</param>
        /// <returns></returns>
        public static string HumanizeDateTime( object input, object compareDate = null )
        {
            // We are calculating a difference in calendar days, so we must compare days from the Rock timezone calendar.
            var dtInput = GetDateTimeOffsetFromInputParameter( input, null );

            if ( dtInput == null )
            {
                return string.Empty;
            }

            var dtCompare = GetDateTimeOffsetFromInputParameter( compareDate, LavaDateTime.NowOffset );

            var humanized = LavaDateTime.ConvertToRockDateTime( dtInput.Value )
                .Humanize( true, LavaDateTime.ConvertToRockDateTime( dtCompare.Value ) );

            return humanized;
        }

        /// <summary>
        /// Returns a human-readable description of the number of days between the specified date and the current date.
        /// The difference is calculated for the Rock timezone, and the specified date will be converted to the Rock timezone if necessary.
        /// </summary>
        /// <param name="input">The date from which the difference to the current date will be measured.</param>
        /// <returns></returns>
        public static string DaysFromNow( object input )
        {
            // We are calculating a difference in calendar days, so we must compare days from the Rock timezone calendar.
            var dtInputDate = GetDateTimeOffsetFromInputParameter( input, null );

            if ( dtInputDate == null )
            {
                return string.Empty;
            }

            dtInputDate = LavaDateTime.ConvertToRockDateTime( dtInputDate.Value );

            var dtCompareDate = LavaDateTime.NowDateTime;

            var daysDiff = ( dtInputDate.Value.Date - dtCompareDate.Date ).Days;

            string response;

            switch ( daysDiff )
            {
                case -1:
                    {
                        response = "yesterday";
                        break;
                    }

                case 0:
                    {
                        response = "today";
                        break;
                    }

                case 1:
                    {
                        response = "tomorrow";
                        break;
                    }

                default:
                    {
                        if ( daysDiff > 0 )
                        {
                            response = string.Format( "in {0} days", daysDiff );
                        }
                        else
                        {
                            response = string.Format( "{0} days ago", daysDiff * -1 );
                        }

                        break;
                    }
            }

            return response;
        }

        /// <summary>
        /// Days in month
        /// </summary>
        /// <param name="input">The input.</param>
        /// <param name="oMonth">The o month.</param>
        /// <param name="oYear">The o year.</param>
        /// <returns></returns>
        public static int? DaysInMonth( object input, object oMonth = null, object oYear = null )
        {
            int? month;
            int? year;

            if ( input.ToString().IsNotNullOrWhiteSpace() )
            {
                DateTime? date;

                if ( input.ToString().ToLower() == "now" )
                {
                    date = RockDateTime.Now;
                }
                else
                {
                    date = input.ToString().AsDateTime();
                }

                if ( date.HasValue )
                {
                    month = date.Value.Month;
                    year = date.Value.Year;
                }
                else
                {
                    return null;
                }
            }
            else
            {
                if ( oYear == null )
                {
                    year = RockDateTime.Now.Year;
                }
                else
                {
                    year = oYear.ToString().AsIntegerOrNull();
                }

                month = oMonth.ToString().AsIntegerOrNull();
            }

            if ( month.HasValue && year.HasValue )
            {
                return System.DateTime.DaysInMonth( year.Value, month.Value );
            }

            return null;
        }

        /// <summary>
        /// Humanizes the time span.
        /// </summary>
        /// <param name="sStartDate">The s start date.</param>
        /// <param name="sEndDate">The s end date.</param>
        /// <param name="unitOrPrecision">The minimum unit.</param>
        /// <param name="direction">The direction.</param>
        /// <returns></returns>
        public static string HumanizeTimeSpan( object sStartDate, object sEndDate, object unitOrPrecision = null, string direction = "min" )
        {
            if ( unitOrPrecision == null )
            {
                unitOrPrecision = "Day";
            }

            if ( unitOrPrecision.ToString().AsIntegerOrNull() != null )
            {
                return HumanizeTimeSpanWithPrecision( sStartDate, sEndDate, unitOrPrecision.ToString().AsInteger() );
            }

            var startDate = GetDateTimeOffsetFromInputParameter( sStartDate, null );
            var endDate = GetDateTimeOffsetFromInputParameter( sEndDate, null );

            TimeUnit unitValue = TimeUnit.Day;

            switch ( unitOrPrecision.ToString() )
            {
                case "Year":
                    unitValue = TimeUnit.Year;
                    break;
                case "Month":
                    unitValue = TimeUnit.Month;
                    break;
                case "Week":
                    unitValue = TimeUnit.Week;
                    break;
                case "Day":
                    unitValue = TimeUnit.Day;
                    break;
                case "Hour":
                    unitValue = TimeUnit.Hour;
                    break;
                case "Minute":
                    unitValue = TimeUnit.Minute;
                    break;
                case "Second":
                    unitValue = TimeUnit.Second;
                    break;
            }

            if ( startDate != null && endDate != null )
            {
                var difference = endDate.Value - startDate.Value;

                if ( difference.TotalSeconds >= 0 && difference.TotalSeconds < 1 )
                {
                    return "just now";
                }

                if ( direction.ToLower() == "max" )
                {
                    return difference.Humanize( maxUnit: unitValue );
                }
                else
                {
                    return difference.Humanize( minUnit: unitValue );
                }
            }
            else
            {
                return "Could not parse one or more of the dates provided into a valid DateTime";
            }
        }

        /// <summary>
        /// takes two datetimes and humanizes the difference like '1 day'. Supports 'Now' as end date
        /// </summary>
        /// <param name="sStartDate">The s start date.</param>
        /// <param name="sEndDate">The s end date.</param>
        /// <param name="precision">The precision.</param>
        /// <returns></returns>
        private static string HumanizeTimeSpanWithPrecision( object sStartDate, object sEndDate, object precision )
        {
            int precisionUnit = 1;

            if ( precision is int )
            {
                precisionUnit = ( int ) precision;
            }

            var startDate = GetDateTimeOffsetFromInputParameter( sStartDate, null );
            var endDate = GetDateTimeOffsetFromInputParameter( sEndDate, null );

            if ( startDate != null && endDate != null )
            {
                var difference = endDate.Value - startDate.Value;

                return difference.Humanize( precisionUnit );
            }
            else
            {
                return "Could not parse one or more of the dates provided into a valid DateTime";
            }
        }

        /// <summary>
        /// Converts an input value to a DateTimeOffset.
        /// </summary>
        /// <param name="input">The date.</param>
        /// <param name="defaultValue"></param>
        /// <returns></returns>
        private static DateTimeOffset? GetDateTimeOffsetFromInputParameter( object input, DateTimeOffset? defaultValue )
        {
            if ( input is String inputString )
            {
                if ( inputString.Trim().ToLower() == "now" )
                {
                    return LavaDateTime.NowOffset;
                }
                else
                {
                    return LavaDateTime.ParseToOffset( inputString, defaultValue );
                }
            }
            else if ( input is DateTime dt )
            {
                return LavaDateTime.ConvertToDateTimeOffset( dt );
            }
            else if ( input is DateTimeOffset inputDateTimeOffset )
            {
                return inputDateTimeOffset;
            }

            return defaultValue;
        }

        private static int GetMonthsBetween( DateTimeOffset from, DateTimeOffset to )
        {
            if ( from > to )
            {
                return GetMonthsBetween( to, from );
            }

            var monthDiff = Math.Abs( ( to.Year * 12 + ( to.Month - 1 ) ) - ( from.Year * 12 + ( from.Month - 1 ) ) );

            if ( from.AddMonths( monthDiff ) > to || to.Day < from.Day )
            {
                return monthDiff - 1;
            }
            else
            {
                return monthDiff;
            }
        }

        /// <summary>
        /// Sets the time to midnight on the date provided.
        /// </summary>
        /// <param name="input">The input.</param>
        /// <returns></returns>
        public static DateTimeOffset? ToMidnight( object input )
        {
            // Parse the input to a valid date.
            var inputDate = GetDateTimeOffsetFromInputParameter( input, null );

            if ( inputDate == null )
            {
                return null;
            }

            // Return a time of 12:00am on the specified date.
            var date = new DateTimeOffset( inputDate.Value.Year, inputDate.Value.Month, inputDate.Value.Day, 0, 0, 0, inputDate.Value.Offset );

            return date;
        }

        /// <summary>
        /// Advances the date to a specific day in the next 7 days.
        /// </summary>
        /// <param name="input">The input.</param>
        /// <param name="sDayOfWeek">The starting day of week.</param>
        /// <param name="includeCurrentDay">if set to <c>true</c> includes the current day as the current week.</param>
        /// <param name="numberOfWeeks">The number of weeks (must be non-zero).</param>
        /// <returns></returns>
        public static DateTimeOffset? NextDayOfTheWeek( object input, string sDayOfWeek, object includeCurrentDay = null, object numberOfWeeks = null )
        {
            int weeks = numberOfWeeks.ToStringSafe().AsIntegerOrNull() ?? 1;
            bool includeCurrent = includeCurrentDay.ToStringSafe().AsBoolean( false );

            DayOfWeek dayOfWeek;

            if ( input == null )
            {
                return null;
            }

            // Check for invalid number of weeks
            if ( weeks == 0 )
            {
                return null;
            }

            // Get the date value
            var date = GetDateTimeOffsetFromInputParameter( input, null );

            if ( date == null )
            {
                return null;
            }

            // Get the day of week value
            if ( !Enum.TryParse( sDayOfWeek, out dayOfWeek ) )
            {
                return null;
            }

            // Calculate the offset
            int daysUntilWeekDay;

            if ( includeCurrent )
            {
                daysUntilWeekDay = ( ( int ) dayOfWeek - ( int ) date.Value.DayOfWeek + 7 ) % 7;
            }
            else
            {
                daysUntilWeekDay = ( ( ( ( int ) dayOfWeek - 1 ) - ( int ) date.Value.DayOfWeek + 7 ) % 7 ) + 1;
            }

            // When a positive number of weeks is given, since the number of weeks defaults to 1
            // (which means the current week) we need to shift the numberOfWeeks down by 1 so
            // the calculation below is correct.
            if ( weeks >= 1 )
            {
                weeks--;
            }

            // Adjust the Rock time to the correct day, then return the result as UTC to avoid ambiguity.
            var rockAdjustedDate = date.Value.AddDays( daysUntilWeekDay + ( weeks * 7 ) );

            return rockAdjustedDate;
        }

        /// <summary>
        /// Days until a given date.
        /// </summary>
        /// <param name="input">The input.</param>
        /// <returns></returns>
        public static int? DaysUntil( object input )
        {
            var inputDate = GetDateTimeOffsetFromInputParameter( input, null );

            if ( inputDate == null )
            {
                return null;
            }

            // We want to calculate the difference in actual calendar days rather than 24-hour periods,
            // so convert the dates to Rock time before calculating the difference.
            var rockDateTime = LavaDateTime.ConvertToRockDateTime( inputDate.Value );

            var days = ( rockDateTime.Date - LavaDateTime.NowDateTime.Date ).Days;

            return days;
        }

        /// <summary>
        /// Days the since a given date.
        /// </summary>
        /// <param name="input">The input.</param>
        /// <returns></returns>
        public static int? DaysSince( object input )
        {
            var days = DaysUntil( input );

            if ( days.HasValue )
            {
                return days.Value * -1;
            }

            return null;
        }

        #endregion DateTime Filters

        #region Number Filters

        /// <summary>
        /// Formats the specified input as currency using the CurrencySymbol from Global Attributes
        /// </summary>
        /// <param name="input">The input.</param>
        /// <returns></returns>
        public static string FormatAsCurrency( object input )
        {
            if ( input == null )
            {
                return null;
            }

            var inputAsDecimal = input.ToString().AsDecimalOrNull();

            if ( inputAsDecimal == null
                 && input is string )
            {
                // if the input is a string, just append the currency symbol to the front, even if it can't be converted to a number
                var currencySymbol = GlobalAttributesCache.Value( "CurrencySymbol" );
                return string.Format( "{0}{1}", currencySymbol, input );
            }
            else
            {
                // if the input an integer, decimal, double or anything else that can be parsed as a decimal, format that
                return inputAsDecimal.FormatAsCurrency();
            }
        }

        /// <summary>
        /// Addition - Overriding this to change the logic. The default filter will concat if the type is
        /// string. This one does the math if the input can be parsed as a int
        /// </summary>
        /// <param name="input"></param>
        /// <param name="operand"></param>
        /// <returns></returns>
        public static object Plus( object input, object operand )
        {
            if ( input == null || operand == null )
            {
                return input;
            }

            int intInput = -1;
            int intOperand = -1;
            decimal iInput = -1;
            decimal iOperand = -1;

            // If both input and operand are INTs keep the return an int.
            if ( int.TryParse( input.ToString(), out intInput ) && int.TryParse( operand.ToString(), out intOperand ) )
            {
                return intInput + intOperand;
            }
            else if ( decimal.TryParse( input.ToString(), out iInput ) && decimal.TryParse( operand.ToString(), out iOperand ) )
            {
                return iInput + iOperand;
            }
            else
            {
                return string.Concat( input, operand );
            }
        }

        /// <summary>
        /// Minus - Overriding this to change the logic. This one does the math if the input can be parsed as a int
        /// </summary>
        /// <param name="input"></param>
        /// <param name="operand"></param>
        /// <returns></returns>
        public static object Minus( object input, object operand )
        {
            if ( input == null || operand == null )
            {
                return input;
            }

            int intInput = -1;
            int intOperand = -1;
            decimal iInput = -1;
            decimal iOperand = -1;

            // If both input and operand are INTs keep the return an int.
            if ( int.TryParse( input.ToString(), out intInput ) && int.TryParse( operand.ToString(), out intOperand ) )
            {
                return intInput - intOperand;
            }
            else if ( decimal.TryParse( input.ToString(), out iInput ) && decimal.TryParse( operand.ToString(), out iOperand ) )
            {
                return iInput - iOperand;
            }
            else
            {
                return 0;
            }
        }

        /// <summary>
        /// Times - Overriding this to change the logic. This one does the math if the input can be parsed as a int or decimal.
        /// </summary>
        /// <param name="input"></param>
        /// <param name="operand"></param>
        /// <returns></returns>
        public static object Times( object input, object operand )
        {
            if ( input == null || operand == null )
            {
                return input;
            }

            int intInput = -1;
            int intOperand = -1;
            decimal iInput = -1;
            decimal iOperand = -1;

            // If both input and operand are INTs keep the return an int.
            if ( int.TryParse( input.ToString(), out intInput ) && int.TryParse( operand.ToString(), out intOperand ) )
            {
                return intInput * intOperand;
            }
            else if ( decimal.TryParse( input.ToString(), out iInput ) && decimal.TryParse( operand.ToString(), out iOperand ) )
            {
                return iInput * iOperand;
            }
            else
            {
                return Enumerable.Repeat( input.ToString(), operand.ToString().AsInteger() );
            }
        }

        /// <summary>
        /// Divideds the by.
        /// </summary>
        /// <param name="input">The input.</param>
        /// <param name="operand">The operand.</param>
        /// <param name="precision">The precision.</param>
        /// <returns></returns>
        public static object DividedBy( object input, object operand, int precision = 2 )
        {
            if ( input == null || operand == null )
            {
                return null;
            }

            try
            {
                decimal dInput = 0;
                decimal dOperand = 0;

                if ( decimal.TryParse( input.ToString(), out dInput ) && decimal.TryParse( operand.ToString(), out dOperand ) )
                {
                    decimal result = ( dInput / dOperand );
                    return decimal.Round( result, precision );
                }

                return "Could not convert input to number";
            }
            catch ( Exception ex )
            {
                return ex.Message;
            }
        }

        /// <summary>
        /// Floors the specified input.
        /// </summary>
        /// <param name="input">The input.</param>
        /// <returns></returns>
        public static object Floor( object input )
        {
            if ( input == null )
            {
                return input;
            }

            decimal iInput = -1;

            if ( decimal.TryParse( input.ToString(), out iInput ) )
            {
                return decimal.Floor( iInput );
            }
            else
            {
                return "Could not convert input to number to round";
            }
        }

        /// <summary>
        /// Ceilings the specified input.
        /// </summary>
        /// <param name="input">The input.</param>
        /// <returns></returns>
        public static object Ceiling( object input )
        {
            if ( input == null )
            {
                return input;
            }

            decimal iInput = -1;

            if ( decimal.TryParse( input.ToString(), out iInput ) )
            {
                return decimal.Ceiling( iInput );
            }
            else
            {
                return "Could not convert input to number to round";
            }
        }

        /// <summary>
        /// Limits a number to a maximum value.
        /// </summary>
        /// <param name="input"></param>
        /// <param name="operand"></param>
        /// <returns></returns>
        public static object AtMost( object input, object operand )
        {
            if ( input == null || operand == null )
            {
                return input;
            }

            int intInput = -1;
            int intOperand = -1;
            decimal iInput = -1;
            decimal iOperand = -1;

            // If both input and operand are INTs keep the return an int.
            if ( int.TryParse( input.ToString(), out intInput ) && int.TryParse( operand.ToString(), out intOperand ) )
            {
                return intInput > intOperand ? intOperand : input;
            }
            else if ( decimal.TryParse( input.ToString(), out iInput ) && decimal.TryParse( operand.ToString(), out iOperand ) )
            {
                return iInput > iOperand ? iOperand : iInput;
            }
            else
            {
                return "Could not convert input to number";
            }
        }

        /// <summary>
        /// Limits a number to a minimum value.
        /// </summary>
        /// <param name="input"></param>
        /// <param name="operand"></param>
        /// <returns></returns>
        public static object AtLeast( object input, object operand )
        {
            if ( input == null || operand == null )
            {
                return input;
            }

            int intInput = -1;
            int intOperand = -1;
            decimal iInput = -1;
            decimal iOperand = -1;

            // If both input and operand are INTs keep the return an int.
            if ( int.TryParse( input.ToString(), out intInput ) && int.TryParse( operand.ToString(), out intOperand ) )
            {
                return intInput < intOperand ? intOperand : input;
            }
            else if ( decimal.TryParse( input.ToString(), out iInput ) && decimal.TryParse( operand.ToString(), out iOperand ) )
            {
                return iInput < iOperand ? iOperand : iInput;
            }
            else
            {
                return "Could not convert input to number";
            }
        }

        /// <inheritdoc cref="Rock.Lava.Filters.TemplateFilters.RandomNumber(object)"/>
        public static int RandomNumber( object input )
        {
            return Rock.Lava.Filters.TemplateFilters.RandomNumber( input );
        }

        #endregion Number Filters

        #region Attribute Filters

        private const int _maxRecursionDepth = 10;

        /// <summary>
        /// DotLiquid Attribute Filter
        /// </summary>
        /// <param name="context">The context.</param>
        /// <param name="input">The input.</param>
        /// <param name="attributeKey">The attribute key.</param>
        /// <param name="qualifier">The qualifier.</param>
        /// <returns></returns>
        public static object Attribute( ILavaRenderContext context, object input, string attributeKey, string qualifier = "" )
        {
            Attribute.IHasAttributes item = null;

            if ( input == null || attributeKey == null )
            {
                return string.Empty;
            }

            AttributeCache attribute = null;
            string rawValue = string.Empty;
            int? entityId = null;

            // If Input is "Global" then look for a global attribute with key
            if ( ( input is string ) && input.ToString().Equals( "Global", StringComparison.OrdinalIgnoreCase ) )
            {
                var globalAttributeCache = GlobalAttributesCache.Get();
                attribute = globalAttributeCache.Attributes
                    .FirstOrDefault( a => a.Key.Equals( attributeKey, StringComparison.OrdinalIgnoreCase ) );
                if ( attribute != null )
                {
                    // Get the value
                    string theValue = globalAttributeCache.GetValue( attributeKey );
                    if ( theValue.IsLavaTemplate() )
                    {
                        // Global attributes may reference other global attributes, so try to resolve this value again
                        var mergeFields = context.GetMergeFields();

                        // Verify that the recursion depth is not exceeded.
                        if ( !IncrementRecursionTracker( "internal.AttributeFilterRecursionDepth", mergeFields ) )
                        {
                            return "## Lava Error: Recursive reference ##";
                        }

                        rawValue = theValue.ResolveMergeFields( mergeFields );
                    }
                    else
                    {
                        rawValue = theValue;
                    }
                }
            }

            /*
                04/28/2020 - Shaun
                The "SystemSetting" filter argument does not retrieve the Attribute from the database
                or perform any authorization checks.  It simply returns the value of the specified
                SystemSetting attribute (with any merge fields evaluated).  This is intentional.
            */

            // If Input is "SystemSetting" then look for a SystemSetting attribute with key
            else if ( ( input is string ) && input.ToString().Equals( "SystemSetting", StringComparison.OrdinalIgnoreCase ) )
            {
                string theValue = Rock.Web.SystemSettings.GetValue( attributeKey );
                if ( theValue.IsLavaTemplate() )
                {
                    // SystemSetting attributes may reference other global attributes, so try to resolve this value again
                    var mergeFields = context.GetMergeFields();

                    // Verify that the recursion depth has not been exceeded.
                    if ( !IncrementRecursionTracker( "internal.AttributeFilterRecursionDepth", mergeFields ) )
                    {
                        return "## Lava Error: Recursive reference ##";
                    }

                    rawValue = theValue.ResolveMergeFields( mergeFields );
                }
                else
                {
                    rawValue = theValue;
                }

                return rawValue;
            }

            // If input is an object that has attributes, find its attribute value
            else
            {
                if ( input is Attribute.IHasAttributes )
                {
                    item = ( Attribute.IHasAttributes ) input;
                }
                else if ( input is IHasAttributesWrapper )
                {
                    item = ( ( IHasAttributesWrapper ) input ).HasAttributesEntity;
                }
                else if ( input is RockDynamic inputDynamic )
                {
                    if ( inputDynamic.Instance != null && inputDynamic.Instance is IHasAttributes )
                    {
                        item = ( Attribute.IHasAttributes ) inputDynamic.Instance;
                    }
                }

                if ( item != null )
                {
                    if ( item.Attributes == null )
                    {
                        item.LoadAttributes();
                    }

                    if ( item.Attributes.ContainsKey( attributeKey ) )
                    {
                        attribute = item.Attributes[attributeKey];
                        rawValue = item.AttributeValues[attributeKey].Value;
                        entityId = item.Id;
                    }
                }
            }

            // If valid attribute and value were found
            if ( attribute != null && !string.IsNullOrWhiteSpace( rawValue ) )
            {
                Person currentPerson = GetCurrentPerson( context );

                if ( attribute.IsAuthorized( Authorization.VIEW, currentPerson ) )
                {
                    // Check qualifier for 'Raw' if present, just return the raw unformatted value
                    if ( qualifier.Equals( "RawValue", StringComparison.OrdinalIgnoreCase ) )
                    {
                        return rawValue;
                    }

                    // Check qualifer for "TextValue" and if true return PersistedTextValue
                    if ( qualifier.Equals( "TextValue", StringComparison.OrdinalIgnoreCase ) )
                    {
                        return item.AttributeValues[attributeKey].PersistedTextValue;
                    }

                    // Check qualifer for "HtmlValue" and if true return PersistedHtmlValue
                    if ( qualifier.Equals( "HtmlValue", StringComparison.OrdinalIgnoreCase ) )
                    {
                        return item.AttributeValues[attributeKey].PersistedTextValue;
                    }

                    // Check qualifer for "CondensedTextValue" and if true return PersistedTextValue
                    if ( qualifier.Equals( "CondensedTextValue", StringComparison.OrdinalIgnoreCase ) )
                    {
                        return item.AttributeValues[attributeKey].PersistedCondensedTextValue;
                    }

                    // Check qualifer for "CondensedHtmlValue" and if true return PersistedTextValue
                    if ( qualifier.Equals( "CondensedHtmlValue", StringComparison.OrdinalIgnoreCase ) )
                    {
                        return item.AttributeValues[attributeKey].PersistedCondensedHtmlValue;
                    }

                    // Check qualifier for 'Url' and if present and attribute's field type is a ILinkableFieldType, then return the formatted url value
                    var field = attribute.FieldType.Field;
                    if ( qualifier.Equals( "Url", StringComparison.OrdinalIgnoreCase ) && field is Rock.Field.ILinkableFieldType )
                    {
                        return ( ( Rock.Field.ILinkableFieldType ) field ).UrlLink( rawValue, attribute.QualifierValues );
                    }

                    // check if attribute is a key value list and return a collection of key/value pairs
                    if ( field is Rock.Field.Types.KeyValueListFieldType )
                    {
                        var keyValueField = ( Rock.Field.Types.KeyValueListFieldType ) field;

                        return keyValueField.GetValuesFromString( null, rawValue, attribute.QualifierValues, false );
                    }

                    if ( qualifier.Equals( "Object", StringComparison.OrdinalIgnoreCase ) && field is Rock.Field.ICachedEntitiesFieldType )
                    {
                        var cachedEntitiesField = ( Rock.Field.ICachedEntitiesFieldType ) field;
                        var values = cachedEntitiesField.GetCachedEntities( rawValue );

                        if ( values == null || values.Count == 0 )
                        {
                            return null;
                        }

                        // If the attribute is configured to allow multiple then return a collection, otherwise just return a single value. You're welcome Lava developers :)
                        if ( attribute.QualifierValues != null && attribute.QualifierValues.ContainsKey( "allowmultiple" ) && attribute.QualifierValues["allowmultiple"].Value.AsBoolean() )
                        {
                            return values;
                        }
                        else
                        {
                            return values.FirstOrDefault();
                        }
                    }

                    // If qualifier was specified, and the attribute field type is an IEntityFieldType, try to find a property on the entity
                    if ( !string.IsNullOrWhiteSpace( qualifier ) && field is Rock.Field.IEntityFieldType )
                    {
                        IEntity entity = ( ( Rock.Field.IEntityFieldType ) field ).GetEntity( rawValue );
                        if ( entity != null )
                        {
                            if ( qualifier.Equals( "object", StringComparison.OrdinalIgnoreCase ) )
                            {
                                return entity;
                            }
                            else
                            {
                                return entity.GetPropertyValue( qualifier ).ToStringSafe();
                            }
                        }
                    }

                    // Otherwise return the formatted value
                    return field.FormatValue( null, attribute.EntityTypeId, entityId, rawValue, attribute.QualifierValues, false );
                }
            }

            return string.Empty;
        }

        /// <summary>
        /// Increment the specified recursion tracking key in the supplied Lava context
        /// and verify that the recursion limit has not been exceeded.
        /// </summary>
        /// <param name="recursionDepthKey"></param>
        /// <param name="mergeFields"></param>
        /// <returns></returns>
        private static bool IncrementRecursionTracker( string recursionDepthKey, IDictionary<string, object> mergeFields )
        {
            int currentRecursionDepth = mergeFields.GetValueOrDefault( recursionDepthKey, 0 ).ToStringSafe().AsInteger();

            currentRecursionDepth++;

            if ( currentRecursionDepth > _maxRecursionDepth )
            {
                return false;
            }

            mergeFields[recursionDepthKey] = currentRecursionDepth.ToString();

            return true;
        }

        /// <summary>
        /// Properties the specified context.
        /// </summary>
        /// <param name="context">The context.</param>
        /// <param name="input">The input.</param>
        /// <param name="propertyKey">The property key.</param>
        /// <param name="qualifier">The qualifier.</param>
        /// <returns></returns>
        public static object Property( ILavaRenderContext context, object input, string propertyKey, string qualifier = "" )
        {
            if ( input == null )
            {
                return string.Empty;
            }

            var propertyNames = propertyKey.Split( new char[] { '.' }, StringSplitOptions.RemoveEmptyEntries ).ToList<string>();

            object propertyValue = input;
            var valueType = input.GetType();

            while ( propertyNames.Any() && propertyValue != null )
            {
                var propName = propertyNames.First();

                if ( propertyValue is IDictionary<string, object> )
                {
                    var dictionaryObject = propertyValue as IDictionary<string, object>;
                    if ( dictionaryObject.ContainsKey( propName ) )
                    {
                        propertyValue = dictionaryObject[propName];
                        if ( propertyValue != null )
                        {
                            valueType = propertyValue.GetType();
                        }
                    }
                    else
                    {
                        propertyValue = null;
                    }
                }
                else if ( propertyValue is ILavaDataDictionary dynamicObject )
                {
                    if ( dynamicObject.ContainsKey( propName ) )
                    {
                        propertyValue = dynamicObject.GetValue( propName );
                        if ( propertyValue != null )
                        {
                            valueType = propertyValue.GetType();
                        }
                    }
                    else
                    {
                        propertyValue = null;
                    }
                }
                else
                {
                    var property = valueType.GetProperty( propName );
                    if ( property != null )
                    {
                        propertyValue = property.GetValue( propertyValue );
                        valueType = property.PropertyType;
                    }
                    else
                    {
                        propertyValue = null;
                    }
                }

                propertyNames = propertyNames.Skip( 1 ).ToList();
            }

            return propertyValue;
        }

        #endregion Attribute Filters

        #region Group Filters

        /// <summary>
        /// Loads a Group record from the database from it's GUID.
        /// </summary>
        /// <param name="context">The context.</param>
        /// <param name="input">The input.</param>
        /// <returns></returns>
        public static Rock.Model.Group GroupByGuid( ILavaRenderContext context, object input )
        {
            if ( input == null )
            {
                return null;
            }

            Guid? groupGuid = input.ToString().AsGuidOrNull();

            if ( groupGuid.HasValue )
            {
                return new GroupService( LavaHelper.GetRockContextFromLavaContext( context ) ).Get( groupGuid.Value );
            }
            else
            {
                return null;
            }
        }

        /// <summary>
        /// Loads a Group record from the database from it's Identifier.
        /// </summary>
        /// <param name="context">The context.</param>
        /// <param name="input">The input.</param>
        /// <returns></returns>
        public static Rock.Model.Group GroupById( ILavaRenderContext context, object input )
        {
            if ( input == null )
            {
                return null;
            }

            int groupId = -1;

            if ( !Int32.TryParse( input.ToString(), out groupId ) )
            {
                return null;
            }

            return new GroupService( LavaHelper.GetRockContextFromLavaContext( context ) ).Get( groupId );
        }

        #endregion Group Filters

        #region Misc Filters

        /// <summary>
        /// Shows details about which Merge Fields are available
        /// </summary>
        /// <param name="context">The context.</param>
        /// <param name="input">If a merge field is specified, only Debug info on that MergeField will be shown</param>
        /// <param name="option1">either userName or outputFormat</param>
        /// <param name="option2">either userName or outputFormat</param>
        /// <returns></returns>
        public static string Debug( ILavaRenderContext context, object input, string option1 = null, string option2 = null )
        {
            string[] outputFormats = new string[] { "Ascii", "Html" };
            string userName = null;
            string outputFormat = null;

            // detect if option1 or option2 is the outputFormat or userName parameter
            if ( outputFormats.Any( f => f.Equals( option1, StringComparison.OrdinalIgnoreCase ) ) )
            {
                outputFormat = option1;
                userName = option2;
            }
            else if ( outputFormats.Any( f => f.Equals( option2, StringComparison.OrdinalIgnoreCase ) ) )
            {
                outputFormat = option2;
                userName = option1;
            }
            else
            {
                userName = option1 ?? option2;
            }

            if ( userName.IsNotNullOrWhiteSpace() )
            {
                // if userName was specified, don't return anything if the currentPerson doesn't have a matching userName
                var currentPerson = GetCurrentPerson( context );
                if ( currentPerson != null )
                {
                    if ( !currentPerson.Users.Any( a => a.UserName.Equals( userName, StringComparison.OrdinalIgnoreCase ) ) )
                    {
                        // currentUser doesn't have the specified userName, so return nothing
                        return null;
                    }
                }
                else
                {
                    // CurrentPerson is null so return nothing
                    return null;
                }
            }

            var mergeFields = context.GetMergeFields() as IDictionary<string, object>;

            if ( input != null
                 && mergeFields.Any( a => a.Value == input ) )
            {
                mergeFields = mergeFields.Where( a => a.Value == input ).ToDictionary( k => k.Key, v => v.Value );
            }

            // TODO: implement the outputFormat option to support ASCII
            return mergeFields.lavaDebugInfo();
        }

        /// <summary>
        /// This is an undocumented internal filter to add an object to the merge fields. This will be used by the
        /// Lava class to help formulate examples for the students to use. This will allow the class creators to
        /// wire up merge fields to be used by the debug filter.
        /// </summary>
        /// <param name="context">The Lava context.</param>
        /// <param name="input">The object to be added to the merge field.</param>
        /// <param name="key">The key to use to add the object.</param>
        public static void AddToMergeFields( ILavaRenderContext context, object input, string key )
        {
            // Make sure we have a key
            if ( key.IsNullOrWhiteSpace() )
            {
                return;
            }

            context.SetMergeField( key, input );
        }

        /// <summary>
        /// Xamls the wrap.
        /// </summary>
        /// <param name="input">The input.</param>
        /// <returns></returns>
        public static string XamlWrap( string input )
        {
            if ( input.IsNullOrWhiteSpace() )
            {
                return input;
            }

            return string.Format( "<![CDATA[{0}]]>", input );
        }

        /// <summary>
        /// Redirects the specified input.
        /// </summary>
        /// <param name="input">The input.</param>
        /// <returns></returns>
        public static string PageRedirect( string input )
        {
            // check for no redirect in query string
            string redirectValue = HttpContext.Current.Request.QueryString["Redirect"];

            if ( redirectValue != null && redirectValue == "false" )
            {
                return string.Format( "<p class='alert alert-warning'>Without the redirect query string parameter you would be redirected to: <a href='{0}'>{0}</a>.</p>", input );
            }

            if ( input != null )
            {
                HttpContext.Current.Response.Redirect( input, false );

                // Having redirected to a new page, abort the rendering process for the current page.
                throw new LavaInterruptException( "Render aborted by PageRedirect filter." );
            }

            return string.Empty;
        }

        /// <summary>
        /// Resolves a relative URL to an absolute URL for the current Rock environment.
        /// </summary>
        /// <param name="context">The current Lava render context.</param>
        /// <param name="input">The input.</param>
        /// <returns></returns>
        public static string ResolveRockUrl( ILavaRenderContext context, string input )
        {
            var url = input;

            var host = context.GetService<ILavaHost>();
            if ( host != null )
            {
                url = host.ResolveUrl( input );
            }

            return url;
        }

        /// <summary>
        /// From the cache.
        /// </summary>
        /// <param name="input">The input.</param>
        /// <param name="cacheType">Type of the cache.</param>
        /// <returns></returns>
        public static object FromCache( object input, string cacheType )
        {
            int? inputAsInt = null;
            Guid? inputAsGuid = null;
            bool inputIsAll = false;

            // ensure they provided a cache type
            if ( input == null || cacheType.IsNullOrWhiteSpace() )
            {
                return null;
            }

            // figure out the input type
            string inputString = input.ToString();
            inputAsInt = inputString.AsIntegerOrNull();

            if ( !inputAsInt.HasValue ) // not an int try guid
            {
                inputAsGuid = inputString.AsGuidOrNull();

                if ( !inputAsGuid.HasValue ) // not a guid try "All"
                {
                    inputIsAll = inputString.Equals( "All", StringComparison.OrdinalIgnoreCase );
                }
            }

            if ( inputAsGuid.HasValue || inputAsInt.HasValue || inputIsAll )
            {
                Type modelCacheType;

                switch ( cacheType )
                {
                    case "DefinedValue":
                        {
                            modelCacheType = typeof( DefinedValueCache );
                            break;
                        }
                    case "DefinedType":
                        {
                            modelCacheType = typeof( DefinedTypeCache );
                            break;
                        }
                    case "Campus":
                        {
                            modelCacheType = typeof( CampusCache );
                            break;
                        }
                    case "Category":
                        {
                            modelCacheType = typeof( CategoryCache );
                            break;
                        }
                    case "GroupType":
                        {
                            modelCacheType = typeof( GroupTypeCache );
                            break;
                        }
                    case "Page":
                        {
                            modelCacheType = typeof( PageCache );
                            break;
                        }
                    case "Block":
                        {
                            modelCacheType = typeof( BlockCache );
                            break;
                        }
                    case "BlockType":
                        {
                            modelCacheType = typeof( BlockTypeCache );
                            break;
                        }
                    case "EventCalendar":
                        {
                            modelCacheType = typeof( EventCalendarCache );
                            break;
                        }
                    case "Attribute":
                        {
                            modelCacheType = typeof( AttributeCache );
                            break;
                        }
                    case "NoteType":
                        {
                            modelCacheType = typeof( NoteTypeCache );
                            break;
                        }
                    case "ContentChannel":
                        {
                            modelCacheType = typeof( ContentChannelCache );
                            break;
                        }
                    default:
                        {
                            return $"Cache type {cacheType} not supported.";
                        }
                }

                try
                {
                    if ( inputAsInt.HasValue )
                    {
                        return modelCacheType
                            .GetMethod( "Get", BindingFlags.Public | BindingFlags.Static | BindingFlags.FlattenHierarchy, null, new[] { typeof( int ) }, null )
                            .Invoke( null, new object[] { inputAsInt.Value } );
                    }
                    else if ( inputAsGuid.HasValue )
                    {
                        return modelCacheType
                            .GetMethod( "Get", BindingFlags.Public | BindingFlags.Static | BindingFlags.FlattenHierarchy, null, new[] { typeof( Guid ) }, null )
                            .Invoke( null, new object[] { inputAsGuid.Value } );
                    }
                    else
                    {
                        return modelCacheType
                            .GetMethod( "All", BindingFlags.Public | BindingFlags.Static | BindingFlags.FlattenHierarchy, null, new Type[] { }, null )
                            .Invoke( null, null );
                    }
                }
                catch ( Exception ex )
                {
                    RockLogger.Log.Error( RockLogDomains.Lava, ex, $"Unable to return object(s) from Cache (input = '{input}', cacheType = '{cacheType}')." );

                    return null;
                }
            }

            return null;
        }

        /// <summary>
        /// creates a postback javascript function
        /// </summary>
        /// <param name="input">The input.</param>
        /// <param name="command">The command.</param>
        /// <returns></returns>
        public static string Postback( object input, string command )
        {
            if ( input != null )
            {
                return string.Format( "javascript:__doPostBack('[ClientId]','{0}^{1}'); return false;", command, input.ToString() );
            }
            else
            {
                return string.Empty;
            }
        }

        /// <summary>
        /// Returns a JSON representation of the object.
        /// See https://www.rockrms.com/page/565#tojson
        /// </summary>
        /// <param name="input">The input.</param>
        /// <returns></returns>
        public static string ToJSON( object input )
        {
            return input.ToJson( indentOutput: true, ignoreErrors: true );
        }

        /// <summary>
        /// Returns a dynamic object from a JSON string.
        /// See https://www.rockrms.com/page/565#fromjson
        /// </summary>
        /// <param name="input">The input.</param>
        /// <returns></returns>
        public static object FromJSON( object input )
        {
            var objectResult = ( input as string ).FromJsonDynamicOrNull();

            return objectResult;
        }

        /// <summary>
        /// Returns the dataset object from a <see cref="Rock.Model.PersistedDataset"/> specified by accessKey
        /// </summary>
        /// <param name="context">The context.</param>
        /// <param name="accessKey">The access key.</param>
        /// <param name="options">The options.</param>
        /// <returns></returns>
        public static object PersistedDataset( ILavaRenderContext context, string accessKey, string options = null )
        {
            var persistedDataset = PersistedDatasetCache.GetFromAccessKey( accessKey );

            if ( persistedDataset == null )
            {
                return null;
            }

            var resultDataObject = persistedDataset.ResultDataObject;

            // NOTE This logic should not be used. Instead use the AppendFollowing filter
            // Will remove after RX2019.
            // Append following information
            // Parse filter options
            var optionsList = options?.Split( new char[] { ',' }, StringSplitOptions.RemoveEmptyEntries );

            var returnOnlyFollowedItems = optionsList?.Contains( "ReturnOnlyFollowedItems" ) == true;
            var returnOnlyNotFollowedItems = optionsList?.Contains( "ReturnOnlyNotFollowedItems" ) == true;
            var appendFollowing = optionsList?.Contains( "AppendFollowing" ) == true || returnOnlyFollowedItems || returnOnlyNotFollowedItems;

            if ( appendFollowing )
            {
                resultDataObject = AppendFollowing( context, resultDataObject );
            }

            return resultDataObject;
        }

        /// <summary>
        /// Appends Following information to entity/entities or a data object created from <see cref="PersistedDataset(ILavaRenderContext, string, string)" />.
        /// </summary>
        /// <param name="context">The context.</param>
        /// <param name="dataObject">The data object.</param>
        /// <param name="purposeKey">The purpose key.</param>
        /// <returns></returns>
        public static object AppendFollowing( ILavaRenderContext context, object dataObject, string purposeKey = null )
        {
            if ( dataObject == null )
            {
                return dataObject;
            }

            dynamic resultDataObject = null;

            var dataObjectType = dataObject.GetType();

            // Determine if dataset is a collection or a single object
            bool isCollection = false;
            bool isEntityCollection = false;
            int? dataObjectEntityTypeId = null;

            if ( dataObject is IEntity entity )
            {
                // The input object is a single Entity.
                resultDataObject = new RockDynamic( dataObject );
                resultDataObject.EntityTypeId = EntityTypeCache.GetId( dataObject.GetType() );
            }
            else if ( dataObject is ExpandoObject xo )
            {
                resultDataObject = ( resultDataObject as ExpandoObject )?.ShallowCopy() ?? resultDataObject;
            }
            else if ( dataObject is IEnumerable collection )
            {
                // Note: Since a single ExpandoObject actually is an IEnumerable (of fields), we'll have to see if this is an IEnumerable of ExpandoObjects
                // to see if we should treat it as a collection.
                isCollection = false;

                var enumerator = collection.GetEnumerator();

                var firstItem = enumerator.MoveNext() ? enumerator.Current : null;

                if ( firstItem == null )
                {
                    isCollection = false;
                }
                else
                {
                    isCollection = true;

                    if ( firstItem is IEntity firstEntity )
                    {
                        dataObjectEntityTypeId = EntityTypeCache.GetId( firstEntity.GetType() );

                        var dynamicEntityList = new List<RockDynamic>();

                        foreach ( var item in collection )
                        {
                            dynamic rockDynamicItem = new RockDynamic( item );
                            rockDynamicItem.EntityTypeId = EntityTypeCache.GetId( item.GetType() );
                            dynamicEntityList.Add( rockDynamicItem );
                        }

                        resultDataObject = dynamicEntityList;

                        isEntityCollection = true;
                    }
                    else if ( firstItem is ExpandoObject )
                    {
                        // If the dataObject is neither a single IEntity or a list if IEntity, it is probably from a PersistedDataset.
                        var expandoCollection = collection.Cast<ExpandoObject>();

                        resultDataObject = expandoCollection.Select( a => a.ShallowCopy() ).ToList();
                    }
                    else
                    {
                        // if we are dealing with a persisted dataset, make a copy of the objects so we don't accidently modify the cached object
                        resultDataObject = ( resultDataObject as IEnumerable<ExpandoObject> ).Select( a => a.ShallowCopy() ).ToList();
                    }
                }
            }

            List<int> entityIdList;

            if ( dataObject is IEntity dataObjectAsEntity )
            {
                dataObjectEntityTypeId = EntityTypeCache.GetId( dataObject.GetType() );
                entityIdList = new List<int>();
                entityIdList.Add( dataObjectAsEntity.Id );
            }
            else if ( isEntityCollection )
            {
                var dataObjectAsEntityList = ( ( IEnumerable ) dataObject ).Cast<IEntity>();

                entityIdList = dataObjectAsEntityList.Select( a => a.Id ).ToList();
            }
            else
            {
                // if the dataObject is neither a single IEntity or a list if IEntity, it is probably from a PersistedDataset 
                if ( isCollection )
                {
                    IEnumerable<dynamic> dataObjectAsCollection = dataObject as IEnumerable<dynamic>;

                    entityIdList = dataObjectAsCollection
                            .Select( x => ( int? ) x.Id )
                            .Where( e => e.HasValue )
                            .Select( e => e.Value ).ToList();

                    // the dataObjects will each have the same EntityTypeId (assuming they are from a persisted dataset, so we can determine EntityTypeId from the first one
                    dataObjectEntityTypeId = dataObjectAsCollection.Select( a => ( int? ) a.EntityTypeId ).FirstOrDefault();
                }
                else
                {
                    int? entityId = ( int? ) resultDataObject.Id;
                    dataObjectEntityTypeId = ( int? ) resultDataObject.EntityTypeId;
                    entityIdList = new List<int>();
                    if ( entityId.HasValue )
                    {
                        entityIdList.Add( entityId.Value );
                    }
                }
            }

            // if we don't know the EntityTypeId, we won't be able to figure out following, so just return the original object
            if ( !dataObjectEntityTypeId.HasValue )
            {
                return dataObject;
            }

            List<int> followedEntityIds;

            var currentPerson = GetCurrentPerson( context );

            if ( currentPerson != null )
            {
                if ( purposeKey.IsNotNullOrWhiteSpace() )
                {
                    // Get with purpose key
                    followedEntityIds = new FollowingService( LavaHelper.GetRockContextFromLavaContext( context ) ).GetFollowedItems( dataObjectEntityTypeId.Value, currentPerson.Id, purposeKey )
                        .Where( e => entityIdList.Contains( e.Id ) ).Select( a => a.Id ).ToList();
                }
                else
                {
                    // Get without purpose key
                    followedEntityIds = new FollowingService( LavaHelper.GetRockContextFromLavaContext( context ) ).GetFollowedItems( dataObjectEntityTypeId.Value, currentPerson.Id )
                        .Where( e => entityIdList.Contains( e.Id ) ).Select( a => a.Id ).ToList();
                }
            }
            else
            {
                followedEntityIds = new List<int>();
            }

            // Append new following properties if collection
            if ( isCollection )
            {
                foreach ( dynamic result in ( IEnumerable ) resultDataObject )
                {
                    int? entityId = ( int? ) result.Id;

                    if ( entityId.HasValue )
                    {
                        result.IsFollowing = followedEntityIds.Contains( entityId.Value );
                        result.FollowingEntityTypeId = dataObjectEntityTypeId;
                        result.FollowingEntityId = entityId;
                    }
                }
            }
            else
            {
                int? entityId = ( int? ) resultDataObject.Id;

                if ( entityId.HasValue )
                {
                    resultDataObject.IsFollowing = followedEntityIds.Contains( entityId.Value );
                    resultDataObject.FollowingEntityTypeId = dataObjectEntityTypeId;
                    resultDataObject.FollowingEntityId = entityId;
                }
            }

            return resultDataObject;
        }

        /// <summary>
        /// Appends watch data to various types of objects.
        /// </summary>
<<<<<<< HEAD
        /// <param name="context"></param>
        /// <param name="source"></param>
        /// <param name="attributeKey"></param>
        /// <param name="startValue"></param>
=======
        /// <param name="context">The context.</param>
        /// <param name="source">The source.</param>
        /// <param name="attributeKey">The attribute key.</param>
        /// <param name="startValue">The start value.</param>
>>>>>>> 05fc5fba
        /// <returns></returns>
        public static object AppendWatches( ILavaRenderContext context, object source, string attributeKey = "", object startValue = null )
        {
            var currentPerson = GetCurrentPerson( context );
            DateTime? startDate = null;

            // Quick out if we have no data
            if ( source == null || currentPerson == null )
            {
                return source;
            }

            // Determine the start date. This can be either an integer (days since watch) or a datetime
            if ( startValue is int daysSinceWatch )
            {
                startDate = RockDateTime.Now.AddDays( daysSinceWatch * -1 );
            }
            else
            {
                startDate = startValue?.ToString().AsDateTime();
            }

            // Get a Rock Context
            var rockContext = LavaHelper.GetRockContextFromLavaContext( context );

            // Append the media information based on the object type

            // Entity
            if ( source is IEntity sourceAsEntity )
            {
                return LavaAppendWatchesHelper.AppendMediaForEntity( sourceAsEntity, attributeKey, startDate, currentPerson, rockContext );
            }

            // Collection of Entities
            if ( source is ICollection collection )
            {
                // Get this first item so we can determine it's type. Checking for IEnumerable<IEntity> directly does not work.
                var enumerator = collection.GetEnumerator();

                var firstItem = enumerator.MoveNext() ? enumerator.Current : null;

                if ( firstItem is MediaElement )
                {
                    return LavaAppendWatchesHelper.AppendMediaForMediaElements( collection, startDate, currentPerson, rockContext );
                }
                else if ( firstItem is IHasAttributes entityItem )
                {
                    // Make sure the collection has the provided attribute
                    if ( !entityItem.Attributes.ContainsKey( attributeKey ) )
                    {
                        return source;
                    }

                    return LavaAppendWatchesHelper.AppendMediaForEntities( collection, attributeKey, startDate, currentPerson, rockContext, ( ( IEntity ) firstItem ).TypeId );
                }
                else if ( firstItem is ExpandoObject )
                {
                    // If the dataObject is neither a single IEntity or a list if IEntity, it is probably from a PersistedDataset.
                    var expandoCollection = collection.Cast<ExpandoObject>();

                    var dynamicCollection = expandoCollection.Select( a => a.ShallowCopy() ).ToList();

                    // Append watch information
                    return LavaAppendWatchesHelper.AppendMediaForExpandoCollection( dynamicCollection, startDate, currentPerson, rockContext );
                }
            }

            // ExpandoObject
            if ( source is ExpandoObject xo )
            {
                return LavaAppendWatchesHelper.AppendMediaForExpando( xo, startDate, currentPerson, rockContext );
            }
            

            return source;
        }

        /// <summary>
        /// Attempt to convert an object to an enumerable collection of the specified type if possible.
        /// </summary>
        /// <typeparam name="T"></typeparam>
        /// <param name="dataObject"></param>
        /// <returns>null if the supplied data object is not an enumerable collection of the specified type.</returns>
        private static IEnumerable<T> GetDataObjectAsEnumerableType<T>( object dataObject )
            where T : class
        {
            IEnumerable<T> dataObjectAsEntityList = null;

            if ( dataObject is IEnumerable entityList )
            {
                var enumerator = entityList.GetEnumerator();

                var firstEntity = enumerator.MoveNext() ? enumerator.Current as T : null;

                if ( firstEntity != null )
                {
                    dataObjectAsEntityList = ( ( IEnumerable ) dataObject ).Cast<T>();
                }
            }

            return dataObjectAsEntityList;
        }

        /// <summary>
        /// Filters results to items that are being followed by the current person. Items can be  entity/entities or a data object created from <see cref="PersistedDataset(ILavaRenderContext, string, string)"/>.
        /// </summary>
        /// <param name="context">The context.</param>
        /// <param name="dataObject">The data object.</param>
        /// <returns></returns>
        public static object FilterFollowed( ILavaRenderContext context, object dataObject )
        {
            return FilterFollowedOrNotFollowed( context, GetCurrentPerson( context ), dataObject, FollowFilterType.Followed );
        }

        /// <summary>
        /// Filters results to items that are not being followed by the current person. Items can be  entity/entities or a data object created from <see cref="PersistedDataset(ILavaRenderContext, string, string)"/>.
        /// </summary>
        /// <param name="context">The context.</param>
        /// <param name="dataObject">The data object.</param>
        /// <returns></returns>
        public static object FilterNotFollowed( ILavaRenderContext context, object dataObject )
        {
            return FilterFollowedOrNotFollowed( context, GetCurrentPerson( context ), dataObject, FollowFilterType.NotFollowed );
        }

        /// <summary>
        /// 
        /// </summary>
        private enum FollowFilterType
        {
            Followed,
            NotFollowed
        }

        /// <summary>
        /// Filters the followed.
        /// </summary>
        /// <param name="context">The context.</param>
        /// <param name="currentPerson">The current person.</param>
        /// <param name="dataObject">The data object.</param>
        /// <param name="followFilterType">Type of the follow filter.</param>
        /// <returns></returns>
        private static object FilterFollowedOrNotFollowed( ILavaRenderContext context, Person currentPerson, object dataObject, FollowFilterType followFilterType )
        {
            if ( dataObject == null )
            {
                return dataObject;
            }

            // if AppendFollowing wasn't already done on this, run it thru AppendFollowing so that all the objects are either ExpandoObject or RockDynamic
            var dataObjectAsEnumerable = GetDataObjectAsEnumerableType<IDynamicMetaObjectProvider>( dataObject );

            if ( !( ( dataObject is IDynamicMetaObjectProvider ) || ( dataObjectAsEnumerable != null ) ) )
            {
                dataObject = AppendFollowing( context, dataObject );
            }

            dynamic resultDataObject = dataObject;

            var resultDataObjectAsCollection = new List<IDynamicMetaObjectProvider>();

            // If requested only followed items filter
            if ( followFilterType == FollowFilterType.Followed )
            {
                if ( dataObjectAsEnumerable != null )
                {
                    foreach ( dynamic item in ( IEnumerable ) resultDataObject )
                    {
                        if ( item.IsFollowing == true )
                        {
                            resultDataObjectAsCollection.Add( item );
                        }
                    }

                    resultDataObject = resultDataObjectAsCollection;
                }
                else
                {
                    if ( resultDataObject.IsFollowing == false )
                    {
                        return null;
                    }
                }
            }

            // If requested only unfollowed items filter
            if ( followFilterType == FollowFilterType.NotFollowed )
            {
                if ( dataObjectAsEnumerable != null )
                {
                    foreach ( dynamic item in ( IEnumerable ) resultDataObject )
                    {
                        if ( item.IsFollowing == false )
                        {
                            resultDataObjectAsCollection.Add( item );
                        }
                    }

                    resultDataObject = resultDataObjectAsCollection;
                }
                else
                {
                    if ( resultDataObject.IsFollowing == true )
                    {
                        return null;
                    }
                }
            }

            return resultDataObject;
        }

        /// <summary>
        /// Converts Markdown to HTML
        /// </summary>
        /// <param name="input">The input.</param>
        /// <returns></returns>
        public static string FromMarkdown( string input )
        {
            if ( input != null )
            {
                return input.ConvertMarkdownToHtml();
            }
            else
            {
                return input;
            }
        }

        /// <summary>
        /// Convert strings within the text that appear to be http/ftp/https links into clickable html links
        /// </summary>
        /// <param name="input">The input.</param>
        /// <returns></returns>
        public static string Linkify( string input )
        {
            if ( input != null )
            {
                return input.Linkify();
            }
            else
            {
                return input;
            }
        }

        /// <summary>
        /// adds a meta tag to the head of the document
        /// </summary>
        /// <param name="input">The input to use for the content attribute of the tag.</param>
        /// <param name="attributeName">Name of the attribute.</param>
        /// <param name="attributeValue">The attribute value.</param>
        /// <returns></returns>
        public static string AddMetaTagToHead( string input, string attributeName, string attributeValue )
        {
            var page = HttpContext.Current?.Handler as RockPage;

            if ( page != null )
            {
                HtmlMeta metaTag = new HtmlMeta();
                metaTag.Attributes.Add( attributeName, attributeValue );
                metaTag.Content = input;
                page.AddMetaTag( metaTag );
            }

            return null;
        }

        /// <summary>
        /// adds a link tag to the head of the document
        /// </summary>
        /// <param name="input">The input to use for the href of the tag.</param>
        /// <param name="attributeName">Name of the attribute.</param>
        /// <param name="attributeValue">The attribute value.</param>
        /// <returns></returns>
        public static string AddLinkTagToHead( string input, string attributeName, string attributeValue )
        {
            var page = HttpContext.Current?.Handler as RockPage;

            if ( page != null )
            {
                // If the link already exists, do not add it again.
                foreach ( var ctl in page.Header.Controls )
                {
                    if ( ctl is HtmlLink ctlLink )
                    {
                        if ( ctlLink.Attributes["href"] == input
                             && ctlLink.Attributes[attributeName] == attributeValue )
                        {
                            return null;
                        }
                    }
                }

                var imageLink = new HtmlLink();
                imageLink.Attributes.Add( attributeName, attributeValue );
                imageLink.Attributes.Add( "href", input );

                page.Header.Controls.Add( imageLink );
            }

            return null;
        }

        /// <summary>
        /// Set the page and browser title
        /// </summary>
        /// <param name="input">The input to use for the href of the tag.</param>
        /// <param name="titleLocation">The title location. "BrowserTitle", "PageTitle" or "All"</param>
        /// <returns></returns>
        public static string SetPageTitle( string input, string titleLocation = "All" )
        {
            var page = HttpContext.Current?.Handler as RockPage;

            if ( page != null )
            {
                if ( string.IsNullOrWhiteSpace( titleLocation ) )
                {
                    titleLocation = "All";
                }

                if ( titleLocation.Equals( "BrowserTitle", StringComparison.InvariantCultureIgnoreCase ) || titleLocation.Equals( "All", StringComparison.InvariantCultureIgnoreCase ) )
                {
                    page.BrowserTitle = input;
                    page.Header.Title = input;
                }

                if ( titleLocation.Equals( "PageTitle", StringComparison.InvariantCultureIgnoreCase ) || titleLocation.Equals( "All", StringComparison.InvariantCultureIgnoreCase ) )
                {
                    // attempt to correct breadcrumbs
                    if ( page.BreadCrumbs != null && page.BreadCrumbs.Count != 0 )
                    {
                        var lastBookMark = page.BreadCrumbs.Last();

                        if ( lastBookMark != null && lastBookMark.Name == page.PageTitle )
                        {
                            lastBookMark.Name = input;
                        }
                    }

                    page.PageTitle = input;
                    page.Title = input;
                }
            }

            return null;
        }

        /// <summary>
        /// Adds the script link.
        /// </summary>
        /// <param name="context">The current Lava render context.</param>
        /// <param name="input">The input.</param>
        /// <param name="fingerprintLink">if set to <c>true</c> [fingerprint link].</param>
        /// <returns></returns>
        public static string AddScriptLink( ILavaRenderContext context, string input, bool fingerprintLink = false )
        {
            var page = HttpContext.Current?.Handler as RockPage;

            if ( page != null )
            {
                RockPage.AddScriptLink( page, ResolveRockUrl( context, input ), fingerprintLink );
            }

            return string.Empty;
        }

        /// <summary>
        /// Adds the CSS link.
        /// </summary>
        /// <param name="context">The current Lava render context.</param>
        /// <param name="input">The input.</param>
        /// <param name="fingerprintLink">if set to <c>true</c> [fingerprint link].</param>
        /// <returns></returns>
        public static string AddCssLink( ILavaRenderContext context, string input, bool fingerprintLink = false )
        {
            var page = HttpContext.Current?.Handler as RockPage;

            if ( page != null )
            {
                RockPage.AddCSSLink( page, ResolveRockUrl( context, input ), fingerprintLink );
            }

            return string.Empty;
        }

        /// <summary>
        /// Writes a cookie to the current HttpResponse.
        /// </summary>
        /// <param name="input">The cookie key.</param>
        /// <param name="value">The cookie value.</param>
        /// <param name="expiry">The number of minutes after which the cookie will expire.</param>
        /// <returns>An empty string if the action succeeds, or an error message.</returns>
        public static string WriteCookie( object input, object value, string expiry = null )
        {
            var key = input.ToStringSafe().Trim();

            // There is some inconsistency in the way various browsers store a cookie with an empty key.
            // To avoid unexpected results, we will disallow it here.
            if ( string.IsNullOrEmpty( key ) )
            {
                return "WriteCookie failed: A Key must be specified.";
            }

            var response = System.Web.HttpContext.Current?.Response;

            if ( response == null )
            {
                return "WriteCookie failed: A Http Session is required.";
            }

            var expiryMinutes = expiry.AsIntegerOrNull();

            var cookie = new HttpCookie( key, value.ToStringSafe() );

            if ( expiryMinutes.HasValue )
            {
                cookie.Expires = Rock.Utility.Settings.RockInstanceConfig.SystemDateTime.AddMinutes( expiryMinutes.Value );
            }

            response.Cookies.Set( cookie );

            // Return an empty string to indicate success, because this "filter" has a side-effect with no output.
            return string.Empty;
        }

        /// <summary>
        /// Reads a cookie value from the current HttpRequest.
        /// </summary>
        /// <param name="input"></param>
        /// <returns>The cookie value, or null if the cookie does not exist.</returns>
        public static string ReadCookie( object input )
        {
            var key = input.ToStringSafe().Trim();

            if ( string.IsNullOrEmpty( key ) )
            {
                return "ReadCookie failed: A Key must be specified.";
            }

            var request = System.Web.HttpContext.Current?.Request;

            if ( request != null )
            {
                if ( request.Cookies.AllKeys.Contains( key ) )
                {
                    return request.Cookies[key].Value;
                }
            }

            return null;
        }

        /// <summary>
        /// Clients the specified input.
        /// </summary>
        /// <param name="input">The input.</param>
        /// <param name="parm">The parm.</param>
        /// <returns></returns>
        public static object Client( string input, string parm )
        {
            parm = parm.ToUpper();

            switch ( parm )
            {
                case "IP":
                    {
                        string address = string.Empty;

                        // http://stackoverflow.com/questions/735350/how-to-get-a-users-client-ip-address-in-asp-net
                        string ipAddress = HttpContext.Current.Request.ServerVariables["HTTP_X_FORWARDED_FOR"];

                        if ( !string.IsNullOrEmpty( ipAddress ) )
                        {
                            string[] addresses = ipAddress.Split( ',' );
                            if ( addresses.Length != 0 )
                            {
                                address = addresses[0];
                            }
                        }
                        else
                        {
                            address = HttpContext.Current.Request.ServerVariables["REMOTE_ADDR"];
                        }

                        // nicely format localhost
                        if ( address == "::1" )
                        {
                            address = "localhost";
                        }

                        return address;
                    }
                case "LOGIN":
                    {
                        return HttpContext.Current.Request.ServerVariables["AUTH_USER"];
                    }
                case "BROWSER":
                    {
                        Parser uaParser = Parser.GetDefault();
                        ClientInfo client = uaParser.Parse( HttpContext.Current.Request.UserAgent.ToStringSafe() );

                        return client;
                    }
                case "PARMLIST":
                    {
                        return string.Join( ", ", HttpContext.Current.Request.ServerVariables.AllKeys );
                    }
                default:
                    {
                        return HttpContext.Current.Request.ServerVariables[parm];
                    }
            }

        }

        /// <summary>
        /// Ratings the markup.
        /// </summary>
        /// <param name="input">The input.</param>
        /// <returns></returns>
        public static string RatingMarkup( object input )
        {
            var rating = 0;

            if ( input != null )
            {
                rating = input.ToString().AsInteger();
            }

            var starCounter = 0;
            StringBuilder starMarkup = new StringBuilder();

            for ( int i = 0; i < rating; i++ )
            {
                starMarkup.Append( "<i class='fa fa-rating-on'></i>" );
                starCounter++;
            }

            for ( int i = starCounter; i < 5; i++ )
            {
                starMarkup.Append( "<i class='fa fa-rating-off'></i>" );
            }

            return starMarkup.ToString();
        }

        /// <summary>
        /// Pages the specified input.
        /// </summary>
        /// <param name="input">The input.</param>
        /// <param name="parm">The parm.</param>
        /// <returns></returns>
        public static object Page( string input, string parm )
        {
            var page = HttpContext.Current?.Handler as RockPage;

            if ( page != null )
            {
                switch ( parm )
                {
                    case "Title":
                        {
                            return page.PageTitle;
                        }

                    case "BrowserTitle":
                        {
                            return page.BrowserTitle;
                        }

                    case "Url":
                        {
                            return HttpContext.Current.Request.UrlProxySafe().AbsoluteUri;
                        }

                    case "Id":
                        {
                            return page.PageId.ToString();
                        }

                    case "Host":
                        {
                            var host = WebRequestHelper.GetHostNameFromRequest( HttpContext.Current );
                            return host;
                        }

                    case "Path":
                        {
                            return HttpContext.Current.Request.UrlProxySafe().AbsolutePath;
                        }

                    case "SiteName":
                        {
                            return page.Site.Name;
                        }

                    case "SiteId":
                        {
                            return page.Site.Id.ToString();
                        }

                    case "Theme":
                        {
                            if ( page.Theme != null )
                            {
                                return page.Theme;
                            }
                            else
                            {
                                return page.Site.Theme;
                            }
                        }
                    case "Description":
                        {
                            return page.MetaDescription;
                        }
                    case "Layout":
                        {
                            return page.Layout.Name;
                        }

                    case "Scheme":
                        {
                            return HttpContext.Current.Request.UrlProxySafe().Scheme;
                        }

                    case "QueryString":
                        {
                            return page.PageParameters();
                        }
                    case "Cookies":
                        {
                            var cookies = new List<HttpCookieDrop>();
                            foreach ( string cookieKey in System.Web.HttpContext.Current.Request.Cookies )
                            {
                                cookies.Add( new HttpCookieDrop( System.Web.HttpContext.Current.Request.Cookies[cookieKey] ) );
                            }

                            return cookies;
                        }
                }
            }

            return null;
        }

        /// <summary>
        /// Adds the response header.
        /// </summary>
        /// <param name="input">The input.</param>
        /// <param name="headerName">Name of the header.</param>
        public static void AddResponseHeader( string input, string headerName )
        {
            // Check if header already exists, if so remove current value.
            if ( HttpContext.Current.Response.Headers.AllKeys.Contains( headerName ) )
            {
                HttpContext.Current.Response.Headers.Remove( headerName );
            }

            HttpContext.Current.Response.AddHeader( headerName, input );
        }

        /// <summary>
        /// Returns the specified page parm.
        /// </summary>
        /// <param name="input">The input.</param>
        /// <param name="parm">The parm.</param>
        /// <returns></returns>
        public static object PageParameter( string input, string parm )
        {
            var page = HttpContext.Current?.Handler as RockPage;
            if ( page == null )
            {
                return null;
            }

            var parmReturn = page.PageParameter( parm );

            if ( parmReturn == null )
            {
                return null;
            }

            if ( parmReturn.AsIntegerOrNull().HasValue )
            {
                return parmReturn.AsIntegerOrNull();
            }

            return parmReturn;
        }

        /// <summary>
        /// Sets a parameter in the input URL string and returns the updated URL.
        /// </summary>
        /// <param name="inputUrl">The input URL to be modified.</param>
        /// <param name="parameterName">The name of the URL parameter to modify.</param>
        /// <param name="parameterValue">The new value parameter value.</param>
        /// <param name="outputUrlFormat">The format of the output URL, specified as {"absolute"|"relative"}. If not specified, the default value is "absolute".</param>
        /// <returns>The updated URL, or the unmodified input string if it cannot be parsed as a URL.</returns>
        public static string SetUrlParameter( object inputUrl, object parameterName, object parameterValue, object outputUrlFormat )
        {
            // Determine the input URL.
            var inputUrlString = inputUrl.ToStringSafe();
            if ( string.IsNullOrWhiteSpace( inputUrlString ) )
            {
                return string.Empty;
            }

            Uri inputUri = null;
            if ( inputUrlString.Trim().ToLower() == "current" )
            {
                inputUri = HttpContext.Current?.Request?.Url;
            }
            else
            {
                try
                {
                    inputUri = new Uri( inputUrlString );
                }
                catch
                {
                    // If the Uri failed to parse, it cannot be processed further.
                }
            }
            // If the input string cannot be parsed as a URL, return it unmodified.
            if ( inputUri == null )
            {
                return inputUrl.ToStringSafe();
            }

            // Determine if the input URL is associated with a Rock Page.
            var uriBuilder = new UriBuilder( inputUri );
            var inputPageReference = new PageReference( uriBuilder.Uri, null );

            var isRockPage = ( inputPageReference.PageId != 0 );

            // Determine the parameter type.
            var parameterNameString = parameterName.ToStringSafe().Trim();
            var isPageChange = isRockPage && parameterNameString.Equals( "pageid", StringComparison.OrdinalIgnoreCase );

            // Collate the route and query parameters.
            var allParameters = new Dictionary<string, string>();
            Dictionary<string, string> routeParameterValues = null;
            Dictionary<string, string> queryParameterValues = null;

            foreach ( var kvp in inputPageReference.Parameters )
            {
                allParameters.AddOrIgnore( kvp.Key, kvp.Value );
            }
            foreach ( var nv in inputPageReference.QueryString.AllKeys )
            {
                allParameters.AddOrIgnore( nv, inputPageReference.QueryString[nv] );
            }

            // Add, remove or modify the target parameter.
            var setValue = parameterValue?.ToString() ?? string.Empty;
            if ( isPageChange )
            {
                // If this is a Rock page change, it will be handled separately as a special route parameter.
                setValue = "";
            }
            if ( string.IsNullOrEmpty( setValue ) )
            {
                allParameters.Remove( parameterNameString );
            }
            else
            {
                allParameters[parameterNameString] = setValue;
            }

            if ( isRockPage )
            {
                // If the input URL refers to an existing Rock page, determine the correct output page.
                int outputPageId;
                if ( isPageChange )
                {
                    // If the input URL refers to an existing Rock page and the parameter to modify is "PageId",
                    // we are switching to a new target page.
                    // In this case, we will try to apply the route and query parameters from the input URL to the new page.
                    outputPageId = parameterValue.ToIntSafe();
                }
                else
                {
                    outputPageId = inputPageReference.PageId;
                }

                var outputPage = PageCache.Get( outputPageId );

                // Determine which route is the best fit for all of the available parameters,
                // including the parameter that is being added or modified.
                var outputPageReference = PageReference.GetBestMatchForParameters( outputPageId, allParameters );

                // Now that we have determined the correct route, redistribute the route and query parameters.
                var routeParameterNames = RouteUtils.ParseRouteParameters( outputPageReference.Route );
                routeParameterValues = allParameters.Where( x => routeParameterNames.Contains( x.Key ) )
                    .ToDictionary( k => k.Key, v => v.Value );
                queryParameterValues = allParameters.Where( x => !routeParameterNames.Contains( x.Key ) )
                    .ToDictionary( k => k.Key, v => v.Value );

                var path = outputPageReference.BuildRouteURL( routeParameterValues ).TrimEnd( '/' );
                if ( string.IsNullOrEmpty( path ) )
                {
                    path = $"/page/{outputPageId}";
                }

                uriBuilder.Path = path;
            }
            else
            {
                // If the URL does not reference a Rock page, all parameters are part of the query string.
                queryParameterValues = allParameters;
            }

            // Update or add the parameter in the query string of the URL.
            var queryValues = new NameValueCollection();
            if ( !string.IsNullOrWhiteSpace( parameterNameString ) )
            {
                foreach ( var qpv in queryParameterValues )
                {
                    queryValues[qpv.Key] = qpv.Value;
                }
            }
            uriBuilder.Query = queryValues.ToQueryString( false );

            // Construct the output URL.
            string url;
            if ( outputUrlFormat.ToStringSafe().ToLower() == "relative" )
            {
                var baseUri = new Uri( uriBuilder.Uri.GetLeftPart( UriPartial.Authority ) );
                url = "/" + baseUri.MakeRelativeUri( uriBuilder.Uri ).ToString();
            }
            else
            {
                url = uriBuilder.Uri.AbsoluteUri;
            }

            return url;
        }

        /// <summary>
        /// Converts a lava property to a key value pair
        /// </summary>
        /// <param name="input">The input.</param>
        /// <returns></returns>
        public static Dictionary<string, object> PropertyToKeyValue( object input )
        {
            Dictionary<string, object> result = new Dictionary<string, object>();
            var type = input.GetType();

            if ( type == typeof( KeyValuePair<string, object> ) )
            {
                var key = type.GetProperty( "Key" );
                var value = type.GetProperty( "Value" );

                result.Add( "Key", key.GetValue( input, null ).ToString() );
                result.Add( "Value", value.GetValue( input, null ) );
            }
            else if ( input is List<object> keyValueList )
            {
                // If the input value is a list of two items, assume it is a key/value pair.
                if ( keyValueList.Count == 2 )
                {
                    result.Add( "Key", keyValueList[0].ToStringOrDefault( string.Empty ) );
                    result.Add( "Value", keyValueList[1] );
                }
            }

            return result;
        }

        /// <summary>
        /// Casts the input as a boolean value.
        /// </summary>
        /// <param name="input">The input value to be parsed into boolean form.</param>
        /// <returns>A boolean value or null if the cast could not be performed.</returns>
        public static bool? AsBoolean( object input )
        {
            if ( input == null )
            {
                return null;
            }

            return input.ToString().AsBooleanOrNull();
        }

        /// <summary>
        /// Casts the input as an integer value.
        /// </summary>
        /// <param name="input">The input value to be parsed into integer form.</param>
        /// <returns>An integer value or null if the cast could not be performed.</returns>
        public static int? AsInteger( object input )
        {
            if ( input == null )
            {
                return null;
            }
            return ( int? ) input.ToString().AsDecimalOrNull();
        }

        /// <summary>
        /// Casts the input as a decimal value.
        /// </summary>
        /// <param name="input">The input value to be parsed into decimal form.</param>
        /// <returns>A decimal value or null if the cast could not be performed.</returns>
        public static decimal? AsDecimal( object input )
        {
            if ( input == null )
            {
                return null;
            }

            return input.ToString().AsDecimalOrNull();
        }

        /// <summary>
        /// Casts the input as a double value.
        /// </summary>
        /// <param name="input">The input value to be parsed into double form.</param>
        /// <returns>A double value or null if the cast could not be performed.</returns>
        public static double? AsDouble( object input )
        {
            if ( input == null )
            {
                return null;
            }

            return input.ToString().AsDoubleOrNull();
        }

        /// <summary>
        /// Casts the input as a string value.
        /// </summary>
        /// <param name="input">The input value to be parsed into string form.</param>
        /// <returns>A string value or null if the cast could not be performed.</returns>
        public static string AsString( object input )
        {
            if ( input == null )
            {
                return null;
            }

            return input.ToString();
        }

        /// <summary>
        /// Casts the input as a DateTime value.
        /// </summary>
        /// <param name="input">The input value to be parsed into DateTime form.</param>
        /// <returns>A DateTime value or null if the cast could not be performed.</returns>
        public static DateTimeOffset? AsDateTime( object input )
        {
            if ( input == null )
            {
                return null;
            }

            // If the input is a DateTime object, return it.
            if ( input is DateTime dt )
            {
                return dt;
            }

            // If the input is a DateTimeOffset object, return it unchanged.
            if ( input is DateTimeOffset dto )
            {
                return dto;
            }

            // Parse the input to a DateTime.
            var rockDateTime = LavaDateTime.ParseToOffset( input.ToString() );

            return rockDateTime;
        }

        /// <summary>
        /// Converts the input value to a DateTimeOffset value in Coordinated Universal Time (UTC).
        /// If the input value does not specify an offset, the current Rock time zone is assumed.
        /// </summary>
        /// <param name="input">The input value to be parsed into DateTime form.</param>
        /// <returns>A DateTimeOffset value with an offset of 0, or null if the conversion could not be performed.</returns>
        public static DateTimeOffset? AsDateTimeUtc( object input )
        {
            DateTimeOffset? utc;
            if ( input is DateTime dt )
            {
                utc = LavaDateTime.ConvertToDateTimeOffset( dt ).ToUniversalTime();
            }
            else if ( input is DateTimeOffset dto )
            {
                utc = dto.ToUniversalTime();
            }
            else
            {
                utc = LavaDateTime.ParseToUtc( input.ToStringSafe() );
            }

            return utc;
        }

        /// <summary>
        /// Creates the short link.
        /// </summary>
        /// <param name="context">The context.</param>
        /// <param name="input">The input.</param>
        /// <param name="token">The token.</param>
        /// <param name="siteId">The site identifier.</param>
        /// <param name="overwrite">if set to <c>true</c> [overwrite].</param>
        /// <param name="randomLength">The random length.</param>
        /// <returns></returns>
        public static string CreateShortLink( ILavaRenderContext context, object input, string token = "", int? siteId = null, bool overwrite = false, int randomLength = 10 )
        {
            // Notes: This filter attempts to return a valid shortlink at all costs
            //        this means that if the configuration passed to it is invalid
            //        it will try to correct it with reasonable defaults. For instance
            //        if you pass in an invalid siteId, the first active site will be used.

            var rockContext = LavaHelper.GetRockContextFromLavaContext( context );
            var shortLinkService = new PageShortLinkService( rockContext );

            // Ensure that the provided site exists
            if ( siteId.HasValue )
            {
                SiteCache site = SiteCache.Get( siteId.Value );
                if ( site == null )
                {
                    siteId = null;
                }
            }

            // If an invalid site was given use the first site enabled for shortlinks
            if ( !siteId.HasValue )
            {
                siteId = new SiteService( rockContext ).Queryable()
                    .AsNoTracking()
                    .OrderBy( s => s.EnabledForShortening )
                    .Take( 1 )
                    .Select( s => s.Id ).FirstOrDefault();
            }

            // still no site, guess we're dead in the water
            if ( !siteId.HasValue )
            {
                return string.Empty;
            }

            // Get the token
            if ( token.IsNullOrWhiteSpace() )
            {
                // No token, no problem we'll just make one ourselves
                token = shortLinkService.GetUniqueToken( siteId.Value, randomLength );
            }
            else
            {
                token = token.RemoveSpaces().UrlEncode();
            }

            // Check if the token exists by getting it
            var shortLink = shortLinkService.GetByToken( token, siteId.Value );
            if ( shortLink != null && overwrite == false )
            {
                // We can't use the provided shortlink because it's already used, so get a random token.
                // Garbage in Random out
                shortLink = null;
                token = shortLinkService.GetUniqueToken( siteId.Value, 10 );
            }

            if ( shortLink == null )
            {
                shortLink = new PageShortLink();
                shortLinkService.Add( shortLink );
            }

            shortLink.Token = token;
            shortLink.SiteId = siteId.Value;
            shortLink.Url = input.ToString();
            rockContext.SaveChanges();

            return shortLink.ShortLinkUrl;
        }

        /// <summary>
        /// Returns the image URL for the provided integer ID or Guid input, or a fallback URL if the input is not defined.
        /// </summary>
        /// <param name="input">The input. This may be an integer ID or a Guid.</param>
        /// <param name="fallbackUrl">The fallback URL to be used if the input is not defined.</param>
        /// <param name="rootUrl">
        /// This parameter is multipurpose:
        /// <para>If the string value 'rootUrl' or true, the application root URL will be prepended and the GetImage handler will be used to serve the image.</para>
        /// <para>If false or null, the application root URL will not be prepended but the GetImage handler will be used to serve the image.</para>
        /// </param>
        /// <returns>The image URL for the provided integer ID or Guid input, or a fallback URL if the input is not defined.</returns>
        public static string ImageUrl( object input, string fallbackUrl = null, object rootUrl = null )
        {
            string inputString = input?.ToString();
            var queryStringKey = "Id";
            var useFallbackUrl = false;

            if ( !inputString.AsIntegerOrNull().HasValue )
            {
                queryStringKey = "Guid";

                if ( !inputString.AsGuidOrNull().HasValue )
                {
                    RockLogger.Log.Information( RockLogDomains.Lava, $"The input value provided ('{( inputString ?? "null" )}') is neither an integer nor a Guid." );
                    useFallbackUrl = true;
                }
            }

            if ( useFallbackUrl )
            {
                return fallbackUrl ?? string.Empty;
            }

            /*
                8/12/2020 - JH
                The rootUrl parameter is multipurpose:

                1. If the object is a string whose value is "rootUrl" OR the object is a bool whose value is true:
                       prepend the application root URL and use the GetImage handler to serve the image.

                2. If the object is a bool whose value is false OR the object is null:
                       do not prepend the application root URL but use the GetImage handler to serve the image.

                3. Future dev will dictate (i.e. If the object is a string whose value is "cdnUrl" ...)
            */
            bool useGetImageHandler = false;
            bool prependAppRootUrl = false;

            string rootUrlString = rootUrl?.ToString();

            // Note that this will return false (and not null) for any string value other than a "truthy" value, meaning that any string comparisons below need to done BEFORE a rootUrlAsBool.HasValue check.
            bool? rootUrlAsBool = rootUrlString?.AsBooleanOrNull();

            if ( rootUrlString?.Equals( "rootUrl", StringComparison.OrdinalIgnoreCase ) == true )
            {
                useGetImageHandler = true;
                prependAppRootUrl = true;
            }
            else if ( rootUrlAsBool.HasValue || rootUrl == null )
            {
                useGetImageHandler = true;
                prependAppRootUrl = rootUrlAsBool ?? false;
            }

            string url = null;

            if ( useGetImageHandler )
            {
                string prefix = prependAppRootUrl ? GlobalAttributesCache.Value( "PublicApplicationRoot" ) : "/";

                url = $"{prefix}GetImage.ashx?{queryStringKey}={inputString}";
            }

            return url;
        }

        /// <summary>
        /// Returns a named configuration setting for the current Rock instance.
        /// </summary>
        /// <param name="input">The name of the configuration setting.</param>
        /// <returns>A configuration value.</returns>
        public static object RockInstanceConfig( object input )
        {
            var valueName = input.ToStringSafe().Trim().ToLower();

            if ( valueName == "applicationdirectory" )
            {
                return Rock.Utility.Settings.RockInstanceConfig.ApplicationDirectory;
            }
            else if ( valueName == "isclustered" )
            {
                return Rock.Utility.Settings.RockInstanceConfig.IsClustered;
            }
            else if ( valueName == "machinename" )
            {
                return Rock.Utility.Settings.RockInstanceConfig.MachineName;
            }
            else if ( valueName == "physicaldirectory" )
            {
                return Rock.Utility.Settings.RockInstanceConfig.PhysicalDirectory;
            }
            else if ( valueName == "systemdatetime" )
            {
                return Rock.Utility.Settings.RockInstanceConfig.SystemDateTime;
            }
            else if ( valueName == "aspnetversion" )
            {
                return Rock.Utility.Settings.RockInstanceConfig.AspNetVersion;
            }
            else if ( valueName == "lavaengine" )
            {
                return Rock.Utility.Settings.RockInstanceConfig.LavaEngineName;
            }

            return $"Configuration setting \"{ input }\" is not available.";
        }

        /// <summary>
        /// Adds a QuickReturn to PersonalLinks.
        /// Note that this is only supported for pages that have the PersonalLinks block on it.
        /// </summary>
        /// <param name="input">The input.</param>
        /// <param name="typeName">Name of the type.</param>
        /// <param name="typeOrder">The type order.</param>
        public static void AddQuickReturn( string input, string typeName, int typeOrder = 0 )
        {
            var rockPage = HttpContext.Current?.Handler as RockPage;
            if ( rockPage == null )
            {
                return;
            }

            if ( input.IsNotNullOrWhiteSpace() )
            {
                /* 08-16-2021 MDP
                 * This is only supported for pages that have the PersonalLinks block on it.
                 * 
                 * 02-02-2022 SMC
                 * Added checks to prevent this script from being called if the personalLinks script hasn't been loaded,
                 * so that if this filter is used on a page without the Personal Links block, it will fail safely
                 * without doing anything.
                 */

                input = input.EscapeQuotes();

                input = input.EscapeQuotes();
                if ( ScriptManager.GetCurrent( rockPage ).IsInAsyncPostBack )
                {
                    var quickReturnScript = "" +
                    $"Sys.Application.add_load( function () {{" + Environment.NewLine +
                    $"  if (typeof Rock !== 'undefined' && typeof Rock.personalLinks !== 'undefined') {{" + Environment.NewLine +
                    $"    Rock.personalLinks.addQuickReturn( '{typeName}', {typeOrder}, '{input}' );" + Environment.NewLine +
                    $"  }}" + Environment.NewLine +
                    $"}});";
                    ScriptManager.RegisterStartupScript( rockPage, rockPage.GetType(), "AddQuickReturn", quickReturnScript, true );
                }
                else
                {
                    var quickReturnScript = "" +
                  $"$( document ).ready( function () {{" + Environment.NewLine +
                  $"  if (typeof Rock !== 'undefined' && typeof Rock.personalLinks !== 'undefined') {{" + Environment.NewLine +
                  $"    Rock.personalLinks.addQuickReturn( '{typeName}', {typeOrder}, '{input}' );" + Environment.NewLine +
                  $"  }}" + Environment.NewLine +
                  $"}});";
                    RockPage.AddScriptToHead( rockPage, quickReturnScript, true );
                }
            }
        }

        /// <summary>
        /// Converts structured blocks designed with the <see cref="StructureContentEditor"/> control from JSON to HTML.
        /// <para>
        /// Note that this only works with JSON produced by the <see cref="StructureContentEditor"/> control as it
        /// contains metadata used in converting the JSON content to HTML.
        /// </para>
        /// </summary>
        /// <param name="content">JSON formatted string produced by the <see cref="StructureContentEditor"/> control.</param>
        /// <returns></returns>
        public static string RenderStructuredContentAsHtml( string content )
        {
            var helper = new StructuredContentHelper( content );
            return helper.Render();
        }

        #endregion Misc Filters

        #region Array Filters

        /// <summary>
        /// Rearranges an array in a random order
        /// </summary>
        /// <param name="input"></param>
        /// <returns></returns>
        public static object Shuffle( object input )
        {
            if ( input == null )
            {
                return input;
            }

            if ( !( input is IList ) )
            {
                return input;
            }

            var inputList = input as IList;
            int n = inputList.Count;
            while ( n > 1 )
            {
                n--;
                int k = _randomNumberGenerator.Next( n + 1 );
                var value = inputList[k];
                inputList[k] = inputList[n];
                inputList[n] = value;
            }

            return inputList;
        }

        /// <summary>
        /// Determines whether [contains] [the specified input].
        /// </summary>
        /// <param name="input">The input.</param>
        /// <param name="containValue">The contain value.</param>
        /// <returns>
        ///   <c>true</c> if [contains] [the specified input]; otherwise, <c>false</c>.
        /// </returns>
        public static bool Contains( object input, object containValue )
        {
            var inputList = ( input as IList );
            if ( inputList != null )
            {
                return inputList.Contains( containValue );
            }

            return false;
        }

        /// <summary>
        /// Filters a collection of items on a specified property and value.
        /// </summary>
        /// <param name="input">The input.</param>
        /// <param name="filter">The filter expression or filter property name.</param>
        /// <param name="filterValue">The filter value, if the filter parameter specifies a property name.</param>
        /// <param name="comparisonType">The type of comparison for the filter value, either "equal" (default) or "notequal".</param>
        /// <returns></returns>
        public static object Where( object input, string filter, object filterValue = null, string comparisonType = null )
        {
            if ( filter != null
                 && filterValue != null )
            {
                return WhereInternal( input, filter, filterValue, comparisonType );
            }
            else
            {
                return WhereInternal( input, filter );
            }
        }

        /// <summary>
        /// Filters a collection of items on a specified property and value.
        /// </summary>
        /// <param name="input">The input.</param>
        /// <param name="filterKey">The filter key.</param>
        /// <param name="filterValue">The filter value.</param>
        /// <param name="comparisonType">The type of comparison for the filter value, either "equal" (default) or "notequal".</param>
        /// <returns></returns>
        private static object WhereInternal( object input, string filterKey, object filterValue, string comparisonType )
        {
            if ( input == null || !( input is IEnumerable ) )
            {
                return input;
            }

            comparisonType = ( comparisonType ?? "equal" ).ToLower();
            comparisonType = ( comparisonType == "equal" || comparisonType == "notequal" ) ? comparisonType : "equal";

            var result = new List<object>();

            foreach ( var value in ( ( IEnumerable ) input ) )
            {
                ILavaDataDictionary lavaObject = null;

                if ( value is ILavaDataDictionarySource lavaSource )
                {
                    lavaObject = lavaSource.GetLavaDataDictionary();
                }
                else if ( value is ILavaDataDictionary )
                {
                    lavaObject = value as ILavaDataDictionary;
                }

                if ( lavaObject != null )
                {
                    if ( lavaObject.ContainsKey( filterKey )
                            && ( ( comparisonType == "equal" && GetLavaCompareResult( lavaObject.GetValue( filterKey ), filterValue ) == 0 )
                                 || ( comparisonType == "notequal" && GetLavaCompareResult( lavaObject.GetValue( filterKey ), filterValue ) != 0 ) ) )
                    {
                        result.Add( lavaObject );
                    }
                }
                else if ( value is IDictionary<string, object> )
                {
                    var dictionaryObject = value as IDictionary<string, object>;
                    if ( dictionaryObject.ContainsKey( filterKey )
                             && ( ( dynamic ) dictionaryObject[filterKey] == ( dynamic ) filterValue && comparisonType == "equal"
                                    || ( ( dynamic ) dictionaryObject[filterKey] != ( dynamic ) filterValue && comparisonType == "notequal" ) ) )
                    {
                        result.Add( dictionaryObject );
                    }
                }
                else if ( value is object )
                {
                    var propertyValue = value.GetPropertyValue( filterKey );

                    // Allow for null checking as an empty string. Could be differing opinions on this...?!
                    if ( propertyValue == null )
                    {
                        propertyValue = string.Empty;
                    }

                    var compareResult = GetLavaCompareResult( propertyValue, filterValue );

                    if ( ( compareResult == 0 && comparisonType == "equal" )
                            || ( compareResult != 0 && comparisonType == "notequal" ) )
                    {
                        result.Add( value );
                    }
                }
            }

            return result;
        }

        /// <summary>
        /// Returns the result of a comparison between two values, indicating if the left value is less than, greater than or equal to the right value.
        /// </summary>
        /// <param name="left"></param>
        /// <param name="right"></param>
        /// <returns>
        /// A signed integer that indicates the relative values of x and y.
        /// -2: x is not equal to y, but the comparison is indeterminate.
        /// -1: x is less than y.
        /// 0: x equals y.
        /// +1: x is greater than y.
        /// </returns>
        private static int GetLavaCompareResult( object left, object right )
        {
            if ( left == null || right == null )
            {
                if ( left == null && right == null )
                {
                    return 0;
                }

                // Return a result that indicates inqueality without specifying greater or less.
                return -2;
            }

            // Compare DateTimeOffset values by converting to DateTime to ignore differences in offset.
            if ( right is DateTimeOffset rightDto )
            {
                right = rightDto.DateTime;
            }

            if ( left is DateTimeOffset leftDto )
            {
                left = leftDto.DateTime;
            }

            // If the operand types are not the same, try to convert the right type to the left type.
            var leftType = left.GetType();
            var rightType = right.GetType();


            if ( leftType != rightType )
            {
                if ( leftType.IsEnum )
                {
                    right = Enum.Parse( leftType, right.ToString() );
                }
                else
                {
                    right = Convert.ChangeType( right, leftType );
                }
            }

            var compareResult = Comparer.Default.Compare( left, right );

            return compareResult;
        }

        /// <summary>
        /// Filters a collection of items by applying the specified Linq predicate.
        /// </summary>
        /// <param name="input">The input.</param>
        /// <param name="filter">The filter.</param>
        /// <returns></returns>
        private static object WhereInternal( object input, string filter )
        {
            if ( input is IEnumerable )
            {
                IEnumerable enumerableInput;

                if ( input is List<object> objectList )
                {
                    if ( objectList.Any() )
                    {
                        var itemType = objectList.FirstOrDefault().GetType();

                        enumerableInput = ConvertListItemsToType( objectList, itemType ) as IEnumerable;
                    }
                    else
                    {
                        return new List<object>();
                    }
                }
                else
                {
                    enumerableInput = ( IEnumerable ) input;
                }

                // The new System.Linq.Dynamic.Core only works on Queryables
                return enumerableInput.AsQueryable().Where( filter );
            }

            return null;
        }

        /// <summary>
        /// Convert a generic list of objects to a list of the specified target type.
        /// </summary>
        /// <param name="items">The list of items to convert.</param>
        /// <param name="convertedItemType">The type to which the items will be converted.</param>
        /// <returns></returns>
        private static object ConvertListItemsToType( List<object> items, Type convertedItemType )
        {
            var enumerableType = typeof( System.Linq.Enumerable );

            var castMethod = enumerableType.GetMethod( nameof( System.Linq.Enumerable.Cast ) )
                .MakeGenericMethod( convertedItemType );
            var toListMethod = enumerableType.GetMethod( nameof( System.Linq.Enumerable.ToList ) )
                .MakeGenericMethod( convertedItemType );

            IEnumerable<object> itemsToConvert;

            itemsToConvert = items.Select( item => Convert.ChangeType( item, convertedItemType ) );

            var convertedItems = castMethod.Invoke( null, new[] { itemsToConvert } );

            return toListMethod.Invoke( null, new[] { convertedItems } );
        }

        /// <summary>
        /// Selects the specified input.
        /// </summary>
        /// <param name="input">The input.</param>
        /// <param name="selectKey">The select key.</param>
        /// <returns></returns>
        public static object Select( object input, string selectKey )
        {
            if ( input == null )
            {
                return input;
            }

            if ( input is IEnumerable )
            {
                var result = new List<object>();

                foreach ( var value in ( ( IEnumerable ) input ) )
                {
                    if ( value is ILavaDataDictionary lavaDictionary )
                    {
                        if ( lavaDictionary.ContainsKey( selectKey ) )
                        {
                            result.Add( lavaDictionary.GetValue( selectKey ) );
                        }
                    }
                    else if ( value is IDictionary<string, object> genericDictionary )
                    {
                        if ( genericDictionary.ContainsKey( selectKey ) )
                        {
                            result.Add( genericDictionary[selectKey] );
                        }
                    }
                    else if ( value is IDictionary simpleDictionary )
                    {
                        if ( simpleDictionary.Contains( selectKey ) )
                        {
                            result.Add( simpleDictionary[selectKey] );
                        }
                    }
                    else if ( value is DynamicObject dyo )
                    {
                        // Try to resolve the key as a property of the object.
                        // We can assume that all properties of a runtime type are available to Lava.
                        result.Add( dyo.GetPropertyValue( selectKey ) );
                    }
                }

                return result;
            }

            return input;
        }

        /// <summary>
        /// Sorts the list of items by the specified attribute's value
        /// </summary>
        /// <param name="context">The context.</param>
        /// <param name="input">The input.</param>
        /// <param name="attributeKey">The attribute key.</param>
        /// <param name="sortOrder">asc or desc for sort order.</param>
        /// <returns></returns>
        public static object SortByAttribute( ILavaRenderContext context, object input, string attributeKey, string sortOrder = "asc" )
        {
            if ( input is IEnumerable )
            {
                var rockContext = LavaHelper.GetRockContextFromLavaContext( context );
                var inputList = ( input as IEnumerable ).OfType<Attribute.IHasAttributes>().ToList();
                foreach ( var item in inputList )
                {
                    if ( item.Attributes == null )
                    {
                        item.LoadAttributes( rockContext );
                    }
                }

                if ( inputList.Count > 1 && inputList[0].Attributes.ContainsKey( attributeKey ) )
                {
                    var attributeCache = inputList[0].Attributes[attributeKey];

                    inputList.Sort( ( item1, item2 ) =>
                    {
                        var item1AttributeValue = item1.AttributeValues.Where( a => a.Key == attributeKey ).FirstOrDefault().Value.SortValue;
                        var item2AttributeValue = item2.AttributeValues.Where( a => a.Key == attributeKey ).FirstOrDefault().Value.SortValue;
                        if ( item1AttributeValue is IComparable && item2AttributeValue is IComparable )
                        {
                            if ( sortOrder.ToLower() == "desc" )
                            {
                                return ( item2AttributeValue as IComparable ).CompareTo( item1AttributeValue as IComparable );
                            }
                            else
                            {
                                return ( item1AttributeValue as IComparable ).CompareTo( item2AttributeValue as IComparable );
                            }
                        }
                        else
                        {
                            return 0;
                        }
                    } );
                }

                return inputList;
            }
            else
            {
                return input;
            }
        }

        /// <summary>
        /// Extracts a single item from an array.
        /// </summary>
        /// <param name="input">The input object to extract one element from.</param>
        /// <param name="index">The index number of the object to extract.</param>
        /// <returns>The single object from the array or null if not found.</returns>
        public static object Index( object input, object index )
        {
            if ( input == null || index == null )
            {
                return input;
            }

            IList inputList;

            if ( ( input is IList ) )
            {
                inputList = input as IList;
            }
            else if ( ( input is IEnumerable ) )
            {
                inputList = ( input as IEnumerable ).Cast<object>().ToList();
            }
            else
            {
                return input;
            }

            var indexInt = index.ToString().AsIntegerOrNull();
            if ( !indexInt.HasValue || indexInt.Value < 0 || indexInt.Value >= inputList.Count )
            {
                return null;
            }

            return inputList[indexInt.Value];
        }

        /// <summary>
        /// Takes a collection and returns distinct values in that collection.
        /// </summary>
        /// <param name="input">A collection of objects.</param>
        /// <returns>A collection of objects with no repeating elements.</returns>
        /// <example>
        ///     {{ '["Banana","Orange","Banana","Apple"]' | FromJSON | Uniq | Join:',' }}
        /// </example>
        public static object Uniq( object input )
        {
            IEnumerable e = input as IEnumerable;

            if ( e == null )
            {
                return input;
            }

            // The new System.Linq.Dynamic.Core only works on Queryabless
            return e.AsQueryable().Distinct().Cast<object>().ToList();
        }

        /// <summary>
        /// Orders a collection of elements by the specified property (or properties)
        /// and returns a new collection in that order.
        /// </summary>
        /// <param name="input"></param>
        /// <param name="property">The property or properties to order the collection by.</param>
        /// <returns>A new collection sorted in the requested order.</returns>
        /// <example>
        ///     {% assign members = 287635 | GroupById | Property:'Members' | OrderBy:'GroupRole.IsLeader desc,Person.FullNameReversed' %}
        ///    <ul>
        ///    {% for member in members %}
        ///        <li>{{ member.Person.FullName }} - {{ member.GroupRole.Name }}</li>
        ///    {% endfor %}
        ///    </ul>
        /// </example>
        public static IEnumerable OrderBy( object input, string property )
        {
            IEnumerable<object> e = input is IEnumerable<object> ? input as IEnumerable<object> : new List<object> { input };

            if ( !e.Any() || string.IsNullOrWhiteSpace( property ) )
            {
                return e;
            }

            //
            // Create a list of order by objects for the field to order by
            // and the ascending/descending flag.
            //
            var orderBy = property
                .Split( ',' )
                .Select( s => s.Split( new[] { ' ' }, StringSplitOptions.RemoveEmptyEntries ) )
                .Select( a => new { Property = a[0], Descending = a.Length >= 2 && "desc" == a[1].ToLower() } )
                .ToList();

            //
            // Do initial ordering of first property requested.
            //
            IOrderedQueryable<object> qry;
            if ( orderBy[0].Descending )
            {
                qry = e.Cast<object>().AsQueryable().OrderByDescending( d => GetPropertyPathValue( d, orderBy[0].Property ) );
            }
            else
            {
                qry = e.Cast<object>().AsQueryable().OrderBy( d => GetPropertyPathValue( d, orderBy[0].Property ) );
            }

            //
            // For the rest use ThenBy and ThenByDescending.
            //
            for ( int i = 1; i < orderBy.Count; i++ )
            {
                var propertyName = orderBy[i].Property; // This can't be inlined. -dsh

                if ( orderBy[i].Descending )
                {
                    qry = qry.ThenByDescending( d => GetPropertyPathValue( d, propertyName ) );
                }
                else
                {
                    qry = qry.ThenBy( d => GetPropertyPathValue( d, propertyName ) );
                }
            }

            return qry.ToList();
        }

        #endregion Array Filters

        #region Object Filters

        /// <summary>
        /// Gets the Notes of the entity
        /// </summary>
        /// <param name="context">The context.</param>
        /// <param name="input">The input.</param>
        /// <param name="noteType">The noteType.</param>
        /// <param name="sortOrder">The sort order.</param>
        /// <param name="count">The count.</param>
        /// <returns></returns>
        public static List<Note> Notes( ILavaRenderContext context, object input, object noteType, string sortOrder = "desc", int? count = null )
        {
            int? entityId = null;

            if ( input is int )
            {
                entityId = Convert.ToInt32( input );
            }
            if ( input is IEntity )
            {
                IEntity entity = input as IEntity;
                entityId = entity.Id;
            }
            if ( !entityId.HasValue )
            {
                return null;
            }

            List<int> noteTypeIds = new List<int>();

            if ( noteType is int )
            {
                noteTypeIds.Add( ( int ) noteType );
            }

            if ( noteType is string )
            {
                noteTypeIds = ( ( string ) noteType ).Split( ',' ).Select( Int32.Parse ).ToList();
            }

            var notes = new NoteService( LavaHelper.GetRockContextFromLavaContext( context ) )
                .Queryable().AsNoTracking()
                .Include( n => n.CreatedByPersonAlias )
                .Where( n => n.EntityId == entityId );

            if ( noteTypeIds.Count > 0 )
            {
                notes = notes.Where( n => noteTypeIds.Contains( n.NoteTypeId ) );
            }
            else
            {
                return null;
            }

            // add sort order
            if ( sortOrder == "desc" )
            {
                notes = notes.OrderByDescending( n => n.CreatedDateTime );
            }
            else
            {
                notes = notes.OrderBy( n => n.CreatedDateTime );
            }

            var filterNotes = new List<Note>();
            foreach ( var note in notes )
            {
                if ( note.IsAuthorized( Authorization.VIEW, GetCurrentPerson( context ) ) )
                {
                    filterNotes.Add( note );
                }
            }

            if ( !count.HasValue )
            {
                return filterNotes;
            }
            else
            {
                return filterNotes.Take( count.Value ).ToList();
            }
        }

        /// <summary>
        /// Determines whether [has rights to] [the specified context].
        /// </summary>
        /// <param name="context">The context.</param>
        /// <param name="input">The input.</param>
        /// <param name="verb">The verb.</param>
        /// <param name="typeName">Name of the type.</param>
        /// <returns></returns>
        /// <exception cref="System.Exception">Could not determine type for the input provided. Consider passing it in (e.g. 'Rock.Model.Person')</exception>
        public static bool HasRightsTo( ILavaRenderContext context, object input, string verb, string typeName = "" )
        {
            if ( string.IsNullOrWhiteSpace( verb ) )
            {
                throw new Exception( "Could not determine the verb to check against (e.g. 'View', 'Edit'...)" );
            }

            if ( input == null )
            {
                return false;
            }
            else
            {
                // if the input is a model call IsAuthorized and get out of here
                if ( input is ISecured )
                {
                    var model = ( ISecured ) input;
                    return model.IsAuthorized( verb, GetCurrentPerson( context ) );
                }

                var type = input.GetType();
                if ( type.IsDynamicProxyType() )
                {
                    type = type.BaseType;
                }

                // not so easy then...
                if ( string.IsNullOrWhiteSpace( typeName ) )
                {
                    // attempt to read it from the input object
                    var propertyInfo = type.GetProperty( "TypeName" );
                    if ( propertyInfo != null )
                    {
                        typeName = propertyInfo.GetValue( input, null ).ToString();
                    }

                    if ( string.IsNullOrWhiteSpace( typeName ) )
                    {
                        throw new Exception( "Could not determine type for the input provided. Consider passing it in (e.g. 'Rock.Model.Person')" );
                    }
                }

                int? id = null;

                if ( type == typeof( int ) )
                {
                    id = ( int ) input;
                }
                else if ( type == typeof( string ) )
                {
                    id = input.ToString().AsIntegerOrNull();
                }
                else
                {
                    // check if it has an id property
                    var propertyInfo = type.GetProperty( "Id" );

                    if ( propertyInfo != null )
                    {
                        id = ( int ) propertyInfo.GetValue( input, null );
                    }
                }

                if ( id.HasValue )
                {
                    var entityTypes = EntityTypeCache.All();
                    var entityTypeCache = entityTypes.Where( e => String.Equals( e.Name, typeName, StringComparison.OrdinalIgnoreCase ) ).FirstOrDefault();

                    if ( entityTypeCache != null )
                    {
                        RockContext _rockContext = LavaHelper.GetRockContextFromLavaContext( context );

                        Type entityType = entityTypeCache.GetEntityType();
                        if ( entityType != null )
                        {
                            Type[] modelType = { entityType };
                            Type genericServiceType = typeof( Rock.Data.Service<> );
                            Type modelServiceType = genericServiceType.MakeGenericType( modelType );
                            Rock.Data.IService serviceInstance = Activator.CreateInstance( modelServiceType, new object[] { _rockContext } ) as IService;

                            MethodInfo getMethod = serviceInstance.GetType().GetMethod( "Get", new Type[] { typeof( int ) } );

                            if ( getMethod != null )
                            {
                                var model = getMethod.Invoke( serviceInstance, new object[] { id.Value } ) as ISecured;

                                if ( model != null )
                                {
                                    return model.IsAuthorized( verb, GetCurrentPerson( context ) );
                                }
                            }
                        }
                    }
                }
                else
                {
                    throw new Exception( "Could not determine the id of the entity." );
                }
            }

            return false;
        }

        /// <summary>
        /// Determines whether a person is following an entity.
        /// </summary>
        /// <param name="context">The context.</param>
        /// <param name="input">The input entity to use for follow testing.</param>
        /// <param name="parameter1">The parameter1.</param>
        /// <param name="parameter2">The parameter2.</param>
        /// <returns><c>true</c> if the specified context is followed; otherwise, <c>false</c>.</returns>
        public static bool IsFollowed( ILavaRenderContext context, object input, object parameter1 = null, object parameter2 = null )
        {
            /*
                JME 4/4/2022
                This filter used to take one optional parameter 'AlternatePerson'. We however want to also be able to provide
                a 'PurposeKey'. The purpose key though should be the second paramter. We change the input names to be parameter1 and
                parameter2 so we can keep any old use cases (using alternate person) though unlikely working.
            */

            Person personObject = null;
            var purposeKey = string.Empty;

            // Check if the first parameter is a person (backwards compatibility). If it's
            // not then we can assume the second parameter is for the alternate person
            if ( parameter1 is Person )
            {
                personObject = ( Person ) parameter1;
            }
            else
            {
                personObject = ( Person ) parameter2;
            }

            // Check if first parameter is the purpose key
            if ( parameter1 is String )
            {
                purposeKey = ( string ) parameter1;
            }

            //
            // Ensure the input is an entity object.
            //
            if ( !( input is IEntity entity ) )
            {
                return false;
            }

            //
            // If the person was not specified in the parameters then use
            // the current person. If still not found then return not-followed
            // status.
            //
            if ( !( personObject is Person person ) )
            {
                person = GetCurrentPerson( context );

                if ( person == null )
                {
                    return false;
                }
            }

            using ( var rockContext = new RockContext() ) // Can't use LavaHelper.GetRockContextFromLavaContext( context) since it's wrapped in a using
            {
                int followingEntityTypeId = entity.TypeId;
                var followedQry = new FollowingService( rockContext ).Queryable()
                    .Where( f => f.EntityTypeId == followingEntityTypeId && f.EntityId == entity.Id )
                    .Where( f => f.PersonAlias.PersonId == person.Id );

                // Add purpose key logic
                if ( purposeKey.IsNotNullOrWhiteSpace() )
                {
                    followedQry = followedQry.Where( f => f.PurposeKey == purposeKey );
                }
                else
                {
                    followedQry = followedQry.Where( f => string.IsNullOrEmpty( f.PurposeKey ) );
                }

                return followedQry.Any();
            }
        }

        /// <summary>
        /// Translates a cached object into a fully database-backed entity object.
        /// </summary>
        /// <param name="context">The context.</param>
        /// <param name="input">The input cached object to be translated.</param>
        /// <returns>An <see cref="IEntity"/> object or the original <paramref name="input"/>.</returns>
        public static object EntityFromCachedObject( ILavaRenderContext context, object input )
        {
            //
            // Ensure the input is a cached object.
            //
            if ( input == null || !( input is IEntityCache cache ) )
            {
                return input;
            }

            //
            // Ensure the cache object actually inherits from EntityCache.
            //
            var entityCacheType = typeof( EntityCache<,> );
            if ( !cache.GetType().IsDescendentOf( entityCacheType ) )
            {
                return input;
            }

            var entityType = cache.GetType().GetGenericArgumentsOfBaseType( entityCacheType )[1];

            return Rock.Reflection.GetIEntityForEntityType( entityType, cache.Id );
        }

        /// <summary>
        /// Gets the IdKey hash from IEntity or an integer Id value.
        /// </summary>
        /// <param name="input">The input object.</param>
        /// <returns>An <see cref="IEntity"/> object or the original <paramref name="input"/>.</returns>
        public static string ToIdHash( object input )
        {
            int? entityId = null;

            if ( input is int )
            {
                entityId = Convert.ToInt32( input );
            }

            if ( input is IEntity )
            {
                IEntity entity = input as IEntity;
                entityId = entity.Id;
            }

            if ( !entityId.HasValue )
            {
                return null;
            }

            return IdHasher.Instance.GetHash( entityId.Value );
        }

        /// <summary>
        /// Gets the integer value from from a key-hash string.
        /// </summary>
        /// <param name="input"></param>
        /// <returns></returns>
        public static int? FromIdHash( string input )
        {
            if ( string.IsNullOrWhiteSpace( input ) )
            {
                return null;
            }

            return IdHasher.Instance.GetId( input );
        }

        /// <summary>
        /// Gets the current person.
        /// </summary>
        /// <param name="context">The context.</param>
        /// <returns></returns>
        private static Person GetCurrentPerson( ILavaRenderContext context )
        {
            // First check for a person override value included in lava context
            var currentPerson = context.GetMergeField( "CurrentPerson", null ) as Person;

            if ( currentPerson == null )
            {
                var httpContext = System.Web.HttpContext.Current;
                if ( httpContext != null && httpContext.Items.Contains( "CurrentPerson" ) )
                {
                    currentPerson = httpContext.Items["CurrentPerson"] as Person;
                }
            }

            return currentPerson;
        }

        /// <summary>
        /// Converts a string or byte array into a Base64 encoded string.
        /// </summary>
        /// <param name="input">The string or byte array to be converted.</param>
        /// <example><![CDATA[
        /// {{ 'hello' | ToBase64 }}
        /// ]]></example>
        public static string Base64( object input )
        {
            if ( input is ICollection<byte> )
            {
                return Convert.ToBase64String( ( input as ICollection<byte> ).ToArray() );
            }
            else
            {
                return Convert.ToBase64String( System.Text.Encoding.UTF8.GetBytes( input.ToString() ) );
            }
        }

        /// <summary>
        /// Base64 encodes a binary file
        /// </summary>
        /// <param name="context">The context.</param>
        /// <param name="input">The input.</param>
        /// <param name="resizeSettings">The resize settings.</param>
        /// <returns></returns>
        public static string Base64Encode( ILavaRenderContext context, object input, string resizeSettings = null )
        {
            BinaryFile binaryFile = null;

            if ( input is int )
            {
                binaryFile = new BinaryFileService( LavaHelper.GetRockContextFromLavaContext( context ) ).Get( ( int ) input );
            }
            else if ( input is BinaryFile )
            {
                binaryFile = ( BinaryFile ) input;
            }

            if ( binaryFile != null )
            {
                using ( var stream = GetResized( resizeSettings, binaryFile.ContentStream ) )
                {
                    byte[] imageBytes = stream.ReadBytesToEnd();
                    return Convert.ToBase64String( imageBytes );
                }
            }

            return string.Empty;
        }

        private static Stream GetResized( string resizeSettings, Stream fileContent )
        {
            try
            {
                if ( resizeSettings.IsNullOrWhiteSpace() )
                {
                    return fileContent;
                }

                ResizeSettings settings = new ResizeSettings( HttpUtility.ParseQueryString( resizeSettings ) );
                MemoryStream resizedStream = new MemoryStream();

                ImageBuilder.Current.Build( fileContent, resizedStream, settings );
                return resizedStream;
            }
            catch
            {
                // if resize failed, just return original content
                return fileContent;
            }
        }

        #endregion Object Filters

        #region Color Filters

        /// <summary>
        /// Lightens the color by the specified percentage amount.
        /// </summary>
        /// <param name="input">The input color.</param>
        /// <param name="amount">The percentage to change.</param>
        /// <returns></returns>
        public static string Lighten( string input, string amount )
        {
            var color = new RockColor( input );
            color.Lighten( CleanColorAmount( amount ) );

            return GetColorString( color, input );
        }

        /// <summary>
        /// Creates a color pair from a single color with logic for light and dark modes.
        /// </summary>
        /// <param name="input"></param>
        /// <param name="colorScheme"></param>
        /// <returns></returns>
        public static ColorPair CalculateColorPair( string input, string colorScheme = "" )
        {
            var color = new RockColor( input );

            var colorSchemeValue = ColorScheme.Light;

            if ( colorScheme.ToLower() == "dark" )
            {
                colorSchemeValue = ColorScheme.Dark;
            }

            // If a color scheme was not provided check the request object to use the clients preference
            if ( colorScheme.IsNotNullOrWhiteSpace() && HttpContext.Current.Request.Headers["Sec-CH-Prefers-Color-Scheme"] != null && HttpContext.Current.Request.Headers["Sec-CH-Prefers-Color-Scheme"] == "dark" )
            {
                colorSchemeValue = ColorScheme.Dark;
            }

            return RockColor.CalculateColorPair( color, colorSchemeValue );
        }

        /// <summary>
        /// Creates a recipe color from the provided color.
        /// </summary>
        /// <param name="input"></param>
        /// <param name="recipe"></param>
        /// <returns></returns>
        public static string CalculateRecipeColor( string input, string recipe )
        {
            var color = new RockColor( input );

            ColorRecipe recipeColor;

            if ( Enum.TryParse( recipe, true, out recipeColor ) )
            {
                return RockColor.CalculateColorRecipe( color, recipeColor ).Hex;
            }

            // There was an invalid recipe passed in so return the original color.
            return input;
        }

        /// <summary>
        /// Darkens the color by the provided percentage amount.
        /// </summary>
        /// <param name="input">The input.</param>
        /// <param name="amount">The amount.</param>
        /// <returns></returns>
        public static string Darken( string input, string amount )
        {
            var color = new RockColor( input );
            color.Darken( CleanColorAmount( amount ) );

            return GetColorString( color, input );
        }

        /// <summary>
        /// Saturates the color by the provided percentage amount.
        /// </summary>
        /// <param name="input">The input.</param>
        /// <param name="amount">The amount.</param>
        /// <returns></returns>
        public static string Saturate( string input, string amount )
        {
            var color = new RockColor( input );
            color.Saturate( CleanColorAmount( amount ) );

            // return the color in a format that matched the input
            if ( input.StartsWith( "#" ) )
            {
                return color.ToHex();
            }

            return color.ToRGBA();
        }

        /// <summary>
        /// Desaturates the color by the provided percentage amount.
        /// </summary>
        /// <param name="input">The input.</param>
        /// <param name="amount">The amount.</param>
        /// <returns></returns>
        public static string Desaturate( string input, string amount )
        {
            var color = new RockColor( input );
            color.Desaturate( CleanColorAmount( amount ) );

            return GetColorString( color, input );
        }

        /// <summary>
        /// Decreases the opacity level by the given percentage. This makes the color less transparent (opaque).
        /// </summary>
        /// <param name="input">The input.</param>
        /// <param name="amount">The amount.</param>
        /// <returns></returns>
        public static string FadeIn( string input, string amount )
        {
            var color = new RockColor( input );
            color.FadeIn( CleanColorAmount( amount ) );

            return GetColorString( color, input );
        }

        /// <summary>
        /// Increases the opacity level by the given percentage. This makes the color more transparent.
        /// </summary>
        /// <param name="input">The input.</param>
        /// <param name="amount">The amount.</param>
        /// <returns></returns>
        public static string FadeOut( string input, string amount )
        {
            var color = new RockColor( input );
            color.FadeOut( CleanColorAmount( amount ) );

            return GetColorString( color, input );
        }

        /// <summary>
        /// Adjusts the hue by the specificed percentage (10%) or degrees (10deg).
        /// </summary>
        /// <param name="input">The input.</param>
        /// <param name="amount">The amount.</param>
        /// <returns></returns>
        public static string AdjustHue( string input, string amount )
        {
            amount = amount.Trim();

            // Adjust by percent
            if ( amount.EndsWith( "%" ) )
            {
                var color = new RockColor( input );
                color.AdjustHueByPercent( CleanColorAmount( amount ) );

                return GetColorString( color, input );
            }

            // Adjust by degrees
            if ( amount.EndsWith( "deg" ) )
            {
                var color = new RockColor( input );
                color.AdjustHueByDegrees( CleanColorAmount( amount, "deg" ) );

                return GetColorString( color, input );
            }

            // They didn't provide a valid amount so give back the original color
            return input;

        }

        /// <summary>
        /// Tints (adds white) the specified color by the specified amount.
        /// </summary>
        /// <param name="input">The input.</param>
        /// <param name="amount">The amount.</param>
        /// <returns></returns>
        public static string Tint( string input, string amount )
        {
            var color = new RockColor( input );
            color.Tint( CleanColorAmount( amount ) );

            return GetColorString( color, input );
        }

        /// <summary>
        /// Shades (adds black) the specified color by the specified amount.
        /// </summary>
        /// <param name="input">The input.</param>
        /// <param name="amount">The amount.</param>
        /// <returns></returns>
        public static string Shade( string input, string amount )
        {
            var color = new RockColor( input );
            color.Shade( CleanColorAmount( amount ) );

            return GetColorString( color, input );
        }

        /// <summary>
        /// Mixes the specified color with the input color with the given amount.
        /// </summary>
        /// <param name="input">The input.</param>
        /// <param name="mixColorInput">The mix color input.</param>
        /// <param name="amount">The amount.</param>
        /// <returns></returns>
        public static string Mix( string input, string mixColorInput, string amount )
        {
            var color = new RockColor( input );
            var mixColor = new RockColor( mixColorInput );

            color.Mix( mixColor, CleanColorAmount( amount ) );

            return GetColorString( color, input );
        }

        /// <summary>
        /// Returns the color in greyscale.
        /// </summary>
        /// <param name="input">The input.</param>
        /// <returns></returns>
        public static string Grayscale( string input )
        {
            var color = new RockColor( input );
            color.Grayscale();

            return GetColorString( color, input );
        }

        /// <summary>
        /// Returns the amount string as a proper int for the color functions.
        /// </summary>
        /// <param name="amount">The amount.</param>
        /// <param name="unit">The unit.</param>
        /// <returns></returns>
        private static int CleanColorAmount( string amount, string unit = "%" )
        {
            amount = amount.Replace( unit, "" ).Trim();

            var amountAsInt = amount.AsIntegerOrNull();

            if ( !amountAsInt.HasValue )
            {
                return 0;
            }

            return amountAsInt.Value;
        }

        /// <summary>
        /// Determines the proper return value of the color.
        /// </summary>
        /// <param name="color">The color.</param>
        /// <param name="input">The input.</param>
        /// <returns></returns>
        private static string GetColorString( RockColor color, string input )
        {
            if ( color.Alpha != 1 )
            {
                return color.ToRGBA();
            }

            if ( input.StartsWith( "#" ) )
            {
                return color.ToHex();
            }

            return color.ToRGBA();
        }

        /// <summary>Gets the hue from the provided color.</summary>
        /// <param name="input">The input.</param>
        /// <returns>System.Double.</returns>
        public static int Hue( string input )
        {
            var color = new RockColor( input );

            return Convert.ToInt32( color.Hue );
        }

        /// <summary>Saturations the specified input.</summary>
        /// <param name="input">The input.</param>
        /// <returns>System.Double.</returns>
        public static int Saturation( string input )
        {
            var color = new RockColor( input );

            return Convert.ToInt32( color.Saturation * 100 );
        }

        /// <summary>Luminosities the specified input.</summary>
        /// <param name="input">The input.</param>
        /// <returns>System.Double.</returns>
        public static int Luminosity( string input )
        {
            var color = new RockColor( input );

            return Convert.ToInt32( color.Luminosity * 100 );
        }

        /// <summary>
        /// Returns a RockColor object from the input string.
        /// </summary>
        /// <param name="input"></param>
        /// <returns></returns>
        public static RockColor AsColor( string input )
        {
            return new RockColor( input );
        }

        /// <summary>Calculates the contrast ratio.</summary>
        /// <param name="inputColor1">The input color1.</param>
        /// <param name="inputColor2">The input color2.</param>
        /// <returns>System.Double.</returns>
        public static double CalculateContrastRatio( string inputColor1, string inputColor2 )
        {
            if ( inputColor2.IsNullOrWhiteSpace() )
            {
                inputColor2 = "#ffffff";
            }

            var color1 = new RockColor( inputColor1 );
            var color2 = new RockColor( inputColor2 );

            return RockColor.CalculateContrastRatio( color1, color2 );
        }

        #endregion Color Filters

        /// <summary>
        /// Get the page route for the specified page Id or Guid.
        /// </summary>
        /// <param name="input">The page (and optional route) we are interested in.</param>
        /// <param name="parameters">Any parameters that should be included in the route URL.</param>
        /// <example><![CDATA[
        /// {{ 12 | PageRoute }}
        /// {{ '12' | PageRoute:'PersonID=10^GroupId=20' }}
        /// {{ 'Global' | Attribute:'PageAttrib','RawValue' | Pageroute:'PersonId=10' }}
        /// ]]></example>
        public static string PageRoute( object input, object parameters = null )
        {
            int pageId = 0;
            int routeId = 0;
            var parms = new Dictionary<string, string>();

            if ( input is int )
            {
                //
                // We were given a simple page Id number.
                //
                pageId = ( int ) input;
            }
            else
            {
                //
                // We have a string, it could be a page Id number as a string or a "Guid[,Guid]"
                // style page reference.
                //
                var pageString = input.ToString();

                if ( pageString.Contains( "," ) )
                {
                    //
                    // "Guid,Guid" style page reference.
                    //
                    var segments = pageString.Split( ',' );

                    var page = Rock.Web.Cache.PageCache.Get( segments[0].AsGuid() );

                    if ( page == null )
                    {
                        throw new Exception( "Page not found." );
                    }

                    pageId = page.Id;

                    var routeGuid = segments[1].AsGuid();
                    var route = page.PageRoutes.Where( r => r.Guid == routeGuid ).FirstOrDefault();

                    if ( route != null )
                    {
                        routeId = route.Id;
                    }
                }
                else
                {
                    //
                    // "Guid" or "int" style page reference.
                    //
                    var pageGuid = pageString.AsGuidOrNull();

                    if ( pageGuid.HasValue )
                    {
                        var page = Rock.Web.Cache.PageCache.Get( pageGuid.Value );

                        if ( page == null )
                        {
                            throw new Exception( "Page not found." );
                        }

                        pageId = page.Id;
                    }
                    else
                    {
                        pageId = pageString.AsInteger();
                    }
                }
            }

            //
            // Parse the parameters. They will either be a "key=value^key2=value2" style string
            // or a dictionary collection of key value pairs.
            //
            if ( parameters is string && !string.IsNullOrEmpty( ( string ) parameters ) )
            {
                var segments = parameters.ToString().Split( '^' );

                foreach ( string segment in segments )
                {
                    var kv = segment.Split( '=' );

                    if ( kv.Length == 2 )
                    {
                        parms.Add( kv[0], kv[1] );
                    }
                    else
                    {
                        throw new Exception( "Invalid page parameter specified." );
                    }
                }
            }
            else if ( parameters is IDictionary )
            {
                foreach ( DictionaryEntry kvp in ( IDictionary ) parameters )
                {
                    parms.Add( kvp.Key.ToString(), kvp.Value.ToString() );
                }
            }

            var pageReference = new Rock.Web.PageReference( pageId, routeId, parms );

            return pageReference.BuildUrl();
        }

        #region POCOs
        /// <summary>
        /// POCO to translate an HTTP cookie in to a Liquidizable form
        /// </summary>
        public class HttpCookieDrop : RockDynamic
        {
            private readonly HttpCookie _cookie;

            /// <summary>
            /// Gets the name.
            /// </summary>
            /// <value>
            /// The name.
            /// </value>
            public string Name
            {
                get
                {
                    return _cookie.Name;
                }
            }

            /// <summary>
            /// Gets the path.
            /// </summary>
            /// <value>
            /// The path.
            /// </value>
            public string Path
            {
                get
                {
                    return _cookie.Path;
                }
            }

            /// <summary>
            /// Gets a value indicating whether this <see cref="HttpCookieDrop"/> is secure.
            /// </summary>
            /// <value>
            ///   <c>true</c> if secure; otherwise, <c>false</c>.
            /// </value>
            public bool Secure
            {
                get
                {
                    return _cookie.Secure;
                }
            }

            /// <summary>
            /// Gets a value indicating whether this <see cref="HttpCookieDrop"/> is shareable.
            /// </summary>
            /// <value>
            ///   <c>true</c> if shareable; otherwise, <c>false</c>.
            /// </value>
            public bool Shareable
            {
                get
                {
                    return _cookie.Shareable;
                }
            }

            /// <summary>
            /// Gets the domain.
            /// </summary>
            /// <value>
            /// The domain.
            /// </value>
            public string Domain
            {
                get
                {
                    return _cookie.Domain;
                }
            }

            /// <summary>
            /// Gets the expire date/time.
            /// </summary>
            /// <value>
            /// The expires.
            /// </value>
            public DateTime Expires
            {
                get
                {
                    return _cookie.Expires;
                }
            }

            /// <summary>
            /// Gets the cookie's value.
            /// </summary>
            /// <value>
            /// The value.
            /// </value>
            public string Value
            {
                get
                {
                    return _cookie.Value;
                }
            }

            /// <summary>
            /// Gets the cookie's values.
            /// </summary>
            /// <value>
            /// The values.
            /// </value>
            public NameValueCollection Values
            {
                get
                {
                    return _cookie.Values;
                }
            }

            /// <summary>
            /// Initializes a new instance of the <see cref="HttpCookieDrop"/> class.
            /// </summary>
            /// <param name="cookie">The cookie.</param>
            public HttpCookieDrop( HttpCookie cookie )
            {
                _cookie = cookie;
            }
        }

        #endregion POCOs

        #region Private Methods

        /// <summary>
        /// Special use method to get the property value of some unknown object. Handles special
        /// cases like Liquid Drops and recursive property searches.
        /// </summary>
        /// <param name="obj">The object whose property value we want.</param>
        /// <param name="propertyPath">The path to the property.</param>
        /// <returns>The value at the given path or null.</returns>
        private static object GetPropertyPathValue( object obj, string propertyPath )
        {
            if ( string.IsNullOrWhiteSpace( propertyPath ) )
            {
                return obj;
            }

            var properties = propertyPath.Split( new char[] { '.' }, StringSplitOptions.RemoveEmptyEntries ).ToList();

            while ( properties.Any() && obj != null )
            {
                if ( obj is ILavaDataDictionary lavaDictionary )
                {
                    obj = lavaDictionary.GetValue( properties.First() );
                }
                else if ( obj is IDictionary dictionary )
                {
                    obj = dictionary[properties.First()];
                }
                else if ( obj is IDictionary<string, object> stringDictionary )
                {
                    obj = stringDictionary[properties.First()];
                }
                else
                {
                    var property = obj.GetType().GetProperty( properties.First() );
                    obj = property?.GetValue( obj );
                }

                properties.RemoveAt( 0 );
            }

            return obj;
        }

        #endregion Private Methods
    }
}<|MERGE_RESOLUTION|>--- conflicted
+++ resolved
@@ -2849,17 +2849,10 @@
         /// <summary>
         /// Appends watch data to various types of objects.
         /// </summary>
-<<<<<<< HEAD
-        /// <param name="context"></param>
-        /// <param name="source"></param>
-        /// <param name="attributeKey"></param>
-        /// <param name="startValue"></param>
-=======
         /// <param name="context">The context.</param>
         /// <param name="source">The source.</param>
         /// <param name="attributeKey">The attribute key.</param>
         /// <param name="startValue">The start value.</param>
->>>>>>> 05fc5fba
         /// <returns></returns>
         public static object AppendWatches( ILavaRenderContext context, object source, string attributeKey = "", object startValue = null )
         {
