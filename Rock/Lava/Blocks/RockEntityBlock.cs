﻿// <copyright>
// Copyright by the Spark Development Network
//
// Licensed under the Rock Community License (the "License");
// you may not use this file except in compliance with the License.
// You may obtain a copy of the License at
//
// http://www.rockrms.com/license
//
// Unless required by applicable law or agreed to in writing, software
// distributed under the License is distributed on an "AS IS" BASIS,
// WITHOUT WARRANTIES OR CONDITIONS OF ANY KIND, either express or implied.
// See the License for the specific language governing permissions and
// limitations under the License.
// </copyright>
//
using System;
using System.Collections.Generic;
#if REVIEW_NET5_0_OR_GREATER
using Microsoft.EntityFrameworkCore;
#else
using System.Data.Entity;
#endif
using System.IO;
using System.Linq;
using System.Linq.Dynamic.Core;
using System.Linq.Expressions;
using System.Reflection;
using System.Text.RegularExpressions;
using System.Web;
using System.Web.UI.WebControls;
using Rock.Attribute;
using Rock.Data;
using Rock.Model;
using Rock.Reporting;
using Rock.Reporting.DataFilter;
using Rock.Security;
using Rock.Utility;
using Rock.Utility.Settings;
using Rock.Web.Cache;

namespace Rock.Lava.Blocks
{
    /// <summary>
    ///
    /// </summary>
    public class RockEntityBlock : LavaBlockBase, ILavaSecured
    {
        /// <summary>
        /// The type name of the target entity.
        /// </summary>
        public string EntityName { get; set; }

        string _markup = string.Empty;

        /// <summary>
        /// Initializes the specified tag name.
        /// </summary>
        /// <param name="tagName">Name of the tag.</param>
        /// <param name="markup">The markup.</param>
        /// <param name="tokens">The tokens.</param>
        public override void OnInitialize( string tagName, string markup, List<string> tokens )
        {
            //_entityName = tagName;
            _markup = markup;
            base.OnInitialize( tagName, markup, tokens );
        }

        /// <summary>
        /// Renders the specified context.
        /// </summary>
        /// <param name="context">The context.</param>
        /// <param name="result">The result.</param>
        /// <exception cref="System.Exception">Your Lava command must contain at least one valid filter. If you configured a filter it's possible that the property or attribute you provided does not exist.</exception>
        public override void OnRender( ILavaRenderContext context, TextWriter result )
        {
            // first ensure that entity commands are allowed in the context
            if ( !this.IsAuthorized( context, "rockentity" ) )
            {
                result.Write( string.Format( LavaBlockBase.NotAuthorizedMessage, "rockentity" ) );
                base.OnRender( context, result );
                return;
            }

            bool hasFilter = false;

            var modelName = string.Empty;

            // get a service for the entity based off it's friendly name
            if ( EntityName == "business" )
            {
                modelName = "Rock.Model.Person";
            }
            else
            {
                modelName = "Rock.Model." + EntityName;
            }

            // Check first to see if this is a core model. use the createIfNotFound = false option
            var entityTypeCache = EntityTypeCache.Get( modelName, false );

            if ( entityTypeCache == null )
            {
                var entityTypes = EntityTypeCache.All();

                // If not, look for first plug-in model that has same friendly name
                entityTypeCache = entityTypes
                    .Where( e =>
                        e.IsEntity &&
                        !e.Name.StartsWith( "Rock.Model" ) &&
                        e.FriendlyName != null &&
                        e.FriendlyName.RemoveSpaces().ToLower() == EntityName )
                    .OrderBy( e => e.Id )
                    .FirstOrDefault();

                // If still null check to see if this was a duplicate class and full class name was used as entity name
                if ( entityTypeCache == null )
                {
                    modelName = EntityName.Replace( '_', '.' );
                    entityTypeCache = entityTypes.Where( e => String.Equals( e.Name, modelName, StringComparison.OrdinalIgnoreCase ) ).FirstOrDefault();
                }
            }

            if ( entityTypeCache != null )
            {
                Type entityType = entityTypeCache.GetEntityType();
                if ( entityType != null )
                {
                    // Get the appropriate database context for this entity type.
                    // Note that this may be different from the standard RockContext if the entity is sourced from a plug-in.
                    var dbContext = Reflection.GetDbContextForEntityType( entityType );

                    // Check if there is a RockContext in the Lava context, if so (and the entity is using a RockContext) we should use that one
                    if ( dbContext is RockContext )
                    {
                        dbContext = LavaHelper.GetRockContextFromLavaContext( context );
                    }

#if REVIEW_WEBFORMS
                    // Disable change-tracking for this data context to improve performance - objects supplied to a Lava context are read-only.
                    dbContext.Configuration.AutoDetectChangesEnabled = false;
#endif

                    // Create an instance of the entity's service
                    IService serviceInstance = Reflection.GetServiceForEntityType( entityType, dbContext );

                    ParameterExpression paramExpression = Expression.Parameter( entityType, "x" );
                    Expression queryExpression = null; // the base expression we'll use to build our query from

                    // Parse markup
                    var settings = GetAttributesFromMarkup( _markup, context, this.EntityName );
                    var parms = settings.Attributes;

                    if ( parms.Any( p => p.Key == "id" ) )
                    {
                        string propertyName = "Id";

                        List<string> selectionParms = new List<string>();
                        selectionParms.Add( PropertyComparisonConversion( "==" ).ToString() );
                        selectionParms.Add( parms["id"].AsInteger().ToString() ); // Ensure this is an integer: https://github.com/SparkDevNetwork/Rock/issues/5230
                        selectionParms.Add( propertyName );

                        var entityProperty = entityType.GetProperty( propertyName );
                        queryExpression = ExpressionHelper.PropertyFilterExpression( selectionParms, paramExpression, propertyName, entityProperty.PropertyType );

                        hasFilter = true;
                    }
                    else
                    {
                        // where clause expression
                        if ( parms.Any( p => p.Key == "where" ) )
                        {
                            queryExpression = ParseWhere( parms["where"], entityType, serviceInstance, paramExpression, entityType, entityTypeCache );

                            if ( queryExpression != null )
                            {
                                hasFilter = true;
                            }
                        }

                        // DataView expression
                        if ( parms.Any( p => p.Key == "dataview" ) )
                        {
                            var dataViewId = parms["dataview"].AsIntegerOrNull();

                            if ( dataViewId.HasValue )
                            {
                                var dataViewExpression = GetDataViewExpression( dataViewId.Value, serviceInstance, paramExpression, entityTypeCache );

                                if ( queryExpression == null )
                                {
                                    queryExpression = dataViewExpression;
                                    hasFilter = true;
                                }
                                else
                                {
                                    queryExpression = Expression.AndAlso( queryExpression, dataViewExpression );
                                }
                            }
                        }

                        // process dynamic filter expressions (from the query string)
                        if ( parms.Any( p => p.Key == "dynamicparameters" ) )
                        {
                            var dynamicFilters = parms["dynamicparameters"].Split( ',' )
                                            .Select( x => x.Trim() )
                                            .Where( x => !string.IsNullOrWhiteSpace( x ) )
                                            .ToList();

                            foreach ( var dynamicFilter in dynamicFilters )
                            {
#if REVIEW_WEBFORMS
                                var dynamicFilterValue = HttpContext.Current.Request[dynamicFilter];
                                var dynamicFilterExpression = GetDynamicFilterExpression( dynamicFilter, dynamicFilterValue, entityType, serviceInstance, paramExpression );
                                if ( dynamicFilterExpression != null )
                                {
                                    if ( queryExpression == null )
                                    {
                                        queryExpression = dynamicFilterExpression;
                                        hasFilter = true;
                                    }
                                    else
                                    {
                                        queryExpression = Expression.AndAlso( queryExpression, dynamicFilterExpression );
                                    }
                                }
#endif
                            }
                        }
                    }

                    // Make the query from the expression.
                    /* [2020-10-08] DL
                     * "Get" is intentionally used here rather than "GetNoTracking" to allow lazy-loading of navigation properties from the Lava context.
                     * (Refer https://github.com/SparkDevNetwork/Rock/issues/4293)
                     */
                    MethodInfo getMethod = serviceInstance.GetType().GetMethod( "Get", new Type[] { typeof( ParameterExpression ), typeof( Expression ), typeof( Rock.Web.UI.Controls.SortProperty ), typeof( int? ) } );

                    if ( getMethod != null )
                    {
                        // get a listing of ids and build it into the query expression
                        if ( parms.Any( p => p.Key == "ids" ) )
                        {
                            List<int> value = parms["ids"].ToString().Split( ',' ).Select( int.Parse ).ToList();
                            MemberExpression propertyExpression = Expression.Property( paramExpression, "Id" );
                            ConstantExpression constantExpression = Expression.Constant( value, typeof( List<int> ) );
                            Expression containsExpression = Expression.Call( constantExpression, typeof( List<int> ).GetMethod( "Contains", new Type[] { typeof( int ) } ), propertyExpression );
                            if ( queryExpression != null )
                            {
                                queryExpression = Expression.AndAlso( queryExpression, containsExpression );
                            }
                            else
                            {
                                queryExpression = containsExpression;
                            }

                            hasFilter = true;
                        }

                        var getResult = getMethod.Invoke( serviceInstance, new object[] { paramExpression, queryExpression, null, null } );
                        var queryResult = getResult as IQueryable<IEntity>;

                        // process entity specific filters
                        switch ( EntityName )
                        {
                            case "person":
                                {
                                    queryResult = PersonFilters( ( IQueryable<Person> ) queryResult, parms );
                                    break;
                                }
                            case "business":
                                {
                                    queryResult = BusinessFilters( ( IQueryable<Person> ) queryResult, parms );
                                    break;
                                }
                        }

                        // if there was a dynamic expression add it now
                        if ( parms.Any( p => p.Key == "expression" ) ) 
                        {
                            queryResult = queryResult.Where( parms["expression"] );
                            hasFilter = true;
                        }

                        var queryResultExpression = queryResult.Expression;

                        // add sort expressions
                        if ( parms.Any( p => p.Key == "sort" ) )
                        {
                            string orderByMethod = "OrderBy";

                            foreach ( var column in parms["sort"].Split( ',' ).Select( x => x.Trim() ).Where( x => !string.IsNullOrWhiteSpace( x ) ).ToList() )
                            {
                                string propertyName;
                                var direction = SortDirection.Ascending;

                                if ( column.EndsWith( " desc", StringComparison.OrdinalIgnoreCase ) )
                                {
                                    direction = SortDirection.Descending;
                                    propertyName = column.Left( column.Length - 5 );
                                }
                                else
                                {
                                    propertyName = column;
                                }

                                string methodName = direction == SortDirection.Descending ? orderByMethod + "Descending" : orderByMethod;

                                if ( entityType.GetProperty( propertyName ) != null )
                                {
                                    // sorting a entity property
                                    var memberExpression = Expression.Property( paramExpression, propertyName );
                                    LambdaExpression sortSelector = Expression.Lambda( memberExpression, paramExpression );
                                    queryResultExpression = Expression.Call( typeof( Queryable ), methodName, new Type[] { queryResult.ElementType, sortSelector.ReturnType }, queryResultExpression, sortSelector );
                                }
                                else
                                {
                                    // Sort by Attribute.
                                    // Get all of the Attributes for this EntityType that have a matching Key and apply the same sort for each of them.
                                    // This situation may occur, for example, where the target entity is a DefinedValue and the same Attribute Key exists for multiple Defined Types.
                                    var attributeIdListForAttributeKey = AttributeCache.GetByEntityType( entityTypeCache.Id )
                                                                .Where( a => a != null && a.Key == propertyName )
                                                                .Select( a => a.Id )
                                                                .ToList();

                                    if ( attributeIdListForAttributeKey.Any() )
                                    {
                                        // get AttributeValue queryable and parameter
                                        var rockContext = dbContext as RockContext;
                                        if ( rockContext == null  )
                                        {
                                            throw new Exception( $"The database context for type {entityTypeCache.FriendlyName} does not support RockContext attribute value queries." );
                                        }

                                        var attributeValues = new AttributeValueService( rockContext ).Queryable();
                                        foreach ( var attributeId in attributeIdListForAttributeKey )
                                        {
                                            methodName = ( direction == SortDirection.Descending ) ? orderByMethod + "Descending" : orderByMethod;

                                            var attributeValueParameter = Expression.Parameter( typeof( AttributeValue ), "v" );
                                            var idExpression = Expression.Property( paramExpression, "Id" );
                                            var attributeExpression = Attribute.Helper.GetAttributeValueExpression( attributeValues, attributeValueParameter, idExpression, attributeId );

                                            var sortSelector = Expression.Lambda( attributeExpression, paramExpression );
                                            queryResultExpression = Expression.Call( typeof( Queryable ), methodName, new Type[] { queryResult.ElementType, sortSelector.ReturnType }, queryResultExpression, sortSelector );

                                            orderByMethod = "ThenBy";
                                        }
                                    }
                                }

                                orderByMethod = "ThenBy";
                            }
                        }

                        // check to ensure we had some form of filter (otherwise we'll return all results in the table)
                        if ( !hasFilter )
                        {
                            throw new Exception( "Your Lava command must contain at least one valid filter. If you configured a filter it's possible that the property or attribute you provided does not exist." );
                        }

                        // Disable lazy loading if requested
                        if ( parms.Any( p => p.Key == "lazyloadenabled" ) )
                        {
                            if ( !parms["lazyloadenabled"].AsBoolean() )
                            {
#if REVIEW_WEBFORMS
                                dbContext.Configuration.LazyLoadingEnabled = false;
#endif
                            }
                        }

                        // Reassemble the queryable with the sort expressions
                        queryResult = queryResult.Provider.CreateQuery( queryResultExpression ) as IQueryable<IEntity>;

                        // Add included entities
                        if ( parms.Any( p => p.Key == "include" ) )
                        {
                            var includeList = parms["include"].Split( ',' )
                                                .Select( x => x.Trim() )
                                                .Where( x => !string.IsNullOrWhiteSpace( x ) );

                            foreach ( var includeItem in includeList )
                            {
                                queryResult = queryResult.Include( includeItem );
                            }
                        }

                        // Run security check on each result if enabled and entity is not a person (we do not check security on people)
                        if ( parms["securityenabled"].AsBoolean() && EntityName != "person" )
                        {
                            var items = queryResult.ToList();
                            var itemsSecured = new List<IEntity>();

                            Person person = GetCurrentPerson( context );

                            foreach ( IEntity item in items )
                            {
                                ISecured itemSecured = item as ISecured;
                                if ( itemSecured == null || itemSecured.IsAuthorized( Authorization.VIEW, person ) )
                                {
                                    itemsSecured.Add( item );

                                    /*
	                                    8/13/2020 - JME 
	                                    It might seem logical to break out of the loop if there is limit parameter provided once the
                                        limit is reached. This though has two issues.

                                        FIRST
                                        Depending how it was implemented it can have the effect of breaking when an offset is
                                        provided. 
	                                        {% contentchannelitem where:'ContentChannelId == 1' limit:'3' %}
                                                {% for item in contentchannelitemItems %}
                                                    {{ item.Id }} - {{ item.Title }}<br>
                                                {% endfor %}
                                            {% endcontentchannelitem %}
                                        Returns 3 items (correct)

                                            {% contentchannelitem where:'ContentChannelId == 1' limit:'3' offset:'1' %}
                                                {% for item in contentchannelitemItems %}
                                                    {{ item.Id }} - {{ item.Title }}<br>
                                                {% endfor %}
                                            {% endcontentchannelitem %}
                                        Returns only 2 items (incorrect) - because of the offset

                                        SECOND
                                        If the limit is moved before the security check it's possible that the security checks
                                        will remove items and will therefore not give you the amount of items that you asked for.

                                        Unfortunately this has to be an inefficent process to ensure pagination works. I will also
                                        add a detailed note to the documentation to encourage people to disable security checks,
                                        especially when used with pagination, in the Lava docs.
                                    */
                                }
                            }

                            queryResult = itemsSecured.AsQueryable();
                        }

                        // offset
                        if ( parms.Any( p => p.Key == "offset" ) )
                        {
                            queryResult = queryResult.Skip( parms["offset"].AsInteger() );
                        }

                        // limit, default to 1000
                        if ( parms.Any( p => p.Key == "limit" ) )
                        {
                            queryResult = queryResult.Take( parms["limit"].AsInteger() );
                        }
                        else
                        {
                            queryResult = queryResult.Take( 1000 );
                        }

                        // Process logic to be able to return an anonymous types and group bys. We have to abstract the return types as
                        // the select returns a type of List<dynamic> while the normal entity command returns List<IEntity>.
                        // Using a type of List<object> for both did not work (that would have eliminated the need for the
                        // firstItem and returnCount.
                        object returnValues = null;
                        object firstItem = null;
                        int returnCount = 0;

                        if ( parms.ContainsKey( "groupby" ) || parms.ContainsKey( "select" ) || parms.ContainsKey( "selectmany" ) )
                        {
                            /* 
                                3/1/2021 - JME
                                Ensure that lazy loading is enabled. If this is false it throws a null reference exception.
                                I confirmed that the anonymous type is getting it's data from the single source SQL (no lazy loading).
                                Not sure why this exception is happening. It looks to be within the ZZZ Project System.Linq.Dynamic.Core
                                package. The important part is that the data is coming back in a single query.
                            */
                            dbContext.Configuration.LazyLoadingEnabled = true;

                            IQueryable resultsQry;

                            // Logic here is a groupby has to have a select, but a select doesn't need a groupby.
                            if ( parms.ContainsKey( "groupby" ) && parms.ContainsKey( "select" ) )
                            {
                                resultsQry = queryResult.Cast( entityType )
                                                .GroupBy( parms["groupby"] )
                                                .Select( parms["select"] );
                            }
                            else
                            {
                                if ( parms.ContainsKey( "select" ) )
                                {
                                    resultsQry = queryResult.Cast( entityType )
                                                    .Select( parms["select"] );
                                }
                                else  // selectmany
                                {
                                    resultsQry = queryResult.Cast( entityType )
                                                    .SelectMany( parms["selectmany"] );
                                }
                            }

                            if ( parms.GetValueOrNull( "count" ).AsBoolean() )
                            {
                                int countResult = resultsQry.Count();
                                context.SetMergeField( "count", countResult );

                                base.OnRender( context, result );

                                return;
                            }

                            var results = resultsQry.ToDynamicList();
                            returnValues = results;
                            firstItem = results.FirstOrDefault();
                            returnCount = results.Count();
                        }
                        else
                        {
                            if ( parms.GetValueOrNull( "count" ).AsBoolean() )
                            {
<<<<<<< HEAD
                                /* 
                                   3/1/2021 - JME
                                   Ensure that lazy loading is enabled. If this is false it throws a null reference exception.
                                   I confirmed that the anonymous type is getting it's data from the single source SQL (no lazy loading).
                                   Not sure why this exception is happening. It looks to be within the ZZZ Project System.Linq.Dynamic.Core
                                   package. The important part is that the data is coming back in a single query.
                                */
#if REVIEW_WEBFORMS
                                dbContext.Configuration.LazyLoadingEnabled = true;
#endif
=======
                                int countResult = queryResult.Count();
                                context.SetMergeField( "count", countResult );

                                base.OnRender( context, result );

                                return;
                            }
>>>>>>> a4d773dd

                            var results = queryResult.ToList();

                            // Pre-load attributes
                            var disableattributeprefetch = parms.GetValueOrDefault("disableattributeprefetch", "false").AsBoolean();
                            var attributeKeys = parms.GetValueOrDefault("prefetchattributes", string.Empty)
                                                    .Split( new string[] { "," }, StringSplitOptions.RemoveEmptyEntries )
                                                    .ToList();

                            // Determine if we should prefetch attributes. By default we will unless they specifically say not to.
                            if ( !disableattributeprefetch )
                            {
                                // If a filtered list of attributes keys are not provided load all attributes otherwise just load the ones for the keys provided.
                                if ( attributeKeys.Count() == 0 )
                                {
                                    results.Select( r => r as IHasAttributes ).Where( r => r != null ).ToList().LoadAttributes();
                                }
                                else
                                {
                                    results.Select( r => r as IHasAttributes ).Where( r => r != null ).ToList().LoadFilteredAttributes( (RockContext)dbContext, a => attributeKeys.Contains( a.Key ) );
                                }
                            }
                                
                            returnValues = results;
                            firstItem = results.FirstOrDefault();
                            returnCount = results.Count();
                        }

                        // Add the result to the current context.
                        context.SetMergeField( parms["iterator"], returnValues );

                        if ( returnCount == 1 )
                        {
                            // If there is only one item, set a singleton variable in addition to the result list.
                            context.SetMergeField( EntityName, firstItem );
                        }
                    }
                }
            }
            else
            {
                result.Write( string.Format( "Could not find a model for {0}.", EntityName ) );
                base.OnRender( context, result );
            }

            base.OnRender( context, result );
        }

        #region Entity Specific Filters

        /// <summary>
        /// Special filters for the person entity.
        /// </summary>
        /// <param name="query">The query.</param>
        /// <param name="parms">The parms.</param>
        /// <returns></returns>
        private IQueryable<IEntity> PersonFilters( IQueryable<Person> query, Dictionary<string, string> parms )
        {
            // limit to record type of person
            var personRecordTypeId = DefinedValueCache.Get( SystemGuid.DefinedValue.PERSON_RECORD_TYPE_PERSON ).Id;

            query = query.Where( p => p.RecordTypeValueId == personRecordTypeId );

            // filter out deceased records unless they specifically want them
            var includeDeceased = false;

            if ( parms.Any( p => p.Key == "includedeceased" ) )
            {
                includeDeceased = parms["includedeceased"].AsBoolean( false );
            }

            if ( !includeDeceased )
            {
                query = query.Where( p => p.IsDeceased == false );
            }

            return query;
        }

        /// <summary>
        /// Special filters for businesses.
        /// </summary>
        /// <param name="query">The query.</param>
        /// <param name="parms">The parms.</param>
        /// <returns></returns>
        private IQueryable<IEntity> BusinessFilters( IQueryable<Person> query, Dictionary<string, string> parms )
        {
            // limit to record type of business
            var businessRecordTypeId = DefinedValueCache.Get( SystemGuid.DefinedValue.PERSON_RECORD_TYPE_BUSINESS ).Id;

            query = query.Where( p => p.RecordTypeValueId == businessRecordTypeId );
            return query;
        }

        #endregion

        /// <summary>
        /// Method that will be run at Rock startup
        /// </summary>
        public override void OnStartup( ILavaEngine engine )
        {
            RegisterEntityCommands( engine );
        }

        /// <summary>
        /// Helper method to register the entity commands.
        /// </summary>
        public static void RegisterEntityCommands( ILavaEngine engine )
        {
            // If the database is not connected, we do not have access to entity definitions.
            // This can occur when the Lava engine is started without an attached database.
            if ( !RockInstanceConfig.DatabaseIsAvailable )
            {
                return;
            }

            var entityTypes = EntityTypeCache.All();

            // register a business entity
           engine.RegisterBlock( "business", ( name ) => CreateEntityBlockInstance( name ) );

            // Register the core models, replacing existing blocks of the same name if necessary.
            foreach ( var entityType in entityTypes
                .Where( e =>
                    e.IsEntity &&
                    e.Name.StartsWith( "Rock.Model" ) &&
                    e.FriendlyName != null &&
                    e.FriendlyName != "" ) )
            {
                RegisterEntityCommand( engine, entityType, useQualifiedNameIfExists:true );
            }

            // Register plugin models, using fully-qualified namespace if necessary.
            foreach ( var entityType in entityTypes
                .Where( e =>
                    e.IsEntity &&
                    !e.Name.StartsWith( "Rock.Model" ) &&
                    e.FriendlyName != null &&
                    e.FriendlyName != "" )
                .OrderBy( e => e.Id ) )
            {
                RegisterEntityCommand( engine, entityType, useQualifiedNameIfExists:true );
            }

        }

        private static void RegisterEntityCommand( ILavaEngine engine, EntityTypeCache entityType, bool useQualifiedNameIfExists = false )
        {
            if ( entityType != null )
            {
                string entityName = entityType.FriendlyName.RemoveSpaces().ToLower();

                // if entity name is already registered, use the full class name with namespace
                if ( useQualifiedNameIfExists
                     && engine.GetRegisteredElements().ContainsKey( entityName ) )
                {
                    entityName = entityType.Name.Replace( '.', '_' );
                }

                engine.RegisterBlock( entityName, ( name ) => CreateEntityBlockInstance( name ) );
            }
        }

        /// <summary>
        /// Factory method to return a new block for the specified Entity.
        /// </summary>
        /// <param name="entityName"></param>
        /// <returns></returns>
        private static RockEntityBlock CreateEntityBlockInstance( string entityName )
        {
            // Return a block having a tag name corresponding to the entity name.
            return new RockEntityBlock() { SourceElementName = entityName, EntityName = entityName };
        }

        /// <summary>
        /// Gets the current person.
        /// </summary>
        /// <param name="context">The context.</param>
        /// <returns></returns>
        private static Person GetCurrentPerson( ILavaRenderContext context )
        {
            Person currentPerson = null;

            // First check for a person override value included in lava context
            currentPerson = context.GetMergeField( "CurrentPerson", null ) as Person;

            if ( currentPerson == null )
            {
#if REVIEW_WEBFORMS
                var httpContext = System.Web.HttpContext.Current;
                if ( httpContext != null && httpContext.Items.Contains( "CurrentPerson" ) )
                {
                    currentPerson = httpContext.Items["CurrentPerson"] as Person;
                }
#endif
            }

            return currentPerson;
        }

        internal static LavaElementAttributes GetAttributesFromMarkup( string markup, ILavaRenderContext context, string entityName )
        {
            // Create default settings
            var settings = LavaElementAttributes.NewFromMarkup( markup, context );

            if ( settings.Attributes.Count == 0 )
            {
                throw new Exception( "No parameters were found in your command. The syntax for a parameter is parmName:'' (note that you must use single quotes)." );
            }

            settings.AddOrIgnore( "iterator", string.Format( "{0}Items", entityName ) );
            settings.AddOrIgnore( "securityenabled", "true" );
            settings.AddOrIgnore( "cacheduration", "0" );

            var parms = settings.Attributes;

            // override any dynamic parameters
            List<string> dynamicFilters = new List<string>(); // will be used to process dynamic filters
            if ( parms.ContainsKey( "dynamicparameters" ) )
            {
                var dynamicParms = parms["dynamicparameters"];
                var dynamicParmList = dynamicParms.Split( ',' )
                                        .Select( x => x.Trim() )
                                        .Where( x => !string.IsNullOrWhiteSpace( x ) )
                                        .ToList();

                foreach ( var dynamicParm in dynamicParmList )
                {
#if REVIEW_WEBFORMS
                    if ( HttpContext.Current.Request[dynamicParm] != null )
                    {
                        var dynamicParmValue = HttpContext.Current.Request[dynamicParm].ToString();

                        switch ( dynamicParm )
                        {
                            case "id":
                            case "limit":
                            case "offset":
                            case "dataview":
                            case "expression":
                            case "sort":
                            case "iterator":
                            case "checksecurity":
                            case "includedeceased":
                            case "lazyloadenabled":
                            case "include":
                            case "select":
                            case "selectmany":
                            case "groupby":
                            case "securityenabled":
                            case "prefetchattributes":
                            case "disableattributeprefetch":
                                {
                                    parms.AddOrReplace( dynamicParm, dynamicParmValue );
                                    break;
                                }
                            default:
                                {
                                    dynamicFilters.Add( dynamicParm );
                                    break;
                                }
                        }
                    }
#endif
                }

                parms.AddOrReplace( "dynamicparameters", string.Join( ",", dynamicFilters ) );
            }

            return settings;
        }

        /// <summary>
        /// Gets the data view expression.
        /// </summary>
        /// <param name="dataViewId">The data view identifier.</param>
        /// <param name="service">The service.</param>
        /// <param name="parmExpression">The parm expression.</param>
        /// <param name="entityTypeCache">The entity type cache.</param>
        /// <returns></returns>
        /// <exception cref="System.Exception"></exception>
        private Expression GetDataViewExpression( int dataViewId, IService service, ParameterExpression parmExpression, EntityTypeCache entityTypeCache )
        {
            if ( service.Context is RockContext )
            {
                var dataViewSource = new DataViewService( service.Context as RockContext ).Get( dataViewId );
                bool isCorrectDataType = dataViewSource.EntityTypeId == entityTypeCache.Id;

                if ( isCorrectDataType )
                {
                    var whereExpression = dataViewSource.GetExpression( service, parmExpression );
                    return whereExpression;
                }
                else
                {
                    throw new Exception( string.Format( "The DataView provided is not of type {0}.", entityTypeCache.FriendlyName ) );
                }
            }
            else
            {
                throw new Exception( string.Format( "The database context for type {0} does not support RockContext dataviews.", entityTypeCache.FriendlyName ) );
            }
        }

        /// <summary>
        /// Parses the where.
        /// </summary>
        /// <param name="whereClause">The where clause.</param>
        /// <param name="type">The type.</param>
        /// <param name="service">The service.</param>
        /// <param name="parmExpression">The parm expression.</param>
        /// <param name="entityType">Type of the entity.</param>
        /// <param name="entityTypeCache">The entity type cache.</param>
        /// <returns></returns>
        private Expression ParseWhere( string whereClause, Type type, IService service, ParameterExpression parmExpression, Type entityType, EntityTypeCache entityTypeCache )
        {
            Expression returnExpression = null;

            // find locations of and/or's
            var expressionComponents = Regex.Split( whereClause, @"(\|\||&&)" );

            var currentExpressionComparisonType = ExpressionComparisonType.And;

            foreach ( var component in expressionComponents )
            {
                if ( component == "||" )
                {
                    currentExpressionComparisonType = ExpressionComparisonType.Or;
                    continue;
                }

                if ( component == "&&" )
                {
                    currentExpressionComparisonType = ExpressionComparisonType.And;
                    continue;
                }

                // parse the part to get the expression
                var regexPattern = @"((?!_=|_!)[a-zA-Z0-9_]+)|(==|<=|>=|<|!=|\^=|\*=|\*!|_=|_!|>|\$=|#=)|("".*""|\d+)";
                var expressionParts = Regex.Matches( component, regexPattern )
               .Cast<Match>()
               .Select( m => m.Value )
               .ToList();

                if ( expressionParts.Count == 3 )
                {
                    var property = expressionParts[0];
                    var operatorType = expressionParts[1];
                    var value = expressionParts[2].Replace( "\"", "" );

                    // Check if the property is Id, if so ensure that it's an integer to prevent
                    // returning everything in the database.
                    // https://github.com/SparkDevNetwork/Rock/issues/5236
                    if ( property == "Id" )
                    {
                        value = value.AsInteger().ToString();
                    }

                    List<string> selectionParms = new List<string>();
                    selectionParms.Add( PropertyComparisonConversion( operatorType ).ToString() );
                    selectionParms.Add( value );
                    selectionParms.Add( property );

                    Expression expression = null;

                    if ( entityType.GetProperty( property ) != null )
                    {
                        var entityProperty = entityType.GetProperty( property );
                        expression = ExpressionHelper.PropertyFilterExpression( selectionParms, parmExpression, property, entityProperty.PropertyType );
                    }
                    else
                    {
                        AttributeCache filterAttribute = null;
                        Expression attributeWhereExpression = null;

                        var attributeKey = property;

                        // We would really love to further qualify this beyond the EntityType by including the
                        // EntityTypeQualifier and EntityTypeQualifierValue but we can't easily do that so, we
                        // will do that "Just in case..." code below (because this actually happened in our Spark
                        // environment.
                        // Also, there could be multiple attributes that have the same key (due to attribute qualifiers or just simply a duplicate key)
                        var entityAttributeListForAttributeKey = AttributeCache.GetByEntityType( entityTypeCache.Id )
                            .Where( a => a != null && a.Key == attributeKey ).ToList();

                        // Just in case this EntityType has multiple attributes with the same key, create a OR'd clause for each attribute that has this key
                        // NOTE: this could easily happen if doing an entity command against a DefinedValue, and the same attribute key is used in more than one defined type
                        foreach ( var attribute in entityAttributeListForAttributeKey )
                        {
                            filterAttribute = attribute;

                            var attributeEntityField = EntityHelper.GetEntityFieldForAttribute( filterAttribute, limitToFilterableAttributes:false );

                            Expression filterExpression;
                            if ( attributeEntityField == null )
                            {
                                // There is no Entity field matching this Attribute, so ignore the filter.
                                filterExpression = new NoAttributeFilterExpression();
                            }
                            else
                            {
                                filterExpression = ExpressionHelper.GetAttributeExpression( service, parmExpression, attributeEntityField, selectionParms );
                            }
                            
                            if ( filterExpression is NoAttributeFilterExpression )
                            {
                                // Ignore this filter because it would cause the Where expression to match everything.
                                continue;
                            }

                            if ( attributeWhereExpression == null )
                            {
                                attributeWhereExpression = filterExpression;
                            }
                            else
                            {
                                attributeWhereExpression = Expression.OrElse( attributeWhereExpression, filterExpression );
                            }
                        }

                        if ( attributeWhereExpression != null )
                        {
                            expression = attributeWhereExpression;
                        }
                    }

                    if ( returnExpression == null )
                    {
                        returnExpression = expression;
                    }
                    else
                    {
                        if ( expression == null )
                        {
                            // unable to match to property or attribute, so just return what we got
                            return returnExpression;
                        }

                        if ( currentExpressionComparisonType == ExpressionComparisonType.And )
                        {
                            returnExpression = Expression.AndAlso( returnExpression, expression );
                        }
                        else
                        {
                            returnExpression = Expression.OrElse( returnExpression, expression );
                        }
                    }

                }
                else
                {
                    // error in parsing expression
                    throw new Exception( "Error in Where expression" );
                }
            }

            return returnExpression;
        }

        /// <summary>
        /// Gets the dynamic filter expression.
        /// </summary>
        /// <param name="dynamicFilter">The dynamic filter.</param>
        /// <param name="dynamicFilterValue">The dynamic filter value.</param>
        /// <param name="type">The type.</param>
        /// <param name="service">The service.</param>
        /// <param name="parmExpression">The parm expression.</param>
        /// <returns></returns>
        private Expression GetDynamicFilterExpression( string dynamicFilter, string dynamicFilterValue, Type type, IService service, ParameterExpression parmExpression )
        {
            if ( !string.IsNullOrWhiteSpace( dynamicFilter ) && !string.IsNullOrWhiteSpace( dynamicFilterValue ) )
            {
                var entityField = EntityHelper.FindFromFilterSelection( type, dynamicFilter );
                if ( entityField != null )
                {
                    var values = new List<string>();
                    string comparison = entityField.FieldType.Field.GetEqualToCompareValue();
                    if ( !string.IsNullOrWhiteSpace( comparison ) )
                    {
                        values.Add( comparison );
                    }
                    values.Add( dynamicFilterValue );

                    if ( entityField.FieldKind == FieldKind.Property )
                    {
                        return new PropertyFilter().GetPropertyExpression( service, parmExpression, entityField, values );
                    }
                    else
                    {
                        return new PropertyFilter().GetAttributeExpression( service, parmExpression, entityField, values );
                    }
                }
            }

            return null;
        }

        /// <summary>
        /// Properties the comparison conversion.
        /// </summary>
        /// <param name="comparisonOperator">The comparison operator.</param>
        /// <returns></returns>
        private int PropertyComparisonConversion( string comparisonOperator )
        {
            switch ( comparisonOperator )
            {
                case "==":
                    {
                        return 1;
                    }
                case "!=":
                    {
                        return 2;
                    }
                case "^=": // starts with
                    {
                        return 4;
                    }
                case "*=": // contains
                    {
                        return 8;
                    }
                case "*!": // does not contain
                    {
                        return 16;
                    }
                case "_=": // is blank
                    {
                        return 32;
                    }
                case "_!": // is not blank
                    {
                        return 64;
                    }
                case ">":
                    {
                        return 128;
                    }
                case ">=":
                    {
                        return 256;
                    }
                case "<":
                    {
                        return 512;
                    }
                case "<=":
                    {
                        return 1024;
                    }
                case "$=": // ends with
                    {
                        return 2048;
                    }
                case "#=": // regex
                    {
                        return 8192;
                    }
            }

            return -1;
        }

        /// <summary>
        /// An enum to specify and vs or comparisons
        /// </summary>
        enum ExpressionComparisonType { And, Or };

        #region ILavaSecured

        /// <inheritdoc/>
        public string RequiredPermissionKey
        {
            get
            {
                return "RockEntity";
            }
        }

        #endregion
    }
}<|MERGE_RESOLUTION|>--- conflicted
+++ resolved
@@ -514,18 +514,6 @@
                         {
                             if ( parms.GetValueOrNull( "count" ).AsBoolean() )
                             {
-<<<<<<< HEAD
-                                /* 
-                                   3/1/2021 - JME
-                                   Ensure that lazy loading is enabled. If this is false it throws a null reference exception.
-                                   I confirmed that the anonymous type is getting it's data from the single source SQL (no lazy loading).
-                                   Not sure why this exception is happening. It looks to be within the ZZZ Project System.Linq.Dynamic.Core
-                                   package. The important part is that the data is coming back in a single query.
-                                */
-#if REVIEW_WEBFORMS
-                                dbContext.Configuration.LazyLoadingEnabled = true;
-#endif
-=======
                                 int countResult = queryResult.Count();
                                 context.SetMergeField( "count", countResult );
 
@@ -533,7 +521,6 @@
 
                                 return;
                             }
->>>>>>> a4d773dd
 
                             var results = queryResult.ToList();
 
