﻿// <copyright>
// Copyright by the Spark Development Network
//
// Licensed under the Rock Community License (the "License");
// you may not use this file except in compliance with the License.
// You may obtain a copy of the License at
//
// http://www.rockrms.com/license
//
// Unless required by applicable law or agreed to in writing, software
// distributed under the License is distributed on an "AS IS" BASIS,
// WITHOUT WARRANTIES OR CONDITIONS OF ANY KIND, either express or implied.
// See the License for the specific language governing permissions and
// limitations under the License.
// </copyright>
//
using System;
using System.Collections.Generic;
using System.IO;
using System.Linq;
using System.Reflection;
using System.Text;
using System.Threading.Tasks;
using DotLiquid;
using Rock.Data;
using Rock.Model;
using Rock.Web.Cache;
using System.Linq.Dynamic;
using DotLiquid.Util;
using System.Text.RegularExpressions;
using System.Linq.Expressions;
using Rock.Reporting.DataFilter;
using System.Web;
using System.Web.UI.WebControls;
using Rock.Utility;
using Rock.Reporting;
using Rock.Security;

namespace Rock.Lava.Blocks
{
    /// <summary>
    ///
    /// </summary>
    /// <seealso cref="DotLiquid.Block" />
    public class RockEntity : RockLavaBlockBase
    {
        RockContext _rockContext;
        string _entityName = string.Empty;
        string _markup = string.Empty;

        /// <summary>
        /// Initializes the specified tag name.
        /// </summary>
        /// <param name="tagName">Name of the tag.</param>
        /// <param name="markup">The markup.</param>
        /// <param name="tokens">The tokens.</param>
        public override void Initialize( string tagName, string markup, List<string> tokens )
        {
            _rockContext = new RockContext();
            _entityName = tagName;
            _markup = markup;
            base.Initialize( tagName, markup, tokens );
        }

        /// <summary>
        /// Renders the specified context.
        /// </summary>
        /// <param name="context">The context.</param>
        /// <param name="result">The result.</param>
        /// <exception cref="System.Exception">Your Lava command must contain at least one valid filter. If you configured a filter it's possible that the property or attribute you provided does not exist.</exception>
        public override void Render( Context context, TextWriter result )
        {
            // first ensure that entity commands are allowed in the context
            if ( ! this.IsAuthorized(context) )
            {
                result.Write( string.Format( RockLavaBlockBase.NotAuthorizedMessage, this.Name ) );
                base.Render( context, result );
                return;
            }

            bool hasFilter = false;

            // get a service for the entity based off it's friendly name
            var entityTypes = EntityTypeCache.All();

            var model = string.Empty;

            if (_entityName == "business" )
            {
                model = "Rock.Model.Person";
            }
            else
            {
                model = "Rock.Model." + _entityName;
            }

            // Check first to see if this is a core model
            var entityTypeCache = entityTypes.Where( e => String.Equals( e.Name, model, StringComparison.OrdinalIgnoreCase ) ).FirstOrDefault();

            // If not, look for first plugin model that has same friendly name
            if ( entityTypeCache == null )
            {
                entityTypeCache = entityTypes
                    .Where( e =>
                        e.IsEntity &&
                        !e.Name.StartsWith( "Rock.Model" ) &&
                        e.FriendlyName != null &&
                        e.FriendlyName.RemoveSpaces().ToLower() == _entityName )
                    .OrderBy( e => e.Id )
                    .FirstOrDefault();
            }

            // If still null check to see if this was a duplicate class and full class name was used as entity name
            if ( entityTypeCache == null )
            {
                model = _entityName.Replace( '_', '.' );
                entityTypeCache = entityTypes.Where( e => String.Equals( e.Name, model, StringComparison.OrdinalIgnoreCase ) ).FirstOrDefault();
            }

            if ( entityTypeCache != null )
            {
                Type entityType = entityTypeCache.GetEntityType();
                if ( entityType != null )
                {
                    // Get the database context
                    Type contextType = null;
                    Rock.Data.DbContext dbContext = null;
                    var contexts = Rock.Reflection.SearchAssembly( entityType.Assembly, typeof( Rock.Data.DbContext ) );
                    if ( contexts.Any() )
                    {
                        contextType = contexts.First().Value;
                        dbContext = Activator.CreateInstance( contextType ) as Rock.Data.DbContext;
                    }
                    if ( dbContext == null )
                    {
                        dbContext = _rockContext;
                    }

                    // create an instance of the entity's service
                    Type[] modelType = { entityType };
                    Type genericServiceType = typeof( Rock.Data.Service<> );
                    Type modelServiceType = genericServiceType.MakeGenericType( modelType );
                    Rock.Data.IService serviceInstance = Activator.CreateInstance( modelServiceType, new object[] { dbContext } ) as IService;

                    ParameterExpression paramExpression = Expression.Parameter( entityType, "x" );
                    Expression queryExpression = null; // the base expression we'll use to build our query from

                    // parse markup
                    var parms = ParseMarkup( _markup, context );

                    if ( parms.Any( p => p.Key == "id" ) )
                    {
                        string propertyName = "Id";

                        List<string> selectionParms = new List<string>();
                        selectionParms.Add( PropertyComparisonConverstion( "==" ).ToString() );
                        selectionParms.Add( parms["id"].ToString() );
                        selectionParms.Add( propertyName );

                        var entityProperty = entityType.GetProperty( propertyName );
                        queryExpression = ExpressionHelper.PropertyFilterExpression( selectionParms, paramExpression, propertyName, entityProperty.PropertyType );

                        hasFilter = true;
                    }
                    else
                    {
                        // where clause expression
                        if ( parms.Any( p => p.Key == "where" ) )
                        {
                            queryExpression = ParseWhere( parms["where"], entityType, serviceInstance, paramExpression, entityType, entityTypeCache );

                            if ( queryExpression != null )
                            {
                                hasFilter = true;
                            }
                        }

                        // dataview expression
                        if ( parms.Any( p => p.Key == "dataview" ) )
                        {
                            var dataViewId = parms["dataview"].AsIntegerOrNull();

                            if ( dataViewId.HasValue )
                            {
                                var dataViewExpression = GetDataViewExpression( dataViewId.Value, serviceInstance, paramExpression, entityTypeCache );

                                if ( queryExpression == null )
                                {
                                    queryExpression = dataViewExpression;
                                    hasFilter = true;
                                }
                                else
                                {
                                    queryExpression = Expression.AndAlso( queryExpression, dataViewExpression );
                                }
                            }
                        }

                        // process dynamic filter expressions (from the query string)
                        if ( parms.Any( p => p.Key == "dynamicparameters" ) )
                        {
                            var dynamicFilters = parms["dynamicparameters"].Split( ',' )
                                            .Select( x => x.Trim() )
                                            .Where( x => !string.IsNullOrWhiteSpace( x ) )
                                            .ToList();

                            foreach ( var dynamicFilter in dynamicFilters )
                            {
                                var dynamicFilterValue = HttpContext.Current.Request[dynamicFilter];
                                var dynamicFilterExpression = GetDynamicFilterExpression( dynamicFilter, dynamicFilterValue, entityType, serviceInstance, paramExpression );
                                if ( dynamicFilterExpression != null )
                                {
                                    if ( queryExpression == null )
                                    {
                                        queryExpression = dynamicFilterExpression;
                                        hasFilter = true;
                                    }
                                    else
                                    {
                                        queryExpression = Expression.AndAlso( queryExpression, dynamicFilterExpression );
                                    }
                                }
                            }
                        }
                    }

                    // make the query from the expression
                    MethodInfo getMethod = serviceInstance.GetType().GetMethod( "Get", new Type[] { typeof( ParameterExpression ), typeof( Expression ), typeof( Rock.Web.UI.Controls.SortProperty ), typeof( int? ) } );
                    if ( getMethod != null )
                    {
                        var queryResult = getMethod.Invoke( serviceInstance, new object[] { paramExpression, queryExpression, null, null } ) as IQueryable<IEntity>;

                        // process entity specific filters
                        switch ( _entityName )
                        {
                            case "person":
                                {
                                    queryResult = PersonFilters( (IQueryable<Person>)queryResult, parms );
                                    break;
                                }
                            case "business":
                                {
                                    queryResult = BusinessFilters( (IQueryable<Person>)queryResult, parms );
                                    break;
                                }
                        }

                        // if there was a dynamic expression add it now
                        if ( parms.Any( p => p.Key == "expression" ) )
                        {
                            queryResult = queryResult.Where( parms["expression"] );
                            hasFilter = true;
                        }

                        // get a listing of ids
                        if ( parms.Any( p => p.Key == "ids" ) )
                        {
                            var value = parms["ids"].ToString().Split( ',' ).Select( int.Parse ).ToList();
                            queryResult = queryResult.Where( x => value.Contains(x.Id ) );
                            hasFilter = true;
                        }

                        var queryResultExpression = queryResult.Expression;

                        // add sort expressions
                        if ( parms.Any( p => p.Key == "sort" ) )
                        {
                            string orderByMethod = "OrderBy";


                            foreach ( var column in parms["sort"].Split( ',' ).Select( x => x.Trim() ).Where( x => !string.IsNullOrWhiteSpace( x ) ).ToList() )
                            {
                                string propertyName;
                                var direction = SortDirection.Ascending;

                                if ( column.EndsWith( " desc", StringComparison.OrdinalIgnoreCase ) )
                                {
                                    direction = SortDirection.Descending;
                                    propertyName = column.Left( column.Length - 5 );
                                }
                                else
                                {
                                    propertyName = column;
                                }

                                string methodName = direction == SortDirection.Descending ? orderByMethod + "Descending" : orderByMethod;

                                if ( entityType.GetProperty( propertyName ) != null )
                                {
                                    // sorting a entity property
                                    var memberExpression = Expression.Property( paramExpression, propertyName );
                                    LambdaExpression sortSelector = Expression.Lambda( memberExpression, paramExpression );
                                    queryResultExpression = Expression.Call( typeof( Queryable ), methodName, new Type[] { queryResult.ElementType, sortSelector.ReturnType }, queryResultExpression, sortSelector );
                                }
                                else
                                {
                                    // sorting on an attribute

                                    // get attribute id
                                    int? attributeId = null;
                                    foreach ( var id in AttributeCache.GetByEntity( entityTypeCache.Id ).SelectMany( a => a.AttributeIds ) )
                                    {
                                        var attribute = AttributeCache.Get( id );
                                        if ( attribute.Key == propertyName )
                                        {
                                            attributeId = id;
                                        }
                                    }

                                    if ( attributeId.HasValue )
                                    {
                                        // get AttributeValue queryable and parameter
                                        var attributeValues = _rockContext.Set<AttributeValue>();
                                        ParameterExpression attributeValueParameter = Expression.Parameter( typeof( AttributeValue ), "v" );
                                        MemberExpression idExpression = Expression.Property( paramExpression, "Id" );
                                        var attributeExpression = Attribute.Helper.GetAttributeValueExpression( attributeValues, attributeValueParameter, idExpression, attributeId.Value );

                                        LambdaExpression sortSelector = Expression.Lambda( attributeExpression, paramExpression );
                                        queryResultExpression = Expression.Call( typeof( Queryable ), methodName, new Type[] { queryResult.ElementType, sortSelector.ReturnType }, queryResultExpression, sortSelector );
                                    }
                                }

                                orderByMethod = "ThenBy";
                            }
                        }

                        // reassemble the queryable with the sort expressions
                        queryResult = queryResult.Provider.CreateQuery( queryResultExpression ) as IQueryable<IEntity>;

                        if ( parms.GetValueOrNull( "count" ).AsBoolean() )
                        {
                            int countResult = queryResult.Count();
                            context.Scopes.Last()["count"] = countResult;
                        }
                        else
                        {
                            // run security check on each result
                            var items = queryResult.ToList();
                            var itemsSecured = new List<IEntity>();

                            Person person = GetCurrentPerson( context );

                            foreach ( IEntity item in items )
                            {
                                ISecured itemSecured = item as ISecured;
                                if ( itemSecured == null || itemSecured.IsAuthorized( Authorization.VIEW, person ) )
                                {
                                    itemsSecured.Add( item );
                                }
                            }

                            queryResult = itemsSecured.AsQueryable();

                            // offset
                            if ( parms.Any( p => p.Key == "offset" ) )
                            {
                                queryResult = queryResult.Skip( parms["offset"].AsInteger() );
                            }

                            // limit, default to 1000
                            if ( parms.Any( p => p.Key == "limit" ) )
                            {
                                queryResult = queryResult.Take( parms["limit"].AsInteger() );
                            }
                            else
                            {
                                queryResult = queryResult.Take( 1000 );
                            }

                            // check to ensure we had some form of filter (otherwise we'll return all results in the table)
                            if ( !hasFilter )
                            {
                                throw new Exception( "Your Lava command must contain at least one valid filter. If you configured a filter it's possible that the property or attribute you provided does not exist." );
                            }

                            var resultList = queryResult.ToList();

                            // if there is only one item to return set an alternative non-array based variable
                            if ( resultList.Count == 1 )
                            {
                                context.Scopes.Last()[_entityName] = resultList.FirstOrDefault();
                            }

                            context.Scopes.Last()[parms["iterator"]] = resultList;
                        }
                    }
                }
            }
            else
            {
                result.Write( string.Format( "Could not find a model for {0}.", _entityName ) );
                base.Render( context, result );
            }

            base.Render( context, result );
        }

        #region Entity Specific Filters

        /// <summary>
        /// Special filters for the person entity.
        /// </summary>
        /// <param name="query">The query.</param>
        /// <param name="parms">The parms.</param>
        /// <returns></returns>
        private IQueryable<IEntity> PersonFilters(IQueryable<Person> query, Dictionary<string,string> parms)
        {
            // limit to record type of person
            var personRecordTypeId = DefinedValueCache.Get( SystemGuid.DefinedValue.PERSON_RECORD_TYPE_PERSON ).Id;

            query = query.Where( p => p.RecordTypeValueId == personRecordTypeId );

            // filter out deceased records unless they specifically want them
            var includeDeceased = false;

            if (parms.Any( p => p.Key == "includedeceased" ) )
            {
                includeDeceased = parms["includedeceased"].AsBoolean( false );
            }

            if ( !includeDeceased )
            {
                query = query.Where( p => p.IsDeceased == false );
            }

            return query;
        }

        /// <summary>
        /// Special filters for businesses.
        /// </summary>
        /// <param name="query">The query.</param>
        /// <param name="parms">The parms.</param>
        /// <returns></returns>
        private IQueryable<IEntity> BusinessFilters( IQueryable<Person> query, Dictionary<string, string> parms )
        {
            // limit to record type of business
            var businessRecordTypeId = DefinedValueCache.Get( SystemGuid.DefinedValue.PERSON_RECORD_TYPE_BUSINESS ).Id;

            query = query.Where( p => p.RecordTypeValueId == businessRecordTypeId );
            return query;
        }

        #endregion

        /// <summary>
        /// Method that will be run at Rock startup
        /// </summary>
        public override void OnStartup()
        {
            RegisterEntityCommands();
        }

        /// <summary>
        /// Helper method to register the entity commands.
        /// </summary>
        public static void RegisterEntityCommands()
        {
            var entityTypes = EntityTypeCache.All();

            // register a business entity
            Template.RegisterTag<Rock.Lava.Blocks.RockEntity>( "business" );

            // Register the core models first
            foreach ( var entityType in entityTypes
                .Where( e =>
                    e.IsEntity &&
                    e.Name.StartsWith( "Rock.Model" ) &&
                    e.FriendlyName != null &&
                    e.FriendlyName != "" ) )
            {
                RegisterEntityCommand( entityType );
            }

            // Now register plugin models
            foreach ( var entityType in entityTypes
                .Where( e =>
                    e.IsEntity &&
                    !e.Name.StartsWith( "Rock.Model" ) &&
                    e.FriendlyName != null &&
                    e.FriendlyName != "" )
                .OrderBy( e => e.Id ) )
            {
                RegisterEntityCommand( entityType );
            }

        }

        private static void RegisterEntityCommand( EntityTypeCache entityType )
        {
            if ( entityType != null )
            {
                string entityName = entityType.FriendlyName.RemoveSpaces().ToLower();

                // if entity name is already registered, use the full class name with namespace
                Type tagType = Template.GetTagType( entityName );
                if ( tagType != null )
                {
                    entityName = entityType.Name.Replace( '.', '_' );
                }

                Template.RegisterTag<Rock.Lava.Blocks.RockEntity>( entityName );
            }
        }

        /// <summary>
        /// Gets the current person.
        /// </summary>
        /// <param name="context">The context.</param>
        /// <returns></returns>
        private static Person GetCurrentPerson( DotLiquid.Context context )
        {
            Person currentPerson = null;

            // First check for a person override value included in lava context
            if ( context.Scopes != null )
            {
                foreach ( var scopeHash in context.Scopes )
                {
                    if ( scopeHash.ContainsKey( "CurrentPerson" ) )
                    {
                        currentPerson = scopeHash["CurrentPerson"] as Person;
                    }
                }
            }

            if ( currentPerson == null )
            {
                var httpContext = System.Web.HttpContext.Current;
                if ( httpContext != null && httpContext.Items.Contains( "CurrentPerson" ) )
                {
                    currentPerson = httpContext.Items["CurrentPerson"] as Person;
                }
            }

            return currentPerson;
        }

        /// <summary>
        /// Parses the markup.
        /// </summary>
        /// <param name="markup">The markup.</param>
        /// <param name="context">The context.</param>
        /// <returns></returns>
        private Dictionary<string, string> ParseMarkup( string markup, Context context )
        {
            // first run lava across the inputted markup
            var internalMergeFields = new Dictionary<string, object>();

            // get variables defined in the lava source
            foreach ( var scope in context.Scopes )
            {
                foreach ( var item in scope )
                {
                    internalMergeFields.AddOrReplace( item.Key, item.Value );
                }
            }

            // get merge fields loaded by the block or container
            if ( context.Environments.Count > 0 )
            {
                foreach ( var item in context.Environments[0] )
                {
                    internalMergeFields.AddOrReplace( item.Key, item.Value );
                }
            }
            var resolvedMarkup = markup.ResolveMergeFields( internalMergeFields );

            var parms = new Dictionary<string, string>();
            parms.Add( "iterator", string.Format( "{0}Items", _entityName ) );

<<<<<<< HEAD
            var markupItems = Regex.Matches( resolvedMarkup, "(.*?:'[^']*')" )
=======
            var markupItems = Regex.Matches( resolvedMarkup, @"(\S*?:'[^']+')" )
>>>>>>> 915f02eb
                .Cast<Match>()
                .Select( m => m.Value )
                .ToList();

            if ( markupItems.Count == 0 )
            {
                throw new Exception( "No parameters were found in your command. The syntax for a parameter is parmName:'' (note that you must use single quotes)." );
            }

            foreach ( var item in markupItems )
            {
                var itemParts = item.ToString().Split( new char[] { ':' }, 2 );
                if ( itemParts.Length > 1 )
                {
                    parms.AddOrReplace( itemParts[0].Trim().ToLower(), itemParts[1].Trim().Substring( 1, itemParts[1].Length - 2 ) );
                }
            }

            // override any dynamic parameters
            List<string> dynamicFilters = new List<string>(); // will be used to process dynamic filters
            if ( parms.ContainsKey( "dynamicparameters" ) )
            {
                var dynamicParms = parms["dynamicparameters"];
                var dynamicParmList = dynamicParms.Split( ',' )
                                        .Select( x => x.Trim() )
                                        .Where( x => !string.IsNullOrWhiteSpace( x ) )
                                        .ToList();

                foreach ( var dynamicParm in dynamicParmList )
                {
                    if ( HttpContext.Current.Request[dynamicParm] != null )
                    {
                        var dynamicParmValue = HttpContext.Current.Request[dynamicParm].ToString();

                        switch ( dynamicParm )
                        {
                            case "id":
                            case "limit":
                            case "offset":
                            case "dataview":
                            case "expression":
                            case "sort":
                            case "iterator":
                            case "checksecurity":
                            case "includedeceased":
                                {
                                    parms.AddOrReplace( dynamicParm, dynamicParmValue );
                                    break;
                                }
                            default:
                                {
                                    dynamicFilters.Add( dynamicParm );
                                    break;
                                }
                        }
                    }
                }

                parms.AddOrReplace( "dynamicparameters", string.Join( ",", dynamicFilters ) );
            }


            return parms;
        }

        /// <summary>
        /// Gets the data view expression.
        /// </summary>
        /// <param name="dataViewId">The data view identifier.</param>
        /// <param name="service">The service.</param>
        /// <param name="parmExpression">The parm expression.</param>
        /// <param name="entityTypeCache">The entity type cache.</param>
        /// <returns></returns>
        /// <exception cref="System.Exception"></exception>
        private Expression GetDataViewExpression( int dataViewId, IService service, ParameterExpression parmExpression, EntityTypeCache entityTypeCache )
        {
            var dataViewSource = new DataViewService( _rockContext ).Get( dataViewId );
            bool isCorrectDataType = dataViewSource.EntityTypeId == entityTypeCache.Id;

            if ( isCorrectDataType )
            {
                List<string> errorMessages = new List<string>();
                var whereExpression = dataViewSource.GetExpression( service, parmExpression, out errorMessages );
                return whereExpression;
            }
            else
            {
                throw new Exception( string.Format( "The DataView provided is not of type {0}.", entityTypeCache.FriendlyName ) );
            }
        }

        /// <summary>
        /// Parses the where.
        /// </summary>
        /// <param name="whereClause">The where clause.</param>
        /// <param name="type">The type.</param>
        /// <param name="service">The service.</param>
        /// <param name="parmExpression">The parm expression.</param>
        /// <param name="entityType">Type of the entity.</param>
        /// <param name="entityTypeCache">The entity type cache.</param>
        /// <returns></returns>
        private Expression ParseWhere( string whereClause, Type type, IService service, ParameterExpression parmExpression, Type entityType, EntityTypeCache entityTypeCache )
        {
            Expression returnExpression = null;

            // find locations of and/or's
            var expressionComponents = Regex.Split( whereClause, @"(\|\||&&)" );

            var currentExpressionComparisonType = ExpressionComparisonType.And;

            foreach ( var component in expressionComponents )
            {
                if ( component == "||" )
                {
                    currentExpressionComparisonType = ExpressionComparisonType.Or;
                    continue;
                }

                if ( component == "&&" )
                {
                    currentExpressionComparisonType = ExpressionComparisonType.And;
                    continue;
                }

                // parse the part to get the expression
                string regexPattern = @"([a-zA-Z]+)|(==|<=|>=|<|!=|\^=|\*=|\*!|_=|_!|>|\$=|#=)|("".*""|\d+)";
                var expressionParts = Regex.Matches( component, regexPattern )
               .Cast<Match>()
               .Select( m => m.Value )
               .ToList();

                if ( expressionParts.Count == 3 )
                {
                    var property = expressionParts[0];
                    var operatorType = expressionParts[1];
                    var value = expressionParts[2].Replace( "\"", "" );

                    List<string> selectionParms = new List<string>();
                    selectionParms.Add( PropertyComparisonConverstion( operatorType ).ToString() );
                    selectionParms.Add( value );
                    selectionParms.Add( property );

                    Expression expression = null;

                    if ( entityType.GetProperty( property ) != null )
                    {
                        var entityProperty = entityType.GetProperty( property );
                        expression = ExpressionHelper.PropertyFilterExpression( selectionParms, parmExpression, property, entityProperty.PropertyType );
                    }
                    else
                    {
                        AttributeCache filterAttribute = null;
                        foreach ( var id in AttributeCache.GetByEntity( entityTypeCache.Id ).SelectMany( a => a.AttributeIds ) )
                        {
                            var attribute = AttributeCache.Get( id );
                            if ( attribute.Key == property )
                            {
                                filterAttribute = attribute;
                            }
                        }

                        if ( filterAttribute != null )
                        {
                            var attributeEntityField = EntityHelper.GetEntityFieldForAttribute( filterAttribute );
                            expression = ExpressionHelper.GetAttributeExpression( service, parmExpression, attributeEntityField, selectionParms );
                        }
                    }

                    if ( returnExpression == null )
                    {
                        returnExpression = expression;
                    }
                    else
                    {
                        if ( currentExpressionComparisonType == ExpressionComparisonType.And )
                        {
                            returnExpression = Expression.AndAlso( returnExpression, expression );
                        }
                        else
                        {
                            returnExpression = Expression.OrElse( returnExpression, expression );
                        }
                    }

                }
                else
                {
                    // error in parsing expression
                    throw new Exception( "Error in Where expression" );
                }
            }

            return returnExpression;
        }

        /// <summary>
        /// Gets the dynamic filter expression.
        /// </summary>
        /// <param name="dynamicFilter">The dynamic filter.</param>
        /// <param name="dynamicFilterValue">The dynamic filter value.</param>
        /// <param name="type">The type.</param>
        /// <param name="service">The service.</param>
        /// <param name="parmExpression">The parm expression.</param>
        /// <returns></returns>
        private Expression GetDynamicFilterExpression( string dynamicFilter, string dynamicFilterValue, Type type, IService service, ParameterExpression parmExpression )
        {
            if ( !string.IsNullOrWhiteSpace( dynamicFilter ) && !string.IsNullOrWhiteSpace( dynamicFilterValue ) )
            {
                var entityFields = EntityHelper.GetEntityFields( type );
                var entityField = entityFields.FindFromFilterSelection( dynamicFilter );
                if ( entityField != null )
                {
                    var values = new List<string>();
                    string comparison = entityField.FieldType.Field.GetEqualToCompareValue();
                    if ( !string.IsNullOrWhiteSpace( comparison ) )
                    {
                        values.Add( comparison );
                    }
                    values.Add( dynamicFilterValue );

                    if ( entityField.FieldKind == FieldKind.Property )
                    {
                        return new PropertyFilter().GetPropertyExpression( service, parmExpression, entityField, values );
                    }
                    else
                    {
                        return new PropertyFilter().GetAttributeExpression( service, parmExpression, entityField, values );
                    }
                }
            }

            return null;
        }

        /// <summary>
        /// Properties the comparison conversion.
        /// </summary>
        /// <param name="comparisonOperator">The comparison operator.</param>
        /// <returns></returns>
        private int PropertyComparisonConverstion( string comparisonOperator )
        {
            switch ( comparisonOperator )
            {
                case "==":
                    {
                        return 1;
                    }
                case "!=":
                    {
                        return 2;
                    }
                case "^=": // starts with
                    {
                        return 4;
                    }
                case "*=": // contains
                    {
                        return 8;
                    }
                case "*!": // does not contain
                    {
                        return 16;
                    }
                case "_=": // is blank
                    {
                        return 32;
                    }
                case "_!": // is not blank
                    {
                        return 64;
                    }
                case ">":
                    {
                        return 128;
                    }
                case ">=":
                    {
                        return 256;
                    }
                case "<":
                    {
                        return 512;
                    }
                case "<=":
                    {
                        return 1024;
                    }
                case "$=": // ends with
                    {
                        return 2048;
                    }
                case "#=": // regex
                    {
                        return 8192;
                    }
            }

            return -1;
        }

        /// <summary>
        /// An enum to specify and vs or comparisons
        /// </summary>
        enum ExpressionComparisonType { And, Or };
    }
}<|MERGE_RESOLUTION|>--- conflicted
+++ resolved
@@ -569,11 +569,7 @@
             var parms = new Dictionary<string, string>();
             parms.Add( "iterator", string.Format( "{0}Items", _entityName ) );
 
-<<<<<<< HEAD
-            var markupItems = Regex.Matches( resolvedMarkup, "(.*?:'[^']*')" )
-=======
             var markupItems = Regex.Matches( resolvedMarkup, @"(\S*?:'[^']+')" )
->>>>>>> 915f02eb
                 .Cast<Match>()
                 .Select( m => m.Value )
                 .ToList();
