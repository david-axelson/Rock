﻿// <copyright>
// Copyright by the Spark Development Network
//
// Licensed under the Rock Community License (the "License");
// you may not use this file except in compliance with the License.
// You may obtain a copy of the License at
//
// http://www.rockrms.com/license
//
// Unless required by applicable law or agreed to in writing, software
// distributed under the License is distributed on an "AS IS" BASIS,
// WITHOUT WARRANTIES OR CONDITIONS OF ANY KIND, either express or implied.
// See the License for the specific language governing permissions and
// limitations under the License.
// </copyright>
//
using System.Collections.Generic;
using System.ComponentModel.DataAnnotations;
using System.ComponentModel.DataAnnotations.Schema;
using System.Data.Entity.ModelConfiguration;
using System.Runtime.Serialization;
using Rock.Data;
using Rock.Lava;
<<<<<<< HEAD
using System.Collections.ObjectModel;
=======
using Rock.Security;
using Rock.Web.Cache;
>>>>>>> e7f4d3bf

namespace Rock.Model
{
    /// <summary>
    /// Represents a category or group of entity objects in Rock. A category can be used to group entity instances of <see cref="Rock.Model.EntityType">EntityTypes</see>. 
    /// For an EntityType to be categorizable the EntityType will need to implement the <see cref="Rock.Data.ICategorized"/> interface.
    /// </summary>
    [RockDomain( "Core" )]
    [Table( "Category" )]
    [DataContract]
    public partial class Category : Model<Category>, IOrdered, ICacheable
    {
        #region Entity Properties

        /// <summary>
        /// Gets or sets a flag indicating if this Category is part of the Rock core system/framework.
        /// </summary>
        /// <value>
        /// A <see cref="System.Boolean"/> value that is <c>true</c> if the Category is part of the Rock core system/framework; otherwise <c>false</c>.
        /// </value>
        [Required]
        [DataMember( IsRequired = true )]
        public bool IsSystem { get; set; }

        /// <summary>
        /// Gets or sets the CategoryId of the parent Category. 
        /// </summary>
        /// <value>
        /// A <see cref="System.Int32"/> representing the CategoryId of the parent Category.
        /// </value>
        [DataMember]
        public int? ParentCategoryId { get; set; }

        /// <summary>
        /// Gets or sets the EntityTypeId of the <see cref="Rock.Model.EntityType"/> that this Category belongs to.
        /// </summary>
        /// <value>
        /// A <see cref="System.Int32"/> representing the EntityTypeId of the <see cref="Rock.Model.EntityType"/> that this Category belongs to.
        /// </value>
        [Required]
        [DataMember( IsRequired = true )]
        public int EntityTypeId { get; set; }

        /// <summary>
        /// Gets or sets the entity type qualifier column that contains the value (see <see cref="EntityTypeQualifierValue"/>) that is used to narrow the scope of the Category.
        /// </summary>
        /// <value>
        /// A <see cref="System.String"/> representing the name of the Qualifier Column/Property that contains the <see cref="EntityTypeQualifierValue"/> that is used to 
        /// narrow the scope of the Category.
        /// </value>
        [MaxLength( 50 )]
        [DataMember]
        public string EntityTypeQualifierColumn { get; set; }

        /// <summary>
        /// Gets or sets the entity type qualifier value that is used to narrow the scope of the Category to a subset or specific instance of an EntityType.
        /// </summary>
        /// <value>
        /// A <see cref="System.String"/> that represents the value that is used to narrow the scope of the Category.
        /// </value>
        [MaxLength( 200 )]
        [DataMember]
        public string EntityTypeQualifierValue { get; set; }

        /// <summary>
        /// Gets or sets the order.
        /// </summary>
        /// <value>
        /// The order.
        /// </value>
        [Required]
        [DataMember( IsRequired = true )]
        public int Order { get; set; }

        /// <summary>
        /// Gets or sets the Name of the Category
        /// </summary>
        /// <value>
        /// A <see cref="System.String"/> that represents the Name of the Category.
        /// </value>
        [Required( ErrorMessage = "Name is required" )]
        [MaxLength( 100 )]
        [DataMember( IsRequired = true )]
        public string Name { get; set; }

        /// <summary>
        /// Gets or sets the description.
        /// </summary>
        /// <value>
        /// The description.
        /// </value>
        [DataMember]
        public string Description { get; set; }

        /// <summary>
        /// Gets or sets the name of the icon CSS class. This property is only used for CSS based icons.
        /// </summary>
        /// <value>
        /// A <see cref="System.String"/> representing the name of the icon CSS class. This property will be null if a file based icon is being used.
        /// </value>
        [MaxLength( 100 )]
        [DataMember]
        public string IconCssClass { get; set; }

        /// <summary>
        /// Gets or sets the color of the highlight.
        /// </summary>
        /// <value>
        /// The color of the highlight.
        /// </value>
        [MaxLength( 50 )]
        [DataMember]
        public string HighlightColor { get; set; }

        #endregion

        #region Navigation Properties

        /// <summary>
        /// Gets or sets the parent category.
        /// </summary>
        /// <value>
        /// The parent category
        /// </value>
        [LavaVisible]
        public virtual Category ParentCategory { get; set; }

        /// <summary>
        /// Gets or sets a collection of Categories that are children of the current Category.
        /// </summary>
        /// <value>
        /// The Categories that are children of the current Category.
        /// </value>
        [DataMember]
        public virtual ICollection<Category> ChildCategories { get; set; }

        /// <summary>
        /// Gets or sets the <see cref="Rock.Model.EntityType" /> that can use this Category.
        /// </summary>
        /// <value>
        /// The <see cref="Rock.Model.EntityType"/> that can use this Category.
        /// </value>
        [DataMember]
        public virtual EntityType EntityType { get; set; }

<<<<<<< HEAD
#if NET5_0_OR_GREATER
        // Added to support ManyToMany relationship.

        public virtual ICollection<Attribute> AttributeItems
        {
            get { return _attributeItems ?? ( _attributeItems = new Collection<Attribute>() ); }
            set { _attributeItems = value; }
        }
        private ICollection<Attribute> _attributeItems;

        public virtual ICollection<ContentChannel> ContentChannels
        {
            get { return _contentChannels ?? ( _contentChannels = new Collection<ContentChannel>() ); }
            set { _contentChannels = value; }
        }
        private ICollection<ContentChannel> _contentChannels;
#endif
=======
        /// <summary>
        /// Provides a <see cref="Dictionary{TKey, TValue}"/> of actions that this model supports, and the description of each.
        /// </summary>
        public override Dictionary<string, string> SupportedActions
        {
            get
            {
                var entityTypeCache = EntityTypeCache.Get( this.EntityTypeId );
                if ( entityTypeCache == null && this.EntityType != null )
                {
                    entityTypeCache = EntityTypeCache.Get( this.EntityType.Id );
                }

                if ( entityTypeCache != null )
                {
                    switch ( entityTypeCache.Name )
                    {
                        case "Rock.Model.Tag":
                            {
                                var supportedActions = new Dictionary<string, string>();
                                supportedActions.Add( Authorization.VIEW, "The roles and/or users that have access to view." );
                                supportedActions.Add( Authorization.TAG, "The roles and/or users that have access to tag items." );
                                supportedActions.Add( Authorization.EDIT, "The roles and/or users that have access to edit." );
                                supportedActions.Add( Authorization.ADMINISTRATE, "The roles and/or users that have access to administrate." );
                                return supportedActions;
                            }
                    }
                }

                return base.SupportedActions;
            }
        }
>>>>>>> e7f4d3bf

        #endregion

        #region Public Methods

        /// <summary>
        /// Returns a <see cref="System.String" /> that represents this instance.
        /// </summary>
        /// <returns>
        /// A <see cref="System.String" /> that represents this instance.
        /// </returns>
        public override string ToString()
        {
            return this.Name;
        }

        #endregion
    }

    #region Entity Configuration

    /// <summary>
    /// Category Configuration class.
    /// </summary>
    public partial class CategoryConfiguration : EntityTypeConfiguration<Category>
    {
        /// <summary>
        /// Initializes a new instance of the <see cref="CategoryConfiguration" /> class.
        /// </summary>
        public CategoryConfiguration()
        {
            this.HasOptional( p => p.ParentCategory ).WithMany( p => p.ChildCategories ).HasForeignKey( p => p.ParentCategoryId ).WillCascadeOnDelete( false );
            this.HasRequired( p => p.EntityType ).WithMany().HasForeignKey( p => p.EntityTypeId ).WillCascadeOnDelete( false );
        }
    }

    #endregion
}<|MERGE_RESOLUTION|>--- conflicted
+++ resolved
@@ -15,18 +15,17 @@
 // </copyright>
 //
 using System.Collections.Generic;
+#if NET5_0_OR_GREATER
+using System.Collections.ObjectModel;
+#endif
 using System.ComponentModel.DataAnnotations;
 using System.ComponentModel.DataAnnotations.Schema;
 using System.Data.Entity.ModelConfiguration;
 using System.Runtime.Serialization;
 using Rock.Data;
 using Rock.Lava;
-<<<<<<< HEAD
-using System.Collections.ObjectModel;
-=======
 using Rock.Security;
 using Rock.Web.Cache;
->>>>>>> e7f4d3bf
 
 namespace Rock.Model
 {
@@ -172,25 +171,6 @@
         [DataMember]
         public virtual EntityType EntityType { get; set; }
 
-<<<<<<< HEAD
-#if NET5_0_OR_GREATER
-        // Added to support ManyToMany relationship.
-
-        public virtual ICollection<Attribute> AttributeItems
-        {
-            get { return _attributeItems ?? ( _attributeItems = new Collection<Attribute>() ); }
-            set { _attributeItems = value; }
-        }
-        private ICollection<Attribute> _attributeItems;
-
-        public virtual ICollection<ContentChannel> ContentChannels
-        {
-            get { return _contentChannels ?? ( _contentChannels = new Collection<ContentChannel>() ); }
-            set { _contentChannels = value; }
-        }
-        private ICollection<ContentChannel> _contentChannels;
-#endif
-=======
         /// <summary>
         /// Provides a <see cref="Dictionary{TKey, TValue}"/> of actions that this model supports, and the description of each.
         /// </summary>
@@ -223,7 +203,24 @@
                 return base.SupportedActions;
             }
         }
->>>>>>> e7f4d3bf
+
+#if NET5_0_OR_GREATER
+        // Added to support ManyToMany relationship.
+
+        public virtual ICollection<Attribute> AttributeItems
+        {
+            get { return _attributeItems ?? ( _attributeItems = new Collection<Attribute>() ); }
+            set { _attributeItems = value; }
+        }
+        private ICollection<Attribute> _attributeItems;
+
+        public virtual ICollection<ContentChannel> ContentChannels
+        {
+            get { return _contentChannels ?? ( _contentChannels = new Collection<ContentChannel>() ); }
+            set { _contentChannels = value; }
+        }
+        private ICollection<ContentChannel> _contentChannels;
+#endif
 
         #endregion
 
