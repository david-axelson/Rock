﻿// <copyright>
// Copyright by the Spark Development Network
//
// Licensed under the Rock Community License (the "License");
// you may not use this file except in compliance with the License.
// You may obtain a copy of the License at
//
// http://www.rockrms.com/license
//
// Unless required by applicable law or agreed to in writing, software
// distributed under the License is distributed on an "AS IS" BASIS,
// WITHOUT WARRANTIES OR CONDITIONS OF ANY KIND, either express or implied.
// See the License for the specific language governing permissions and
// limitations under the License.
// </copyright>

using System;
using System.Collections.Generic;
using System.ComponentModel.DataAnnotations.Schema;
#if REVIEW_NET5_0_OR_GREATER
using Microsoft.EntityFrameworkCore;
#else
using System.Data.Entity;
#endif
using System.Linq;
using System.Runtime.Serialization;
using Ical.Net;
using Ical.Net.DataTypes;
using Rock.Lava;
using Rock.Web.Cache;
using Ical.Net.CalendarComponents;

namespace Rock.Model
{
    public partial class Schedule
    {
        #region Properties

        /// <summary>
        /// Gets or sets the content lines of the iCalendar
        /// </summary>
        /// <value>
        /// A <see cref="System.String"/>representing the  content of the iCalendar.
        /// </value>
        [DataMember]
        public string iCalendarContent
        {
            get
            {
                return _iCalendarContent ?? string.Empty;
            }

            set
            {
                _getICalEvent = null;
                _iCalendarContent = value;
            }
        }

        private string _iCalendarContent;

        #region Additional Lava Properties

        /// <summary>
        /// Gets the weekly time of day in friendly text, such as "7:00 PM".
        /// </summary>
        /// <value>
        /// The weekly time of day in friendly text or an empty string if not valid.
        /// </value>
        [LavaVisible]
        public string WeeklyTimeOfDayText => WeeklyTimeOfDay?.ToTimeString() ?? string.Empty;

        /*
            2021-02-17 - DJL

            These properties exist to simplify Lava code that needs to query if the schedule or check-in is currently active.
            They have been reinstated at the request of the community after being marked obsolete in v1.8.

            Reason: Community Request, Issue #3471 (https://github.com/SparkDevNetwork/Rock/issues/3471)
        */

        /// <summary>
        /// Gets a value indicating whether this schedule is currently active. This
        /// is based on <see cref="RockDateTime.Now" />. Use <see cref="Campus.CurrentDateTime"/> and <see cref="WasScheduleActive(DateTime)"/>
        /// to get this based on the Campus's current datetime. 
        /// </summary>
        /// <value>
        /// <c>true</c> if this schedule is currently active; otherwise, <c>false</c>.
        /// </value>
        [LavaVisible]
        public virtual bool IsScheduleActive
        {
            get
            {
                return WasScheduleActive( RockDateTime.Now );
            }
        }

        /// <summary>
        /// Gets a value indicating whether check-in is currently active for this schedule. This
        /// is based on <see cref="RockDateTime.Now" />. Use <see cref="Campus.CurrentDateTime"/> and <see cref="WasCheckInActive(DateTime)"/>
        /// to get this based on the Campus's current datetime. 
        /// </summary>
        /// <value>
        ///  A <see cref="System.Boolean"/> that is  <c>true</c> if Check-in is currently active for this Schedule ; otherwise, <c>false</c>.
        /// </value>
        [LavaVisible]
        public virtual bool IsCheckInActive
        {
            get
            {
                return WasCheckInActive( RockDateTime.Now );
            }
        }

        /// <summary>
        /// Gets the next start time based on <see cref="RockDateTime.Now" />. Use <see cref="Campus.CurrentDateTime"/>
        /// and <see cref="GetNextStartDateTime(DateTime)"/> to get this based on the Campus's current datetime. 
        /// </summary>
        /// <returns></returns>
        [LavaVisible]
        public virtual DateTime? NextStartDateTime
        {
            get
            {
                return GetNextStartDateTime( RockDateTime.Now );
            }
        }

        #endregion

        /// <summary>
        /// Gets the type of the schedule.
        /// </summary>
        /// <value>
        /// The type of the schedule.
        /// </value>
        public virtual ScheduleType ScheduleType
        {
            get
            {
                var calendarEvent = GetICalEvent();
                if ( calendarEvent != null && calendarEvent.DtStart != null )
                {
                    return !string.IsNullOrWhiteSpace( this.Name ) ?
                        ScheduleType.Named : ScheduleType.Custom;
                }
                else
                {
                    return WeeklyDayOfWeek.HasValue ?
                        ScheduleType.Weekly : ScheduleType.None;
                }
            }
        }

        /// <summary>
        /// Gets the next start date time.
        /// </summary>
        /// <param name="currentDateTime">The current date time.</param>
        /// <returns></returns>
        public DateTime? GetNextStartDateTime( DateTime currentDateTime )
        {
            if ( this.IsActive )
            {
                // Increase this from 1 to 2 years to catch events more than a year out. See github issue #4812.
                var endDate = currentDateTime.AddYears( 2 );

                var calEvent = GetICalEvent();

<<<<<<< HEAD
#if REVIEW_NET5_0_OR_GREATER
                RecurrencePattern rrule = null;
#else
                Ical.Net.Interfaces.DataTypes.IRecurrencePattern rrule = null;
#endif
=======
                RecurrencePattern rrule = null;
>>>>>>> bfae48b3

                if ( calEvent != null )
                {
                    if ( calEvent.RecurrenceRules.Any() )
                    {
                        rrule = calEvent.RecurrenceRules[0];
                    }
                }

                /* 2020-06-24 MP
                 * To improve performance, only go out a week (or so) if this is a weekly or daily schedule.
                 * If this optimization fails to find a next scheduled date, fall back to looking out a full two years
                 */

                if ( rrule?.Frequency == FrequencyType.Weekly )
                {
                    var everyXWeeks = rrule.Interval;
                    endDate = currentDateTime.AddDays( everyXWeeks * 7 );
                }
                else if ( rrule?.Frequency == FrequencyType.Daily )
                {
                    var everyXDays = rrule.Interval;
                    endDate = currentDateTime.AddDays( everyXDays );
                }

                var occurrences = GetScheduledStartTimes( currentDateTime, endDate );
                var nextOccurrence = occurrences.Min( o => ( DateTime? ) o );
                if ( nextOccurrence == null && endDate < currentDateTime.AddYears( 2 ) )
                {
                    // if tried an earlier end date, but didn't get a next datetime,
                    // use the regular way and see if there is a next schedule date within the next two years
                    endDate = currentDateTime.AddYears( 2 );
                    occurrences = GetScheduledStartTimes( currentDateTime, endDate );
                    nextOccurrence = occurrences.Min( o => ( DateTime? ) o );
                }

                return nextOccurrence;
            }
            else
            {
                return null;
            }
        }

        /// <summary>
        /// Gets the first start date time.
        /// </summary>
        /// <value>
        /// The first start date time.
        /// </value>
        [NotMapped]
        [LavaVisible]
        public virtual DateTime? FirstStartDateTime => GetFirstStartDateTime();

        /// <summary>
        /// Gets the first start date time this week.
        /// </summary>
        /// <value>
        /// The first start date time this week.
        /// </value>
        [NotMapped]
        [LavaVisible]
        public virtual DateTime? FirstStartDateTimeThisWeek
        {
            get
            {
                var endDate = RockDateTime.Today.SundayDate();
                var startDate = endDate.AddDays( -7 );
                var occurrences = GetScheduledStartTimes( startDate, endDate );
                return occurrences.Min( o => ( DateTime? ) o );
            }
        }

        /// <summary>
        /// Gets the start time of day.
        /// </summary>
        /// <value>
        /// The start time of day.
        /// </value>
        [LavaVisible]
        public virtual TimeSpan StartTimeOfDay
        {
            get
            {
                var calendarEvent = GetICalEvent();
                if ( calendarEvent != null && calendarEvent.DtStart != null )
                {
                    return calendarEvent.DtStart.Value.TimeOfDay;
                }

                if ( WeeklyTimeOfDay.HasValue )
                {
                    return WeeklyTimeOfDay.Value;
                }

                return new TimeSpan();
            }
        }

        /// <summary>
        /// Gets the duration in minutes.
        /// </summary>
        /// <value>
        /// The duration in minutes.
        /// </value>
        [LavaVisible]
        public virtual int DurationInMinutes
        {
            get
            {
                var calendarEvent = GetICalEvent();
                if ( calendarEvent != null && calendarEvent.DtStart != null && calendarEvent.DtEnd != null )
                {
                    return ( int ) calendarEvent.DtEnd.Subtract( calendarEvent.DtStart ).TotalMinutes;
                }

                return 0;
            }
        }

        /// <summary>
        /// Gets the friendly schedule text.
        /// </summary>
        /// <value>
        /// The friendly schedule text.
        /// </value>
        [LavaVisible]
        [DataMember]
        public virtual string FriendlyScheduleText
        {
            get { return ToFriendlyScheduleText(); }
        }

        #endregion

        #region ICacheable

        /// <summary>
        /// Gets the cache object associated with this Entity
        /// </summary>
        /// <returns></returns>
        public IEntityCache GetCacheObject()
        {
            if ( this.Name.IsNotNullOrWhiteSpace() )
            {
                return NamedScheduleCache.Get( this.Id );
            }

            return null;
        }

        /// <summary>
        /// Updates any Cache Objects that are associated with this entity
        /// </summary>
        /// <param name="entityState">State of the entity.</param>
        /// <param name="dbContext">The database context.</param>
        public void UpdateCache( EntityState entityState, Rock.Data.DbContext dbContext )
        {
            NamedScheduleCache.FlushItem( this.Id );
        }

        #endregion ICacheable

        #region Public Methods

        /// <summary>
        /// Ensures that the EffectiveStartDate and EffectiveEndDate are set correctly based on the CalendarContent.
        /// Returns true if any changes were made.
        /// </summary>
        /// <returns></returns>
        internal bool EnsureEffectiveStartEndDates()
        {
            /*
             * 12/6/2019 BJW
             *
             * There was an issue in this code because DateTime.MaxValue was being used to represent [no end date]. Because EffectiveEndDate
             * is a Date only in SQL, the time portion gets dropped.  Because 12/31/9999 11:59 != 12/31/9999 00:00, this caused false readings
             * when testing for schedules with no end dates. When there was no end date, Rock was calculating all occurrences with
             * GetOccurrences( DateTime.MinValue, DateTime.MaxValue ) which caused timeouts.  We should only call that GetOccurrences method
             * like that when we know there are a reasonable number of occurrences. 
             */

            var calEvent = GetICalEvent();
            if ( calEvent == null )
            {
                return false;
            }

            var originalEffectiveEndDate = EffectiveEndDate;
            var originalEffectiveStartDate = EffectiveStartDate;

            // Set initial values for start and end dates.
            // End date is set to MaxValue as a placeholder - infinitely repeating schedules should be stored with
            // a null end date value.
            DateTime? effectiveStartDateTime = calEvent.DtStart?.Value.Date;
            DateTime? effectiveEndDateTime = DateTime.MaxValue;

            // In Rock it is possible to set a rule with an end date, no end date or a number
            // of occurrences. The count property in the iCal rule refers to the count of occurrences.
            var endDateRules = calEvent.RecurrenceRules.Where( rule => rule.Count <= 0 );
            var countRules = calEvent.RecurrenceRules.Where( rule => rule.Count > 0 );

            var hasRuleWithEndDate = endDateRules.Any();
            var hasRuleWithCount = countRules.Any();
            var hasDates = calEvent.RecurrenceDates.Any();

            bool adjustEffectiveDateForLastOccurrence = false;

            // If there are any recurrence rules with no end date, the Effective End Date is infinity
            // iCal rule.Until will be min value date if it is representing no end date (backwards from Rock using max value)
            if ( hasRuleWithEndDate )
            {
                if ( endDateRules.Any( rule => RockDateTime.IsMinDate( rule.Until ) ) )
                {
                    effectiveEndDateTime = null;
                }
                else
                {
                    effectiveEndDateTime = endDateRules.Max( rule => rule.Until );
                }
            }

            if ( hasRuleWithCount )
            {
                if ( countRules.Any( rule => rule.Count > 999 ) && !hasRuleWithEndDate )
                {
                    // If there is a count rule greater than 999 (limit in the UI), and no end date rule was applied,
                    // we don't want to calculate occurrences because it will be too costly. Treat this as no end date.
                    effectiveEndDateTime = null;
                }
                else
                {
                    // This case means that there are count rules and they are <= 999. Go ahead and calculate the actual occurrences
                    // to get the EffectiveEndDate.
                    adjustEffectiveDateForLastOccurrence = true;
                }
            }

            // If specific recurrence dates exist, adjust the Effective End Date to the last specified date 
            // if it occurs after the Effective End Date required by the recurrence rules.
            if ( hasDates )
            {
                // If the Schedule does not have any other rules, reset the Effective End Date to the placeholder value
                // to ensure it is recalculated.
                if ( !hasRuleWithEndDate && !hasRuleWithCount )
                {
                    effectiveEndDateTime = DateTime.MaxValue;
                }

                adjustEffectiveDateForLastOccurrence = true;
            }

            if ( adjustEffectiveDateForLastOccurrence
                 && effectiveEndDateTime != null )
            {
                var occurrences = GetICalOccurrences( DateTime.MinValue, DateTime.MaxValue );

                if ( occurrences.Any() )
                {
                    var lastOccurrenceDate = occurrences.Any() // It is possible for an event to have no occurrences
                        ? occurrences.OrderByDescending( o => o.Period.StartTime.Date ).First().Period.EndTime.Value
                        : effectiveStartDateTime;

                    if ( effectiveEndDateTime == DateTime.MaxValue
                         || lastOccurrenceDate > effectiveEndDateTime )
                    {
                        effectiveEndDateTime = lastOccurrenceDate;
                    }
                }
            }

            // At this point, if no EffectiveEndDate is set then assume this is a one-time event and set the EffectiveEndDate to the EffectiveStartDate.
            if ( effectiveEndDateTime == DateTime.MaxValue && !adjustEffectiveDateForLastOccurrence )
            {
                effectiveEndDateTime = effectiveStartDateTime;
            }

            // Add the Duration of the event to ensure that the effective end date corresponds to the day on which the event concludes.
            if ( effectiveEndDateTime != null && effectiveEndDateTime != DateTime.MaxValue )
            {
                effectiveEndDateTime = effectiveEndDateTime.Value.AddMinutes( DurationInMinutes );
            }

            // Set the Effective Start and End dates. The dates are inclusive but do not have a time component.
            EffectiveStartDate = effectiveStartDateTime?.Date;
            EffectiveEndDate = effectiveEndDateTime?.Date;

            return ( EffectiveEndDate?.Date != originalEffectiveEndDate?.Date ) || ( EffectiveStartDate?.Date != originalEffectiveStartDate?.Date );
        }

#if REVIEW_WEBFORMS
        /// <summary>
        /// Gets the Schedule's iCalender Event.
        /// </summary>
        /// <value>
        /// A <see cref="DDay.iCal.Event"/> representing the iCalendar event for this Schedule.
        /// </value>
        [RockObsolete( "1.9" )]
        [Obsolete( "Use GetICalEvent() instead ", true )]
        public virtual DDay.iCal.Event GetCalenderEvent()
        {
            return ScheduleICalHelper.GetCalendarEvent( iCalendarContent );
        }

        /// <summary>
        /// Gets the Schedule's iCalender Event.
        /// </summary>
        /// <value>
        /// A <see cref="DDay.iCal.Event"/> representing the iCalendar event for this Schedule.
        /// </value>
        [RockObsolete( "1.12" )]
        [Obsolete( "Use GetICalEvent() instead " )]
        public virtual DDay.iCal.Event GetCalendarEvent()
        {
            return ScheduleICalHelper.GetCalendarEvent( iCalendarContent );
        }
#endif

        /// <summary>
        /// Gets the Schedule's iCalender Event.
        /// </summary>
        /// <value>
        /// A <see cref="Ical.Net.CalendarComponents.CalendarEvent"/> representing the iCalendar event for this Schedule.
        /// </value>
<<<<<<< HEAD
#if REVIEW_NET5_0_OR_GREATER
        public virtual CalendarEvent GetICalEvent()
#else
        public virtual Ical.Net.Event GetICalEvent()
#endif
=======
        public virtual CalendarEvent GetICalEvent()
>>>>>>> bfae48b3
        {
            if ( _getICalEvent == null )
            {
                _getICalEvent = InetCalendarHelper.CreateCalendarEvent( iCalendarContent );
            }

            return _getICalEvent;
        }

<<<<<<< HEAD
#if REVIEW_NET5_0_OR_GREATER
        private CalendarEvent _getICalEvent = null;
#else
        private Ical.Net.Event _getICalEvent = null;
#endif
=======
        private CalendarEvent _getICalEvent = null;
>>>>>>> bfae48b3

#if REVIEW_WEBFORMS
        /// <summary>
        /// Gets the occurrences.
        /// </summary>
        /// <param name="beginDateTime">The begin date time.</param>
        /// <param name="endDateTime">The end date time.</param>
        /// <returns></returns>
        [RockObsolete( "1.12" )]
        [Obsolete( "Use GetICalOccurrences() instead." )]
        public IList<DDay.iCal.Occurrence> GetOccurrences( DateTime beginDateTime, DateTime? endDateTime = null )
        {
            return this.GetOccurrences( beginDateTime, endDateTime, null );
        }

        /// <summary>
        /// Gets the occurrences with option to override the ICal.Event.DTStart
        /// </summary>
        /// <param name="beginDateTime">The begin date time.</param>
        /// <param name="endDateTime">The end date time.</param>
        /// <param name="scheduleStartDateTimeOverride">The schedule start date time override.</param>
        /// <returns></returns>
        [RockObsolete( "1.12" )]
        [Obsolete( "Use GetICalOccurrences() instead." )]
        public IList<DDay.iCal.Occurrence> GetOccurrences( DateTime beginDateTime, DateTime? endDateTime, DateTime? scheduleStartDateTimeOverride )
        {
            var occurrences = new List<DDay.iCal.Occurrence>();

            DDay.iCal.Event calEvent = GetCalendarEvent();
            if ( calEvent == null )
            {
                return occurrences;
            }

            if ( scheduleStartDateTimeOverride.HasValue )
            {
                calEvent.DTStart = new DDay.iCal.iCalDateTime( scheduleStartDateTimeOverride.Value );
            }

            if ( calEvent.DTStart != null )
            {
                var exclusionDates = new List<DateRange>();
                if ( this.CategoryId.HasValue && this.CategoryId.Value > 0 )
                {
                    var category = CategoryCache.Get( this.CategoryId.Value );
                    if ( category != null )
                    {
                        exclusionDates = category.ScheduleExclusions
                            .Where( e => e.Start.HasValue && e.End.HasValue )
                            .ToList();
                    }
                }

                foreach ( var occurrence in endDateTime.HasValue ?
                    ScheduleICalHelper.GetOccurrences( calEvent, beginDateTime, endDateTime.Value ) :
                    ScheduleICalHelper.GetOccurrences( calEvent, beginDateTime ) )
                {
                    bool exclude = false;
                    if ( exclusionDates.Any() && occurrence.Period.StartTime != null )
                    {
                        var occurrenceStart = occurrence.Period.StartTime.Value;
                        if ( exclusionDates.Any( d =>
                            d.Start.Value <= occurrenceStart &&
                            d.End.Value >= occurrenceStart ) )
                        {
                            exclude = true;
                        }
                    }

                    if ( !exclude )
                    {
                        occurrences.Add( occurrence );
                    }
                }
            }

            return occurrences;
        }
#endif

        /// <summary>
        /// Gets the occurrences.
        /// </summary>
        /// <param name="beginDateTime">The begin date time.</param>
        /// <param name="endDateTime">The end date time.</param>
        /// <returns></returns>
        public IList<Occurrence> GetICalOccurrences( DateTime beginDateTime, DateTime? endDateTime = null )
        {
            return this.GetICalOccurrences( beginDateTime, endDateTime, null );
        }

        /// <summary>
        /// Gets the occurrences with option to override the ICal.Event.DTStart
        /// </summary>
        /// <param name="beginDateTime">The begin date time.</param>
        /// <param name="endDateTime">The end date time.</param>
        /// <param name="scheduleStartDateTimeOverride">The schedule start date time override.</param>
        /// <returns></returns>
        public IList<Occurrence> GetICalOccurrences( DateTime beginDateTime, DateTime? endDateTime, DateTime? scheduleStartDateTimeOverride )
        {
            var occurrences = new List<Occurrence>();

            DateTime? scheduleStartDateTime;

            if ( scheduleStartDateTimeOverride.HasValue )
            {
                scheduleStartDateTime = scheduleStartDateTimeOverride;
            }
            else
            {
                var calEvent = GetICalEvent();
                if ( calEvent == null )
                {
                    return occurrences;
                }

                scheduleStartDateTime = calEvent.DtStart?.Value;
            }

            if ( scheduleStartDateTime != null )
            {
                var exclusionDates = new List<DateRange>();
                if ( this.CategoryId.HasValue && this.CategoryId.Value > 0 )
                {
                    var category = CategoryCache.Get( this.CategoryId.Value );
                    if ( category != null )
                    {
                        exclusionDates = category.ScheduleExclusions
                            .Where( e => e.Start.HasValue && e.End.HasValue )
                            .ToList();
                    }
                }

                foreach ( var occurrence in InetCalendarHelper.GetOccurrences( iCalendarContent, beginDateTime, endDateTime, scheduleStartDateTimeOverride ) )
                {
                    bool exclude = false;
                    if ( exclusionDates.Any() && occurrence.Period.StartTime != null )
                    {
                        var occurrenceStart = occurrence.Period.StartTime.Value;
                        if ( exclusionDates.Any( d =>
                            d.Start.Value <= occurrenceStart &&
                            d.End.Value >= occurrenceStart ) )
                        {
                            exclude = true;
                        }
                    }

                    if ( !exclude )
                    {
                        occurrences.Add( occurrence );
                    }
                }
            }

            return occurrences;
        }

        /// <summary>
        /// Gets the check in times.
        /// </summary>
        /// <param name="beginDateTime">The begin date time.</param>
        /// <returns></returns>
        public virtual List<CheckInTimes> GetCheckInTimes( DateTime beginDateTime )
        {
            var result = new List<CheckInTimes>();

            if ( IsCheckInEnabled )
            {
                var occurrences = GetICalOccurrences( beginDateTime, beginDateTime.Date.AddDays( 1 ) );
                foreach ( var occurrence in occurrences
                    .Where( a =>
                        a.Period != null &&
                        a.Period.StartTime != null &&
                        a.Period.EndTime != null )
                    .Select( a => new
                    {
                        Start = a.Period.StartTime.Value,
                        End = a.Period.EndTime.Value
                    } ) )
                {
                    var checkInTimes = new CheckInTimes();
                    checkInTimes.Start = DateTime.SpecifyKind( occurrence.Start, DateTimeKind.Local );
                    checkInTimes.End = DateTime.SpecifyKind( occurrence.End, DateTimeKind.Local );
                    checkInTimes.CheckInStart = checkInTimes.Start.AddMinutes( 0 - CheckInStartOffsetMinutes.Value );
                    if ( CheckInEndOffsetMinutes.HasValue )
                    {
                        checkInTimes.CheckInEnd = checkInTimes.Start.AddMinutes( CheckInEndOffsetMinutes.Value );
                    }
                    else
                    {
                        checkInTimes.CheckInEnd = checkInTimes.End;
                    }

                    result.Add( checkInTimes );
                }
            }

            return result;
        }

        /// <summary>
        /// Gets the next check in start time.
        /// </summary>
        /// <param name="begindateTime">The begindate time.</param>
        /// <returns></returns>
        public virtual DateTime? GetNextCheckInStartTime( DateTime begindateTime )
        {
            var checkInTimes = GetCheckInTimes( begindateTime );
            if ( checkInTimes != null && checkInTimes.Any() )
            {
                return checkInTimes.FirstOrDefault().CheckInStart;
            }

            return null;
        }

        /// <summary>
        /// Gets a list of scheduled start datetimes between the two specified dates, sorted by datetime.
        /// </summary>
        /// <param name="beginDateTime">The begin date time.</param>
        /// <param name="endDateTime">The end date time.</param>
        /// <returns></returns>
        public virtual List<DateTime> GetScheduledStartTimes( DateTime beginDateTime, DateTime endDateTime )
        {
            var result = new List<DateTime>();

            var occurrences = GetICalOccurrences( beginDateTime, endDateTime );
            foreach ( var startDateTime in occurrences
                .Where( a =>
                    a.Period != null &&
                    a.Period.StartTime != null )
                .Select( a => a.Period.StartTime.Value ) )
            {
                // ensure the datetime is DateTimeKind.Local since iCal returns DateTimeKind.UTC
                result.Add( DateTime.SpecifyKind( startDateTime, DateTimeKind.Local ) );
            }

            return result;
        }

        /// <summary>
        /// Gets the first start date time.
        /// </summary>
        /// <returns></returns>
        public virtual DateTime? GetFirstStartDateTime()
        {
            DateTime? firstStartTime = null;

            if ( this.EffectiveStartDate.HasValue )
            {
                var scheduledStartTimes = this.GetScheduledStartTimes( this.EffectiveStartDate.Value, this.EffectiveStartDate.Value.AddMonths( 1 ) );
                if ( scheduledStartTimes.Count > 0 )
                {
                    firstStartTime = scheduledStartTimes[0];
                }
            }

            return firstStartTime;
        }

        /// <summary>
        /// Determines whether this instance has a non-empty schedule.
        /// </summary>
        /// <returns></returns>
        public virtual bool HasSchedule()
        {
            var calEvent = GetICalEvent();
            if ( calEvent != null && calEvent.DtStart != null )
            {
                return true;
            }
            else
            {
                // if there is no CalEvent, it might be scheduled using WeeklyDayOfWeek
                return WeeklyDayOfWeek.HasValue;
            }
        }

        /// <summary>
        /// returns true if there is a blank schedule or a schedule that is incomplete
        /// </summary>
        /// <returns></returns>
        public virtual bool HasScheduleWarning()
        {
            var calEvent = GetICalEvent();
            if ( calEvent != null && calEvent.DtStart != null )
            {
                if ( calEvent.RecurrenceRules.Any() )
                {
                    var rrule = calEvent.RecurrenceRules[0];
                    if ( rrule.Frequency == FrequencyType.Weekly )
                    {
                        // if it has a Weekly schedule, but no days are selected, return true that is has a warning
                        if ( !rrule.ByDay.Any() )
                        {
                            return true;
                        }
                    }
                    else if ( rrule.Frequency == FrequencyType.Monthly )
                    {
                        // if it has a Monthly schedule, but not configured, return true that is has a warning
                        if ( !rrule.ByDay.Any() && !rrule.ByMonthDay.Any() )
                        {
                            return true;
                        }
                    }
                }

                // is scheduled, and doesn't have any warnings
                return false;
            }
            else
            {
                // if there is no CalEvent, it might be scheduled using WeeklyDayOfWeek, but if it isn't, return true that is has a warning
                return !WeeklyDayOfWeek.HasValue;
            }
        }

        /// <summary>
        /// Gets the Friendly Text of the Calendar Event.
        /// For example, "Every 3 days at 10:30am", "Monday, Wednesday, Friday at 5:00pm", "Saturday at 4:30pm"
        /// </summary>
        /// <returns>A <see cref="System.String"/> containing a friendly description of the Schedule.</returns>
        public string ToFriendlyScheduleText()
        {
            return ToFriendlyScheduleText( false );
        }

        /// <summary>
        /// Gets the Friendly Text of the Calendar Event.
        /// For example, "Every 3 days at 10:30am", "Monday, Wednesday, Friday at 5:00pm", "Saturday at 4:30pm"
        /// </summary>
        /// <param name="condensed">if set to <c>true</c> [condensed].</param>
        /// <returns>
        /// A <see cref="System.String" /> containing a friendly description of the Schedule.
        /// </returns>
        public string ToFriendlyScheduleText( bool condensed )
        {
            // init the result to just the schedule name just in case we can't figure out the FriendlyText
            string result = this.Name;

            var calendarEvent = GetICalEvent();
            if ( calendarEvent != null && calendarEvent.DtStart != null )
            {
                string startTimeText = calendarEvent.DtStart.Value.TimeOfDay.ToTimeString();
                if ( calendarEvent.RecurrenceRules.Any() )
                {
                    // some type of recurring schedule
                    var rrule = calendarEvent.RecurrenceRules[0];
                    switch ( rrule.Frequency )
                    {
                        case FrequencyType.Daily:
                            result = "Daily";

                            if ( rrule.Interval > 1 )
                            {
                                result += string.Format( " every {0} days", rrule.Interval );
                            }

                            result += " at " + startTimeText;

                            break;

                        case FrequencyType.Weekly:

                            result = rrule.ByDay.Select( a => a.DayOfWeek.ConvertToString().Pluralize() ).ToList().AsDelimited( "," );
                            if ( string.IsNullOrEmpty( result ) )
                            {
                                // no day selected, so it has an incomplete schedule
                                return "No Scheduled Days";
                            }

                            if ( rrule.Interval > 1 )
                            {
                                result = string.Format( "Every {0} weeks: ", rrule.Interval ) + result;
                            }
                            else
                            {
                                result = "Weekly: " + result;
                            }

                            result += " at " + startTimeText;

                            break;

                        case FrequencyType.Monthly:

                            if ( rrule.ByMonthDay.Count > 0 )
                            {
                                // Day X of every X Months (we only support one day in the ByMonthDay list)
                                int monthDay = rrule.ByMonthDay[0];
                                result = string.Format( "Day {0} of every ", monthDay );
                                if ( rrule.Interval > 1 )
                                {
                                    result += string.Format( "{0} months", rrule.Interval );
                                }
                                else
                                {
                                    result += "month";
                                }

                                result += " at " + startTimeText;
                            }
                            else if ( rrule.ByDay.Count > 0 )
                            {
                                // The Nth <DayOfWeekName>.  We only support one *day* in the ByDay list, but multiple *offsets*.
                                // So, it can be the "The first and third Monday" of every month.
                                var bydate = rrule.ByDay[0];
                                var offsetNames = NthNamesAbbreviated.Where( a => rrule.ByDay.Select( o => o.Offset ).Contains( a.Key ) ).Select( a => a.Value );
                                if ( offsetNames != null )
                                {
                                    result = string.Format( "The {0} {1} of every month", offsetNames.JoinStringsWithCommaAnd(), bydate.DayOfWeek.ConvertToString() );
                                }
                                else
                                {
                                    // unsupported case (just show the name)
                                }

                                result += " at " + startTimeText;
                            }
                            else
                            {
                                // unsupported case (just show the name)
                            }

                            break;

                        default:
                            // some other type of recurring type (probably specific dates).  Just return the Name of the schedule
                            break;
                    }
                }
                else
                {
                    // not any type of recurring, might be one-time or from specific dates, etc
                    var dates = InetCalendarHelper.GetOccurrences( iCalendarContent, DateTime.MinValue, DateTime.MaxValue, null )
                        .Where( a => a.Period != null && a.Period.StartTime != null )
                        .Select( a => a.Period.StartTime.Value )
                        .OrderBy( a => a ).ToList();

                    if ( dates.Count() > 1 )
                    {
                        if ( condensed || dates.Count() > 99 )
                        {
                            result = string.Format( "Multiple dates between {0} and {1}", dates.First().ToShortDateString(), dates.Last().ToShortDateString() );
                        }
                        else
                        {
                            var listHtml = "<ul class='list-unstyled'>" + Environment.NewLine;
                            foreach ( var date in dates )
                            {
                                listHtml += string.Format( "<li>{0}</li>", date.ToShortDateTimeString() ) + Environment.NewLine;
                            }

                            listHtml += "</ul>";

                            result = listHtml;
                        }
                    }
                    else if ( dates.Count() == 1 )
                    {
                        result = "Once at " + calendarEvent.DtStart.Value.ToShortDateTimeString();
                    }
                    else
                    {
                        return "No Schedule";
                    }
                }
            }
            else
            {
                if ( WeeklyDayOfWeek.HasValue )
                {
                    result = WeeklyDayOfWeek.Value.ConvertToString();
                    if ( WeeklyTimeOfDay.HasValue )
                    {
                        result += " at " + WeeklyTimeOfDay.Value.ToTimeString();
                    }
                }
                else
                {
                    // no start time.  Nothing scheduled
                    return "No Schedule";
                }
            }

            return result;
        }

        /// <summary>
        /// Returns value indicating if the schedule was active at the specified time.
        /// </summary>
        /// <param name="time">The time.</param>
        /// <returns></returns>
        public bool WasScheduleActive( DateTime time )
        {
            var calEvent = this.GetICalEvent();
            if ( calEvent != null && calEvent.DtStart != null )
            {
                // Is the current time earlier than the event's start time?
                if ( time.TimeOfDay.TotalSeconds < calEvent.DtStart.Value.TimeOfDay.TotalSeconds )
                {
                    return false;
                }

                // Is the current time later than the event's end time?
                if ( time.TimeOfDay.TotalSeconds > calEvent.DtEnd.Value.TimeOfDay.TotalSeconds )
                {
                    return false;
                }

                var occurrences = GetICalOccurrences( time.Date );
                return occurrences.Count > 0;
            }

            return false;
        }

        /// <summary>
        /// Returns value indicating if check-in was active at the specified time.
        /// </summary>
        /// <param name="time">The time.</param>
        /// <returns></returns>
        public bool WasCheckInActive( DateTime time )
        {
            if ( !IsCheckInEnabled )
            {
                return false;
            }

            var calEvent = this.GetICalEvent();
            if ( calEvent != null && calEvent.DtStart != null )
            {
                // Is the current time earlier the event's allowed check-in window?
                var checkInStart = calEvent.DtStart.AddMinutes( 0 - CheckInStartOffsetMinutes.Value );
                if ( time.TimeOfDay.TotalSeconds < checkInStart.Value.TimeOfDay.TotalSeconds )
                {
                    return false;
                }

                var checkInEnd = calEvent.DtEnd;
                if ( CheckInEndOffsetMinutes.HasValue )
                {
                    checkInEnd = calEvent.DtStart.AddMinutes( CheckInEndOffsetMinutes.Value );
                }

                // If compare is greater than zero, then check-in offset end resulted in an end time in next day, in 
                // which case, don't need to compare time
                int checkInEndDateCompare = checkInEnd.Date.CompareTo( checkInStart.Date );

                if ( checkInEndDateCompare < 0 )
                {
                    // End offset is prior to start (Would have required a neg number entered)
                    return false;
                }

                // Is the current time later then the event's allowed check-in window?
                if ( checkInEndDateCompare == 0 && time.TimeOfDay.TotalSeconds > checkInEnd.Value.TimeOfDay.TotalSeconds )
                {
                    // Same day, but end time has passed
                    return false;
                }

                var occurrences = GetICalOccurrences( time.Date );
                return occurrences.Count > 0;
            }

            return false;
        }

        /// <summary>
        /// Determines whether a schedule is active for check-out for the specified time.
        /// </summary>
        /// <example>
        /// CheckOut Window: 5/1/2013 11:00:00 PM - 5/2/2013 2:00:00 AM
        /// 
        ///  * Current time: 8/8/2019 11:01:00 PM - returns true
        ///  * Current time: 8/8/2019 10:59:00 PM - returns false
        ///  * Current time: 8/8/2019 1:00:00 AM - returns true
        ///  * Current time: 8/8/2019 2:01:00 AM - returns false
        ///
        /// Note: Add any other test cases you want to test to the "Rock.Tests.Rock.Model.ScheduleCheckInTests" project.
        /// </example>
        /// <param name="time">The time.</param>
        /// <returns>
        ///   <c>true</c> if the schedule is active for check out at the specified time; otherwise, <c>false</c>.
        /// </returns>
        private bool IsScheduleActiveForCheckOut( DateTime time )
        {
            var calEvent = GetICalEvent();
            if ( calEvent == null || calEvent.DtStart == null )
            {
                return false;
            }

            // For check-out, we use the start time + duration to determine the end of the window...
            // ...in iCal, this is the DTEnd value
            var checkOutEnd = calEvent.DtEnd;
            var checkInStart = calEvent.DtStart.AddMinutes( 0 - CheckInStartOffsetMinutes.Value );

            // Check if the end time spilled over to a different day...
            int checkOutEndDateCompare = checkOutEnd.Date.CompareTo( checkInStart.Date );

            if ( checkOutEndDateCompare < 0 )
            {
                // invalid condition, end before the start
                return false;
            }
            else if ( checkOutEndDateCompare == 0 )
            {
                // the start and end are on the same day, so we can do simple time checking
                // Is the current time earlier the event's allowed check-in window?
                if ( time.TimeOfDay.TotalSeconds < checkInStart.Value.TimeOfDay.TotalSeconds )
                {
                    // Same day, but it's too early
                    return false;
                }

                // Is the current time later than the event's allowed check-in window?
                if ( time.TimeOfDay.TotalSeconds > checkOutEnd.Value.TimeOfDay.TotalSeconds )
                {
                    // Same day, but end time has passed
                    return false;
                }
            }
            else if ( checkOutEndDateCompare > 0 )
            {
                // Does the end time spill over to a different day...
                // if so, we have to look for crossover conditions

                // The current time is before the start time and later than the end time:
                // ex: 11PM-2AM window, and it's 10PM -- not in the window
                // ex: 11PM-2AM window, and it's 3AM -- not in the window
                if ( time.TimeOfDay.TotalSeconds < checkInStart.Value.TimeOfDay.TotalSeconds && time.TimeOfDay.TotalSeconds > checkOutEnd.AsSystemLocal.TimeOfDay.TotalSeconds )
                {
                    return false;
                }
            }

            var occurrences = GetICalOccurrences( time.Date );
            return occurrences.Count > 0;
        }

        /// <summary>
        /// Determines if the schedule or check in is active for check out.
        /// Check-out can happen while check-in is active or until the event
        /// ends (start time + duration).
        /// </summary>
        /// <param name="time">The time.</param>
        /// <returns></returns>
        public bool WasScheduleOrCheckInActiveForCheckOut( DateTime time )
        {
            return IsScheduleActiveForCheckOut( time ) || WasScheduleActive( time ) || WasCheckInActive( time );
        }

        /// <summary>
        /// Returns value indicating if check-in was active at a current time for this schedule.
        /// </summary>
        /// <param name="time">The time.</param>
        /// <returns></returns>
        public bool WasScheduleOrCheckInActive( DateTime time )
        {
            return WasScheduleActive( time ) || WasCheckInActive( time );
        }

        /// <summary>
        /// Returns a <see cref="System.String" /> that represents this instance.
        /// </summary>
        /// <returns>
        /// A <see cref="System.String" /> that represents this instance.
        /// </returns>
        public override string ToString()
        {
            if ( this.Name.IsNotNullOrWhiteSpace() )
            {
                return this.Name;
            }
            else
            {
                return this.ToFriendlyScheduleText();
            }
        }

        #endregion
    }
}<|MERGE_RESOLUTION|>--- conflicted
+++ resolved
@@ -167,15 +167,7 @@
 
                 var calEvent = GetICalEvent();
 
-<<<<<<< HEAD
-#if REVIEW_NET5_0_OR_GREATER
                 RecurrencePattern rrule = null;
-#else
-                Ical.Net.Interfaces.DataTypes.IRecurrencePattern rrule = null;
-#endif
-=======
-                RecurrencePattern rrule = null;
->>>>>>> bfae48b3
 
                 if ( calEvent != null )
                 {
@@ -500,15 +492,7 @@
         /// <value>
         /// A <see cref="Ical.Net.CalendarComponents.CalendarEvent"/> representing the iCalendar event for this Schedule.
         /// </value>
-<<<<<<< HEAD
-#if REVIEW_NET5_0_OR_GREATER
         public virtual CalendarEvent GetICalEvent()
-#else
-        public virtual Ical.Net.Event GetICalEvent()
-#endif
-=======
-        public virtual CalendarEvent GetICalEvent()
->>>>>>> bfae48b3
         {
             if ( _getICalEvent == null )
             {
@@ -518,15 +502,7 @@
             return _getICalEvent;
         }
 
-<<<<<<< HEAD
-#if REVIEW_NET5_0_OR_GREATER
         private CalendarEvent _getICalEvent = null;
-#else
-        private Ical.Net.Event _getICalEvent = null;
-#endif
-=======
-        private CalendarEvent _getICalEvent = null;
->>>>>>> bfae48b3
 
 #if REVIEW_WEBFORMS
         /// <summary>
