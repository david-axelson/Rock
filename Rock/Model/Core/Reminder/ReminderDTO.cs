﻿// <copyright>
// Copyright by the Spark Development Network
//
// Licensed under the Rock Community License (the "License");
// you may not use this file except in compliance with the License.
// You may obtain a copy of the License at
//
// http://www.rockrms.com/license
//
// Unless required by applicable law or agreed to in writing, software
// distributed under the License is distributed on an "AS IS" BASIS,
// WITHOUT WARRANTIES OR CONDITIONS OF ANY KIND, either express or implied.
// See the License for the specific language governing permissions and
// limitations under the License.
// </copyright>
//
using Rock.Data;
using Rock.Utility;
using Rock.Web.Cache;

using System.Collections.Generic;

namespace Rock.Model
{
    /// <summary>
    /// DTO for Reminders.
    /// </summary>
    public class ReminderDTO : RockDynamic
    {
        /// <summary>
        /// The identifier.
        /// </summary>
        public int Id { get; set; }

        /// <summary>
        /// Is Complete.
        /// </summary>
        public bool IsComplete { get; set; }

        /// <summary>
        /// Is Renewing.
        /// </summary>
        public bool IsRenewing { get; set; }

        /// <summary>
        /// The entity description.
        /// </summary>
        public string EntityDescription { get; set; }

        /// <summary>
        /// The entity type (friendly) name.
        /// </summary>
        public string EntityTypeName { get; set; }

        /// <summary>
        /// The reminder type.
        /// </summary>
        public string ReminderTypeName { get; set; }

        /// <summary>
        /// The highlight color.
        /// </summary>
        public string HighlightColor { get; set; }

        /// <summary>
        /// The reminder date.
        /// </summary>
        public string ReminderDate { get; set; }

        /// <summary>
        /// The note.
        /// </summary>
        public string Note { get; set; }

        /// <summary>
        /// A value indicating whether or not this reminder is attached to a Person entity.
        /// </summary>
        public bool IsPersonReminder { get; set; }

        /// <summary>
        /// A value indicating whether or not this reminder is attached to a Group entity.
        /// </summary>
        public bool IsGroupReminder { get; set; }

        /// <summary>
        /// The entity identifier.
        /// </summary>
        public int EntityId { get; set; }

        /// <summary>
        /// The entity type identifier.
        /// </summary>
        public int EntityTypeId { get; set; }

        /// <summary>
        /// The Entity URL.
        /// </summary>
        public string EntityUrl { get; set; }

        /// <summary>
        /// The Person Profile Picture URL (must be set in the constructor, and should only be included if the entity is a Person).
        /// </summary>
        public string PersonProfilePictureUrl { get; set; }

        /// <summary>
        /// Initializes the <see cref="ReminderDTO"/> instance.
        /// </summary>
        /// <param name="reminder">The <see cref="Reminder"/>.</param>
        /// <param name="entity">The <see cref="IEntity"/> that the reminder is associated with.</param>
        /// <param name="personProfilePictureUrl">The </param>
        public ReminderDTO( Reminder reminder, IEntity entity, string personProfilePictureUrl = "" )
        {
            this.Id = reminder.Id;
            this.IsComplete = reminder.IsComplete;
            this.IsRenewing = reminder.IsRenewing;
            this.EntityDescription = entity.ToString();
            this.ReminderTypeName = reminder.ReminderType.Name;
            this.HighlightColor = reminder.ReminderType.HighlightColor;
            this.ReminderDate = reminder.ReminderDate.ToShortDateString();
            this.Note = reminder.Note;
<<<<<<< HEAD
            this.IsPersonReminder = ( reminder.ReminderType.EntityType.FriendlyName == "Person" );
            this.IsGroupReminder = ( reminder.ReminderType.EntityType.FriendlyName == "Person" );
=======
            this.IsPersonReminder = ( reminder.ReminderType.EntityType.Guid == Rock.SystemGuid.EntityType.PERSON.AsGuid() );
            this.IsGroupReminder = (reminder.ReminderType.EntityType.Guid == Rock.SystemGuid.EntityType.GROUP.AsGuid());
>>>>>>> d89d8c4d
            this.EntityId = reminder.EntityId;
            this.EntityTypeName = reminder.ReminderType.EntityType.FriendlyName;
            this.EntityTypeId = reminder.ReminderType.EntityTypeId;
            this.EntityUrl = string.Empty;
            this.PersonProfilePictureUrl = personProfilePictureUrl;

            var entityUrlPattern = reminder.ReminderType.EntityType.LinkUrlLavaTemplate;
            if ( !string.IsNullOrWhiteSpace( entityUrlPattern ) )
            {
                var entityUrlMergeFields = new Dictionary<string, object>();
                entityUrlMergeFields.Add( "Entity", entity );
                this.EntityUrl = reminder.ReminderType.EntityType.LinkUrlLavaTemplate.ResolveMergeFields( entityUrlMergeFields );
                if ( this.EntityUrl.StartsWith( "~/" ) )
                {
                    var baseUrl = GlobalAttributesCache.Value("PublicApplicationRoot");
                    this.EntityUrl = this.EntityUrl.Replace( "~/", baseUrl.EnsureTrailingForwardslash() );;
                }
            }
        }
    }
}<|MERGE_RESOLUTION|>--- conflicted
+++ resolved
@@ -118,13 +118,8 @@
             this.HighlightColor = reminder.ReminderType.HighlightColor;
             this.ReminderDate = reminder.ReminderDate.ToShortDateString();
             this.Note = reminder.Note;
-<<<<<<< HEAD
-            this.IsPersonReminder = ( reminder.ReminderType.EntityType.FriendlyName == "Person" );
-            this.IsGroupReminder = ( reminder.ReminderType.EntityType.FriendlyName == "Person" );
-=======
             this.IsPersonReminder = ( reminder.ReminderType.EntityType.Guid == Rock.SystemGuid.EntityType.PERSON.AsGuid() );
             this.IsGroupReminder = (reminder.ReminderType.EntityType.Guid == Rock.SystemGuid.EntityType.GROUP.AsGuid());
->>>>>>> d89d8c4d
             this.EntityId = reminder.EntityId;
             this.EntityTypeName = reminder.ReminderType.EntityType.FriendlyName;
             this.EntityTypeId = reminder.ReminderType.EntityTypeId;
