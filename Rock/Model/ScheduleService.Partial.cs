﻿// <copyright>
// Copyright by the Spark Development Network
//
// Licensed under the Rock Community License (the "License");
// you may not use this file except in compliance with the License.
// You may obtain a copy of the License at
//
// http://www.rockrms.com/license
//
// Unless required by applicable law or agreed to in writing, software
// distributed under the License is distributed on an "AS IS" BASIS,
// WITHOUT WARRANTIES OR CONDITIONS OF ANY KIND, either express or implied.
// See the License for the specific language governing permissions and
// limitations under the License.
// </copyright>
<<<<<<< HEAD
//
using System;
using System.Collections.Generic;
#if NET5_0_OR_GREATER
using Microsoft.EntityFrameworkCore;
#else
using System.Data.Entity;
#endif
using System.Linq;

using Rock.Data;
using Rock.Web.Cache;
using System.Data;

=======
>>>>>>> 34a36e40
namespace Rock.Model
{
    /// <summary>
    /// The data access/service class for the <see cref="Rock.Model.Schedule"/> entity. This inherits from the Service class
    /// </summary>
    public partial class ScheduleService
    {
<<<<<<< HEAD

        /// <summary>
        /// Gets occurrence data for the selected group
        /// </summary>
        /// <param name="group">The group.</param>
        /// <param name="fromDateTime">From date time.</param>
        /// <param name="toDateTime">To date time.</param>
        /// <param name="locationIds">The location ids.</param>
        /// <param name="scheduleIds">The schedule ids.</param>
        /// <param name="loadSummaryData">if set to <c>true</c> [load summary data].</param>
        /// <returns></returns>
        [RockObsolete( "1.8" )]
        [Obsolete( "Use AttendanceService class methods instead", true )]
        public List<ScheduleOccurrence> GetGroupOccurrences( Group group, DateTime? fromDateTime, DateTime? toDateTime,
            List<int> locationIds, List<int> scheduleIds, bool loadSummaryData )
        {
            return GetGroupOccurrences( group, fromDateTime, toDateTime, locationIds, scheduleIds, loadSummaryData, null );
        }

        /// <summary>
        /// Gets occurrence data for the selected group
        /// </summary>
        /// <param name="group">The group.</param>
        /// <param name="fromDateTime">From date time.</param>
        /// <param name="toDateTime">To date time.</param>
        /// <param name="locationIds">The location ids.</param>
        /// <param name="scheduleIds">The schedule ids.</param>
        /// <param name="loadSummaryData">if set to <c>true</c> [load summary data].</param>
        /// <param name="campusId">The campus identifier.</param>
        /// <returns></returns>
        [RockObsolete( "1.8" )]
        [Obsolete( "Use AttendanceService class methods instead", true )]
        public List<ScheduleOccurrence> GetGroupOccurrences( Group group, DateTime? fromDateTime, DateTime? toDateTime, 
            List<int> locationIds, List<int> scheduleIds, bool loadSummaryData, int? campusId )
        {
            var occurrences = new List<ScheduleOccurrence>();

            if ( group != null )
            {
                var rockContext = (RockContext)this.Context;
                var attendanceService = new AttendanceService( rockContext );
                var scheduleService = new ScheduleService( rockContext );
                var locationService = new LocationService( rockContext );

#if !NET5_0_OR_GREATER
                using ( new Rock.Data.QueryHintScope( rockContext, QueryHintType.RECOMPILE ) )
#endif
                {

                    // Set up an 'occurrences' query for the group
                    var qry = attendanceService
                    .Queryable().AsNoTracking()
                    .Where( a => a.GroupId == group.Id );

                    // Filter by date range
                    if ( fromDateTime.HasValue )
                    {
                        var fromDate = fromDateTime.Value.Date;
#if NET5_0_OR_GREATER
                        qry = qry.Where( a => a.StartDateTime.Date >= fromDate );
#else
                        qry = qry.Where( a => DbFunctions.TruncateTime( a.StartDateTime ) >= ( fromDate ) );
#endif
                    }
                    if ( toDateTime.HasValue )
                    {
                        var toDate = toDateTime.Value.Date;
#if NET5_0_OR_GREATER
                        qry = qry.Where( a => a.StartDateTime.Date < toDate );
#else
                        qry = qry.Where( a => DbFunctions.TruncateTime( a.StartDateTime ) < ( toDate ) );
#endif
                    }

                    // Location Filter
                    if ( locationIds.Any() )
                    {
                        qry = qry.Where( a => locationIds.Contains( a.LocationId ?? 0 ) );
                    }

                    // Schedule Filter
                    if ( scheduleIds.Any() )
                    {
                        qry = qry.Where( a => scheduleIds.Contains( a.ScheduleId ?? 0 ) );
                    }

                    // Get the unique combination of location/schedule/date for the selected group
                    var occurrenceDates = qry
                    .Select( a => new
                    {
                        a.LocationId,
                        a.ScheduleId,
#if NET5_0_OR_GREATER
                        Date = a.StartDateTime.Date
#else
                        Date = DbFunctions.TruncateTime( a.StartDateTime )
#endif
                    } )
                    .Distinct()
                    .ToList();

                    // Get the locations for each unique location id
                    var selectedlocationIds = occurrenceDates.Select( o => o.LocationId ).Distinct().ToList();

                    var locations = locationService
                        .Queryable().AsNoTracking()
                        .Where( l => selectedlocationIds.Contains( l.Id ) )
                        .Select( l => new { l.Id, l.ParentLocationId, l.Name } )
                        .ToList();
                    var locationNames = new Dictionary<int, string>();
                    locations.ForEach( l => locationNames.Add( l.Id, l.Name ) );

                    // Get the parent location path for each unique location
                    var parentlocationPaths = new Dictionary<int, string>();
                    locations
                        .Where( l => l.ParentLocationId.HasValue )
                        .Select( l => l.ParentLocationId.Value )
                        .Distinct()
                        .ToList()
                        .ForEach( l => parentlocationPaths.Add( l, locationService.GetPath( l ) ) );
                    var locationPaths = new Dictionary<int, string>();
                    locations
                        .Where( l => l.ParentLocationId.HasValue )
                        .ToList()
                        .ForEach( l => locationPaths.Add( l.Id, parentlocationPaths[l.ParentLocationId.Value] ) );

                    // Get the schedules for each unique schedule id
                    var selectedScheduleIds = occurrenceDates.Select( o => o.ScheduleId ).Distinct().ToList();
                    var schedules = scheduleService
                        .Queryable().AsNoTracking()
                        .Where( s => selectedScheduleIds.Contains( s.Id ) )
                        .ToList();
                    var scheduleNames = new Dictionary<int, string>();
                    var scheduleStartTimes = new Dictionary<int, TimeSpan>();
                    schedules
                        .ForEach( s =>
                        {
                            scheduleNames.Add( s.Id, s.Name );
                            scheduleStartTimes.Add( s.Id, s.StartTimeOfDay );
                        } );

#if NET5_0_OR_GREATER
                    foreach ( var occurrence in occurrenceDates )
#else
                    foreach ( var occurrence in occurrenceDates.Where( o => o.Date.HasValue ) )
#endif
                    {
                        occurrences.Add(
                            new ScheduleOccurrence(
#if NET5_0_OR_GREATER
                                occurrence.Date,
#else
                                occurrence.Date.Value,
#endif
                                occurrence.ScheduleId.HasValue && scheduleStartTimes.ContainsKey( occurrence.ScheduleId.Value ) ?
                                    scheduleStartTimes[occurrence.ScheduleId.Value] : new TimeSpan(),
                                occurrence.ScheduleId,
                                occurrence.ScheduleId.HasValue && scheduleNames.ContainsKey( occurrence.ScheduleId.Value ) ?
                                    scheduleNames[occurrence.ScheduleId.Value] : string.Empty,
                                occurrence.LocationId,
                                occurrence.LocationId.HasValue && locationNames.ContainsKey( occurrence.LocationId.Value ) ?
                                    locationNames[occurrence.LocationId.Value] : string.Empty,
                                occurrence.LocationId.HasValue && locationPaths.ContainsKey( occurrence.LocationId.Value ) ?
                                    locationPaths[occurrence.LocationId.Value] : string.Empty
                            ) );
                    }
                }

                // Load the attendance data for each occurrence
                if ( loadSummaryData && occurrences.Any())
                {
                    var minDate = occurrences.Min( o => o.Date );
                    var maxDate = occurrences.Max( o => o.Date ).AddDays( 1 );
                    var attendanceQry = attendanceService
                        .Queryable().AsNoTracking()
                        .Where( a =>
                            a.GroupId.HasValue &&
                            a.GroupId == group.Id &&
                            a.StartDateTime >= minDate &&
                            a.StartDateTime < maxDate && 
                            a.PersonAlias != null &&
                            a.PersonAliasId.HasValue )
                        .Select( a => new
                        {
                            a.LocationId,
                            a.ScheduleId,
                            a.StartDateTime,
                            a.DidAttend,
                            a.DidNotOccur,
                            a.PersonAliasId,
                            PersonId = a.PersonAlias.PersonId
                        } );

                    if ( campusId.HasValue )
                    {
                        var familyGroupType = GroupTypeCache.Get( Rock.SystemGuid.GroupType.GROUPTYPE_FAMILY.AsGuid() );
                        var campusQry = new GroupMemberService( rockContext )
                            .Queryable()
                            .Where( g =>
                                g.Group != null &&
                                g.Group.GroupTypeId == familyGroupType.Id &&
                                g.Group.CampusId.HasValue &&
                                g.Group.CampusId.Value == campusId.Value
                            )
                            .Select( m => m.PersonId );

                        attendanceQry = attendanceQry
                            .Where( s => campusQry.Contains( s.PersonId ) );
                    }

                    var attendances = attendanceQry.ToList();

                    foreach ( var summary in attendances
                        .GroupBy( a => new
                        {
                            a.LocationId,
                            a.ScheduleId,
                            Date = a.StartDateTime.Date
                        } )
                        .Select( a => new
                        {
                            a.Key.LocationId,
                            a.Key.ScheduleId,
                            a.Key.Date,
                            DidAttendCount = a
                                .Where( t => t.DidAttend.HasValue && t.DidAttend.Value )
                                .Select( t => t.PersonAliasId.Value )
                                .Distinct()
                                .Count(),
                            DidNotOccurCount = a
                                .Where( t => t.DidNotOccur.HasValue && t.DidNotOccur.Value )
                                .Select( t => t.PersonAliasId.Value )
                                .Distinct()
                                .Count(),
                            TotalCount = a
                                .Select( t => t.PersonAliasId )
                                .Distinct()
                                .Count()
                        } ) )
                    {
                        var occurrence = occurrences
                            .Where( o =>
                                o.ScheduleId.Equals( summary.ScheduleId ) &&
                                o.LocationId.Equals( summary.LocationId ) &&
                                o.Date.Equals( summary.Date ) )
                            .FirstOrDefault();
                        if ( occurrence != null )
                        {
                            occurrence.DidAttendCount = summary.DidAttendCount;
                            occurrence.DidNotOccurCount = summary.DidNotOccurCount;
                            occurrence.TotalCount = summary.TotalCount;
                        }
                    }
                }

                // Create any missing occurrences from the group's schedule (not location schedules)
                Schedule groupSchedule = null;
                if ( group.ScheduleId.HasValue )
                {
                    groupSchedule = group.Schedule;
                    if ( groupSchedule == null )
                    {
                        groupSchedule = new ScheduleService( rockContext ).Get( group.ScheduleId.Value );
                    }
                }

                if ( groupSchedule != null )
                {
                    var newOccurrences = new List<ScheduleOccurrence>();

                    var existingDates = occurrences
                        .Where( o => o.ScheduleId.Equals( groupSchedule.Id ) )
                        .Select( o => o.Date )
                        .Distinct()
                        .ToList();

                    var startDate = fromDateTime.HasValue ? fromDateTime.Value : RockDateTime.Today.AddMonths( -2 );
                    var endDate = toDateTime.HasValue ? toDateTime.Value : RockDateTime.Today.AddDays( 1 );

                    if ( !string.IsNullOrWhiteSpace( groupSchedule.iCalendarContent ) )
                    {
                        // If schedule has an iCal schedule, get all the past occurrences 
                        foreach ( var occurrence in groupSchedule.GetICalOccurrences( startDate, endDate ) )
                        {
                            var scheduleOccurrence = new ScheduleOccurrence(
                                occurrence.Period.StartTime.Date, occurrence.Period.StartTime.Value.TimeOfDay, groupSchedule.Id, groupSchedule.Name );
                            if ( !existingDates.Contains( scheduleOccurrence.Date ) )
                            {
                                newOccurrences.Add( scheduleOccurrence );
                            }
                        }
                    }
                    else
                    {
                        // if schedule does not have an iCal, then check for weekly schedule and calculate occurrences starting with first attendance or current week
                        if ( groupSchedule.WeeklyDayOfWeek.HasValue )
                        {

                            // default to start with date 2 months earlier
                            startDate = fromDateTime.HasValue ? fromDateTime.Value : RockDateTime.Today.AddMonths( -2 );
                            if ( existingDates.Any( d => d < startDate ) )
                            {
                                startDate = existingDates.Min();
                            }

                            // Back up start time to the correct day of week
                            while ( startDate.DayOfWeek != groupSchedule.WeeklyDayOfWeek.Value )
                            {
                                startDate = startDate.AddDays( -1 );
                            }

                            // Add the start time
                            if ( groupSchedule.WeeklyTimeOfDay.HasValue )
                            {
                                startDate = startDate.Add( groupSchedule.WeeklyTimeOfDay.Value );
                            }

                            // Create occurrences up to current time
                            while ( startDate < endDate )
                            {
                                if ( !existingDates.Contains( startDate.Date ) )
                                {
                                    var scheduleOccurrence = new ScheduleOccurrence( startDate.Date, startDate.TimeOfDay, groupSchedule.Id, groupSchedule.Name );
                                    newOccurrences.Add( scheduleOccurrence );
                                }

                                startDate = startDate.AddDays( 7 );
                            }
                        }
                    }

                    if ( newOccurrences.Any() )
                    {
                        // Filter Exclusions
                        var groupType = GroupTypeCache.Get( group.GroupTypeId );
                        foreach ( var exclusion in groupType.GroupScheduleExclusions )
                        {
                            if ( exclusion.Start.HasValue && exclusion.End.HasValue )
                            {
                                foreach ( var occurrence in newOccurrences.ToList() )
                                {
                                    if ( occurrence.Date >= exclusion.Start.Value &&
                                        occurrence.Date < exclusion.End.Value.AddDays( 1 ) )
                                    {
                                        newOccurrences.Remove( occurrence );
                                    }
                                }
                            }
                        }
                    }

                    foreach( var occurrence in newOccurrences )
                    {
                        occurrences.Add( occurrence );
                    }

                }
            }

            return occurrences;

        }

        /// <summary>
        /// Loads the attendance data.
        /// </summary>
        /// <param name="group">The group.</param>
        /// <param name="occurrence">The occurrence.</param>
        [RockObsolete( "1.8" )]
        [Obsolete( "Use AttendanceService class methods instead", true )]
        public void LoadSummaryData( Group group, ScheduleOccurrence occurrence )
        {
            if ( group != null && occurrence != null )
            {
                var attendances = new AttendanceService( (RockContext)this.Context )
                .Queryable().AsNoTracking()
                .Where( a =>
                    a.PersonAliasId.HasValue &&
                    a.GroupId.HasValue &&
                    a.GroupId == group.Id &&
                    a.LocationId.Equals( occurrence.LocationId ) &&
                    a.ScheduleId.Equals( occurrence.ScheduleId ) &&
#if NET5_0_OR_GREATER
                    a.StartDateTime.Date.Equals( occurrence.Date ) )
#else
                    DbFunctions.TruncateTime( a.StartDateTime ).Equals( occurrence.Date ) )
#endif
                .ToList();

                if ( attendances.Any() )
                {
                    occurrence.DidAttendCount = attendances
                        .Where( t => t.DidAttend.HasValue && t.DidAttend.Value )
                        .Select( t => t.PersonAliasId.Value )
                        .Distinct()
                        .Count();

                    occurrence.DidNotOccurCount = attendances
                        .Where( t => t.DidNotOccur.HasValue && t.DidNotOccur.Value )
                        .Select( t => t.PersonAliasId.Value )
                        .Distinct()
                        .Count();

                    occurrence.TotalCount = attendances
                        .Select( t => t.PersonAliasId )
                        .Distinct()
                        .Count();
                }
            }
        }

        /// <summary>
        /// Gets the attendance.
        /// </summary>
        /// <param name="group">The group.</param>
        /// <param name="occurrence">The occurrence.</param>
        /// <returns></returns>
        [RockObsolete( "1.8" )]
        [Obsolete( "Use AttendanceService class methods instead", true )]
        public IQueryable<Attendance> GetAttendance( Group group, ScheduleOccurrence occurrence )
        {
            if ( group != null && occurrence != null )
            {
                DateTime startDate = occurrence.Date;
                DateTime endDate = occurrence.Date.AddDays( 1 );

                return new AttendanceService( (RockContext)this.Context )
                    .Queryable( "PersonAlias" ).AsNoTracking()
                    .Where( a =>
                        a.GroupId == group.Id &&
                        a.LocationId == occurrence.LocationId &&
                        a.ScheduleId == occurrence.ScheduleId &&
                        a.StartDateTime >= startDate &&
                        a.StartDateTime < endDate );
            }

            return null;
        }
=======
>>>>>>> 34a36e40
    }
}<|MERGE_RESOLUTION|>--- conflicted
+++ resolved
@@ -13,23 +13,6 @@
 // See the License for the specific language governing permissions and
 // limitations under the License.
 // </copyright>
-<<<<<<< HEAD
-//
-using System;
-using System.Collections.Generic;
-#if NET5_0_OR_GREATER
-using Microsoft.EntityFrameworkCore;
-#else
-using System.Data.Entity;
-#endif
-using System.Linq;
-
-using Rock.Data;
-using Rock.Web.Cache;
-using System.Data;
-
-=======
->>>>>>> 34a36e40
 namespace Rock.Model
 {
     /// <summary>
@@ -37,446 +20,5 @@
     /// </summary>
     public partial class ScheduleService
     {
-<<<<<<< HEAD
-
-        /// <summary>
-        /// Gets occurrence data for the selected group
-        /// </summary>
-        /// <param name="group">The group.</param>
-        /// <param name="fromDateTime">From date time.</param>
-        /// <param name="toDateTime">To date time.</param>
-        /// <param name="locationIds">The location ids.</param>
-        /// <param name="scheduleIds">The schedule ids.</param>
-        /// <param name="loadSummaryData">if set to <c>true</c> [load summary data].</param>
-        /// <returns></returns>
-        [RockObsolete( "1.8" )]
-        [Obsolete( "Use AttendanceService class methods instead", true )]
-        public List<ScheduleOccurrence> GetGroupOccurrences( Group group, DateTime? fromDateTime, DateTime? toDateTime,
-            List<int> locationIds, List<int> scheduleIds, bool loadSummaryData )
-        {
-            return GetGroupOccurrences( group, fromDateTime, toDateTime, locationIds, scheduleIds, loadSummaryData, null );
-        }
-
-        /// <summary>
-        /// Gets occurrence data for the selected group
-        /// </summary>
-        /// <param name="group">The group.</param>
-        /// <param name="fromDateTime">From date time.</param>
-        /// <param name="toDateTime">To date time.</param>
-        /// <param name="locationIds">The location ids.</param>
-        /// <param name="scheduleIds">The schedule ids.</param>
-        /// <param name="loadSummaryData">if set to <c>true</c> [load summary data].</param>
-        /// <param name="campusId">The campus identifier.</param>
-        /// <returns></returns>
-        [RockObsolete( "1.8" )]
-        [Obsolete( "Use AttendanceService class methods instead", true )]
-        public List<ScheduleOccurrence> GetGroupOccurrences( Group group, DateTime? fromDateTime, DateTime? toDateTime, 
-            List<int> locationIds, List<int> scheduleIds, bool loadSummaryData, int? campusId )
-        {
-            var occurrences = new List<ScheduleOccurrence>();
-
-            if ( group != null )
-            {
-                var rockContext = (RockContext)this.Context;
-                var attendanceService = new AttendanceService( rockContext );
-                var scheduleService = new ScheduleService( rockContext );
-                var locationService = new LocationService( rockContext );
-
-#if !NET5_0_OR_GREATER
-                using ( new Rock.Data.QueryHintScope( rockContext, QueryHintType.RECOMPILE ) )
-#endif
-                {
-
-                    // Set up an 'occurrences' query for the group
-                    var qry = attendanceService
-                    .Queryable().AsNoTracking()
-                    .Where( a => a.GroupId == group.Id );
-
-                    // Filter by date range
-                    if ( fromDateTime.HasValue )
-                    {
-                        var fromDate = fromDateTime.Value.Date;
-#if NET5_0_OR_GREATER
-                        qry = qry.Where( a => a.StartDateTime.Date >= fromDate );
-#else
-                        qry = qry.Where( a => DbFunctions.TruncateTime( a.StartDateTime ) >= ( fromDate ) );
-#endif
-                    }
-                    if ( toDateTime.HasValue )
-                    {
-                        var toDate = toDateTime.Value.Date;
-#if NET5_0_OR_GREATER
-                        qry = qry.Where( a => a.StartDateTime.Date < toDate );
-#else
-                        qry = qry.Where( a => DbFunctions.TruncateTime( a.StartDateTime ) < ( toDate ) );
-#endif
-                    }
-
-                    // Location Filter
-                    if ( locationIds.Any() )
-                    {
-                        qry = qry.Where( a => locationIds.Contains( a.LocationId ?? 0 ) );
-                    }
-
-                    // Schedule Filter
-                    if ( scheduleIds.Any() )
-                    {
-                        qry = qry.Where( a => scheduleIds.Contains( a.ScheduleId ?? 0 ) );
-                    }
-
-                    // Get the unique combination of location/schedule/date for the selected group
-                    var occurrenceDates = qry
-                    .Select( a => new
-                    {
-                        a.LocationId,
-                        a.ScheduleId,
-#if NET5_0_OR_GREATER
-                        Date = a.StartDateTime.Date
-#else
-                        Date = DbFunctions.TruncateTime( a.StartDateTime )
-#endif
-                    } )
-                    .Distinct()
-                    .ToList();
-
-                    // Get the locations for each unique location id
-                    var selectedlocationIds = occurrenceDates.Select( o => o.LocationId ).Distinct().ToList();
-
-                    var locations = locationService
-                        .Queryable().AsNoTracking()
-                        .Where( l => selectedlocationIds.Contains( l.Id ) )
-                        .Select( l => new { l.Id, l.ParentLocationId, l.Name } )
-                        .ToList();
-                    var locationNames = new Dictionary<int, string>();
-                    locations.ForEach( l => locationNames.Add( l.Id, l.Name ) );
-
-                    // Get the parent location path for each unique location
-                    var parentlocationPaths = new Dictionary<int, string>();
-                    locations
-                        .Where( l => l.ParentLocationId.HasValue )
-                        .Select( l => l.ParentLocationId.Value )
-                        .Distinct()
-                        .ToList()
-                        .ForEach( l => parentlocationPaths.Add( l, locationService.GetPath( l ) ) );
-                    var locationPaths = new Dictionary<int, string>();
-                    locations
-                        .Where( l => l.ParentLocationId.HasValue )
-                        .ToList()
-                        .ForEach( l => locationPaths.Add( l.Id, parentlocationPaths[l.ParentLocationId.Value] ) );
-
-                    // Get the schedules for each unique schedule id
-                    var selectedScheduleIds = occurrenceDates.Select( o => o.ScheduleId ).Distinct().ToList();
-                    var schedules = scheduleService
-                        .Queryable().AsNoTracking()
-                        .Where( s => selectedScheduleIds.Contains( s.Id ) )
-                        .ToList();
-                    var scheduleNames = new Dictionary<int, string>();
-                    var scheduleStartTimes = new Dictionary<int, TimeSpan>();
-                    schedules
-                        .ForEach( s =>
-                        {
-                            scheduleNames.Add( s.Id, s.Name );
-                            scheduleStartTimes.Add( s.Id, s.StartTimeOfDay );
-                        } );
-
-#if NET5_0_OR_GREATER
-                    foreach ( var occurrence in occurrenceDates )
-#else
-                    foreach ( var occurrence in occurrenceDates.Where( o => o.Date.HasValue ) )
-#endif
-                    {
-                        occurrences.Add(
-                            new ScheduleOccurrence(
-#if NET5_0_OR_GREATER
-                                occurrence.Date,
-#else
-                                occurrence.Date.Value,
-#endif
-                                occurrence.ScheduleId.HasValue && scheduleStartTimes.ContainsKey( occurrence.ScheduleId.Value ) ?
-                                    scheduleStartTimes[occurrence.ScheduleId.Value] : new TimeSpan(),
-                                occurrence.ScheduleId,
-                                occurrence.ScheduleId.HasValue && scheduleNames.ContainsKey( occurrence.ScheduleId.Value ) ?
-                                    scheduleNames[occurrence.ScheduleId.Value] : string.Empty,
-                                occurrence.LocationId,
-                                occurrence.LocationId.HasValue && locationNames.ContainsKey( occurrence.LocationId.Value ) ?
-                                    locationNames[occurrence.LocationId.Value] : string.Empty,
-                                occurrence.LocationId.HasValue && locationPaths.ContainsKey( occurrence.LocationId.Value ) ?
-                                    locationPaths[occurrence.LocationId.Value] : string.Empty
-                            ) );
-                    }
-                }
-
-                // Load the attendance data for each occurrence
-                if ( loadSummaryData && occurrences.Any())
-                {
-                    var minDate = occurrences.Min( o => o.Date );
-                    var maxDate = occurrences.Max( o => o.Date ).AddDays( 1 );
-                    var attendanceQry = attendanceService
-                        .Queryable().AsNoTracking()
-                        .Where( a =>
-                            a.GroupId.HasValue &&
-                            a.GroupId == group.Id &&
-                            a.StartDateTime >= minDate &&
-                            a.StartDateTime < maxDate && 
-                            a.PersonAlias != null &&
-                            a.PersonAliasId.HasValue )
-                        .Select( a => new
-                        {
-                            a.LocationId,
-                            a.ScheduleId,
-                            a.StartDateTime,
-                            a.DidAttend,
-                            a.DidNotOccur,
-                            a.PersonAliasId,
-                            PersonId = a.PersonAlias.PersonId
-                        } );
-
-                    if ( campusId.HasValue )
-                    {
-                        var familyGroupType = GroupTypeCache.Get( Rock.SystemGuid.GroupType.GROUPTYPE_FAMILY.AsGuid() );
-                        var campusQry = new GroupMemberService( rockContext )
-                            .Queryable()
-                            .Where( g =>
-                                g.Group != null &&
-                                g.Group.GroupTypeId == familyGroupType.Id &&
-                                g.Group.CampusId.HasValue &&
-                                g.Group.CampusId.Value == campusId.Value
-                            )
-                            .Select( m => m.PersonId );
-
-                        attendanceQry = attendanceQry
-                            .Where( s => campusQry.Contains( s.PersonId ) );
-                    }
-
-                    var attendances = attendanceQry.ToList();
-
-                    foreach ( var summary in attendances
-                        .GroupBy( a => new
-                        {
-                            a.LocationId,
-                            a.ScheduleId,
-                            Date = a.StartDateTime.Date
-                        } )
-                        .Select( a => new
-                        {
-                            a.Key.LocationId,
-                            a.Key.ScheduleId,
-                            a.Key.Date,
-                            DidAttendCount = a
-                                .Where( t => t.DidAttend.HasValue && t.DidAttend.Value )
-                                .Select( t => t.PersonAliasId.Value )
-                                .Distinct()
-                                .Count(),
-                            DidNotOccurCount = a
-                                .Where( t => t.DidNotOccur.HasValue && t.DidNotOccur.Value )
-                                .Select( t => t.PersonAliasId.Value )
-                                .Distinct()
-                                .Count(),
-                            TotalCount = a
-                                .Select( t => t.PersonAliasId )
-                                .Distinct()
-                                .Count()
-                        } ) )
-                    {
-                        var occurrence = occurrences
-                            .Where( o =>
-                                o.ScheduleId.Equals( summary.ScheduleId ) &&
-                                o.LocationId.Equals( summary.LocationId ) &&
-                                o.Date.Equals( summary.Date ) )
-                            .FirstOrDefault();
-                        if ( occurrence != null )
-                        {
-                            occurrence.DidAttendCount = summary.DidAttendCount;
-                            occurrence.DidNotOccurCount = summary.DidNotOccurCount;
-                            occurrence.TotalCount = summary.TotalCount;
-                        }
-                    }
-                }
-
-                // Create any missing occurrences from the group's schedule (not location schedules)
-                Schedule groupSchedule = null;
-                if ( group.ScheduleId.HasValue )
-                {
-                    groupSchedule = group.Schedule;
-                    if ( groupSchedule == null )
-                    {
-                        groupSchedule = new ScheduleService( rockContext ).Get( group.ScheduleId.Value );
-                    }
-                }
-
-                if ( groupSchedule != null )
-                {
-                    var newOccurrences = new List<ScheduleOccurrence>();
-
-                    var existingDates = occurrences
-                        .Where( o => o.ScheduleId.Equals( groupSchedule.Id ) )
-                        .Select( o => o.Date )
-                        .Distinct()
-                        .ToList();
-
-                    var startDate = fromDateTime.HasValue ? fromDateTime.Value : RockDateTime.Today.AddMonths( -2 );
-                    var endDate = toDateTime.HasValue ? toDateTime.Value : RockDateTime.Today.AddDays( 1 );
-
-                    if ( !string.IsNullOrWhiteSpace( groupSchedule.iCalendarContent ) )
-                    {
-                        // If schedule has an iCal schedule, get all the past occurrences 
-                        foreach ( var occurrence in groupSchedule.GetICalOccurrences( startDate, endDate ) )
-                        {
-                            var scheduleOccurrence = new ScheduleOccurrence(
-                                occurrence.Period.StartTime.Date, occurrence.Period.StartTime.Value.TimeOfDay, groupSchedule.Id, groupSchedule.Name );
-                            if ( !existingDates.Contains( scheduleOccurrence.Date ) )
-                            {
-                                newOccurrences.Add( scheduleOccurrence );
-                            }
-                        }
-                    }
-                    else
-                    {
-                        // if schedule does not have an iCal, then check for weekly schedule and calculate occurrences starting with first attendance or current week
-                        if ( groupSchedule.WeeklyDayOfWeek.HasValue )
-                        {
-
-                            // default to start with date 2 months earlier
-                            startDate = fromDateTime.HasValue ? fromDateTime.Value : RockDateTime.Today.AddMonths( -2 );
-                            if ( existingDates.Any( d => d < startDate ) )
-                            {
-                                startDate = existingDates.Min();
-                            }
-
-                            // Back up start time to the correct day of week
-                            while ( startDate.DayOfWeek != groupSchedule.WeeklyDayOfWeek.Value )
-                            {
-                                startDate = startDate.AddDays( -1 );
-                            }
-
-                            // Add the start time
-                            if ( groupSchedule.WeeklyTimeOfDay.HasValue )
-                            {
-                                startDate = startDate.Add( groupSchedule.WeeklyTimeOfDay.Value );
-                            }
-
-                            // Create occurrences up to current time
-                            while ( startDate < endDate )
-                            {
-                                if ( !existingDates.Contains( startDate.Date ) )
-                                {
-                                    var scheduleOccurrence = new ScheduleOccurrence( startDate.Date, startDate.TimeOfDay, groupSchedule.Id, groupSchedule.Name );
-                                    newOccurrences.Add( scheduleOccurrence );
-                                }
-
-                                startDate = startDate.AddDays( 7 );
-                            }
-                        }
-                    }
-
-                    if ( newOccurrences.Any() )
-                    {
-                        // Filter Exclusions
-                        var groupType = GroupTypeCache.Get( group.GroupTypeId );
-                        foreach ( var exclusion in groupType.GroupScheduleExclusions )
-                        {
-                            if ( exclusion.Start.HasValue && exclusion.End.HasValue )
-                            {
-                                foreach ( var occurrence in newOccurrences.ToList() )
-                                {
-                                    if ( occurrence.Date >= exclusion.Start.Value &&
-                                        occurrence.Date < exclusion.End.Value.AddDays( 1 ) )
-                                    {
-                                        newOccurrences.Remove( occurrence );
-                                    }
-                                }
-                            }
-                        }
-                    }
-
-                    foreach( var occurrence in newOccurrences )
-                    {
-                        occurrences.Add( occurrence );
-                    }
-
-                }
-            }
-
-            return occurrences;
-
-        }
-
-        /// <summary>
-        /// Loads the attendance data.
-        /// </summary>
-        /// <param name="group">The group.</param>
-        /// <param name="occurrence">The occurrence.</param>
-        [RockObsolete( "1.8" )]
-        [Obsolete( "Use AttendanceService class methods instead", true )]
-        public void LoadSummaryData( Group group, ScheduleOccurrence occurrence )
-        {
-            if ( group != null && occurrence != null )
-            {
-                var attendances = new AttendanceService( (RockContext)this.Context )
-                .Queryable().AsNoTracking()
-                .Where( a =>
-                    a.PersonAliasId.HasValue &&
-                    a.GroupId.HasValue &&
-                    a.GroupId == group.Id &&
-                    a.LocationId.Equals( occurrence.LocationId ) &&
-                    a.ScheduleId.Equals( occurrence.ScheduleId ) &&
-#if NET5_0_OR_GREATER
-                    a.StartDateTime.Date.Equals( occurrence.Date ) )
-#else
-                    DbFunctions.TruncateTime( a.StartDateTime ).Equals( occurrence.Date ) )
-#endif
-                .ToList();
-
-                if ( attendances.Any() )
-                {
-                    occurrence.DidAttendCount = attendances
-                        .Where( t => t.DidAttend.HasValue && t.DidAttend.Value )
-                        .Select( t => t.PersonAliasId.Value )
-                        .Distinct()
-                        .Count();
-
-                    occurrence.DidNotOccurCount = attendances
-                        .Where( t => t.DidNotOccur.HasValue && t.DidNotOccur.Value )
-                        .Select( t => t.PersonAliasId.Value )
-                        .Distinct()
-                        .Count();
-
-                    occurrence.TotalCount = attendances
-                        .Select( t => t.PersonAliasId )
-                        .Distinct()
-                        .Count();
-                }
-            }
-        }
-
-        /// <summary>
-        /// Gets the attendance.
-        /// </summary>
-        /// <param name="group">The group.</param>
-        /// <param name="occurrence">The occurrence.</param>
-        /// <returns></returns>
-        [RockObsolete( "1.8" )]
-        [Obsolete( "Use AttendanceService class methods instead", true )]
-        public IQueryable<Attendance> GetAttendance( Group group, ScheduleOccurrence occurrence )
-        {
-            if ( group != null && occurrence != null )
-            {
-                DateTime startDate = occurrence.Date;
-                DateTime endDate = occurrence.Date.AddDays( 1 );
-
-                return new AttendanceService( (RockContext)this.Context )
-                    .Queryable( "PersonAlias" ).AsNoTracking()
-                    .Where( a =>
-                        a.GroupId == group.Id &&
-                        a.LocationId == occurrence.LocationId &&
-                        a.ScheduleId == occurrence.ScheduleId &&
-                        a.StartDateTime >= startDate &&
-                        a.StartDateTime < endDate );
-            }
-
-            return null;
-        }
-=======
->>>>>>> 34a36e40
     }
 }