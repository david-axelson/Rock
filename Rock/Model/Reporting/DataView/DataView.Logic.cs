--- conflicted
+++ resolved
@@ -332,56 +332,7 @@
                 var dataViewService = new DataViewService( rockContext );
                 var persistStopwatch = Stopwatch.StartNew();
 
-<<<<<<< HEAD
-                dataViewFilterOverrides.ShouldUpdateStatics = false;
-
-                // set an override so that the Persisted Values aren't used when rebuilding the values from the DataView Query
-                dataViewFilterOverrides.IgnoreDataViewPersistedValues.Add( this.Id );
-                var dataViewGetQueryArgs = new DataViewGetQueryArgs
-                {
-                    DbContext = rockContext,
-                    DataViewFilterOverrides = dataViewFilterOverrides,
-                    DatabaseTimeoutSeconds = databaseTimeoutSeconds,
-                };
-
-                var qry = this.GetQuery( dataViewGetQueryArgs );
-
-#if REVIEW_NET5_0_OR_GREATER
-                rockContext.Database.SetCommandTimeout( databaseTimeoutSeconds );
-#else
-                rockContext.Database.CommandTimeout = databaseTimeoutSeconds;
-#endif
-                var savedDataViewPersistedValues = rockContext.DataViewPersistedValues.Where( a => a.DataViewId == this.Id );
-
-                var updatedEntityIdsQry = qry.Select( a => a.Id );
-
-                var persistedValuesToRemove = savedDataViewPersistedValues.Where( a => !updatedEntityIdsQry.Any( x => x == a.EntityId ) );
-                var persistedEntityIdsToInsert = updatedEntityIdsQry.Where( x => !savedDataViewPersistedValues.Any( a => a.EntityId == x ) ).ToList();
-
-                var removeCount = persistedValuesToRemove.Count();
-                if ( removeCount > 0 )
-                {
-                    // increase the batch size if there are a bunch of rows (and this is a narrow table with no references to it)
-                    int? deleteBatchSize = removeCount > 50000 ? 25000 : ( int? ) null;
-
-                    int rowRemoved = rockContext.BulkDelete( persistedValuesToRemove, deleteBatchSize );
-                }
-
-                if ( persistedEntityIdsToInsert.Any() )
-                {
-                    List<DataViewPersistedValue> persistedValuesToInsert = persistedEntityIdsToInsert.OrderBy( a => a )
-                        .Select( a =>
-                        new DataViewPersistedValue
-                        {
-                            DataViewId = this.Id,
-                            EntityId = a
-                        } ).ToList();
-
-                    rockContext.BulkInsert( persistedValuesToInsert );
-                }
-=======
                 dataViewService.UpdateDataViewPersistedValues( this, databaseTimeoutSeconds );
->>>>>>> a4d773dd
 
                 persistStopwatch.Stop();
 
