--- conflicted
+++ resolved
@@ -19,10 +19,7 @@
     /// Page POCO Entity.
     /// </summary>
     [Table( "Page" )]
-<<<<<<< HEAD
-=======
     [DataContract( IsReference = true )]
->>>>>>> 431a2546
     public partial class Page : Model<Page>, IOrdered
     {
         #region Entity Properties
@@ -220,11 +217,7 @@
         /// <value>
         /// A <see cref="Page"/> object.
         /// </value>
-<<<<<<< HEAD
-        [NotExportable]
-=======
-        [DataMember]
->>>>>>> 431a2546
+        [DataMember]
         public virtual Page ParentPage { get; set; }
 
         /// <summary>
@@ -282,18 +275,6 @@
         public virtual ICollection<PageContext> PageContexts { get; set; }
 
         /// <summary>
-<<<<<<< HEAD
-=======
-        /// Gets or sets the Sites.
-        /// </summary>
-        /// <value>
-        /// Collection of Sites.
-        /// </value>
-        [DataMember]
-        public virtual ICollection<Site> Sites { get; set; }
-
-        /// <summary>
->>>>>>> 431a2546
         /// Gets the parent authority.
         /// </summary>
         /// <value>
@@ -361,28 +342,11 @@
             }
         }
 
-<<<<<<< HEAD
-        /// <summary>
-        /// Gets the dto.
-        /// </summary>
-        /// <returns></returns>
-        [NotExportable]
-        public override IDto Dto
-        {
-            get { return this.ToDto(); }
-        }
-
-=======
->>>>>>> 431a2546
         #endregion
 
         #region Methods
 
-<<<<<<< HEAD
-         /// <summary>
-=======
-        /// <summary>
->>>>>>> 431a2546
+        /// <summary>
         /// Returns a <see cref="string"/> that represents this instance.
         /// </summary>
         /// <returns>
@@ -395,23 +359,6 @@
 
         #endregion
 
-<<<<<<< HEAD
-        #region Static Methods
-
-        /// <summary>
-        /// Static Method to return an object based on the id
-        /// </summary>
-        /// <param name="id">The id.</param>
-        /// <returns></returns>
-        public static Page Read( int id )
-        {
-            return Read<Page>( id );
-        }
-
-        #endregion
-
-=======
->>>>>>> 431a2546
     }
 
     #region Entity Configuration
