--- conflicted
+++ resolved
@@ -49,7 +49,8 @@
         /// <returns></returns>
         public bool Process( Workflow workflow, object entity, out List<string> errorMessages )
         {
-            if ( workflow?.WorkflowType?.IsActive ?? true )
+            var workflowType = WorkflowTypeCache.Read( workflow.WorkflowTypeId );
+            if ( workflowType != null && ( workflowType.IsActive ?? true ) )
             {
                 var rockContext = (RockContext)this.Context;
 
@@ -58,18 +59,10 @@
                     workflow.IsProcessing = true;
                     rockContext.SaveChanges();
                 }
-<<<<<<< HEAD
-                result = true;
-            }
-            else
-            {
-                if ( workflow.IsPersisted || WorkflowTypeCache.Read( workflow.WorkflowTypeId ).IsPersisted )
-=======
 
                 bool result = workflow.ProcessActivities( rockContext, entity, out errorMessages );
 
                 if ( workflow.Status == "DeleteWorkflowNow" )
->>>>>>> a6cdfac6
                 {
                     if ( workflow.Id > 0 )
                     {
@@ -77,37 +70,24 @@
                         Delete( workflow );
                         rockContext.SaveChanges();
                     }
-<<<<<<< HEAD
-
-                    rockContext.SaveChanges();
-
-                    workflow.SaveAttributeValues( rockContext );
-                    foreach ( var activity in workflow.Activities )
-                    {
-                        activity.SaveAttributeValues( rockContext );
-                    }
-=======
                     result = true;
                 }
                 else
                 {
-                    if ( workflow.IsPersisted || workflow.WorkflowType.IsPersisted )
+                    if ( workflow.IsPersisted || workflowType.IsPersisted )
                     {
                         if ( workflow.Id == 0 )
                         {
                             Add( workflow );
                         }
->>>>>>> a6cdfac6
 
-                        rockContext.WrapTransaction( () =>
+                        rockContext.SaveChanges();
+
+                        workflow.SaveAttributeValues( rockContext );
+                        foreach ( var activity in workflow.Activities )
                         {
-                            rockContext.SaveChanges();
-                            workflow.SaveAttributeValues( rockContext );
-                            foreach ( var activity in workflow.Activities )
-                            {
-                                activity.SaveAttributeValues( rockContext );
-                            }
-                        } );
+                            activity.SaveAttributeValues( rockContext );
+                        }
 
                         workflow.IsProcessing = false;
                         rockContext.SaveChanges();
@@ -116,9 +96,10 @@
 
                 return result;
             }
+
             else
             {
-                errorMessages = new List<string> { "Workflow Type is not active!" };
+                errorMessages = new List<string> { "Workflow Type is invalid or not active!" };
                 return false;
             }
 
