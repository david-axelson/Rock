﻿// <copyright>
// Copyright by the Spark Development Network
//
// Licensed under the Rock Community License (the "License");
// you may not use this file except in compliance with the License.
// You may obtain a copy of the License at
//
// http://www.rockrms.com/license
//
// Unless required by applicable law or agreed to in writing, software
// distributed under the License is distributed on an "AS IS" BASIS,
// WITHOUT WARRANTIES OR CONDITIONS OF ANY KIND, either express or implied.
// See the License for the specific language governing permissions and
// limitations under the License.
// </copyright>
//
using System.ComponentModel.DataAnnotations.Schema;
using System.Data.Entity.ModelConfiguration;
using System.Runtime.Serialization;

using Rock.Data;

namespace Rock.Model
{
    /// <summary>
    /// 
    /// </summary>
    [RockDomain( "Group" )]
    [Table( "GroupMemberAssignment" )]
    [DataContract]
    public class GroupMemberAssignment : Model<GroupMemberAssignment>
    {
        #region Entity Properties

        /// <summary>
        /// Gets or sets the <see cref="Rock.Model.GroupMember"/> identifier.
        /// </summary>
        /// <value>
        /// The group member identifier.
        /// </value>
        [DataMember]
#if !NET5_0_OR_GREATER
        [Index( "IX_GroupMemberIdLocationIdScheduleId", IsUnique = true, Order = 0 )]
<<<<<<< HEAD
#endif
=======
        [IgnoreCanDelete]
>>>>>>> f4dba25d
        public int GroupMemberId { get; set; }

        /// <summary>
        /// Gets or sets the <see cref="Rock.Model.Location"/> identifier.
        /// </summary>
        /// <value>
        /// The location identifier.
        /// </value>
        [DataMember]
#if !NET5_0_OR_GREATER
        [Index( "IX_GroupMemberIdLocationIdScheduleId", IsUnique = true, Order = 1 )]
#endif
        public int? LocationId { get; set; }

        /// <summary>
        /// Gets or sets the <see cref="Rock.Model.Schedule"/> identifier.
        /// </summary>
        /// <value>
        /// The schedule identifier.
        /// </value>
        [DataMember]
#if !NET5_0_OR_GREATER
        [Index( "IX_GroupMemberIdLocationIdScheduleId", IsUnique = true, Order = 2 )]
#endif
        public int? ScheduleId { get; set; }

        #endregion Entity Properties

        #region Virtual Properties

        /// <summary>
        /// Gets or sets the <see cref="Rock.Model.GroupMember"/>.
        /// </summary>
        /// <value>
        /// The group member.
        /// </value>
        public virtual GroupMember GroupMember { get; set; }

        /// <summary>
        /// Gets or sets the <see cref="Rock.Model.Location"/>.
        /// </summary>
        /// <value>
        /// The location.
        /// </value>
        [DataMember]
        public virtual Location Location { get; set; }

        /// <summary>
        /// Gets or sets the <see cref="Rock.Model.Schedule"/>.
        /// </summary>
        /// <value>
        /// The schedule.
        /// </value>
        [DataMember]
        public virtual Schedule Schedule { get; set; }

        #endregion Virtual Properties

        #region Public Methods

        /// <summary>
        /// Returns a <see cref="System.String" /> that represents this instance.
        /// </summary>
        /// <returns>
        /// A <see cref="System.String" /> that represents this instance.
        /// </returns>
        public override string ToString()
        {
            return $"{GroupMember} in {this.GroupMember.Group} is assigned to {Location.ToString( true ) ?? "any location"} at {Schedule.ToString() ?? "any schedule"}. ";
        }

        #endregion
    }

    /// <summary>
    /// GroupMemberAssignment EntityTypeConfiguration
    /// </summary>
    public class GroupMemberAssignmentConfiguration : EntityTypeConfiguration<GroupMemberAssignment>
    {
        /// <summary>
        /// Initializes a new instance of the <see cref="GroupMemberAssignmentConfiguration"/> class.
        /// </summary>
        public GroupMemberAssignmentConfiguration()
        {
            this.HasRequired( a => a.GroupMember ).WithMany( a => a.GroupMemberAssignments ).HasForeignKey( a => a.GroupMemberId ).WillCascadeOnDelete( false );
            this.HasOptional( a => a.Schedule ).WithMany().HasForeignKey( a => a.ScheduleId ).WillCascadeOnDelete( false );
            this.HasOptional( a => a.Location ).WithMany().HasForeignKey( a => a.LocationId ).WillCascadeOnDelete( false );
        }
    }
}<|MERGE_RESOLUTION|>--- conflicted
+++ resolved
@@ -41,11 +41,8 @@
         [DataMember]
 #if !NET5_0_OR_GREATER
         [Index( "IX_GroupMemberIdLocationIdScheduleId", IsUnique = true, Order = 0 )]
-<<<<<<< HEAD
 #endif
-=======
         [IgnoreCanDelete]
->>>>>>> f4dba25d
         public int GroupMemberId { get; set; }
 
         /// <summary>
