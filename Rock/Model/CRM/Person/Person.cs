--- conflicted
+++ resolved
@@ -868,16 +868,8 @@
             this.HasOptional( p => p.PrimaryCampus ).WithMany().HasForeignKey( p => p.PrimaryCampusId ).WillCascadeOnDelete( false );
             this.HasOptional( p => p.ContributionFinancialAccount ).WithMany().HasForeignKey( p => p.ContributionFinancialAccountId ).WillCascadeOnDelete( false );
             this.HasOptional( a => a.PreferredLanguageValue ).WithMany().HasForeignKey( a => a.PreferredLanguageValueId ).WillCascadeOnDelete( false );
-<<<<<<< HEAD
-
-#if REVIEW_NET5_0_OR_GREATER
-            this.HasOptional( p => p.CreatedByPersonAlias ).WithMany().HasForeignKey( p => p.CreatedByPersonAliasId ).WillCascadeOnDelete( false );
-            this.HasOptional( p => p.ModifiedByPersonAlias ).WithMany().HasForeignKey( p => p.ModifiedByPersonAliasId ).WillCascadeOnDelete( false );
-#endif
-=======
             this.HasOptional( a => a.RaceValue ).WithMany().HasForeignKey( a => a.RaceValueId ).WillCascadeOnDelete( false );
             this.HasOptional( a => a.EthnicityValue ).WithMany().HasForeignKey( a => a.EthnicityValueId ).WillCascadeOnDelete( false );
->>>>>>> 94d9687d
         }
     }
 
