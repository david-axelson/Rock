--- conflicted
+++ resolved
@@ -333,47 +333,10 @@
         /// <param name="groupRoleId">The group role identifier.</param>
         /// <returns></returns>
         [RockObsolete( "1.14" )]
-<<<<<<< HEAD
-        [Obsolete( "Does not pass the RockContext into subsequent method calls.  Use PersonMeetsGroupRequirement( RockContext rockContext...) instead.", true )]
-=======
         [Obsolete( "Does not pass the RockContext into subsequent method calls.  Use PersonMeetsGroupRequirement( RockContext rockContext...) instead.", false )]
->>>>>>> b64dfa7c
         public PersonGroupRequirementStatus PersonMeetsGroupRequirement( int personId, int groupId, int? groupRoleId )
         {
             return PersonMeetsGroupRequirement( null, personId, groupId, groupRoleId );
-        }
-
-        /// <summary>
-        /// Check if the Person meets the group requirement for the role.
-        /// </summary>
-        /// <param name="rockContext">The Rock context.</param>
-        /// <param name="personId">The person identifier.</param>
-        /// <param name="groupId">The group identifier.</param>
-        /// <param name="groupRoleId">The group role identifier.</param>
-        /// <returns></returns>
-        public PersonGroupRequirementStatus PersonMeetsGroupRequirement( RockContext rockContext, int personId, int groupId, int? groupRoleId )
-        {
-            if ( rockContext == null )
-            {
-                rockContext = new RockContext();
-            }
-
-            var personQuery = new PersonService( rockContext ).Queryable().Where( a => a.Id == personId );
-            var result = this.PersonQueryableMeetsGroupRequirement( rockContext, personQuery, groupId, groupRoleId ).FirstOrDefault();
-            if ( result == null )
-            {
-                // no result. probably because personId was zero
-                return new PersonGroupRequirementStatus
-                {
-                    GroupRequirement = this,
-                    MeetsGroupRequirement = MeetsGroupRequirement.NotMet,
-                    PersonId = personId
-                };
-            }
-            else
-            {
-                return result;
-            }
         }
 
         /// <summary>
