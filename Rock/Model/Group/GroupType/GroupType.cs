--- conflicted
+++ resolved
@@ -878,14 +878,9 @@
             get { return _groupMemberWorkflowTriggers ?? ( _groupMemberWorkflowTriggers = new Collection<GroupMemberWorkflowTrigger>() ); }
             set { _groupMemberWorkflowTriggers = value; }
         }
-<<<<<<< HEAD
+
         private ICollection<GroupMemberWorkflowTrigger> _groupMemberWorkflowTriggers;
-        
-=======
-
-        private ICollection<GroupMemberWorkflowTrigger> _triggers;
-
->>>>>>> e7f4d3bf
+
         /// <summary>
         /// Gets or sets the group schedule exclusions.
         /// </summary>
@@ -1019,12 +1014,8 @@
             get { return _groupRequirements ?? ( _groupRequirements = new Collection<GroupRequirement>() ); }
             set { _groupRequirements = value; }
         }
-<<<<<<< HEAD
+
         private ICollection<GroupRequirement> _groupRequirements;
-=======
-
-        private ICollection<GroupRequirement> _groupsRequirements;
->>>>>>> e7f4d3bf
 
         /// <summary>
         /// Gets or sets the DefinedType that Groups of this type will use for the Group.StatusValue
