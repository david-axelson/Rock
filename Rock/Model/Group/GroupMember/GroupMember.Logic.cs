﻿// <copyright>
// Copyright by the Spark Development Network
//
// Licensed under the Rock Community License (the "License");
// you may not use this file except in compliance with the License.
// You may obtain a copy of the License at
//
// http://www.rockrms.com/license
//
// Unless required by applicable law or agreed to in writing, software
// distributed under the License is distributed on an "AS IS" BASIS,
// WITHOUT WARRANTIES OR CONDITIONS OF ANY KIND, either express or implied.
// See the License for the specific language governing permissions and
// limitations under the License.
// </copyright>
//

using System;
using System.Collections.Generic;
using System.ComponentModel.DataAnnotations;
using System.Data.Entity;
using System.Linq;

using Humanizer;

using Rock.Data;
using Rock.Security;
using Rock.Web.Cache;

namespace Rock.Model
{
    public partial class GroupMember
    {
        #region Methods

        /// <summary>
        /// A parent authority.  If a user is not specifically allowed or denied access to
        /// this object, Rock will check the default authorization on the current type, and
        /// then the authorization on the Rock.Security.GlobalDefault entity
        /// </summary>
        public override ISecured ParentAuthority
        {
            get
            {
                if ( this.Group != null )
                {
                    return this.Group;
                }
                else
                {
                    return base.ParentAuthority;
                }
            }
        }

        /// <summary>
        /// An optional additional parent authority.  (i.e for Groups, the GroupType is main parent
        /// authority, but parent group is an additional parent authority )
        /// </summary>
        public override ISecured ParentAuthorityPre
        {
            get
            {
                if ( this.Group != null && this.Group.GroupTypeId > 0 )
                {
                    GroupTypeCache groupType = GroupTypeCache.Get( this.Group.GroupTypeId );
                    return groupType;
                }
                else
                {
                    return base.ParentAuthorityPre;
                }
            }
        }

        /// <summary>
        /// Return <c>true</c> if the user is authorized to perform the selected action on this object.
        /// </summary>
        /// <param name="action">The action.</param>
        /// <param name="person">The person.</param>
        /// <returns>
        /// <c>true</c> if the specified action is authorized; otherwise, <c>false</c>.
        /// </returns>
        public override bool IsAuthorized( string action, Person person )
        {
            /* 2020-09-28  MDP
             GroupMember's Group record has a special MANAGE_MEMBERS action that grants access to managing members.
             This is effectively the same as EDIT. So, if checking security on EDIT, also check Group's
             MANAGE_MEMBERS (in case they have MANAGE_MEMBERS but not EDIT)

             Possible 'action' parameters on GroupMember are
             1) VIEW
             2) EDIT
             3) ADMINISTRATE

             NOTE: MANAGE_MEMBERS is NOT a possible action on GroupMember. However, this can be confusing
             because MANAGE_MEMBERS is a possible action on Group (which would grant EDIT on its group members)

             This is how this has implemented
             - If they can EDIT a Group, then can Manage Group Members (regardless if the ManageMembers settings(
             - If they can't EDIT a Group, but can Manage Members, then can EDIT (which includes Add and Delete) group members.
                - Note that this is fairly complex, see Group.IsAuthorized for how this should work

             For areas of Rock that check for the ability to EDIT (which includes Add and Delete) group members,
             this has been implemented as allowing EDIT on GroupMember, regardless of the ManageMembers setting.
               - See https://github.com/SparkDevNetwork/Rock/blob/85197802dc0fe88afa32ef548fc44fa1d4e31813/RockWeb/Blocks/Groups/GroupMemberDetail.ascx.cs#L303
                  and https://github.com/SparkDevNetwork/Rock/blob/85197802dc0fe88afa32ef548fc44fa1d4e31813/RockWeb/Blocks/Groups/GroupMemberList.ascx.cs#L213

             */

            if ( action.Equals( Rock.Security.Authorization.EDIT, StringComparison.OrdinalIgnoreCase ) )
            {
                // first, see if they auth'd using normal AUTH rules
                var isAuthorized = base.IsAuthorized( action, person );
                if ( isAuthorized )
                {
                    return isAuthorized;
                }

                // now check if they are auth'd to EDIT or MANAGE_MEMBERS on this GroupMember's Group
                var group = this.Group ?? new GroupService( new RockContext() ).Get( this.GroupId );

                if ( group != null )
                {
                    // if they have EDIT on the group, they can edit GroupMember records
                    var canEditMembers = group.IsAuthorized( Rock.Security.Authorization.EDIT, person );
                    if ( !canEditMembers )
                    {
                        // if they don't have EDIT on the group, but do have MANAGE_MEMBERS, then they can 'edit' group members
                        canEditMembers = group.IsAuthorized( Rock.Security.Authorization.MANAGE_MEMBERS, person );
                    }

                    return canEditMembers;
                }
            }

            return base.IsAuthorized( action, person );
        }

        /// <summary>
        /// Gets a value indicating whether this instance is valid.
        /// NOTE: Try using IsValidGroupMember instead
        /// </summary>
        /// <value>
        ///   <c>true</c> if this instance is valid; otherwise, <c>false</c>.
        /// </value>
        public override bool IsValid
        {
            get
            {
                using ( var rockContext = new RockContext() )
                {
                    return this.IsValidGroupMember( rockContext );
                }
            }
        }

        /// <summary>
        /// Calls IsValid with the specified context (to avoid deadlocks)
        /// Try to call this instead of IsValid when possible.
        /// Note that this same validation will be done by the service layer when SaveChanges() is called
        /// </summary>
        /// <param name="rockContext">The rock context.</param>
        /// <returns>
        ///   <c>true</c> if [is valid group member] [the specified rock context]; otherwise, <c>false</c>.
        /// </returns>
        public bool IsValidGroupMember( RockContext rockContext )
        {
            var result = base.IsValid;
            if ( result )
            {
                string errorMessage;

                if ( !ValidateGroupMembership( rockContext, out errorMessage ) )
                {
                    ValidationResults.Add( new ValidationResult( errorMessage ) );
                    result = false;
                }
            }

            return result;
        }

        /// <summary>
        /// Validates the group member does not already exist based on GroupId, GroupRoleId, and PersonId.
        /// Returns false if there is a duplicate member problem.
        /// </summary>
        /// <param name="rockContext">The rock context.</param>
        /// <param name="groupType">Type of the group.</param>
        /// <param name="errorMessage">The error message.</param>
        /// <returns></returns>
        private bool ValidateGroupMemberDuplicateMember( RockContext rockContext, GroupTypeCache groupType, out string errorMessage )
        {
            if ( GroupService.AllowsDuplicateMembers() )
            {
                errorMessage = string.Empty;
                return true;
            }

            bool isNewOrChangedGroupMember = this.IsNewOrChangedGroupMember( rockContext );

            // if this isn't a new group member, then we can't really do anything about a duplicate record since it already existed before editing this record, so treat it as valid
            if ( !isNewOrChangedGroupMember )
            {
                errorMessage = string.Empty;
                return true;
            }

            errorMessage = string.Empty;
            var groupService = new GroupService( rockContext );

            // If the group member record is changing (new person, role, archive status, active status) check if there are any duplicates of this Person and Role for this group (besides the current record).
            var duplicateGroupMembers = new GroupMemberService( rockContext ).GetByGroupIdAndPersonId( this.GroupId, this.PersonId ).Where( a => a.GroupRoleId == this.GroupRoleId && this.Id != a.Id );
            if ( duplicateGroupMembers.Any() )
            {
                var person = this.Person ?? new PersonService( rockContext ).GetNoTracking( this.PersonId );

                var groupRole = groupType.Roles.Where( a => a.Id == this.GroupRoleId ).FirstOrDefault();
                errorMessage = $"{person} already belongs to the {groupRole.Name.ToLower()} role for this {groupType.GroupTerm.ToLower()}, and cannot be added again with the same role";

                return false;
            }

            return true;
        }

        /// <summary>
        /// Validates the group membership.
        /// </summary>
        /// <param name="rockContext">The rock context.</param>
        /// <param name="errorMessage">The error message.</param>
        /// <returns></returns>
        private bool ValidateGroupMembership( RockContext rockContext, out string errorMessage )
        {
            errorMessage = string.Empty;
            var group = this.Group ?? new GroupService( rockContext ).GetNoTracking( this.GroupId );

            var groupType = GroupTypeCache.Get( group.GroupTypeId );
            if ( groupType == null )
            {
                // For some reason we could not get a GroupType
                errorMessage = $"The GroupTypeId {group.GroupTypeId} used by {this.Group.Name} does not exist.";
                return false;
            }

            var groupRole = groupType.Roles.Where( a => a.Id == this.GroupRoleId ).FirstOrDefault();
            if ( groupRole == null )
            {
                // This is the only point in the method where we need a person object loaded.
                this.Person = this.Person ?? new PersonService( rockContext ).GetNoTracking( this.PersonId );

                // For some reason we could not get a GroupTypeRole for the GroupRoleId for this GroupMember.
                errorMessage = $"The GroupRoleId {this.GroupRoleId} for the group member {this.Person.FullName} in group {group.Name} does not exist in the GroupType.Roles for GroupType {groupType.Name}.";
                return false;
            }

            // Verify duplicate role/person
            if ( !GroupService.AllowsDuplicateMembers() )
            {
                if ( !ValidateGroupMemberDuplicateMember( rockContext, groupType, out errorMessage ) )
                {
                    return false;
                }
            }

            // Verify max group role membership
            if ( groupRole.MaxCount.HasValue && this.GroupMemberStatus == GroupMemberStatus.Active )
            {
                int memberCountInRole = group.Members
                        .Where( m =>
                            m.GroupRoleId == this.GroupRoleId
                            && m.GroupMemberStatus == GroupMemberStatus.Active )
                        .Where( m => m != this )
                        .Count();

                bool roleMembershipAboveMax = false;

                // if adding new group member..
                if ( this.Id.Equals( 0 ) )
                {
                    // verify that active count has not exceeded the max
                    if ( ( memberCountInRole + 1 ) > groupRole.MaxCount )
                    {
                        roleMembershipAboveMax = true;
                    }
                }
                else
                {
                    // if existing group member changing role or status..
                    if ( this.IsStatusOrRoleModified( rockContext ) )
                    {
                        // verify that active count has not exceeded the max
                        if ( ( memberCountInRole + 1 ) > groupRole.MaxCount )
                        {
                            roleMembershipAboveMax = true;
                        }
                    }
                }

                // throw error if above max.. do not proceed
                if ( roleMembershipAboveMax )
                {
                    errorMessage = $"The number of {groupRole.Name.Pluralize().ToLower()} for this {groupType.GroupTerm.ToLower()} is above its maximum allowed limit of {groupRole.MaxCount:N0} active {groupType.GroupMemberTerm.Pluralize( groupRole.MaxCount == 1 ).ToLower()}.";
                    return false;
                }
            }

            // if the GroupMember is getting Added (or if Person or Role is different), and if this Group has requirements that must be met before the person is added, check those
            if ( this.IsNewOrChangedGroupMember( rockContext ) )
            {
                if ( group.GetGroupRequirements( rockContext ).Any( a => a.MustMeetRequirementToAddMember ) )
                {
                    var requirementStatusesRequiredForAdd = group.PersonMeetsGroupRequirements( rockContext, this.PersonId, this.GroupRoleId )
                        .Where( a => a.MeetsGroupRequirement == MeetsGroupRequirement.NotMet
                        && ( ( a.GroupRequirement.GroupRequirementType.RequirementCheckType != RequirementCheckType.Manual ) && ( a.GroupRequirement.MustMeetRequirementToAddMember == true ) ) );

                    if ( requirementStatusesRequiredForAdd.Any() )
                    {
                        // deny if any of the non-manual MustMeetRequirementToAddMember requirements are not met
                        errorMessage = "This person must meet the following requirements before they are added or made an active member in this group: "
                            + requirementStatusesRequiredForAdd
                            .Select( a => string.Format( "{0}", a.GroupRequirement.GroupRequirementType ) )
                            .ToList().AsDelimited( ", " );

                        return false;
                    }
                }
            }

            // check group capacity
            if ( groupType.GroupCapacityRule == GroupCapacityRule.Hard && group.GroupCapacity.HasValue && this.GroupMemberStatus == GroupMemberStatus.Active )
            {
                var currentActiveGroupMemberCount = group.ActiveMembers().Count( gm => gm.Id != Id );
                var existingGroupMembershipForPerson = group.Members.Where( m => m.PersonId == this.PersonId );

                // check if this would be adding an active group member (new active group member or changing existing group member status to active)
                if ( this.Id == 0 )
                {
                    if ( currentActiveGroupMemberCount + 1 > group.GroupCapacity )
                    {
                        errorMessage = "Adding this individual would put the group over capacity.";
                        return false;
                    }
                }
                else if ( existingGroupMembershipForPerson.Where( m => m.Id == this.Id && m.GroupMemberStatus != GroupMemberStatus.Active ).Any() )
                {
                    if ( currentActiveGroupMemberCount + 1 > group.GroupCapacity )
                    {
                        errorMessage = "Adding this individual would put the group over capacity.";
                        return false;
                    }
                }
            }

            return true;
        }

        /// <summary>
        /// Determines whether this is an existing record but the GroupMemberStatus or GroupRoleId was modified since loaded from the database
        /// </summary>
        /// <param name="rockContext">The rock context.</param>
        /// <returns></returns>
        public bool IsStatusOrRoleModified( RockContext rockContext )
        {
            if ( this.Id == 0 )
            {
                // new group member
                return false;
            }
            else
            {
                var groupMemberService = new GroupMemberService( rockContext );
                var databaseGroupMemberRecord = groupMemberService.Get( this.Id );

                if ( databaseGroupMemberRecord == null )
                {
                    return false;
                }

                // existing groupmember record, but person or role was changed
                var hasChanged = this.GroupMemberStatus != databaseGroupMemberRecord.GroupMemberStatus
                    || this.GroupRoleId != databaseGroupMemberRecord.GroupRoleId
                    || this.IsArchived != databaseGroupMemberRecord.IsArchived;

                if ( !hasChanged )
                {
                    var entry = rockContext.Entry( this );
                    if ( entry != null )
                    {
                        hasChanged = rockContext.Entry( this ).Property( nameof( this.GroupMemberStatus ) )?.IsModified == true
                            || rockContext.Entry( this ).Property( nameof( this.GroupRoleId ) )?.IsModified == true
                            || rockContext.Entry( this ).Property( nameof( this.IsArchived ) )?.IsModified == true;
                    }
                }

                return hasChanged;
            }
        }

        /// <summary>
        /// Determines whether this is a new group member (just added), if either Person or Role is different than what is stored in the database, if person is restored from archived, or their status is getting changed to Active
        /// </summary>
        /// <param name="rockContext">The rock context.</param>
        /// <returns></returns>
        public bool IsNewOrChangedGroupMember( RockContext rockContext )
        {
            if ( this.Id == 0 )
            {
                // new group member
                return true;
            }
            else
            {
                var groupMemberService = new GroupMemberService( rockContext );
                var databaseGroupMemberRecord = groupMemberService.Get( this.Id );

                // existing group member record, but person or role or archive status was changed, or active status is getting changed to true
                var hasChanged = this.PersonId != databaseGroupMemberRecord.PersonId
                    || this.GroupRoleId != databaseGroupMemberRecord.GroupRoleId
                    || ( databaseGroupMemberRecord.IsArchived && databaseGroupMemberRecord.IsArchived != this.IsArchived )
                    || ( databaseGroupMemberRecord.GroupMemberStatus != GroupMemberStatus.Active && this.GroupMemberStatus == GroupMemberStatus.Active );

                if ( !hasChanged )
                {
                    // no change detected by comparing to the database record, so check if the ChangeTracker detects that these fields were modified
                    var entry = rockContext.Entry( this );
                    if ( entry != null && entry.State != EntityState.Detached )
                    {
                        var originalStatus = ( GroupMemberStatus? ) rockContext.Entry( this ).OriginalValues[nameof( this.GroupMemberStatus )];
                        var newStatus = ( GroupMemberStatus? ) rockContext.Entry( this ).CurrentValues[nameof (this.GroupMemberStatus )];

                        hasChanged = rockContext.Entry( this ).Property( nameof( this.PersonId ) )?.IsModified == true
                        || rockContext.Entry( this ).Property( nameof( this.GroupRoleId ) )?.IsModified == true
                        || ( rockContext.Entry( this ).Property( nameof( this.IsArchived ) )?.IsModified == true && !rockContext.Entry( this ).Property( nameof( this.IsArchived ) ).ToStringSafe().AsBoolean() )
                        || ( originalStatus != GroupMemberStatus.Active && newStatus == GroupMemberStatus.Active );
                    }
                }

                return hasChanged;
            }
        }

        /// <summary>
        /// Gets the group requirements statuses.
        /// </summary>
        /// <param name="rockContext">The rock context.</param>
        /// <returns></returns>
        public IEnumerable<GroupRequirementStatus> GetGroupRequirementsStatuses( RockContext rockContext )
        {
            var metRequirements = this.GroupMemberRequirements.Select( a => new
            {
                GroupRequirementId = a.GroupRequirement.Id,
                MeetsGroupRequirement = a.RequirementMetDateTime.HasValue || a.WasManuallyCompleted  || a.WasOverridden
                    ? a.RequirementWarningDateTime.HasValue ? MeetsGroupRequirement.MeetsWithWarning : MeetsGroupRequirement.Meets
                    : MeetsGroupRequirement.NotMet,
                a.RequirementWarningDateTime,
                a.LastRequirementCheckDateTime,
                GroupMemberRequirementId = a.Id
            } );

            // Get all the group requirements that apply the group member's role, ordered by requirement type name.
            var allGroupRequirements = this.Group.GetGroupRequirements( rockContext ).Where( a => !a.GroupRoleId.HasValue || a.GroupRoleId == this.GroupRoleId ).OrderBy( a => a.GroupRequirementType.Name ).ToList();

            // outer join on group requirements
            var result = from groupRequirement in allGroupRequirements
                         join metRequirement in metRequirements on groupRequirement.Id equals metRequirement.GroupRequirementId into j
                         from metRequirement in j.DefaultIfEmpty()
                         let requirementDueDate = groupRequirement.CalculateGroupMemberRequirementDueDate(
                            groupRequirement.GroupRequirementType.DueDateType,
                            groupRequirement.GroupRequirementType.DueDateOffsetInDays,
                            groupRequirement.DueDateStaticDate,
                            groupRequirement.DueDateAttributeId.HasValue ? new AttributeValueService( rockContext ).GetByAttributeIdAndEntityId( groupRequirement.DueDateAttributeId.Value, this.GroupId )?.Value.AsDateTime() ?? null : null,
                this.DateTimeAdded )
                         select new GroupRequirementStatus
                         {
                             GroupRequirement = groupRequirement,
                             RequirementDueDate = requirementDueDate,
                             // If metRequirement has a value, use that GroupMemberRequirement value to indicate
                             // otherwise,
                             // if there's a due date with a value
                             // if that due date is in the future then WARNING
                             // otherwise (implied past due date) NOTMET
                             // otherwise NOTMET 
                             MeetsGroupRequirement = metRequirement != null ? metRequirement.MeetsGroupRequirement :
                              requirementDueDate.HasValue ? requirementDueDate.Value >= RockDateTime.Now ? MeetsGroupRequirement.MeetsWithWarning : MeetsGroupRequirement.NotMet : MeetsGroupRequirement.NotMet,
                             RequirementWarningDateTime = metRequirement?.RequirementWarningDateTime,

                             LastRequirementCheckDateTime = metRequirement?.LastRequirementCheckDateTime,
                             GroupMemberRequirementId = metRequirement?.GroupMemberRequirementId,
                         };

            return result;
        }

        /// <summary>
        /// If Group has GroupRequirements, will calculate and update the GroupMemberRequirements for the GroupMember, then save the changes to the database
        /// </summary>
        /// <param name="rockContext">The rock context.</param>
        /// <param name="saveChanges">if set to <c>true</c> [save changes].</param>
        public void CalculateRequirements( RockContext rockContext, bool saveChanges = true )
        {
            // recalculate and store in the database if the groupmember isn't new or changed
            var groupMemberRequirementsService = new GroupMemberRequirementService( rockContext );
            var group = this.Group ?? new GroupService( rockContext ).Queryable( "GroupRequirements" ).FirstOrDefault( a => a.Id == this.GroupId );

            if ( !group.GetGroupRequirements( rockContext ).Any() )
            {
                // group doesn't have requirements, so clear any existing group member requirements and save if necessary.
                if ( GroupMemberRequirements.Any() )
                {
                    GroupMemberRequirements.Clear();

                    if ( saveChanges )
                    {
                        rockContext.SaveChanges();
                    }
                }

                return;
            }

            ClearInapplicableGroupRequirements( rockContext );

            var updatedRequirements = group.PersonMeetsGroupRequirements( rockContext, this.PersonId, this.GroupRoleId );

            foreach ( var updatedRequirement in updatedRequirements )
            {
                updatedRequirement.GroupRequirement.UpdateGroupMemberRequirementResult( rockContext, updatedRequirement.PersonId, this.GroupId, updatedRequirement.MeetsGroupRequirement );
            }

            if ( saveChanges )
            {
                rockContext.SaveChanges();
            }
        }

        /// <summary>
        /// Removes any group requirements that are not eligible for the group member's role.  This is necessary
        /// if the group member has changed roles.
        /// </summary>
        /// <param name="rockContext">The <see cref="RockContext"/>.</param>
        private void ClearInapplicableGroupRequirements( RockContext rockContext )
        {
<<<<<<< HEAD
            var inapplicableGroupRequirements = GroupMemberRequirements
                .Where( r => r.GroupRequirement.GroupRoleId != this.GroupRoleId && !r.WasManuallyCompleted && !r.WasOverridden
                && !r.DoesNotMeetWorkflowId.HasValue && !r.WarningWorkflowId.HasValue )
=======
            var groupRequirementIds = this.GroupMemberRequirements.Select( a => a.GroupRequirementId ).ToList();
            var inapplicableGroupRequirementIds = new GroupRequirementService( rockContext )
                .Queryable()
                .Where( r => groupRequirementIds.Contains( r.Id ) && r.GroupRoleId.HasValue && r.GroupRoleId != this.GroupRoleId )
                .Select( a => a.Id )
>>>>>>> cb122f0d
                .ToList();

            var groupMemberRequirementsToBeDeleted = this.GroupMemberRequirements.Where( a => inapplicableGroupRequirementIds.Contains( a.GroupRequirementId ) ).ToList();

            var groupMemberRequirementsService = new GroupMemberRequirementService( rockContext );
            groupMemberRequirementsService.DeleteRange( groupMemberRequirementsToBeDeleted );
        }

        /// <summary>
        /// Indicates whether the current object is equal to another object of the same type.
        /// </summary>
        /// <param name="other">An object to compare with this object.</param>
        /// <returns>
        /// true if the current object is equal to the <paramref name="other" /> parameter; otherwise, false.
        /// </returns>
        public bool IsEqualTo( GroupMember other )
        {
            return
                this.GroupId == other.GroupId &&
                this.PersonId == other.PersonId &&
                this.GroupRoleId == other.GroupRoleId;
        }

        /// <summary>
        /// Get a list of all inherited Attributes that should be applied to this entity.
        /// </summary>
        /// <returns>A list of all inherited AttributeCache objects.</returns>
        public override List<AttributeCache> GetInheritedAttributes( Rock.Data.RockContext rockContext )
        {
            var groupTypeId = GroupTypeId;

            // If this instance hasn't been saved yet, it might not have this
            // auto generated value set yet.
            if ( groupTypeId == 0 )
            {
                if ( Group == null )
                {
                    groupTypeId = new GroupService( rockContext ).Queryable()
                        .Where( g => g.Id == GroupId )
                        .Select( g => g.GroupTypeId )
                        .FirstOrDefault();
                }
                else
                {
                    groupTypeId = Group.GroupTypeId;
                }
            }

            var groupTypeCache = GroupTypeCache.Get( groupTypeId );

            return groupTypeCache?.GetInheritedAttributesForQualifier( TypeId, "GroupTypeId" );
        }

        #endregion

        #region ICacheable

        /// <summary>
        /// Gets the cache object associated with this Entity
        /// </summary>
        /// <returns></returns>
        public IEntityCache GetCacheObject()
        {
            return null;
        }

        /// <summary>
        /// Updates any Cache Objects that are associated with this entity
        /// </summary>
        /// <param name="entityState">State of the entity.</param>
        /// <param name="dbContext">The database context.</param>
        public void UpdateCache( EntityState entityState, Rock.Data.DbContext dbContext )
        {
            var rockContext = ( RockContext ) dbContext;

            var group = this.Group ?? new GroupService( rockContext ).GetNoTracking( this.GroupId );

            if ( group != null )
            {
                var groupType = GroupTypeCache.Get( group.GroupTypeId, rockContext );
                if ( group.IsSecurityRole || groupType?.Guid == Rock.SystemGuid.GroupType.GROUPTYPE_SECURITY_ROLE.AsGuid() )
                {
                    RoleCache.FlushItem( group.Id );
                    Rock.Security.Authorization.Clear();
                }
            }
        }

        #endregion ICacheable
    }
}<|MERGE_RESOLUTION|>--- conflicted
+++ resolved
@@ -541,17 +541,13 @@
         /// <param name="rockContext">The <see cref="RockContext"/>.</param>
         private void ClearInapplicableGroupRequirements( RockContext rockContext )
         {
-<<<<<<< HEAD
-            var inapplicableGroupRequirements = GroupMemberRequirements
-                .Where( r => r.GroupRequirement.GroupRoleId != this.GroupRoleId && !r.WasManuallyCompleted && !r.WasOverridden
-                && !r.DoesNotMeetWorkflowId.HasValue && !r.WarningWorkflowId.HasValue )
-=======
             var groupRequirementIds = this.GroupMemberRequirements.Select( a => a.GroupRequirementId ).ToList();
             var inapplicableGroupRequirementIds = new GroupRequirementService( rockContext )
                 .Queryable()
-                .Where( r => groupRequirementIds.Contains( r.Id ) && r.GroupRoleId.HasValue && r.GroupRoleId != this.GroupRoleId )
+                .Where( r => groupRequirementIds.Contains( r.Id ) && r.GroupRoleId.HasValue && r.GroupRoleId != this.GroupRoleId
+		&& !r.WasManuallyCompleted && !r.WasOverridden
+                && !r.DoesNotMeetWorkflowId.HasValue && !r.WarningWorkflowId.HasValue )
                 .Select( a => a.Id )
->>>>>>> cb122f0d
                 .ToList();
 
             var groupMemberRequirementsToBeDeleted = this.GroupMemberRequirements.Where( a => inapplicableGroupRequirementIds.Contains( a.GroupRequirementId ) ).ToList();
