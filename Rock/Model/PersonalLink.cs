﻿// <copyright>
// Copyright by the Spark Development Network
//
// Licensed under the Rock Community License (the "License");
// you may not use this file except in compliance with the License.
// You may obtain a copy of the License at
//
// http://www.rockrms.com/license
//
// Unless required by applicable law or agreed to in writing, software
// distributed under the License is distributed on an "AS IS" BASIS,
// WITHOUT WARRANTIES OR CONDITIONS OF ANY KIND, either express or implied.
// See the License for the specific language governing permissions and
// limitations under the License.
// </copyright>
using System.ComponentModel.DataAnnotations;
using System.ComponentModel.DataAnnotations.Schema;
using System.Data.Entity;
using System.Data.Entity.Infrastructure;
using System.Data.Entity.ModelConfiguration;
using System.Runtime.Serialization;

using Rock.Data;
<<<<<<< HEAD
using Rock.Lava;
=======
using Rock.Security;
using Rock.Web.Cache;
>>>>>>> 34442aab

namespace Rock.Model
{
    /// <summary>
    /// Personal Link Entity.
    /// </summary>
    [RockDomain( "CMS" )]
    [Table( "PersonalLink" )]
    [DataContract]
    public partial class PersonalLink : Model<PersonalLink>, IOrdered, ICacheable
    {
        #region Entity Properties

        /// <summary>
        /// Gets or sets the person alias identifier.
        /// </summary>
        /// <value>
        /// The person alias identifier.
        /// </value>
        [DataMember]
        public int? PersonAliasId { get; set; }

        /// <summary>
        /// Gets or sets the name.
        /// </summary>
        /// <value>
        /// The name.
        /// </value>
        [Required]
        [MaxLength( 100 )]
        [DataMember( IsRequired = true )]
        public string Name { get; set; }

        /// <summary>
        /// Gets or sets the URL.
        /// </summary>
        /// <value>
        /// The URL.
        /// </value>
        [DataMember]
        [MaxLength( 2048 )]
        public string Url { get; set; }

        /// <summary>
        /// Gets or sets the personal link section.
        /// </summary>
        /// <value>
        /// The personal link section.
        /// </value>
        [DataMember]
        public int SectionId { get; set; }

        #endregion

        #region IOrdered

        /// <summary>
        /// Gets or sets the order.
        /// </summary>
        [DataMember]
        public int Order { get; set; }

        #endregion IOrdered

        #region Virtual Properties

        /// <summary>
        /// Gets or sets the person alias.
        /// </summary>
        /// <value>
        /// The person alias.
        /// </value>
        [LavaVisible]
        public virtual Rock.Model.PersonAlias PersonAlias { get; set; }

        /// <summary>
        /// Gets or sets the personal link section.
        /// </summary>
        /// <value>
        /// The personal link section.
        /// </value>
        [LavaVisible]
        public virtual PersonalLinkSection Section { get; set; }

        #endregion

        #region overrides

        /// <summary>
        /// Returns a <see cref="System.String" /> that represents this instance.
        /// </summary>
        /// <returns>A <see cref="System.String" /> that represents this instance.</returns>
        public override string ToString()
        {
            return $"{this.Name} ({this.Url})";
        }

        /// <summary>
        /// Return <c>true</c> if the user is authorized for <paramref name="action"/>.
        /// In the case of non-shared link, security it limited to the person who owns that section.
        /// </summary>
        /// <param name="action">The action.</param>
        /// <param name="person">The person.</param>
        /// <returns><c>true</c> if the specified action is authorized; otherwise, <c>false</c>.</returns>
        public override bool IsAuthorized( string action, Person person )
        {
            // if it is non-shared personal link, than only the person that owns the link is authorized for that link. Everybody else has NO access (including admins).
            if ( this.PersonAlias != null )
            {
                return this.PersonAlias.PersonId == person.Id;
            }

            return base.IsAuthorized( action, person );
        }

        /// <summary>
        /// A parent authority.  If a user is not specifically allowed or denied access to
        /// this object, Rock will check the default authorization on the current type, and
        /// then the authorization on the Rock.Security.GlobalDefault entity
        /// </summary>
        /// <value>The parent authority.</value>
        public override ISecured ParentAuthority
        {
            get
            {
                return this.Section;
            }
        }

        #endregion

        #region ICacheable

        /// <summary>
        /// Method that will be called on an entity immediately before the item is saved by context
        /// </summary>
        /// <param name="dbContext">The database context.</param>
        /// <param name="entry">The entry.</param>
        /// <param name="state">The state.</param>
        public override void PreSaveChanges( Data.DbContext dbContext, DbEntityEntry entry, EntityState state )
        {
            if ( entry.State == EntityState.Deleted || entry.State == EntityState.Modified )
            {
                _preSaveChangesPersonAliasId = ( int? ) ( entry.OriginalValues?["PersonAliasId"] );
            }
            else
            {
                _preSaveChangesPersonAliasId = this.PersonAliasId;
            }

            var section = SharedPersonalLinkSectionCache.Get( this.SectionId );
            _preSaveChangesIsShared = section?.IsShared ?? false;
            base.PreSaveChanges( dbContext, entry, state );
        }

        private int? _preSaveChangesPersonAliasId = null;
        private bool _preSaveChangesIsShared = false;

        /// <summary>
        /// Updates any Cache Objects that are associated with this entity
        /// </summary>
        /// <param name="entityState">State of the entity.</param>
        /// <param name="dbContext">The database context.</param>
        public void UpdateCache( EntityState entityState, Data.DbContext dbContext )
        {
            if ( entityState == EntityState.Deleted )
            {
                // If the link was deleted, the "ModifiedDateTime" of link orders need to be updated.
                // Otherwise, we won't be able to detect that the links have changed due to deleting a record.
                new PersonalLinkSectionOrderService( dbContext as RockContext ).UpdateLinkOrdersModifiedDateTime( _preSaveChangesPersonAliasId );
            }

            var section = SharedPersonalLinkSectionCache.Get( this.SectionId );

            if ( _preSaveChangesIsShared || ( section?.IsShared == true ) )
            {
                // If this is a shared link, update the SharedPersonalLinkSectionCache
                SharedPersonalLinkSectionCache.UpdateCachedEntity( this.Id, entityState );
                SharedPersonalLinkSectionCache.FlushLastModifiedDateTime();
            }

            // Since this change probably impacts the current person's links, update the current person's link's ModifiedDateTime. 
            PersonalLinkService.PersonalLinksHelper.FlushPersonalLinksSessionDataLastModifiedDateTime();
        }

        /// <summary>
        /// Gets the cache object associated with this Entity
        /// </summary>
        /// <returns>IEntityCache.</returns>
        public IEntityCache GetCacheObject()
        {
            return null;
        }

        #endregion ICacheable
    }

    #region Entity Configuration

    /// <summary>
    /// Personal Link Configuration class.
    /// </summary>
    public partial class PersonalLinkConfiguration : EntityTypeConfiguration<PersonalLink>
    {
        /// <summary>
        /// Initializes a new instance of the <see cref="PersonalLinkConfiguration"/> class.
        /// </summary>
        public PersonalLinkConfiguration()
        {
            this.HasRequired( r => r.Section ).WithMany( r => r.PersonalLinks ).HasForeignKey( r => r.SectionId ).WillCascadeOnDelete( true );
            this.HasOptional( r => r.PersonAlias ).WithMany().HasForeignKey( r => r.PersonAliasId ).WillCascadeOnDelete( false );
        }
    }

    #endregion
}<|MERGE_RESOLUTION|>--- conflicted
+++ resolved
@@ -21,12 +21,9 @@
 using System.Runtime.Serialization;
 
 using Rock.Data;
-<<<<<<< HEAD
 using Rock.Lava;
-=======
 using Rock.Security;
 using Rock.Web.Cache;
->>>>>>> 34442aab
 
 namespace Rock.Model
 {
