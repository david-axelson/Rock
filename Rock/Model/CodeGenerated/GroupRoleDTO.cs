--- conflicted
+++ resolved
@@ -53,21 +53,10 @@
         [DataMember]
         public int? MinCount { get; set; }
 
-<<<<<<< HEAD
         /// <summary />
         [DataMember]
         public bool IsLeader { get; set; }
 
-        /// <summary />
-        [DataMember]
-        public int Id { get; set; }
-
-        /// <summary />
-        [DataMember]
-        public Guid Guid { get; set; }
-
-=======
->>>>>>> 3524457a
         /// <summary>
         /// Instantiates a new DTO object
         /// </summary>
@@ -98,12 +87,7 @@
             dictionary.Add( "SortOrder", this.SortOrder );
             dictionary.Add( "MaxCount", this.MaxCount );
             dictionary.Add( "MinCount", this.MinCount );
-<<<<<<< HEAD
             dictionary.Add( "IsLeader", this.IsLeader );
-            dictionary.Add( "Id", this.Id );
-            dictionary.Add( "Guid", this.Guid );
-=======
->>>>>>> 3524457a
             return dictionary;
         }
 
@@ -121,12 +105,7 @@
             expando.SortOrder = this.SortOrder;
             expando.MaxCount = this.MaxCount;
             expando.MinCount = this.MinCount;
-<<<<<<< HEAD
             expando.IsLeader = this.IsLeader;
-            expando.Id = this.Id;
-            expando.Guid = this.Guid;
-=======
->>>>>>> 3524457a
             return expando;
         }
 
@@ -148,12 +127,7 @@
                 this.SortOrder = groupRole.SortOrder;
                 this.MaxCount = groupRole.MaxCount;
                 this.MinCount = groupRole.MinCount;
-<<<<<<< HEAD
                 this.IsLeader = groupRole.IsLeader;
-                this.Id = groupRole.Id;
-                this.Guid = groupRole.Guid;
-=======
->>>>>>> 3524457a
             }
         }
 
@@ -175,12 +149,7 @@
                 groupRole.SortOrder = this.SortOrder;
                 groupRole.MaxCount = this.MaxCount;
                 groupRole.MinCount = this.MinCount;
-<<<<<<< HEAD
                 groupRole.IsLeader = this.IsLeader;
-                groupRole.Id = this.Id;
-                groupRole.Guid = this.Guid;
-=======
->>>>>>> 3524457a
             }
         }
 
