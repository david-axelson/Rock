--- conflicted
+++ resolved
@@ -19,12 +19,8 @@
 // See the License for the specific language governing permissions and
 // limitations under the License.
 // </copyright>
-<<<<<<< HEAD
-//
-=======
 
 using System;
->>>>>>> 61322ba5
 using System.Linq;
 
 using Rock.Attribute;
