--- conflicted
+++ resolved
@@ -24,12 +24,9 @@
 
 using System.Runtime.Serialization;
 using Rock.Data;
-<<<<<<< HEAD
 using Rock.Tasks;
-=======
 using System.Linq;
 using System.Data.Entity;
->>>>>>> 4ee8a74c
 
 namespace Rock.Model
 {
