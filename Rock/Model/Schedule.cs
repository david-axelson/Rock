﻿// <copyright>
// Copyright by the Spark Development Network
//
// Licensed under the Rock Community License (the "License");
// you may not use this file except in compliance with the License.
// You may obtain a copy of the License at
//
// http://www.rockrms.com/license
//
// Unless required by applicable law or agreed to in writing, software
// distributed under the License is distributed on an "AS IS" BASIS,
// WITHOUT WARRANTIES OR CONDITIONS OF ANY KIND, either express or implied.
// See the License for the specific language governing permissions and
// limitations under the License.
// </copyright>
//
using System;
using System.Collections.Generic;
using System.ComponentModel.DataAnnotations;
using System.ComponentModel.DataAnnotations.Schema;
#if NET5_0_OR_GREATER
using Microsoft.EntityFrameworkCore;
#else
using System.Data.Entity;
#endif
using System.Data.Entity.ModelConfiguration;
using System.IO;
using System.Linq;
using System.Runtime.Caching;
using System.Runtime.Serialization;

using Ical.Net;
using Ical.Net.DataTypes;

using Rock;
using Rock.Data;
using Rock.Web.Cache;
using Rock.Lava;

namespace Rock.Model
{
    /// <summary>
    /// Represents a Scheduled event in Rock.  Several places where this has been used includes Check-in scheduling and Kiosk scheduling.
    /// </summary>
    [RockDomain( "Core" )]
    [Table( "Schedule" )]
    [DataContract]
    public partial class Schedule : Model<Schedule>, ICategorized, IHasActiveFlag, IOrdered, ICacheable
    {
        #region Entity Properties

        /// <summary>
        /// Gets or sets the Name of the Schedule. This property is required.
        /// </summary>
        /// <value>
        /// A <see cref="System.String"/> that represents the Name of the Schedule.
        /// </value>
        [MaxLength( 50 )]
        [DataMember]
        [IncludeForReporting]
        public string Name { get; set; }

        /// <summary>
        /// Gets or sets a user defined Description of the Schedule.
        /// </summary>
        /// <value>
        /// A <see cref="System.String"/> representing the Description of the Schedule.
        /// </value>
        [DataMember]
        public string Description { get; set; }

        /// <summary>
        /// Gets or sets the content lines of the iCalendar
        /// </summary>
        /// <value>
        /// A <see cref="System.String"/>representing the  content of the iCalendar.
        /// </value>
        [DataMember]
        public string iCalendarContent
        {
            get
            {
                return _iCalendarContent ?? string.Empty;
            }

            set
            {
                _getICalEvent = null;
                _iCalendarContent = value;
            }
        }

        private string _iCalendarContent;

        /// <summary>
        /// Gets or sets the number of minutes prior to the Schedule's start time  that Check-in should be active. 0 represents that Check-in 
        /// will not be available to the beginning of the event.
        /// </summary>
        /// <value>
        /// A <see cref="System.Int32"/> representing how many minutes prior the Schedule's start time that Check-in should be active. 
        /// 0 means that Check-in will not be available to the Schedule's start time. This schedule will not be available if this value is <c>Null</c>.
        /// </value>
        [DataMember]
        public int? CheckInStartOffsetMinutes { get; set; }

        /// <summary>
        /// Gets or sets the number of minutes following schedule start that Check-in should be active. 0 represents that Check-in will only be available
        /// until the Schedule's start time.
        /// </summary>
        /// <value>
        /// A <see cref="System.Int32"/> representing how many minutes following the Schedule's end time that Check-in should be active. 0 represents that Check-in
        /// will only be available until the Schedule's start time.
        /// </value>
        [DataMember]
        public int? CheckInEndOffsetMinutes { get; set; }

        /// <summary>
        /// Gets or sets the Date that the Schedule becomes effective/active. This property is inclusive, and the schedule will be inactive before this date. 
        /// </summary>
        /// <value>
        /// A <see cref="System.DateTime"/> value that represents the date that this Schedule becomes active.
        /// </value>
        [DataMember]
        [Column( TypeName = "Date" )]
        public DateTime? EffectiveStartDate { get; set; }

        /// <summary>
        /// Gets or sets that date that this Schedule expires and becomes inactive. This value is inclusive and the schedule will be inactive after this date.
        /// </summary>
        /// <value>
        /// A <see cref="System.DateTime"/> value that represents the date that this Schedule ends and becomes inactive.
        /// </value>
        [DataMember]
        [Column( TypeName = "Date" )]
        public DateTime? EffectiveEndDate { get; set; }

        /// <summary>
        /// Gets or sets the weekly day of week.
        /// </summary>
        /// <value>
        /// The weekly day of week.
        /// </value>
        [DataMember]
        public DayOfWeek? WeeklyDayOfWeek { get; set; }

        /// <summary>
        /// Gets or sets the weekly time of day.
        /// </summary>
        /// <value>
        /// The weekly time of day.
        /// </value>
        [DataMember]
        public TimeSpan? WeeklyTimeOfDay { get; set; }

        /// <summary>
        /// Gets or sets the CategoryId of the <see cref="Rock.Model.Category"/> that this Schedule belongs to.
        /// </summary>
        /// <value>
        /// A <see cref="System.Int32"/> representing the CategoryId of the <see cref="Rock.Model.Category"/> that this Schedule belongs to. This property will be null
        /// if the Schedule does not belong to a Category.
        /// </value>
        [DataMember]
        [IncludeForReporting]
        public int? CategoryId { get; set; }

        /// <summary>
        /// Gets or sets a value indicating whether [auto inactivate when complete].
        /// </summary>
        /// <value>
        ///   <c>true</c> if [auto inactivate when complete]; otherwise, <c>false</c>.
        /// </value>
        [DataMember]
        public bool AutoInactivateWhenComplete { get; set; } = false;

        #endregion

        #region Virtual Properties

        /// <summary>
        /// Gets a value indicating whether Check-in is enabled for this Schedule.
        /// </summary>
        /// <value>
        /// A <see cref="System.Boolean"/> that is <c>true</c> if this instance is check in enabled; otherwise, <c>false</c>.
        /// <remarks>
        /// The <c>CheckInStartOffsetMinutes</c> is used to determine if Check-in is enabled. If the value is <c>null</c>, it is determined that Check-in is not 
        /// enabled for this Schedule.
        /// </remarks>
        /// </value>
        public virtual bool IsCheckInEnabled
        {
            get
            {
                return CheckInStartOffsetMinutes.HasValue && IsActive;
            }
        }

        #region Additional Lava Properties

        /*
            2021-02-17 - DJL

            These properties exist to simplify Lava code that needs to query if the schedule or check-in is currently active.
            They have been reinstated at the request of the community after being marked obsolete in v1.8.

            Reason: Community Request, Issue #3471 (https://github.com/SparkDevNetwork/Rock/issues/3471)
        */

        /// <summary>
        /// Gets a value indicating whether this schedule is currently active.
        /// </summary>
        /// <value>
        /// <c>true</c> if this schedule is currently active; otherwise, <c>false</c>.
        /// </value>
        [LavaVisible]
        public virtual bool IsScheduleActive
        {
            get
            {
                return WasScheduleActive( RockDateTime.Now );
            }
        }

        /// <summary>
        /// Gets a value indicating whether check-in is currently active for this Schedule.
        /// </summary>
        /// <value>
        ///  A <see cref="System.Boolean"/> that is  <c>true</c> if Check-in is currently active for this Schedule ; otherwise, <c>false</c>.
        /// </value>
        [LavaVisible]
        public virtual bool IsCheckInActive
        {
            get
            {
                return WasCheckInActive( RockDateTime.Now );
            }
        }

        #endregion

        /// <summary>
        /// Gets a value indicating whether this schedule (or it's check-in window) is currently active.
        /// </summary>
        /// <value>
        /// <c>true</c> if this instance is schedule or checkin active; otherwise, <c>false</c>.
        /// </value>
        [RockObsolete( "1.8" )]
        [Obsolete( "Use WasScheduleOrCheckInActive( DateTime time ) method instead.", true )]
        public virtual bool IsScheduleOrCheckInActive
        {
            get
            {
                return WasScheduleOrCheckInActive( RockDateTime.Now );
            }
        }

        /// <summary>
        /// Gets the type of the schedule.
        /// </summary>
        /// <value>
        /// The type of the schedule.
        /// </value>
        public virtual ScheduleType ScheduleType
        {
            get
            {
                var calendarEvent = GetICalEvent();
                if ( calendarEvent != null && calendarEvent.DtStart != null )
                {
                    return !string.IsNullOrWhiteSpace( this.Name ) ?
                        ScheduleType.Named : ScheduleType.Custom;
                }
                else
                {
                    return WeeklyDayOfWeek.HasValue ?
                        ScheduleType.Weekly : ScheduleType.None;
                }
            }
        }

        /// <summary>
        /// Gets the next start time.
        /// </summary>
        /// <returns></returns>
        [NotMapped]
        [LavaVisible]
        [RockObsolete( "1.8" )]
        [Obsolete( "Use GetNextStartDateTime( DateTime currentDateTime ) instead.", true )]
        public virtual DateTime? NextStartDateTime
        {
            get
            {
                return GetNextStartDateTime( RockDateTime.Now );
            }
        }

        /// <summary>
        /// Gets the next start date time.
        /// </summary>
        /// <param name="currentDateTime">The current date time.</param>
        /// <returns></returns>
        public DateTime? GetNextStartDateTime( DateTime currentDateTime )
        {
            if ( this.IsActive )
            {
                var endDate = currentDateTime.AddYears( 1 );

                var calEvent = GetICalEvent();

#if NET5_0_OR_GREATER
                RecurrencePattern rrule = null;
#else
                Ical.Net.Interfaces.DataTypes.IRecurrencePattern rrule = null;
#endif

                if ( calEvent != null )
                {
                    if ( calEvent.RecurrenceRules.Any() )
                    {
                        rrule = calEvent.RecurrenceRules[0];
                    }
                }

                /* 2020-06-24 MP
                 * To improve performance, only go out a week (or so) if this is a weekly or daily schedule.
                 * If this optimization fails to find a next scheduled date, fall back to looking out a full year
                 */

                if ( rrule?.Frequency == FrequencyType.Weekly )
                {
                    var everyXWeeks = rrule.Interval;
                    endDate = currentDateTime.AddDays( everyXWeeks * 7 );
                }
                else if ( rrule?.Frequency == FrequencyType.Daily )
                {
                    var everyXDays = rrule.Interval;
                    endDate = currentDateTime.AddDays( everyXDays );
                }

                var occurrences = GetScheduledStartTimes( currentDateTime, endDate );
                var nextOccurrence = occurrences.Min( o => ( DateTime? ) o );
                if ( nextOccurrence == null && endDate < currentDateTime.AddYears( 1 ) )
                {
                    // if tried an earlier end date, but didn't get a next datetime,
                    // use the regular way and see if there is a next schedule date within the next year
                    endDate = currentDateTime.AddYears( 1 );
                    occurrences = GetScheduledStartTimes( currentDateTime, endDate );
                    nextOccurrence = occurrences.Min( o => ( DateTime? ) o );
                }

                return nextOccurrence;
            }
            else
            {
                return null;
            }
        }

        /// <summary>
        /// Gets the first start date time.
        /// </summary>
        /// <value>
        /// The first start date time.
        /// </value>
        [NotMapped]
        [LavaVisible]
        public virtual DateTime? FirstStartDateTime => GetFirstStartDateTime();

        /// <summary>
        /// Gets the first start date time this week.
        /// </summary>
        /// <value>
        /// The first start date time this week.
        /// </value>
        [NotMapped]
        [LavaVisible]
        public virtual DateTime? FirstStartDateTimeThisWeek
        {
            get
            {
                var endDate = RockDateTime.Today.SundayDate();
                var startDate = endDate.AddDays( -7 );
                var occurrences = GetScheduledStartTimes( startDate, endDate );
                return occurrences.Min( o => ( DateTime? ) o );
            }
        }

        /// <summary>
        /// Gets the start time of day.
        /// </summary>
        /// <value>
        /// The start time of day.
        /// </value>
        [LavaVisible]
        public virtual TimeSpan StartTimeOfDay
        {
            get
            {
                var calendarEvent = GetICalEvent();
                if ( calendarEvent != null && calendarEvent.DtStart != null )
                {
                    return calendarEvent.DtStart.Value.TimeOfDay;
                }

                if ( WeeklyTimeOfDay.HasValue )
                {
                    return WeeklyTimeOfDay.Value;
                }

                return new TimeSpan();
            }
        }

        /// <summary>
        /// Gets the duration in minutes.
        /// </summary>
        /// <value>
        /// The duration in minutes.
        /// </value>
        [LavaVisible]
        public virtual int DurationInMinutes
        {
            get
            {
                var calendarEvent = GetICalEvent();
                if ( calendarEvent != null && calendarEvent.DtStart != null && calendarEvent.DtEnd != null )
                {
                    return ( int ) calendarEvent.DtEnd.Subtract( calendarEvent.DtStart ).TotalMinutes;
                }

                return 0;
            }
        }

        /// <summary>
        /// Gets or sets the <see cref="Rock.Model.Category"/> that this Schedule belongs to.
        /// </summary>
        /// <value>
        /// The <see cref="Rock.Model.Category"/> that this Schedule belongs to.  If it does not belong to a <see cref="Rock.Model.Category"/> this value will be null.
        /// </value>
        [DataMember]
        public virtual Category Category { get; set; }

#if NET5_0_OR_GREATER
        public virtual ICollection<GroupLocation> GroupLocations { get; set; } = new System.Collections.ObjectModel.Collection<GroupLocation>();
#endif

        /// <summary>
        /// Gets the friendly schedule text.
        /// </summary>
        /// <value>
        /// The friendly schedule text.
        /// </value>
        [LavaVisible]
        [DataMember]
        public virtual string FriendlyScheduleText
        {
            get { return ToFriendlyScheduleText(); }
        }

        /// <summary>
        /// Gets or sets a flag indicating if this is an active schedule. This value is required.
        /// </summary>
        /// <value>
        /// A <see cref="System.Boolean"/> value that is <c>true</c> if this schedule is active, otherwise <c>false</c>.
        /// </value>
        [Required]
        [DataMember( IsRequired = true )]
        [Previewable]
        public bool IsActive { get; set; } = true;

        /// <summary>
        /// Gets or sets the order.
        /// Use <see cref="ExtensionMethods.OrderByOrderAndNextScheduledDateTime" >List&lt;Schedule&gt;().OrderByOrderAndNextScheduledDateTime</see>
        /// to get the schedules in the desired order.
        /// </summary>
        /// <value>
        /// The order.
        /// </value>
        [DataMember]
        public int Order { get; set; }

        #endregion

        #region Public Methods

        #region ICacheable

        /// <summary>
        /// Gets the cache object associated with this Entity
        /// </summary>
        /// <returns></returns>
        public IEntityCache GetCacheObject()
        {
            if ( this.Name.IsNotNullOrWhiteSpace() )
            {
                return NamedScheduleCache.Get( this.Id );
            }

            return null;
        }

        /// <summary>
        /// Updates any Cache Objects that are associated with this entity
        /// </summary>
        /// <param name="entityState">State of the entity.</param>
        /// <param name="dbContext">The database context.</param>
        public void UpdateCache( EntityState entityState, Rock.Data.DbContext dbContext )
        {
            NamedScheduleCache.FlushItem( this.Id );
        }

        #endregion ICacheable

        /// <summary>
        /// Pres the save changes.
        /// </summary>
        /// <param name="dbContext">The database context.</param>
        /// <param name="state">The state.</param>
        public override void PreSaveChanges( Data.DbContext dbContext, EntityState state )
        {
            EnsureEffectiveStartEndDates();

            base.PreSaveChanges( dbContext, state );
        }

        /// <summary>
        /// Ensures that the EffectiveStartDate and EffectiveEndDate are set correctly based on the CalendarContent.
        /// Returns true if any changes were made.
        /// </summary>
        /// <returns></returns>
        internal bool EnsureEffectiveStartEndDates()
        {
            /*
             * 12/6/2019 BJW
             *
             * There was an issue in this code because DateTime.MaxValue was being used to represent [no end date]. Because EffectiveEndDate
             * is a Date only in SQL, the time portion gets dropped.  Because 12/31/9999 11:59 != 12/31/9999 00:00, this caused false readings
             * when testing for schedules with no end dates. When there was no end date, Rock was calculating all occurrences with
             * GetOccurrences( DateTime.MinValue, DateTime.MaxValue ) which caused timeouts.  We should only call that GetOccurrences method
             * like that when we know there are a reasonable number of occurrences. 
             */

            var calEvent = GetICalEvent();
            if ( calEvent == null )
            {
                return false;
            }

            var originalEffectiveEndDate = EffectiveEndDate;
            var originalEffectiveStartDate = EffectiveStartDate;

            DateTime? effectiveStartDateTime = calEvent.DtStart?.Value.Date;
            DateTime? effectiveEndDateTime = null;

            // In Rock it is possible to set a rule with an end date, no end date (which is actually end date of max value) or a number
            // of occurrences. The count property in the iCal rule refers to the count of occurrences.
            var endDateRules = calEvent.RecurrenceRules.Where( rule => rule.Count <= 0 );
            var countRules = calEvent.RecurrenceRules.Where( rule => rule.Count > 0 );

            var hasRuleWithEndDate = endDateRules.Any();
            var hasRuleWithCount = countRules.Any();
            var hasDates = calEvent.RecurrenceDates.Any();

            bool adjustEffectiveDateForLastOccurrence = false;

            // If there are any recurrence rules with no end date, the Effective End Date is infinity
            // iCal rule.Until will be min value date if it is representing no end date (backwards from Rock using max value)
            if ( hasRuleWithEndDate )
            {
                if ( endDateRules.Any( rule => RockDateTime.IsMinDate( rule.Until ) ) )
                {
                    effectiveEndDateTime = DateTime.MaxValue;
                }
                else
                {
                    effectiveEndDateTime = endDateRules.Max( rule => rule.Until );
                }
            }

            if ( hasRuleWithCount )
            {
                if ( countRules.Any( rule => rule.Count > 999 ) && !hasRuleWithEndDate )
                {
                    // If there is a count rule greater than 999 (limit in the UI), and no end date rule was applied,
                    // we don't want to calculate occurrences because it will be too costly. Treat this as no end date.
                    effectiveEndDateTime = DateTime.MaxValue;
                }
                else
                {
                    // This case means that there are count rules and they are <= 999. Go ahead and calculate the actual occurrences
                    // to get the EffectiveEndDate.
                    adjustEffectiveDateForLastOccurrence = true;
                }
            }

            // If specific recurrence dates exist, adjust the Effective End Date to the last specified date 
            // if it occurs after the Effective End Date required by the recurrence rules.
            if ( hasDates )
            {
                // If the Schedule does not have any other rules, reset the Effective End Date to ensure it is recalculated.
                if ( !hasRuleWithEndDate && !hasRuleWithCount )
                {
                    effectiveEndDateTime = null;
                }

                adjustEffectiveDateForLastOccurrence = true;
            }

            if ( adjustEffectiveDateForLastOccurrence
                 && effectiveEndDateTime != DateTime.MaxValue )
            {
                var occurrences = GetICalOccurrences( DateTime.MinValue, DateTime.MaxValue );

                if ( occurrences.Any() )
                {
                    var lastOccurrenceDate = occurrences.Any() // It is possible for an event to have no occurrences
                        ? occurrences.OrderByDescending( o => o.Period.StartTime.Date ).First().Period.EndTime.Value
                        : effectiveStartDateTime;

                    if ( effectiveEndDateTime == null
                         || lastOccurrenceDate > effectiveEndDateTime )
                    {
                        effectiveEndDateTime = lastOccurrenceDate;
                    }
                }
            }

            // At this point, if no EffectiveEndDate is set then assume this is a one-time event and set the EffectiveEndDate to the EffectiveStartDate.
            if ( effectiveEndDateTime == null && !adjustEffectiveDateForLastOccurrence )
            {
                effectiveEndDateTime = effectiveStartDateTime;
            }

            // Add the Duration of the event to ensure that the effective end date corresponds to the day on which the event concludes.
            if ( effectiveEndDateTime != null && effectiveEndDateTime != DateTime.MaxValue )
            {
                effectiveEndDateTime = effectiveEndDateTime.Value.AddMinutes( DurationInMinutes );
            }

            // Set the Effective Start and End dates. The dates are inclusive but do not have a time component.
            EffectiveStartDate = effectiveStartDateTime?.Date;
            EffectiveEndDate = effectiveEndDateTime?.Date;

            return ( EffectiveEndDate?.Date != originalEffectiveEndDate?.Date) || (EffectiveStartDate?.Date != originalEffectiveStartDate?.Date);
        }

#if !NET5_0_OR_GREATER
        /// <summary>
        /// Gets the Schedule's iCalender Event.
        /// </summary>
        /// <value>
        /// A <see cref="DDay.iCal.Event"/> representing the iCalendar event for this Schedule.
        /// </value>
        [RockObsolete( "1.9" )]
        [Obsolete( "Use GetICalEvent() instead " )]
        public virtual DDay.iCal.Event GetCalenderEvent()
        {
            return ScheduleICalHelper.GetCalendarEvent( iCalendarContent );
        }

        /// <summary>
        /// Gets the Schedule's iCalender Event.
        /// </summary>
        /// <value>
        /// A <see cref="DDay.iCal.Event"/> representing the iCalendar event for this Schedule.
        /// </value>
        [RockObsolete( "1.12" )]
        [Obsolete( "Use GetICalEvent() instead " )]
        public virtual DDay.iCal.Event GetCalendarEvent()
        {
            return ScheduleICalHelper.GetCalendarEvent( iCalendarContent );
        }
#endif

        /// <summary>
        /// Gets the Schedule's iCalender Event.
        /// </summary>
        /// <value>
        /// A <see cref="Ical.Net.Event"/> representing the iCalendar event for this Schedule.
        /// </value>
#if NET5_0_OR_GREATER
        public virtual CalendarEvent GetICalEvent()
#else
        public virtual Ical.Net.Event GetICalEvent()
#endif
        {
            if ( _getICalEvent == null )
            {
                _getICalEvent = InetCalendarHelper.CreateCalendarEvent( iCalendarContent );
            }

            return _getICalEvent;
        }

#if NET5_0_OR_GREATER
        private CalendarEvent _getICalEvent = null;
#else
        private Ical.Net.Event _getICalEvent = null;
#endif

#if !NET5_0_OR_GREATER
        /// <summary>
        /// Gets the occurrences.
        /// </summary>
        /// <param name="beginDateTime">The begin date time.</param>
        /// <param name="endDateTime">The end date time.</param>
        /// <returns></returns>
        [RockObsolete( "1.12" )]
        [Obsolete( "Use GetICalOccurrences() instead." )]
        public IList<DDay.iCal.Occurrence> GetOccurrences( DateTime beginDateTime, DateTime? endDateTime = null )
        {
            return this.GetOccurrences( beginDateTime, endDateTime, null );
        }

        /// <summary>
        /// Gets the occurrences with option to override the ICal.Event.DTStart
        /// </summary>
        /// <param name="beginDateTime">The begin date time.</param>
        /// <param name="endDateTime">The end date time.</param>
        /// <param name="scheduleStartDateTimeOverride">The schedule start date time override.</param>
        /// <returns></returns>
        [RockObsolete( "1.12" )]
        [Obsolete( "Use GetICalOccurrences() instead." )]
        public IList<DDay.iCal.Occurrence> GetOccurrences( DateTime beginDateTime, DateTime? endDateTime, DateTime? scheduleStartDateTimeOverride )
        {
            var occurrences = new List<DDay.iCal.Occurrence>();

            DDay.iCal.Event calEvent = GetCalendarEvent();
            if ( calEvent == null )
            {
                return occurrences;
            }

            if ( scheduleStartDateTimeOverride.HasValue )
            {
                calEvent.DTStart = new DDay.iCal.iCalDateTime( scheduleStartDateTimeOverride.Value );
            }

            if ( calEvent.DTStart != null )
            {
                var exclusionDates = new List<DateRange>();
                if ( this.CategoryId.HasValue && this.CategoryId.Value > 0 )
                {
                    var category = CategoryCache.Get( this.CategoryId.Value );
                    if ( category != null )
                    {
                        exclusionDates = category.ScheduleExclusions
                            .Where( e => e.Start.HasValue && e.End.HasValue )
                            .ToList();
                    }
                }

                foreach ( var occurrence in endDateTime.HasValue ?
                    ScheduleICalHelper.GetOccurrences( calEvent, beginDateTime, endDateTime.Value ) :
                    ScheduleICalHelper.GetOccurrences( calEvent, beginDateTime ) )
                {
                    bool exclude = false;
                    if ( exclusionDates.Any() && occurrence.Period.StartTime != null )
                    {
                        var occurrenceStart = occurrence.Period.StartTime.Value;
                        if ( exclusionDates.Any( d =>
                            d.Start.Value <= occurrenceStart &&
                            d.End.Value >= occurrenceStart ) )
                        {
                            exclude = true;
                        }
                    }

                    if ( !exclude )
                    {
                        occurrences.Add( occurrence );
                    }
                }
            }

            return occurrences;
        }
#endif

        /// <summary>
        /// Gets the occurrences.
        /// </summary>
        /// <param name="beginDateTime">The begin date time.</param>
        /// <param name="endDateTime">The end date time.</param>
        /// <returns></returns>
        public IList<Occurrence> GetICalOccurrences( DateTime beginDateTime, DateTime? endDateTime = null )
        {
            return this.GetICalOccurrences( beginDateTime, endDateTime, null );
        }

        /// <summary>
        /// Gets the occurrences with option to override the ICal.Event.DTStart
        /// </summary>
        /// <param name="beginDateTime">The begin date time.</param>
        /// <param name="endDateTime">The end date time.</param>
        /// <param name="scheduleStartDateTimeOverride">The schedule start date time override.</param>
        /// <returns></returns>
        public IList<Occurrence> GetICalOccurrences( DateTime beginDateTime, DateTime? endDateTime, DateTime? scheduleStartDateTimeOverride )
        {
            var occurrences = new List<Occurrence>();

            DateTime? scheduleStartDateTime;

            if ( scheduleStartDateTimeOverride.HasValue )
            {
                scheduleStartDateTime = scheduleStartDateTimeOverride;
            }
            else
            {
                var calEvent = GetICalEvent();
                if ( calEvent == null )
                {
                    return occurrences;
                }

                scheduleStartDateTime = calEvent.DtStart?.Value;
            }

            if ( scheduleStartDateTime != null )
            {
                var exclusionDates = new List<DateRange>();
                if ( this.CategoryId.HasValue && this.CategoryId.Value > 0 )
                {
                    var category = CategoryCache.Get( this.CategoryId.Value );
                    if ( category != null )
                    {
                        exclusionDates = category.ScheduleExclusions
                            .Where( e => e.Start.HasValue && e.End.HasValue )
                            .ToList();
                    }
                }

                foreach ( var occurrence in InetCalendarHelper.GetOccurrences( iCalendarContent, beginDateTime, endDateTime, scheduleStartDateTimeOverride ) )
                {
                    bool exclude = false;
                    if ( exclusionDates.Any() && occurrence.Period.StartTime != null )
                    {
                        var occurrenceStart = occurrence.Period.StartTime.Value;
                        if ( exclusionDates.Any( d =>
                            d.Start.Value <= occurrenceStart &&
                            d.End.Value >= occurrenceStart ) )
                        {
                            exclude = true;
                        }
                    }

                    if ( !exclude )
                    {
                        occurrences.Add( occurrence );
                    }
                }
            }

            return occurrences;
        }

        /// <summary>
        /// Gets the check in times.
        /// </summary>
        /// <param name="beginDateTime">The begin date time.</param>
        /// <returns></returns>
        public virtual List<CheckInTimes> GetCheckInTimes( DateTime beginDateTime )
        {
            var result = new List<CheckInTimes>();

            if ( IsCheckInEnabled )
            {
                var occurrences = GetICalOccurrences( beginDateTime, beginDateTime.Date.AddDays( 1 ) );
                foreach ( var occurrence in occurrences
                    .Where( a =>
                        a.Period != null &&
                        a.Period.StartTime != null &&
                        a.Period.EndTime != null )
                    .Select( a => new
                    {
                        Start = a.Period.StartTime.Value,
                        End = a.Period.EndTime.Value
                    } ) )
                {
                    var checkInTimes = new CheckInTimes();
                    checkInTimes.Start = DateTime.SpecifyKind( occurrence.Start, DateTimeKind.Local );
                    checkInTimes.End = DateTime.SpecifyKind( occurrence.End, DateTimeKind.Local );
                    checkInTimes.CheckInStart = checkInTimes.Start.AddMinutes( 0 - CheckInStartOffsetMinutes.Value );
                    if ( CheckInEndOffsetMinutes.HasValue )
                    {
                        checkInTimes.CheckInEnd = checkInTimes.Start.AddMinutes( CheckInEndOffsetMinutes.Value );
                    }
                    else
                    {
                        checkInTimes.CheckInEnd = checkInTimes.End;
                    }

                    result.Add( checkInTimes );
                }
            }

            return result;
        }

        /// <summary>
        /// Gets the next check in start time.
        /// </summary>
        /// <param name="begindateTime">The begindate time.</param>
        /// <returns></returns>
        public virtual DateTime? GetNextCheckInStartTime( DateTime begindateTime )
        {
            var checkInTimes = GetCheckInTimes( begindateTime );
            if ( checkInTimes != null && checkInTimes.Any() )
            {
                return checkInTimes.FirstOrDefault().CheckInStart;
            }

            return null;
        }

        /// <summary>
        /// Gets a list of scheduled start datetimes between the two specified dates, sorted by datetime.
        /// </summary>
        /// <param name="beginDateTime">The begin date time.</param>
        /// <param name="endDateTime">The end date time.</param>
        /// <returns></returns>
        public virtual List<DateTime> GetScheduledStartTimes( DateTime beginDateTime, DateTime endDateTime )
        {
            var result = new List<DateTime>();

            var occurrences = GetICalOccurrences( beginDateTime, endDateTime );
            foreach ( var startDateTime in occurrences
                .Where( a =>
                    a.Period != null &&
                    a.Period.StartTime != null )
                .Select( a => a.Period.StartTime.Value ) )
            {
                // ensure the datetime is DateTimeKind.Local since iCal returns DateTimeKind.UTC
                result.Add( DateTime.SpecifyKind( startDateTime, DateTimeKind.Local ) );
            }

            return result;
        }

        /// <summary>
        /// Gets the first start date time.
        /// </summary>
        /// <returns></returns>
        public virtual DateTime? GetFirstStartDateTime()
        {
            DateTime? firstStartTime = null;

            if ( this.EffectiveStartDate.HasValue )
            {
                var scheduledStartTimes = this.GetScheduledStartTimes( this.EffectiveStartDate.Value, this.EffectiveStartDate.Value.AddMonths( 1 ) );
                if ( scheduledStartTimes.Count > 0 )
                {
                    firstStartTime = scheduledStartTimes[0];
                }
            }

            return firstStartTime;
        }

        /// <summary>
        /// Determines whether this instance has a non-empty schedule.
        /// </summary>
        /// <returns></returns>
        public virtual bool HasSchedule()
        {
            var calEvent = GetICalEvent();
            if ( calEvent != null && calEvent.DtStart != null )
            {
                return true;
            }
            else
            {
                // if there is no CalEvent, it might be scheduled using WeeklyDayOfWeek
                return WeeklyDayOfWeek.HasValue;
            }
        }

        /// <summary>
        /// returns true if there is a blank schedule or a schedule that is incomplete
        /// </summary>
        /// <returns></returns>
        public virtual bool HasScheduleWarning()
        {
            var calEvent = GetICalEvent();
            if ( calEvent != null && calEvent.DtStart != null )
            {
                if ( calEvent.RecurrenceRules.Any() )
                {
                    var rrule = calEvent.RecurrenceRules[0];
                    if ( rrule.Frequency == FrequencyType.Weekly )
                    {
                        // if it has a Weekly schedule, but no days are selected, return true that is has a warning
                        if ( !rrule.ByDay.Any() )
                        {
                            return true;
                        }
                    }
                    else if ( rrule.Frequency == FrequencyType.Monthly )
                    {
                        // if it has a Monthly schedule, but not configured, return true that is has a warning
                        if ( !rrule.ByDay.Any() && !rrule.ByMonthDay.Any() )
                        {
                            return true;
                        }
                    }
                }

                // is scheduled, and doesn't have any warnings
                return false;
            }
            else
            {
                // if there is no CalEvent, it might be scheduled using WeeklyDayOfWeek, but if it isn't, return true that is has a warning
                return !WeeklyDayOfWeek.HasValue;
            }
        }

        /// <summary>
        /// Gets the Friendly Text of the Calendar Event.
        /// For example, "Every 3 days at 10:30am", "Monday, Wednesday, Friday at 5:00pm", "Saturday at 4:30pm"
        /// </summary>
        /// <returns>A <see cref="System.String"/> containing a friendly description of the Schedule.</returns>
        public string ToFriendlyScheduleText()
        {
            return ToFriendlyScheduleText( false );
        }

        /// <summary>
        /// Gets the Friendly Text of the Calendar Event.
        /// For example, "Every 3 days at 10:30am", "Monday, Wednesday, Friday at 5:00pm", "Saturday at 4:30pm"
        /// </summary>
        /// <param name="condensed">if set to <c>true</c> [condensed].</param>
        /// <returns>
        /// A <see cref="System.String" /> containing a friendly description of the Schedule.
        /// </returns>
        public string ToFriendlyScheduleText( bool condensed )
        {
            // init the result to just the schedule name just in case we can't figure out the FriendlyText
            string result = this.Name;

            var calendarEvent = GetICalEvent();
            if ( calendarEvent != null && calendarEvent.DtStart != null )
            {
                string startTimeText = calendarEvent.DtStart.Value.TimeOfDay.ToTimeString();
                if ( calendarEvent.RecurrenceRules.Any() )
                {
                    // some type of recurring schedule
                    var rrule = calendarEvent.RecurrenceRules[0];
                    switch ( rrule.Frequency )
                    {
                        case FrequencyType.Daily:
                            result = "Daily";

                            if ( rrule.Interval > 1 )
                            {
                                result += string.Format( " every {0} days", rrule.Interval );
                            }

                            result += " at " + startTimeText;

                            break;

                        case FrequencyType.Weekly:

                            result = rrule.ByDay.Select( a => a.DayOfWeek.ConvertToString().Pluralize() ).ToList().AsDelimited( "," );
                            if ( string.IsNullOrEmpty( result ) )
                            {
                                // no day selected, so it has an incomplete schedule
                                return "No Scheduled Days";
                            }

                            if ( rrule.Interval > 1 )
                            {
                                result = string.Format( "Every {0} weeks: ", rrule.Interval ) + result;
                            }
                            else
                            {
                                result = "Weekly: " + result;
                            }

                            result += " at " + startTimeText;

                            break;

                        case FrequencyType.Monthly:

                            if ( rrule.ByMonthDay.Count > 0 )
                            {
                                // Day X of every X Months (we only support one day in the ByMonthDay list)
                                int monthDay = rrule.ByMonthDay[0];
                                result = string.Format( "Day {0} of every ", monthDay );
                                if ( rrule.Interval > 1 )
                                {
                                    result += string.Format( "{0} months", rrule.Interval );
                                }
                                else
                                {
                                    result += "month";
                                }

                                result += " at " + startTimeText;
                            }
                            else if ( rrule.ByDay.Count > 0 )
                            {
                                // The Nth <DayOfWeekName>.  We only support one *day* in the ByDay list, but multiple *offsets*.
                                // So, it can be the "The first and third Monday" of every month.
                                var bydate = rrule.ByDay[0];
                                var offsetNames = NthNamesAbbreviated.Where( a => rrule.ByDay.Select( o => o.Offset ).Contains( a.Key ) ).Select( a => a.Value );
                                if ( offsetNames != null )
                                {
                                    result = string.Format( "The {0} {1} of every month", offsetNames.JoinStringsWithCommaAnd(), bydate.DayOfWeek.ConvertToString() );
                                }
                                else
                                {
                                    // unsupported case (just show the name)
                                }

                                result += " at " + startTimeText;
                            }
                            else
                            {
                                // unsupported case (just show the name)
                            }

                            break;

                        default:
                            // some other type of recurring type (probably specific dates).  Just return the Name of the schedule
                            break;
                    }
                }
                else
                {
                    // not any type of recurring, might be one-time or from specific dates, etc
                    var dates = InetCalendarHelper.GetOccurrences( iCalendarContent, DateTime.MinValue, DateTime.MaxValue, null )
                        .Where( a => a.Period != null && a.Period.StartTime != null )
                        .Select( a => a.Period.StartTime.Value )
                        .OrderBy( a => a ).ToList();

                    if ( dates.Count() > 1 )
                    {
                        if ( condensed || dates.Count() > 99 )
                        {
                            result = string.Format( "Multiple dates between {0} and {1}", dates.First().ToShortDateString(), dates.Last().ToShortDateString() );
                        }
                        else
                        {
                            var listHtml = "<ul class='list-unstyled'>" + Environment.NewLine;
                            foreach ( var date in dates )
                            {
                                listHtml += string.Format( "<li>{0}</li>", date.ToShortDateTimeString() ) + Environment.NewLine;
                            }

                            listHtml += "</ul>";

                            result = listHtml;
                        }
                    }
                    else if ( dates.Count() == 1 )
                    {
                        result = "Once at " + calendarEvent.DtStart.Value.ToShortDateTimeString();
                    }
                    else
                    {
                        return "No Schedule";
                    }
                }
            }
            else
            {
                if ( WeeklyDayOfWeek.HasValue )
                {
                    result = WeeklyDayOfWeek.Value.ConvertToString();
                    if ( WeeklyTimeOfDay.HasValue )
                    {
                        result += " at " + WeeklyTimeOfDay.Value.ToTimeString();
                    }
                }
                else
                {
                    // no start time.  Nothing scheduled
                    return "No Schedule";
                }
            }

            return result;
        }

        /// <summary>
        /// Returns value indicating if the schedule was active at a current time.
        /// </summary>
        /// <param name="time">The time.</param>
        /// <returns></returns>
        public bool WasScheduleActive( DateTime time )
        {
            var calEvent = this.GetICalEvent();
            if ( calEvent != null && calEvent.DtStart != null )
            {
                // Is the current time earlier than the event's start time?
                if ( time.TimeOfDay.TotalSeconds < calEvent.DtStart.Value.TimeOfDay.TotalSeconds )
                {
                    return false;
                }

                // Is the current time later than the event's end time?
                if ( time.TimeOfDay.TotalSeconds > calEvent.DtEnd.Value.TimeOfDay.TotalSeconds )
                {
                    return false;
                }

                var occurrences = GetICalOccurrences( time.Date );
                return occurrences.Count > 0;
            }

            return false;
        }

        /// <summary>
        /// Returns value indicating if check-in was active at a current time for this schedule.
        /// </summary>
        /// <param name="time">The time.</param>
        /// <returns></returns>
        public bool WasCheckInActive( DateTime time )
        {
            if ( !IsCheckInEnabled )
            {
                return false;
            }

            var calEvent = this.GetICalEvent();
            if ( calEvent != null && calEvent.DtStart != null )
            {
                // Is the current time earlier the event's allowed check-in window?
                var checkInStart = calEvent.DtStart.AddMinutes( 0 - CheckInStartOffsetMinutes.Value );
                if ( time.TimeOfDay.TotalSeconds < checkInStart.Value.TimeOfDay.TotalSeconds )
                {
                    return false;
                }

                var checkInEnd = calEvent.DtEnd;
                if ( CheckInEndOffsetMinutes.HasValue )
                {
                    checkInEnd = calEvent.DtStart.AddMinutes( CheckInEndOffsetMinutes.Value );
                }

                // If compare is greater than zero, then check-in offset end resulted in an end time in next day, in 
                // which case, don't need to compare time
                int checkInEndDateCompare = checkInEnd.Date.CompareTo( checkInStart.Date );

                if ( checkInEndDateCompare < 0 )
                {
                    // End offset is prior to start (Would have required a neg number entered)
                    return false;
                }

                // Is the current time later then the event's allowed check-in window?
                if ( checkInEndDateCompare == 0 && time.TimeOfDay.TotalSeconds > checkInEnd.Value.TimeOfDay.TotalSeconds )
                {
                    // Same day, but end time has passed
                    return false;
                }

                var occurrences = GetICalOccurrences( time.Date );
                return occurrences.Count > 0;
            }

            return false;
        }

        /// <summary>
        /// Determines whether a schedule is active for check-out for the specified time.
        /// </summary>
        /// <example>
        /// CheckOut Window: 5/1/2013 11:00:00 PM - 5/2/2013 2:00:00 AM
        /// 
        ///  * Current time: 8/8/2019 11:01:00 PM - returns true
        ///  * Current time: 8/8/2019 10:59:00 PM - returns false
        ///  * Current time: 8/8/2019 1:00:00 AM - returns true
        ///  * Current time: 8/8/2019 2:01:00 AM - returns false
        ///
        /// Note: Add any other test cases you want to test to the "Rock.Tests.Rock.Model.ScheduleCheckInTests" project.
        /// </example>
        /// <param name="time">The time.</param>
        /// <returns>
        ///   <c>true</c> if the schedule is active for check out at the specified time; otherwise, <c>false</c>.
        /// </returns>
        private bool IsScheduleActiveForCheckOut( DateTime time )
        {
            var calEvent = GetICalEvent();
            if ( calEvent == null || calEvent.DtStart == null )
            {
                return false;
            }

            // For check-out, we use the start time + duration to determine the end of the window...
            // ...in iCal, this is the DTEnd value
            var checkOutEnd = calEvent.DtEnd;
            var checkInStart = calEvent.DtStart.AddMinutes( 0 - CheckInStartOffsetMinutes.Value );

            // Check if the end time spilled over to a different day...
            int checkOutEndDateCompare = checkOutEnd.Date.CompareTo( checkInStart.Date );
            
            if ( checkOutEndDateCompare < 0 )
            {
                // invalid condition, end before the start
                return false;
            }
            else if ( checkOutEndDateCompare == 0 )
            {
                // the start and end are on the same day, so we can do simple time checking
                // Is the current time earlier the event's allowed check-in window?
                if ( time.TimeOfDay.TotalSeconds < checkInStart.Value.TimeOfDay.TotalSeconds )
                {
                    // Same day, but it's too early
                    return false;
                }

                // Is the current time later than the event's allowed check-in window?
                if ( time.TimeOfDay.TotalSeconds > checkOutEnd.Value.TimeOfDay.TotalSeconds )
                {
                    // Same day, but end time has passed
                    return false;
                }
            }
            else if ( checkOutEndDateCompare > 0 )
            {
                // Does the end time spill over to a different day...
                // if so, we have to look for crossover conditions

                // The current time is before the start time and later than the end time:
                // ex: 11PM-2AM window, and it's 10PM -- not in the window
                // ex: 11PM-2AM window, and it's 3AM -- not in the window
                if ( time.TimeOfDay.TotalSeconds < checkInStart.Value.TimeOfDay.TotalSeconds && time.TimeOfDay.TotalSeconds > checkOutEnd.AsSystemLocal.TimeOfDay.TotalSeconds )
                {
                    return false;
                }
            }

            var occurrences = GetICalOccurrences( time.Date );
            return occurrences.Count > 0;
        }

        /// <summary>
        /// Determines if the schedule or check in is active for check out.
        /// Check-out can happen while check-in is active or until the event
        /// ends (start time + duration).
        /// </summary>
        /// <param name="time">The time.</param>
        /// <returns></returns>
        public bool WasScheduleOrCheckInActiveForCheckOut( DateTime time )
        {
            return IsScheduleActiveForCheckOut( time ) || WasScheduleActive( time ) || WasCheckInActive( time );
        }

        /// <summary>
        /// Returns value indicating if check-in was active at a current time for this schedule.
        /// </summary>
        /// <param name="time">The time.</param>
        /// <returns></returns>
        public bool WasScheduleOrCheckInActive( DateTime time )
        {
            return WasScheduleActive( time ) || WasCheckInActive( time );
        }

        /// <summary>
        /// Returns a <see cref="System.String" /> that represents this instance.
        /// </summary>
        /// <returns>
        /// A <see cref="System.String" /> that represents this instance.
        /// </returns>
        public override string ToString()
        {
            if ( this.Name.IsNotNullOrWhiteSpace() )
            {
                return this.Name;
            }
            else
            {
                return this.ToFriendlyScheduleText();
            }
        }

        #endregion

        #region Constants

        /// <summary>
        /// The "nth" names for DayName of Month (First, Second, Third, Forth, Last)
        /// </summary>
        public static readonly Dictionary<int, string> NthNames = new Dictionary<int, string> {
            { 1, "First" },
            { 2, "Second" },
            { 3, "Third" },
            { 4, "Fourth" },
            { -1, "Last" }
        };

        /// <summary>
        /// The abbreviated "nth" names for DayName of Month (1st, 2nd, 3rd, 4th, last)
        /// </summary>
        private static readonly Dictionary<int, string> NthNamesAbbreviated = new Dictionary<int, string> {
            { 1, "1st" },
            { 2, "2nd" },
            { 3, "3rd" },
            { 4, "4th" },
            { -1, "last" }
        };

        #endregion
    }

    #region Entity Configuration

    /// <summary>
    /// File Configuration class.
    /// </summary>
    public partial class ScheduleConfiguration : EntityTypeConfiguration<Schedule>
    {
        /// <summary>
        /// Initializes a new instance of the <see cref="ScheduleConfiguration"/> class.
        /// </summary>
        public ScheduleConfiguration()
        {
            this.HasOptional( s => s.Category ).WithMany().HasForeignKey( s => s.CategoryId ).WillCascadeOnDelete( false );
        }
    }

    #endregion

    #region Enumerations

    /// <summary>
    /// Schedule Type
    /// </summary>
    [Flags]
    public enum ScheduleType
    {
        /// <summary>
        /// None
        /// </summary>
        None = 0,

        /// <summary>
        /// Weekly
        /// </summary>
        Weekly = 1,

        /// <summary>
        /// Custom
        /// </summary>
        Custom = 2,

        /// <summary>
        /// Custom
        /// </summary>
        Named = 4,
    }

    #endregion

    #region Helper Classes

    /// <summary>
    /// Start/End Times for Check-in
    /// </summary>
    public class CheckInTimes
    {
        /// <summary>
        /// Gets or sets the start.
        /// </summary>
        /// <value>
        /// The start.
        /// </value>
        public DateTime Start { get; set; }

        /// <summary>
        /// Gets or sets the end.
        /// </summary>
        /// <value>
        /// The end.
        /// </value>
        public DateTime End { get; set; }

        /// <summary>
        /// Gets or sets the check in start.
        /// </summary>
        /// <value>
        /// The check in start.
        /// </value>
        public DateTime CheckInStart { get; set; }

        /// <summary>
        /// Gets or sets the check in end.
        /// </summary>
        /// <value>
        /// The check in end.
        /// </value>
        public DateTime CheckInEnd { get; set; }
    }

    /// <summary>
    /// Helper class for grouping attendance records associated into logical occurrences based on
    /// a given schedule
    /// </summary>
    public class ScheduleOccurrence
    {
        /// <summary>
        /// Gets or sets the logical occurrence date of the occurrence
        /// </summary>
        /// <value>
        /// The occurrence date.
        /// </value>
        public DateTime Date { get; set; }

        /// <summary>
        /// Gets or sets the logical start date/time ( only used for ordering )
        /// </summary>
        /// <value>
        /// The start date time.
        /// </value>
        public TimeSpan StartTime { get; set; }

        /// <summary>
        /// Gets or sets the schedule identifier.
        /// </summary>
        /// <value>
        /// The schedule identifier.
        /// </value>
        public int? ScheduleId { get; set; }

        /// <summary>
        /// Gets or sets the name of the schedule.
        /// </summary>
        /// <value>
        /// The name of the schedule.
        /// </value>
        public string ScheduleName { get; set; }

        /// <summary>
        /// Gets or sets the location identifier.
        /// </summary>
        /// <value>
        /// The location identifier.
        /// </value>
        public int? LocationId { get; set; }

        /// <summary>
        /// Gets or sets the name of the location.
        /// </summary>
        /// <value>
        /// The name of the location.
        /// </value>
        public string LocationName { get; set; }

        /// <summary>
        /// Gets or sets the location path.
        /// </summary>
        /// <value>
        /// The location path.
        /// </value>
        public string LocationPath { get; set; }

        /// <summary>
        /// Gets or sets the total count.
        /// </summary>
        /// <value>
        /// The total count.
        /// </value>
        public int TotalCount { get; set; }

        /// <summary>
        /// Gets or sets the did attend count.
        /// </summary>
        /// <value>
        /// The did attend count.
        /// </value>
        public int DidAttendCount { get; set; }

        /// <summary>
        /// Gets or sets the did not occur count.
        /// </summary>
        /// <value>
        /// The did not occur count.
        /// </value>
        public int DidNotOccurCount { get; set; }

        /// <summary>
        /// Gets a value indicating whether attendance has been entered for this occurrence.
        /// </summary>
        /// <value>
        ///   <c>true</c> if [attendance entered]; otherwise, <c>false</c>.
        /// </value>
        public bool AttendanceEntered
        {
            get
            {
                return DidAttendCount > 0;
            }
        }

        /// <summary>
        /// Gets a value indicating whether occurrence did not occur for the selected
        /// start time. This is determined by not having any attendance records with 
        /// a 'DidAttend' value, and at least one attendance record with 'DidNotOccur'
        /// value.
        /// </summary>
        /// <value>
        ///   <c>true</c> if [did not occur]; otherwise, <c>false</c>.
        /// </value>
        public bool DidNotOccur
        {
            get
            {
                return DidAttendCount <= 0 && DidNotOccurCount > 0;
            }
        }

        /// <summary>
        /// Gets the attendance percentage.
        /// </summary>
        /// <value>
        /// The percentage.
        /// </value>
        public double Percentage
        {
            get
            {
                if ( TotalCount > 0 )
                {
                    return DidAttendCount / ( double ) TotalCount;
                }
                else
                {
                    return 0.0d;
                }
            }
        }

        /// <summary>
        /// Initializes a new instance of the <see cref="ScheduleOccurrence" /> class.
        /// </summary>
        /// <param name="date">The date.</param>
        /// <param name="startTime">The start time.</param>
        /// <param name="scheduleId">The schedule identifier.</param>
        /// <param name="scheduleName">Name of the schedule.</param>
        /// <param name="locationId">The location identifier.</param>
        /// <param name="locationName">Name of the location.</param>
        /// <param name="locationPath">The location path.</param>
        /// ,
        public ScheduleOccurrence( DateTime date, TimeSpan startTime, int? scheduleId = null, string scheduleName = "", int? locationId = null, string locationName = "", string locationPath = "" )
        {
            Date = date;
            StartTime = startTime;
            ScheduleId = scheduleId;
            ScheduleName = scheduleName;
            LocationId = locationId;
            LocationName = locationName;
            LocationPath = locationPath;
        }
    }

    /// <summary>
    /// A helper class for processing iCalendar (RFC 5545) schedules.
    /// </summary>
    /// <remarks>
    /// This class uses the iCal.Net implementation of the iCalendar (RFC 5545) standard.
    /// </remarks>
    public static class InetCalendarHelper
    {
        // using MemoryCache instead RockCacheManager, since Occurrences isn't serializable.
        private static MemoryCache _iCalOccurrencesCache = new MemoryCache( "Rock.InetCalendarHelper._iCalOccurrences" );

        // only keep in memory if unused for 10 minutes. This reduces the chances of this getting too big.
        private static CacheItemPolicy cacheItemPolicy10Minutes = new CacheItemPolicy { SlidingExpiration = TimeSpan.FromMinutes( 10 ) };

        /// <summary>
        /// Gets the calendar event.
        /// </summary>
        /// <param name="iCalendarContent">RFC 5545 ICal Content</param>
        /// <returns></returns>
        [RockObsolete( "1.12.4" )]
        [Obsolete( "Use CreateCalendarEvent instead" )]
#if NET5_0_OR_GREATER
        public static CalendarEvent GetCalendarEvent( string iCalendarContent )
#else
        public static Ical.Net.Event GetCalendarEvent( string iCalendarContent )
#endif
        {
            // changed to obsolete because this used to return a shared object that could be altered or create thread-safety issues
            return CreateCalendarEvent( iCalendarContent );
        }

        /// <summary>
        /// Creates the calendar event.
        /// </summary>
        /// <param name="iCalendarContent">RFC 5545 ICal Content</param>
        /// <returns></returns>
#if NET5_0_OR_GREATER
        public static CalendarEvent CreateCalendarEvent( string iCalendarContent )
#else
        public static Event CreateCalendarEvent( string iCalendarContent )
#endif
        {
            StringReader stringReader = new StringReader( iCalendarContent );
            var calendarList = Calendar.LoadFromStream( stringReader );
#if NET5_0_OR_GREATER
            CalendarEvent calendarEvent = null;
#else
            Event calendarEvent = null;
#endif

            //// iCal is stored as a list of Calendar's each with a list of Events, etc.  
            //// We just need one Calendar and one Event
            if ( calendarList.Count() > 0 )
            {
                var calendar = calendarList[0] as Calendar;
                if ( calendar != null )
                {
#if NET5_0_OR_GREATER
                    calendarEvent = calendar.Events[0] as CalendarEvent;
#else
                    calendarEvent = calendar.Events[0] as Event;
#endif
                }
            }

            return calendarEvent;
        }

        /// <summary>
        /// Gets the occurrences.
        /// </summary>
        /// <param name="icalEvent">The ical event.</param>
        /// <param name="startTime">The start time.</param>
        /// <returns></returns>
        [Obsolete("Use the override with the string instead of the Ical.Net.Event.")]
<<<<<<< HEAD
        [RockObsolete("12.4")]
#if NET5_0_OR_GREATER
        public static IList<Occurrence> GetOccurrences( CalendarEvent icalEvent, DateTime startTime )
#else
=======
        [RockObsolete( "1.12.4" )]
>>>>>>> f4dba25d
        public static IList<Occurrence> GetOccurrences( Ical.Net.Event icalEvent, DateTime startTime )
#endif
        {
            return icalEvent.GetOccurrences( startTime ).ToList();
        }

        /// <summary>
        /// Gets the occurrences.
        /// </summary>
        /// <param name="icalEvent">The ical event.</param>
        /// <param name="startTime">The start time.</param>
        /// <param name="endTime">The end time.</param>
        /// <returns></returns>
        [Obsolete("Use the override with the string instead of the Ical.Net.Event.")]
<<<<<<< HEAD
        [RockObsolete("12.4")]
#if NET5_0_OR_GREATER
        public static IList<Occurrence> GetOccurrences( CalendarEvent icalEvent, DateTime startTime, DateTime endTime )
#else
=======
        [RockObsolete( "1.12.4" )]
>>>>>>> f4dba25d
        public static IList<Occurrence> GetOccurrences( Ical.Net.Event icalEvent, DateTime startTime, DateTime endTime )
#endif
        {
            return icalEvent.GetOccurrences( startTime, endTime ).ToList();
        }

        /// <summary>
        /// Gets the occurrences for the specified iCal
        /// </summary>
        /// <param name="iCalendarContent">RFC 5545 ICal Content</param>
        /// <param name="startDateTime">The start date time.</param>
        /// <returns></returns>
        public static IList<Occurrence> GetOccurrences( string iCalendarContent, DateTime startDateTime )
        {
            return GetOccurrences( iCalendarContent, startDateTime, null );
        }

        /// <summary>
        /// Gets the occurrences.
        /// </summary>
        /// <param name="iCalendarContent">RFC 5545 ICal Content</param>
        /// <param name="startDateTime">The start date time.</param>
        /// <param name="endDateTime">The end date time.</param>
        /// <returns></returns>
        public static IList<Occurrence> GetOccurrences( string iCalendarContent, DateTime startDateTime, DateTime? endDateTime )
        {
            return GetOccurrences( iCalendarContent, startDateTime, endDateTime, null );
        }

        /// <summary>
        /// Gets the occurrences.
        /// </summary>
        /// <param name="iCalendarContent">RFC 5545 ICal Content</param>
        /// <param name="startDateTime">The start date time.</param>
        /// <param name="endDateTime">The end date time.</param>
        /// <param name="scheduleStartDateTimeOverride">The schedule start date time override.</param>
        /// <returns></returns>
        public static IList<Occurrence> GetOccurrences( string iCalendarContent, DateTime startDateTime, DateTime? endDateTime, DateTime? scheduleStartDateTimeOverride )
        {
            string occurrenceLookupKey = $"{startDateTime.ToShortDateTimeString()}__{endDateTime?.ToShortDateTimeString()}__{scheduleStartDateTimeOverride?.ToShortDateTimeString()}__{iCalendarContent.Trim()}".XxHash();

            Occurrence[] occurrenceList = _iCalOccurrencesCache.Get( occurrenceLookupKey ) as Occurrence[];

            if ( occurrenceList == null )
            {
                occurrenceList = LoadOccurrences( iCalendarContent, startDateTime, endDateTime, scheduleStartDateTimeOverride );
                _iCalOccurrencesCache.AddOrGetExisting( occurrenceLookupKey, occurrenceList, cacheItemPolicy10Minutes );
            }

            return occurrenceList;
        }

        /// <summary>
        /// Loads the occurrences.
        /// </summary>
        /// <param name="iCalendarContent">RFC 5545 ICal Content</param>
        /// <param name="startDateTime">The start date time.</param>
        /// <param name="endDateTime">The end date time.</param>
        /// <param name="scheduleStartDateTimeOverride">The schedule start date time override.</param>
        /// <returns></returns>
        private static Occurrence[] LoadOccurrences( string iCalendarContent, DateTime startDateTime, DateTime? endDateTime, DateTime? scheduleStartDateTimeOverride )
        {
            var iCalEvent = CreateCalendarEvent( iCalendarContent );
            if ( iCalEvent == null )
            {
                return new Occurrence[0];
            }

            if ( scheduleStartDateTimeOverride.HasValue )
            {
                iCalEvent.DtStart = new CalDateTime( scheduleStartDateTimeOverride.Value );
            }

            if ( endDateTime.HasValue )
            {
                return iCalEvent.GetOccurrences( startDateTime, endDateTime.Value ).ToArray();
            }
            else
            {
                return iCalEvent.GetOccurrences( startDateTime ).ToArray();
            }
        }
    }

    #region Obsolete Code

#if !NET5_0_OR_GREATER
    /// <summary>
    /// DDay.ical LoadFromStream is not threadsafe, so use locking
    /// </summary>
    [RockObsolete( "1.12" )]
    [Obsolete( "Use InetCalendarHelper instead." )]
    public static class ScheduleICalHelper
    {
        private static object _initLock;
        private static Dictionary<string, DDay.iCal.Event> _iCalSchedules = new Dictionary<string, DDay.iCal.Event>();

        static ScheduleICalHelper()
        {
            ScheduleICalHelper._initLock = new object();
        }

        /// <summary>
        /// Gets the calendar event.
        /// </summary>
        /// <param name="iCalendarContent">Content of the i calendar.</param>
        /// <returns></returns>
        [RockObsolete( "1.9" )]
        [Obsolete( "Use GetCalendarEvent( iCalendarContent ) instead " )]
        public static DDay.iCal.Event GetCalenderEvent( string iCalendarContent )
        {
            return GetCalendarEvent( iCalendarContent );
        }

        /// <summary>
        /// Gets the calendar event.
        /// </summary>
        /// <param name="iCalendarContent">Content of the i calendar.</param>
        /// <returns></returns>
        public static DDay.iCal.Event GetCalendarEvent( string iCalendarContent )
        {
            string trimmedContent = iCalendarContent.Trim();

            if ( string.IsNullOrWhiteSpace( trimmedContent ) )
            {
                return null;
            }

            DDay.iCal.Event calendarEvent = null;

            lock ( ScheduleICalHelper._initLock )
            {
                if ( _iCalSchedules.ContainsKey( trimmedContent ) )
                {
                    return _iCalSchedules[trimmedContent];
                }

                StringReader stringReader = new StringReader( trimmedContent );
                var calendarList = DDay.iCal.iCalendar.LoadFromStream( stringReader );

                //// iCal is stored as a list of Calendar's each with a list of Events, etc.  
                //// We just need one Calendar and one Event
                if ( calendarList.Count > 0 )
                {
                    var calendar = calendarList[0] as DDay.iCal.iCalendar;
                    if ( calendar != null )
                    {
                        calendarEvent = calendar.Events[0] as DDay.iCal.Event;
                        _iCalSchedules.AddOrReplace( trimmedContent, calendarEvent );
                    }
                }
            }

            return calendarEvent;
        }

        /// <summary>
        /// Gets the occurrences.
        /// </summary>
        /// <param name="icalEvent">The ical event.</param>
        /// <param name="startTime">The start time.</param>
        /// <returns></returns>
        public static IList<DDay.iCal.Occurrence> GetOccurrences( DDay.iCal.Event icalEvent, DateTime startTime )
        {
            lock ( ScheduleICalHelper._initLock )
            {
                return icalEvent.GetOccurrences( startTime );
            }
        }

        /// <summary>
        /// Gets the occurrences.
        /// </summary>
        /// <param name="icalEvent">The ical event.</param>
        /// <param name="startTime">The start time.</param>
        /// <param name="endTime">The end time.</param>
        /// <returns></returns>
        public static IList<DDay.iCal.Occurrence> GetOccurrences( DDay.iCal.Event icalEvent, DateTime startTime, DateTime endTime )
        {
            lock ( ScheduleICalHelper._initLock )
            {
                return icalEvent.GetOccurrences( startTime, endTime );
            }
        }
    }
#endif

    #endregion

    #endregion
}<|MERGE_RESOLUTION|>--- conflicted
+++ resolved
@@ -1734,14 +1734,10 @@
         /// <param name="startTime">The start time.</param>
         /// <returns></returns>
         [Obsolete("Use the override with the string instead of the Ical.Net.Event.")]
-<<<<<<< HEAD
-        [RockObsolete("12.4")]
+        [RockObsolete( "1.12.4" )]
 #if NET5_0_OR_GREATER
         public static IList<Occurrence> GetOccurrences( CalendarEvent icalEvent, DateTime startTime )
 #else
-=======
-        [RockObsolete( "1.12.4" )]
->>>>>>> f4dba25d
         public static IList<Occurrence> GetOccurrences( Ical.Net.Event icalEvent, DateTime startTime )
 #endif
         {
@@ -1756,14 +1752,10 @@
         /// <param name="endTime">The end time.</param>
         /// <returns></returns>
         [Obsolete("Use the override with the string instead of the Ical.Net.Event.")]
-<<<<<<< HEAD
-        [RockObsolete("12.4")]
+        [RockObsolete( "1.12.4" )]
 #if NET5_0_OR_GREATER
         public static IList<Occurrence> GetOccurrences( CalendarEvent icalEvent, DateTime startTime, DateTime endTime )
 #else
-=======
-        [RockObsolete( "1.12.4" )]
->>>>>>> f4dba25d
         public static IList<Occurrence> GetOccurrences( Ical.Net.Event icalEvent, DateTime startTime, DateTime endTime )
 #endif
         {
