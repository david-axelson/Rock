--- conflicted
+++ resolved
@@ -66,7 +66,7 @@
         name: "Setup Page",
         description: "The page to link with a token for the person to setup their SMS giving",
         required: true,
-        defaultValue: Rock.SystemGuid.Page.TEXT_TO_GIVE_SETUP,
+        defaultValue: SystemGuid.Page.TEXT_TO_GIVE_SETUP + "," + SystemGuid.PageRoute.TEXT_TO_GIVE_SETUP,
         category: "Giving",
         order: 4,
         key: AttributeKeys.SetupPage )]
@@ -84,13 +84,8 @@
         name: "Processing Delay Minutes",
         description: "The number of minutes to delay processing the gifts and allow refunds (if the refund keyword is set). Delaying allows SMS requested refunds to completely bypass the financial gateway. Set to zero or leave blank to process gifts immediately and disallow refunds.",
         required: false,
-<<<<<<< HEAD
-        defaultValue: 0,
-        order: 6,
-=======
         defaultValue: 30,
         order: 5,
->>>>>>> 78178544
         category: "Refund",
         key: AttributeKeys.ProcessingDelayMinutes )]
 
@@ -170,12 +165,8 @@
             public const string GivingKeyword = "Keyword";
             public const string MaxAmount = "MaxAmount";
             public const string MaxAmountResponse = "MaxAmountResponse";
-<<<<<<< HEAD
-            public const string ProcessingDelayMinutes = "ProcessingDelayMinutes";
+            public const string FinancialAccount = "FinancialAccount";
             public const string SetupPage = "SetupPage";
-=======
-            public const string FinancialAccount = "FinancialAccount";
->>>>>>> 78178544
 
             // Refund
             public const string ProcessingDelayMinutes = "ProcessingDelayMinutes";
@@ -312,7 +303,7 @@
             var givingKeyword = GetGivingKeyword( action );
             var giftAmountNullable = GetGiftAmount( givingKeyword, messageText );
             var maxAmount = GetMaxAmount( action );
-
+            
             var person = message.FromPerson ?? CreateNewPerson( rockContext, message );
             var defaultSavedAccount = GetDefaultSavedAccount( rockContext, person );
 
@@ -322,18 +313,15 @@
             {
                 financialAccount = person.ContributionFinancialAccount;
             }
+
+            var setupLink = GetSetupPageLink( action, person );
 
             // If the number is not recognized, the person doesn't have a configured account designation, or the person
             // doesn't have a default saved payment method, send the "setup" response
             if ( defaultSavedAccount == null || person == null || financialAccount == null || !person.PrimaryAliasId.HasValue )
             {
                 var lavaTemplate = GetSetupResponse( action );
-<<<<<<< HEAD
-                var setupLink = GetSetupPageLink( action, person );
-                return GetResolvedGiftSmsResponse( lavaTemplate, givingKeyword, message, null, setupLink );
-=======
-                return GetResolvedSmsResponse( lavaTemplate, givingKeyword, message, null, financialAccount );
->>>>>>> 78178544
+                return GetResolvedSmsResponse( lavaTemplate, givingKeyword, message, null, financialAccount, setupLink );
             }
 
             // If the amount is not valid (missing, not valid decimal, or not valid currency format), send back the
@@ -341,11 +329,7 @@
             if ( !giftAmountNullable.HasValue || giftAmountNullable.Value < 1m )
             {
                 var lavaTemplate = GetHelpResponse( action );
-<<<<<<< HEAD
-                return GetResolvedGiftSmsResponse( lavaTemplate, givingKeyword, message, null, null );
-=======
-                return GetResolvedSmsResponse( lavaTemplate, givingKeyword, message, null, financialAccount );
->>>>>>> 78178544
+                return GetResolvedSmsResponse( lavaTemplate, givingKeyword, message, null, financialAccount, setupLink );
             }
 
             // If the gift amount exceeds the max amount, send the "max amount" response
@@ -355,11 +339,7 @@
             if ( exceedsMax )
             {
                 var lavaTemplate = GetMaxAmountResponse( action );
-<<<<<<< HEAD
-                return GetResolvedGiftSmsResponse( lavaTemplate, givingKeyword, message, giftAmount.FormatAsCurrency(), null );
-=======
-                return GetResolvedSmsResponse( lavaTemplate, givingKeyword, message, giftAmount.FormatAsCurrency(), financialAccount );
->>>>>>> 78178544
+                return GetResolvedSmsResponse( lavaTemplate, givingKeyword, message, giftAmount.FormatAsCurrency(), financialAccount, setupLink );
             }
 
             // Validation has passed so prepare the automated payment processor args to charge the payment
@@ -394,11 +374,7 @@
             if ( !automatedPaymentProcessor.AreArgsValid( out errorMessage ) )
             {
                 var lavaTemplate = GetHelpResponse( action );
-<<<<<<< HEAD
-                return GetResolvedGiftSmsResponse( lavaTemplate, givingKeyword, message, giftAmount.FormatAsCurrency(), null );
-=======
-                return GetResolvedSmsResponse( lavaTemplate, givingKeyword, message, giftAmount.FormatAsCurrency(), financialAccount );
->>>>>>> 78178544
+                return GetResolvedSmsResponse( lavaTemplate, givingKeyword, message, giftAmount.FormatAsCurrency(), financialAccount, setupLink );
             }
 
             // If charge seems like a duplicate or repeat, tell the sender
@@ -418,11 +394,7 @@
             if ( transaction == null || !string.IsNullOrEmpty( errorMessage ) )
             {
                 var lavaTemplate = GetHelpResponse( action );
-<<<<<<< HEAD
-                return GetResolvedGiftSmsResponse( lavaTemplate, givingKeyword, message, giftAmount.FormatAsCurrency(), null );
-=======
-                return GetResolvedSmsResponse( lavaTemplate, givingKeyword, message, giftAmount.FormatAsCurrency(), financialAccount );
->>>>>>> 78178544
+                return GetResolvedSmsResponse( lavaTemplate, givingKeyword, message, giftAmount.FormatAsCurrency(), financialAccount, setupLink );
             }
 
             // Tag the transaction's summary with info from this action
@@ -435,11 +407,7 @@
 
             // Let the sender know that the gift was a success
             var successTemplate = GetSuccessResponse( action );
-<<<<<<< HEAD
-            return GetResolvedGiftSmsResponse( successTemplate, givingKeyword, message, giftAmount.FormatAsCurrency(), null );
-=======
-            return GetResolvedSmsResponse( successTemplate, givingKeyword, message, giftAmount.FormatAsCurrency(), financialAccount );
->>>>>>> 78178544
+            return GetResolvedSmsResponse( successTemplate, givingKeyword, message, giftAmount.FormatAsCurrency(), financialAccount, setupLink );
         }
 
         #endregion
@@ -623,37 +591,14 @@
             {
                 var formattedGiftAmount = transactionToRefund.TotalAmount.FormatAsCurrency();
                 var firstDetail = transactionToRefund.TransactionDetails.FirstOrDefault();
-<<<<<<< HEAD
-                var accountName = firstDetail?.Account?.PublicName;
-                return GetResolvedSmsResponse( lavaTemplate, keyword, message, formattedGiftAmount, accountName, null );
-=======
                 var account = firstDetail?.Account;
-                return GetResolvedSmsResponse( lavaTemplate, keyword, message, formattedGiftAmount, account );
->>>>>>> 78178544
+                return GetResolvedSmsResponse( lavaTemplate, keyword, message, formattedGiftAmount, account, null );
             }
 
             return GetResolvedSmsResponse( lavaTemplate, keyword, message, null, null, null );
         }
 
         /// <summary>
-<<<<<<< HEAD
-        /// Use this method with the give action to get a formatted response
-        /// </summary>
-        /// <param name="lavaTemplate">The response lava template</param>
-        /// <param name="keyword">The keyword attribute</param>
-        /// <param name="message">The original request message</param>
-        /// <param name="formattedAmount">The formatted gift amount, if parsed</param>
-        /// <returns></returns>
-        private static SmsMessage GetResolvedGiftSmsResponse( string lavaTemplate, string keyword, SmsMessage message, string formattedAmount, string setupLink )
-        {
-            // Add some useful lava fields for the rock admin to make meaningful SMS responses
-            var accountName = message.FromPerson?.ContributionFinancialAccount?.PublicName;
-            return GetResolvedSmsResponse( lavaTemplate, keyword, message, formattedAmount, accountName, setupLink );
-        }
-
-        /// <summary>
-=======
->>>>>>> 78178544
         /// Take the lava template, resolve it with useful text-to-give fields, and generate an SMS object to respond with
         /// </summary>
         /// <param name="lavaTemplate"></param>
@@ -662,11 +607,7 @@
         /// <param name="formattedAmount"></param>
         /// <param name="accountName"></param>
         /// <returns></returns>
-<<<<<<< HEAD
-        private static SmsMessage GetResolvedSmsResponse( string lavaTemplate, string keyword, SmsMessage message, string formattedAmount, string accountName, string setupLink )
-=======
-        private static SmsMessage GetResolvedSmsResponse( string lavaTemplate, string keyword, SmsMessage message, string formattedAmount, FinancialAccount financialAccount )
->>>>>>> 78178544
+        private static SmsMessage GetResolvedSmsResponse( string lavaTemplate, string keyword, SmsMessage message, string formattedAmount, FinancialAccount financialAccount, string setupLink )
         {
             var accountName = financialAccount == null ? null : financialAccount.PublicName;
 
@@ -780,8 +721,9 @@
             var expiresInMinutes = 30;
             var expiresDateTime = RockDateTime.Now.AddMinutes( expiresInMinutes );
             var personKey = person.GetImpersonationToken( expiresDateTime, null, null );
-            var slug = "TextToGive";
-            return string.Format( "~/{0}?Person={1}", slug, personKey );
+
+            setupPage.Parameters["Person"] = personKey;
+            return setupPage.BuildUrl();
         }
 
         #endregion
