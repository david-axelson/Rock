﻿// <copyright>
// Copyright by the Spark Development Network
//
// Licensed under the Rock Community License (the "License");
// you may not use this file except in compliance with the License.
// You may obtain a copy of the License at
//
// http://www.rockrms.com/license
//
// Unless required by applicable law or agreed to in writing, software
// distributed under the License is distributed on an "AS IS" BASIS,
// WITHOUT WARRANTIES OR CONDITIONS OF ANY KIND, either express or implied.
// See the License for the specific language governing permissions and
// limitations under the License.
// </copyright>
//
using System;
using System.Collections.Generic;
using System.ComponentModel;
using System.ComponentModel.Composition;
using System.Linq;
using System.Net.Mail;

using Rock.Attribute;
using Rock.Data;
using Rock.Model;
using Rock.Web.Cache;

using Twilio;
using TwilioTypes = Twilio.Types;
using Twilio.Rest.Api.V2010.Account;

namespace Rock.Communication.Transport
{
    /// <summary>
    /// Communication transport for sending SMS messages using Twilio
    /// </summary>
    [Description( "Sends a communication through Twilio API" )]
    [Export( typeof( TransportComponent ) )]
    [ExportMetadata( "ComponentName", "Twilio" )]
    [TextField( "SID", "Your Twilio Account SID (find at https://www.twilio.com/user/account)", true, "", "", 0 )]
    [TextField( "Token", "Your Twilio Account Token", true, "", "", 1 )]
    [IntegerField("Long-Code Throttling", "The amount of time (in milliseconds) to wait between sending to recipients when sending a message from a long-code number (regular phone number). When carriers detect that a message is not coming from a human, they may filter/block the message. A delay can help prevent this from happening.",
        false, 500, order: 2)]
    public class Twilio : TransportComponent
    {
        /// <summary>
        /// Sends the specified rock message.
        /// </summary>
        /// <param name="rockMessage">The rock message.</param>
        /// <param name="mediumEntityTypeId">The medium entity type identifier.</param>
        /// <param name="mediumAttributes">The medium attributes.</param>
        /// <param name="errorMessages">The error messages.</param>
        /// <returns></returns>
        public override bool Send( RockMessage rockMessage, int mediumEntityTypeId, Dictionary<string, string> mediumAttributes, out List<string> errorMessages )
        {
            errorMessages = new List<string>();

            var smsMessage = rockMessage as RockSMSMessage;
            if ( smsMessage != null )
            {
                // Validate From Number
                if ( smsMessage.FromNumber == null )
                {
                    errorMessages.Add( "A From Number was not provided." );
                    return false;
                }

                string accountSid = GetAttributeValue( "SID" );
                string authToken = GetAttributeValue( "Token" );
                TwilioClient.Init( accountSid, authToken );

                // Common Merge Field
                var mergeFields = Lava.LavaHelper.GetCommonMergeFields( null, rockMessage.CurrentPerson );
                foreach ( var mergeField in rockMessage.AdditionalMergeFields )
                {
                    mergeFields.AddOrReplace( mergeField.Key, mergeField.Value );
                }

                int? throttlingWaitTimeMS = null;
                if ( this.IsLongCodePhoneNumber( smsMessage.FromNumber.Value ) )
                {
                    throttlingWaitTimeMS = this.GetAttributeValue( "Long-CodeThrottling" ).AsIntegerOrNull();
                }

                List<Uri> attachmentMediaUrls = GetAttachmentMediaUrls( rockMessage.Attachments.AsQueryable() );

                foreach ( var recipient in rockMessage.GetRecipients() )
                {
                    try
                    {
                        foreach ( var mergeField in mergeFields )
                        {
                            recipient.MergeFields.AddOrIgnore( mergeField.Key, mergeField.Value );
                        }

                        CommunicationRecipient communicationRecipient = null;

                        using ( var rockContext = new RockContext() )
                        {
                            CommunicationRecipientService communicationRecipientService = new CommunicationRecipientService( rockContext );
                            int? recipientId = recipient.CommunicationRecipientId;
                            if ( recipientId != null )
                            {
                                communicationRecipient = communicationRecipientService.Get( recipientId.Value );
                            }

<<<<<<< HEAD
                            string message = ResolveText( smsMessage.Message, smsMessage.CurrentPerson, communicationRecipient, smsMessage.EnabledLavaCommands, recipient.MergeFields, smsMessage.AppRoot, smsMessage.ThemeRoot );
=======
                            string message = ResolveText( smsMessage.Message, smsMessage.CurrentPerson, communicationRecipient, smsMessage.EnabledLavaCommands, recipientData.MergeFields, smsMessage.AppRoot, smsMessage.ThemeRoot );
                            Person recipientPerson = ( Person ) recipientData.MergeFields.GetValueOrNull( "Person" );
>>>>>>> be846c37

                            // Create the communication record and send using that if we have a person since a communication record requires a valid person. Otherwise just send without creating a communication record.
                            if ( rockMessage.CreateCommunicationRecord && recipientPerson != null )
                            {
<<<<<<< HEAD
                                Person recipientPerson = ( Person ) recipient.MergeFields.GetValueOrNull( "Person" );
=======
>>>>>>> be846c37
                                var communicationService = new CommunicationService( rockContext );
                                Rock.Model.Communication communication = communicationService.CreateSMSCommunication( smsMessage.CurrentPerson, recipientPerson?.PrimaryAliasId, message, smsMessage.FromNumber, string.Empty, smsMessage.communicationName );

                                // Since we just created a new communication record, we need to move any attachments from the rockMessage
                                // to the communication's attachments since the Send method below will be handling the delivery.
                                if ( attachmentMediaUrls.Any() )
                                {
                                    foreach ( var attachment in rockMessage.Attachments.AsQueryable() )
                                    {
                                        communication.AddAttachment( new CommunicationAttachment { BinaryFileId = attachment.Id }, CommunicationType.SMS );
                                    }
                                }

                                rockContext.SaveChanges();
                                Send( communication, mediumEntityTypeId, mediumAttributes );
                                continue;
                            }
                            else
                            {
                                MessageResource response = SendToTwilio( smsMessage.FromNumber.Value, null, attachmentMediaUrls, message, recipient.To );

                                if ( response.ErrorMessage.IsNotNullOrWhiteSpace() )
                                {
                                    errorMessages.Add( response.ErrorMessage );
                                }

                                if ( communicationRecipient != null )
                                {
                                    rockContext.SaveChanges();
                                }
                            }
                        }
                    }
                    catch ( Exception ex )
                    {
                        errorMessages.Add( ex.Message );
                        ExceptionLogService.LogException( ex );
                    }
                    
                    if ( throttlingWaitTimeMS.HasValue )
                    {
                        System.Threading.Tasks.Task.Delay( throttlingWaitTimeMS.Value ).Wait();
                    }
                }
            }

            return !errorMessages.Any();
        }

        /// <summary>
        /// Sends the specified communication.
        /// </summary>
        /// <param name="communication">The communication.</param>
        /// <param name="mediumEntityTypeId">The medium entity type identifier.</param>
        /// <param name="mediumAttributes">The medium attributes.</param>
        public override void Send( Model.Communication communication, int mediumEntityTypeId, Dictionary<string, string> mediumAttributes )
        {
            using ( var communicationRockContext = new RockContext() )
            {
                // Requery the Communication
                communication = new CommunicationService( communicationRockContext ).Get( communication.Id );

                bool hasPendingRecipients;
                if ( communication != null &&
                    communication.Status == Model.CommunicationStatus.Approved &&
                    ( !communication.FutureSendDateTime.HasValue || communication.FutureSendDateTime.Value.CompareTo( RockDateTime.Now ) <= 0 ) )
                {
                    var qryRecipients = new CommunicationRecipientService( communicationRockContext ).Queryable();
                    hasPendingRecipients = qryRecipients
                        .Where( r =>
                            r.CommunicationId == communication.Id &&
                            r.Status == Model.CommunicationRecipientStatus.Pending &&
                            r.MediumEntityTypeId.HasValue &&
                            r.MediumEntityTypeId.Value == mediumEntityTypeId )
                        .Any();
                }
                else
                {
                    hasPendingRecipients = false;
                }

                if ( hasPendingRecipients )
                {
                    var currentPerson = communication.CreatedByPersonAlias?.Person;
                    var globalAttributes = GlobalAttributesCache.Get();
                    string publicAppRoot = globalAttributes.GetValue( "PublicApplicationRoot" ).EnsureTrailingForwardslash();
                    var mergeFields = Rock.Lava.LavaHelper.GetCommonMergeFields( null, currentPerson );

                    string fromPhone = communication.SMSFromDefinedValue?.Value;
                    if ( string.IsNullOrWhiteSpace( fromPhone ) )
                    {
                        // just in case we got this far without a From Number, throw an exception
                        throw new Exception( "A From Number was not provided for communication: " + communication.Id.ToString() );
                    }

                    if ( !string.IsNullOrWhiteSpace( fromPhone ) )
                    {

                        int? throttlingWaitTimeMS = null;
                        if ( this.IsLongCodePhoneNumber( fromPhone ) )
                        {
                            throttlingWaitTimeMS = this.GetAttributeValue( "Long-CodeThrottling" ).AsIntegerOrNull();
                        }

                        string accountSid = GetAttributeValue( "SID" );
                        string authToken = GetAttributeValue( "Token" );
                        TwilioClient.Init( accountSid, authToken );

                        var personEntityTypeId = EntityTypeCache.Get( "Rock.Model.Person" ).Id;
                        var communicationEntityTypeId = EntityTypeCache.Get( "Rock.Model.Communication" ).Id;
                        var communicationCategoryId = CategoryCache.Get( Rock.SystemGuid.Category.HISTORY_PERSON_COMMUNICATIONS.AsGuid(), communicationRockContext ).Id;

                        string callbackUrl = publicAppRoot + "Webhooks/Twilio.ashx";

                        var smsAttachmentsBinaryFileIdList = communication.GetAttachmentBinaryFileIds( CommunicationType.SMS );
                        List<Uri> attachmentMediaUrls = new List<Uri>();
                        if ( smsAttachmentsBinaryFileIdList.Any() )
                        {
                            attachmentMediaUrls = this.GetAttachmentMediaUrls( new BinaryFileService( communicationRockContext ).GetByIds( smsAttachmentsBinaryFileIdList ) );
                        }

                        bool recipientFound = true;
                        while ( recipientFound )
                        {
                            // make a new rockContext per recipient
                            var recipientRockContext = new RockContext();
                            var recipient = Model.Communication.GetNextPending( communication.Id, mediumEntityTypeId, recipientRockContext );
                            if ( recipient != null )
                            {
                                if ( ValidRecipient( recipient, communication.IsBulkCommunication ) )
                                {
                                    try
                                    {
                                        var phoneNumber = recipient.PersonAlias.Person.PhoneNumbers
                                            .Where( p => p.IsMessagingEnabled )
                                            .FirstOrDefault();

                                        if ( phoneNumber != null )
                                        {
                                            // Create merge field dictionary
                                            var mergeObjects = recipient.CommunicationMergeValues( mergeFields );

                                            string message = ResolveText( communication.SMSMessage, currentPerson, recipient, communication.EnabledLavaCommands, mergeObjects, publicAppRoot );

                                            string twilioNumber = phoneNumber.Number;
                                            if ( !string.IsNullOrWhiteSpace( phoneNumber.CountryCode ) )
                                            {
                                                twilioNumber = "+" + phoneNumber.CountryCode + phoneNumber.Number;
                                            }

                                            MessageResource response = SendToTwilio( fromPhone, callbackUrl, attachmentMediaUrls, message, twilioNumber );

                                            recipient.Status = CommunicationRecipientStatus.Delivered;
                                            recipient.SendDateTime = RockDateTime.Now;
                                            recipient.TransportEntityTypeName = this.GetType().FullName;
                                            recipient.UniqueMessageId = response.Sid;

                                            try
                                            {
                                                var historyService = new HistoryService( recipientRockContext );
                                                historyService.Add( new History
                                                {
                                                    CreatedByPersonAliasId = communication.SenderPersonAliasId,
                                                    EntityTypeId = personEntityTypeId,
                                                    CategoryId = communicationCategoryId,
                                                    EntityId = recipient.PersonAlias.PersonId,
                                                    Verb = History.HistoryVerb.Sent.ConvertToString().ToUpper(),
                                                    ChangeType = History.HistoryChangeType.Record.ToString(),
                                                    ValueName = "SMS message",
                                                    Caption = message.Truncate( 200 ),
                                                    RelatedEntityTypeId = communicationEntityTypeId,
                                                    RelatedEntityId = communication.Id
                                                } );
                                            }
                                            catch ( Exception ex )
                                            {
                                                ExceptionLogService.LogException( ex, null );
                                            }

                                        }
                                        else
                                        {
                                            recipient.Status = CommunicationRecipientStatus.Failed;
                                            recipient.StatusNote = "No Phone Number with Messaging Enabled";
                                        }
                                    }
                                    catch ( Exception ex )
                                    {
                                        recipient.Status = CommunicationRecipientStatus.Failed;
                                        recipient.StatusNote = "Twilio Exception: " + ex.Message;
                                    }
                                }

                                recipientRockContext.SaveChanges();

                                if ( throttlingWaitTimeMS.HasValue )
                                {
                                    System.Threading.Tasks.Task.Delay( throttlingWaitTimeMS.Value ).Wait();
                                }
                            }
                            else
                            {
                                recipientFound = false;
                            }
                        }
                    }
                }
            }
        }


        #region private shared methods

        /// <summary>
        /// Gets the attachment media urls.
        /// </summary>
        /// <param name="attachments">The attachments.</param>
        /// <returns></returns>
        private List<Uri> GetAttachmentMediaUrls( IQueryable<BinaryFile> attachments )
        {
            var binaryFilesInfo = attachments.Select( a => new
            {
                a.Id,
                a.MimeType
            } ).ToList();

            List<Uri> attachmentMediaUrls = new List<Uri>();
            if ( binaryFilesInfo.Any() )
            {
                string publicAppRoot = GlobalAttributesCache.Get().GetValue( "PublicApplicationRoot" ).EnsureTrailingForwardslash();
                attachmentMediaUrls = binaryFilesInfo.Select( b =>
                {
                    if ( b.MimeType.StartsWith( "image/", StringComparison.OrdinalIgnoreCase ) )
                    {
                        return new Uri( $"{publicAppRoot}GetImage.ashx?id={b.Id}" );
                    }
                    else
                    {
                        return new Uri( $"{publicAppRoot}GetFile.ashx?id={b.Id}" );
                    }
                } ).ToList();
            }

            return attachmentMediaUrls;
        }

        /// <summary>
        /// Sends to twilio.
        /// </summary>
        /// <param name="fromPhone">From phone.</param>
        /// <param name="callbackUrl">The callback URL.</param>
        /// <param name="attachmentMediaUrls">The attachment media urls.</param>
        /// <param name="message">The message.</param>
        /// <param name="twilioNumber">The twilio number.</param>
        /// <returns></returns>
        private MessageResource SendToTwilio( string fromPhone, string callbackUrl, List<Uri> attachmentMediaUrls, string message, string twilioNumber )
        {
            MessageResource response = null;

            // twilio has a max message size of 1600 (one thousand six hundred) characters
            // hopefully it isn't going to be that big, but just in case, break it into chunks if it is longer than that
            if ( message.Length > 1600 )
            {
                var messageChunks = message.SplitIntoChunks( 1600 );

                foreach ( var messageChunk in messageChunks )
                {
                    CreateMessageOptions createMessageOptions = new CreateMessageOptions( new TwilioTypes.PhoneNumber( twilioNumber ) )
                    {
                        From = new TwilioTypes.PhoneNumber( fromPhone ),
                        Body = messageChunk
                    };

                    if ( callbackUrl.IsNotNullOrWhiteSpace() )
                    {
                        createMessageOptions.StatusCallback = new Uri( callbackUrl );
                    }

                    // if this is the final chunk, add the attachment(s) 
                    if ( messageChunk == messageChunks.Last() )
                    {
                        if ( attachmentMediaUrls.Any() )
                        {
                            createMessageOptions.MediaUrl = attachmentMediaUrls;
                        }
                    }

                    if ( System.Web.Hosting.HostingEnvironment.IsDevelopmentEnvironment )
                    {
                        createMessageOptions.StatusCallback = null;
                    }

                    response = MessageResource.Create( createMessageOptions );
                }
            }
            else
            {
                CreateMessageOptions createMessageOptions = new CreateMessageOptions( new TwilioTypes.PhoneNumber( twilioNumber ) )
                {
                    From = new TwilioTypes.PhoneNumber( fromPhone ),
                    Body = message
                };

                if ( callbackUrl.IsNotNullOrWhiteSpace() )
                {
                    createMessageOptions.StatusCallback = new Uri( callbackUrl );
                }

                if ( attachmentMediaUrls.Any() )
                {
                    createMessageOptions.MediaUrl = attachmentMediaUrls;
                }

                if ( System.Web.Hosting.HostingEnvironment.IsDevelopmentEnvironment )
                {
                    createMessageOptions.StatusCallback = null;
                }

                response = MessageResource.Create( createMessageOptions );
            }

            return response;
        }

        #endregion

        #region Obsolete

        /// <summary>
        /// Sends the specified communication.
        /// </summary>
        /// <param name="communication">The communication.</param>
        /// <exception cref="System.NotImplementedException"></exception>
        [RockObsolete( "1.7" )]
        [Obsolete( "Use Send( Communication communication, Dictionary<string, string> mediumAttributes ) instead", true )]
        public override void Send( Model.Communication communication )
        {
            int mediumEntityId = EntityTypeCache.Get( Rock.SystemGuid.EntityType.COMMUNICATION_MEDIUM_EMAIL.AsGuid() )?.Id ?? 0;
            Send( communication, mediumEntityId, null );
        }

        /// <summary>
        /// Sends the specified template.
        /// </summary>
        /// <param name="template">The template.</param>
        /// <param name="recipients">The recipients.</param>
        /// <param name="appRoot">The application root.</param>
        /// <param name="themeRoot">The theme root.</param>
        /// <exception cref="System.NotImplementedException"></exception>
        [RockObsolete( "1.7" )]
        [Obsolete( "Use Send( RockMessage message, out List<string> errorMessage ) method instead", true )]
        public override void Send( SystemEmail template, List<RecipientData> recipients, string appRoot, string themeRoot )
        {
            throw new NotImplementedException();
        }

        /// <summary>
        /// Sends the specified medium data to the specified list of recipients.
        /// </summary>
        /// <param name="mediumData">The medium data.</param>
        /// <param name="recipients">The recipients.</param>
        /// <param name="appRoot">The application root.</param>
        /// <param name="themeRoot">The theme root.</param>
        /// <exception cref="System.NotImplementedException"></exception>
        [RockObsolete( "1.7" )]
        [Obsolete( "Use Send( RockMessage message, out List<string> errorMessage ) method instead", true )]
        public override void Send(Dictionary<string, string> mediumData, List<string> recipients, string appRoot, string themeRoot)
        {
            var message = new RockSMSMessage();
            message.FromNumber = DefinedValueCache.Get( ( mediumData.GetValueOrNull( "FromValue" ) ?? string.Empty ).AsInteger() );
            message.SetRecipients( recipients );
            message.ThemeRoot = themeRoot;
            message.AppRoot = appRoot;

            var errorMessages = new List<string>();
            int mediumEntityId = EntityTypeCache.Get( Rock.SystemGuid.EntityType.COMMUNICATION_MEDIUM_SMS.AsGuid() )?.Id ?? 0;
            Send( message, mediumEntityId, null, out errorMessages );
        }

        /// <summary>
        /// Sends the specified recipients.
        /// </summary>
        /// <param name="recipients">The recipients.</param>
        /// <param name="from">From.</param>
        /// <param name="subject">The subject.</param>
        /// <param name="body">The body.</param>
        /// <param name="appRoot">The application root.</param>
        /// <param name="themeRoot">The theme root.</param>
        /// <exception cref="System.NotImplementedException"></exception>
        [RockObsolete( "1.7" )]
        [Obsolete( "Use Send( RockMessage message, out List<string> errorMessage ) method instead", true )]
        public override void Send( List<string> recipients, string from, string subject, string body, string appRoot = null, string themeRoot = null )
        {
            var message = new RockSMSMessage();
            message.FromNumber = DefinedValueCache.Get( from.AsInteger() );
            if ( message.FromNumber == null )
            {
                message.FromNumber = DefinedTypeCache.Get( SystemGuid.DefinedType.COMMUNICATION_SMS_FROM.AsGuid() )
                    .DefinedValues
                    .Where( v => v.Value == from )
                    .FirstOrDefault();
            }
            message.SetRecipients( recipients );
            message.ThemeRoot = themeRoot;
            message.AppRoot = appRoot;

            var errorMessages = new List<string>();
            int mediumEntityId = EntityTypeCache.Get( SystemGuid.EntityType.COMMUNICATION_MEDIUM_SMS.AsGuid() )?.Id ?? 0;
            Send( message, mediumEntityId, null, out errorMessages );
        }

        /// <summary>
        /// Sends the specified recipients.
        /// </summary>
        /// <param name="recipients">The recipients.</param>
        /// <param name="from">From.</param>
        /// <param name="subject">The subject.</param>
        /// <param name="body">The body.</param>
        /// <param name="appRoot">The application root.</param>
        /// <param name="themeRoot">The theme root.</param>
        /// <param name="attachments">Attachments.</param>
        /// <exception cref="System.NotImplementedException"></exception>
        [RockObsolete( "1.7" )]
        [Obsolete( "Use Send( RockMessage message, out List<string> errorMessage ) method instead", true )]
        public override void Send(List<string> recipients, string from, string subject, string body, string appRoot = null, string themeRoot = null, List<Attachment> attachments = null)
        {
            throw new NotImplementedException();
        }

        /// <summary>
        /// Sends the specified recipients.
        /// </summary>
        /// <param name="recipients">The recipients.</param>
        /// <param name="from">From.</param>
        /// <param name="fromName">From name.</param>
        /// <param name="subject">The subject.</param>
        /// <param name="body">The body.</param>
        /// <param name="appRoot">The application root.</param>
        /// <param name="themeRoot">The theme root.</param>
        /// <param name="attachments">The attachments.</param>
        /// <exception cref="System.NotImplementedException"></exception>
        [RockObsolete( "1.7" )]
        [Obsolete( "Use Send( RockMessage message, out List<string> errorMessage ) method instead", true )]
        public override void Send( List<string> recipients, string from, string fromName, string subject, string body, string appRoot = null, string themeRoot = null, List<Attachment> attachments = null )
        {
            throw new NotImplementedException();
        }

        #endregion

        #region 

        /// <summary>
        /// Determines whether the phone number is a regular 10 digit (or longer) phone number
        /// </summary>
        /// <param name="fromNumber">From number.</param>
        /// <returns>
        ///   <c>true</c> if [is long code phone number] [the specified from number]; otherwise, <c>false</c>.
        /// </returns>
        private bool IsLongCodePhoneNumber(string fromNumber)
        {
            // if the number of digits in the phone number 10 or more, assume is it a LongCode ( if it is less than 10, assume it is a short-code)
            return fromNumber.AsNumeric().Length >= 10;
        }

        /// <summary>
        /// The MIME types for SMS attachments that Rock and Twilio fully support (also see AcceptedMimeTypes )_
        /// Twilio's supported MimeTypes are from https://www.twilio.com/docs/api/messaging/accepted-mime-types
        /// </summary>
        public static List<string> SupportedMimeTypes = new List<string>
        {
            "image/jpeg",
            "image/gif",
            "image/png",
        };

        /// <summary>
        /// The MIME types for SMS attachments that Rock and Twilio support/accept
        /// Twilio's accepted MimeTypes are from https://www.twilio.com/docs/api/messaging/accepted-mime-types
        /// Rock supports the following subset of those
        /// </summary>
        public static List<string> AcceptedMimeTypes = new List<string>
        {
            // These are fully supported by Twilio and will be formatted for delivery on destination devices
            "image/jpeg",
            "image/gif",
            "image/png",

            // These are accepted, but will not be modified for device compatibility
            "audio/mp4",
            "audio/mpeg",
            "video/mp4",
            "video/quicktime",
            "video/H264",
            "image/bmp",
            "text/vcard",
            "text/x-vcard", // sometimes, vcard is reported as x-vcard when uploaded thru IIS
            "text/csv",
            "text/rtf",
            "text/richtext",
            "text/calendar"
        };


        /// <summary>
        /// The media size limit in bytes (5MB)
        /// </summary>
        public static int MediaSizeLimitBytes = 5 * 1024 * 1024;

        #endregion
    }
}<|MERGE_RESOLUTION|>--- conflicted
+++ resolved
@@ -105,20 +105,12 @@
                                 communicationRecipient = communicationRecipientService.Get( recipientId.Value );
                             }
 
-<<<<<<< HEAD
                             string message = ResolveText( smsMessage.Message, smsMessage.CurrentPerson, communicationRecipient, smsMessage.EnabledLavaCommands, recipient.MergeFields, smsMessage.AppRoot, smsMessage.ThemeRoot );
-=======
-                            string message = ResolveText( smsMessage.Message, smsMessage.CurrentPerson, communicationRecipient, smsMessage.EnabledLavaCommands, recipientData.MergeFields, smsMessage.AppRoot, smsMessage.ThemeRoot );
-                            Person recipientPerson = ( Person ) recipientData.MergeFields.GetValueOrNull( "Person" );
->>>>>>> be846c37
+                            Person recipientPerson = ( Person ) recipient.MergeFields.GetValueOrNull( "Person" );
 
                             // Create the communication record and send using that if we have a person since a communication record requires a valid person. Otherwise just send without creating a communication record.
                             if ( rockMessage.CreateCommunicationRecord && recipientPerson != null )
                             {
-<<<<<<< HEAD
-                                Person recipientPerson = ( Person ) recipient.MergeFields.GetValueOrNull( "Person" );
-=======
->>>>>>> be846c37
                                 var communicationService = new CommunicationService( rockContext );
                                 Rock.Model.Communication communication = communicationService.CreateSMSCommunication( smsMessage.CurrentPerson, recipientPerson?.PrimaryAliasId, message, smsMessage.FromNumber, string.Empty, smsMessage.communicationName );
 
