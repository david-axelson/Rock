--- conflicted
+++ resolved
@@ -58,22 +58,27 @@
     [BooleanField( "Enable Signature Validation",
         Description = "The Auth Token will be validated with each request to the Twilio web hooks. If enabled, the Public Application Root must be used as the Webhook URL of your configuration in Twilio otherwise your incoming messages will not validate (be accepted).  Also, if you change your AuthToken or create a secondary AuthToken in Twilio, your incoming Twilio messages would not validate until the Token has been promoted to your primary AuthToken.",
         Order = 3,
-<<<<<<< HEAD
         Key = TwilioAttributeKey.EnableValidation )]
     [IntegerField( "Concurrent Send Workers",
         IsRequired = false,
         DefaultIntegerValue = 10,
         Order = 4,
         Key = TwilioAttributeKey.MaxParallelization )]
-    public class Twilio : TransportComponent, IAsyncTransport
-=======
-        Key = TwilioAttributeKey.EnableValidation)]
-    public class Twilio : TransportComponent, ISmsPipelineWebhook
->>>>>>> f9d88bfc
+    public class Twilio : TransportComponent, IAsyncTransport, ISmsPipelineWebhook
     {
+        /// <summary>
+        /// Gets the sms pipeline webhook path that should be used by this transport.
+        /// </summary>
+        /// <value>
+        /// The sms pipeline webhook path.
+        /// </value>
+        /// <note>
+        /// This should be from the application root (https://www.rocksolidchurch.com/).
+        /// </note>
+        public string SmsPipelineWebhookPath => "Webhooks/TwilioSms.ashx";
+
         #region IAsyncTransport Implementation
         /// <summary>
-<<<<<<< HEAD
         /// Gets the maximum parallelization.
         /// </summary>
         /// <value>
@@ -228,21 +233,6 @@
 
         /// <summary>
         /// Sends the asynchronous.
-=======
-        /// Gets the sms pipeline webhook path that should be used by this transport.
-        /// </summary>
-        /// <value>
-        /// The sms pipeline webhook path.
-        /// </value>
-        /// <note>
-        /// This should be from the application root (https://www.rocksolidchurch.com/).
-        /// </note>
-        public string SmsPipelineWebhookPath => "Webhooks/TwilioSms.ashx";
-
-
-        /// <summary>
-        /// Sends the specified rock message.
->>>>>>> f9d88bfc
         /// </summary>
         /// <param name="rockMessage">The rock message.</param>
         /// <param name="mediumEntityTypeId">The medium entity type identifier.</param>
