﻿// <copyright>
// Copyright by the Spark Development Network
//
// Licensed under the Rock Community License (the "License");
// you may not use this file except in compliance with the License.
// You may obtain a copy of the License at
//
// http://www.rockrms.com/license
//
// Unless required by applicable law or agreed to in writing, software
// distributed under the License is distributed on an "AS IS" BASIS,
// WITHOUT WARRANTIES OR CONDITIONS OF ANY KIND, either express or implied.
// See the License for the specific language governing permissions and
// limitations under the License.
// </copyright>
//
using System;
using System.Collections.Generic;
using System.ComponentModel;
using System.ComponentModel.Composition;
using System.Linq;
using System.Text.RegularExpressions;

using Rock.Attribute;
using Rock.Data;
using Rock.Model;
using Rock.Web.Cache;
using Rock.Web.UI.Controls.Communication;

namespace Rock.Communication.Medium
{
    /// <summary>
    /// An SMS communication
    /// </summary>
    [Description( "An SMS communication" )]
    [Export( typeof( MediumComponent ) )]
    [ExportMetadata( "ComponentName", "SMS" )]
    [IntegerField( "Character Limit", "Set this to show a character limit countdown for SMS communications. Set to 0 to disable", false, 160 )]
    public class Sms : MediumComponent
    {
        const int TOKEN_REUSE_DURATION = 30; // number of days between token reuse

        /// <summary>
        /// The highest value an SMS Response Code can contain. If you change this above 5 digits
        /// then you must also change the regular expression in the ProcessResponse method.
        /// </summary>
        private const int RESPONSE_CODE_MAX = 90000;

        /// <summary>
        /// Define a key to use in the cache for storing our available response code list.
        /// </summary>
        private const string RESPONSE_CODE_CACHE_KEY = "Rock:Communication:Sms:ResponseCodeCache";

        /// <summary>
        /// Used by the GenerateResponseCode method to ensure exclusive access to the cached
        /// available response code list.
        /// </summary>
        private static readonly object _responseCodesLock = new object();

        /// <summary>
        /// Gets the type of the communication.
        /// </summary>
        /// <value>
        /// The type of the communication.
        /// </value>
        public override CommunicationType CommunicationType { get { return CommunicationType.SMS; } }

        /// <summary>
        /// Gets the control.
        /// </summary>
        /// <param name="useSimpleMode">if set to <c>true</c> [use simple mode].</param>
        /// <returns></returns>
        public override MediumControl GetControl( bool useSimpleMode )
        {
            var smsControl = new Web.UI.Controls.Communication.Sms();
            smsControl.CharacterLimit = this.GetAttributeValue( "CharacterLimit" ).AsIntegerOrNull() ?? 160;
            return smsControl;
        }

        /// <summary>
        /// Process inbound messages that are sent to a SMS number.
        /// </summary>
        /// <param name="toPhone">The phone number a message is sent to.</param>
        /// <param name="fromPhone">The phone number a message is sent from.</param>
        /// <param name="message">The message that was sent.</param>
        /// <param name="errorMessage">The error message.</param>
        public void ProcessResponse( string toPhone, string fromPhone, string message, out string errorMessage )
        {
            errorMessage = string.Empty;
            
            string transportPhone = string.Empty;

            using ( var rockContext = new RockContext() )
            {
                Person toPerson = null;

<<<<<<< HEAD
                var mobilePhoneNumberValueId = CacheDefinedValue.Get( SystemGuid.DefinedValue.PERSON_PHONE_TYPE_MOBILE ).Id;
                var cleanFromPhone = fromPhone.Replace( "+", "" );
=======
                var mobilePhoneNumberValueId = DefinedValueCache.Get( SystemGuid.DefinedValue.PERSON_PHONE_TYPE_MOBILE ).Id;
>>>>>>> d0070285

                //
                // Get the person who sent the message. Filter to any matching phone number, regardless
                // of type. Then order by those with a matching number and SMS enabled; then further order
                // by matching number with type == mobile; finally order by person Id to get the oldest
                // person to get the oldest person in the case of duplicate records.
                //
                var fromPerson = new PersonService( rockContext ).Queryable()
                    .Where( p => p.PhoneNumbers.Any( n => ( n.CountryCode + n.Number ) == cleanFromPhone ) )
                    .OrderByDescending( p => p.PhoneNumbers.Any( n => ( n.CountryCode + n.Number ) == cleanFromPhone && n.IsMessagingEnabled ) )
                    .ThenByDescending( p => p.PhoneNumbers.Any( n => ( n.CountryCode + n.Number ) == cleanFromPhone && n.NumberTypeValueId == mobilePhoneNumberValueId ) )
                    .ThenBy( p => p.Id )
                    .FirstOrDefault();

                // get recipient from defined value
                var fromPhoneDv = FindFromPhoneDefinedValue( toPhone );
                if ( fromPhoneDv != null )
                {
                    var toPersonAliasGuid = fromPhoneDv.GetAttributeValue( "ResponseRecipient" ).AsGuidOrNull();
                    if ( toPersonAliasGuid.HasValue )
                    {
                        toPerson = new PersonAliasService( rockContext )
                            .Queryable().Where( p => p.Guid.Equals( toPersonAliasGuid.Value ) )
                            .Select( p => p.Person )
                            .FirstOrDefault();
                    }
                }

                if ( fromPerson != null && toPerson != null && fromPerson.PrimaryAliasId.HasValue && toPerson.PrimaryAliasId.HasValue )
                {
                    if ( toPerson.Id == fromPerson.Id ) // message from the medium recipient
                    {
                        // look for response code in the message
                        Match match = Regex.Match( message, @"@\d{3,5}" );
                        if ( match.Success )
                        {
                            string responseCode = match.ToString();

                            var recipient = new CommunicationRecipientService( rockContext ).Queryable( "Communication" )
                                                .Where( r => r.ResponseCode == responseCode )
                                                .OrderByDescending( r => r.CreatedDateTime ).FirstOrDefault();

                            if ( recipient != null && recipient.Communication.SenderPersonAliasId.HasValue )
                            {
                                CreateCommunication( fromPerson.PrimaryAliasId.Value, fromPerson.FullName, recipient.Communication.SenderPersonAliasId.Value, message.Replace( responseCode, "" ), fromPhoneDv, "", rockContext );
                            }
                            else // send a warning message back to the medium recipient
                            {
                                string warningMessage = string.Format( "A conversation could not be found with the response token {0}.", responseCode );
                                CreateCommunication( fromPerson.PrimaryAliasId.Value, fromPerson.FullName, fromPerson.PrimaryAliasId.Value, warningMessage, fromPhoneDv, "", rockContext );
                            }
                        }
                    }
                    else // response from someone other than the medium recipient
                    {
                        string messageId = GenerateResponseCode( rockContext );
                        message = string.Format( "-{0}-\n{1}\n( {2} )", fromPerson.FullName, message, messageId );
                        CreateCommunication( fromPerson.PrimaryAliasId.Value, fromPerson.FullName, toPerson.PrimaryAliasId.Value, message, fromPhoneDv, messageId, rockContext );
                    }
                }
                else
                {
                    var globalAttributes = GlobalAttributesCache.Get();
                    string organizationName = globalAttributes.GetValue( "OrganizationName" );

                    errorMessage = string.Format( "Could not deliver message. This phone number is not registered in the {0} database.", organizationName );
                }
            }
        }

        /// <summary>
        /// Creates a new communication.
        /// </summary>
        /// <param name="fromPersonAliasId">From person alias identifier.</param>
        /// <param name="fromPersonName">Name of from person.</param>
        /// <param name="toPersonAliasId">To person alias identifier.</param>
        /// <param name="message">The message to send.</param>
        /// <param name="fromPhone">From phone.</param>
        /// <param name="responseCode">The reponseCode to use for tracking the conversation.</param>
        /// <param name="rockContext">A context to use for database calls.</param>
        private void CreateCommunication( int fromPersonAliasId, string fromPersonName, int toPersonAliasId, string message, DefinedValueCache fromPhone, string responseCode, Rock.Data.RockContext rockContext )
        {
            // add communication for reply
            var communication = new Rock.Model.Communication();
            communication.Name = string.Format( "From: {0}", fromPersonName );
            communication.CommunicationType = CommunicationType.SMS;
            communication.SenderPersonAliasId = fromPersonAliasId;
            communication.IsBulkCommunication = false;
            communication.Status = CommunicationStatus.Approved;
            communication.SMSMessage = message;
            communication.SMSFromDefinedValueId = fromPhone.Id;

            var recipient = new Rock.Model.CommunicationRecipient();
            recipient.Status = CommunicationRecipientStatus.Pending;
            recipient.PersonAliasId = toPersonAliasId;
            recipient.ResponseCode = responseCode;
            recipient.MediumEntityTypeId = EntityTypeCache.Get( "Rock.Communication.Medium.Sms" ).Id;
            communication.Recipients.Add( recipient );

            var communicationService = new Rock.Model.CommunicationService( rockContext );
            communicationService.Add( communication );
            rockContext.SaveChanges();

            // queue the sending
            var transaction = new Rock.Transactions.SendCommunicationTransaction();
            transaction.CommunicationId = communication.Id;
            transaction.PersonAlias = null;
            Rock.Transactions.RockQueue.TransactionQueue.Enqueue( transaction );
        }

        /// <summary>
        /// Generate a randomized list of available response codes that can be used for SMS tracking.
        /// </summary>
        /// <param name="rockContext">A context to use for database calls.</param>
        /// <returns>A randomized <see cref="List{T}"/> of strings that are available for use.</returns>
        static private List<string> GenerateAvailableResponseCodeList( Rock.Data.RockContext rockContext )
        {
            DateTime tokenStartDate = RockDateTime.Now.Subtract( new TimeSpan( TOKEN_REUSE_DURATION, 0, 0, 0 ) );
            int[] blacklist = new int[] { 666, 911 };
            int chunkSize = 100;

            //
            // Generate a list of codes that are currently active in the database.
            //
            var activeCodes = new CommunicationRecipientService( rockContext ).Queryable()
                                    .Where( c => c.ResponseCode.StartsWith( "@" ) && c.CreatedDateTime > tokenStartDate )
                                    .Select( c => c.ResponseCode )
                                    .ToList();

            //
            // Starting at code 100, try to generate a list of available codes in small chunks until
            // we have a list with atleast 1 available code.
            //
            for ( int startValue = 100; startValue < RESPONSE_CODE_MAX - chunkSize; startValue += chunkSize )
            {
                var availableCodes = Enumerable.Range( startValue, chunkSize )
                    .Where( i => !blacklist.Contains( i ) )
                    .Select( i => string.Format( "@{0}", i ) )
                    .Where( c => !activeCodes.Contains( c ) )
                    .ToList();

                if ( availableCodes.Any() )
                {
                    return availableCodes.OrderBy( c => Guid.NewGuid() ).ToList();
                }
            }

            throw new Exception( "No available response codes." );
        }

        /// <summary>
        /// Creates a recipient token to help track conversations.
        /// </summary>
        /// <param name="rockContext">A context to use for database calls.</param>
        /// <returns>String token</returns>
        private string GenerateResponseCode( Rock.Data.RockContext rockContext )
        {
            DateTime tokenStartDate = RockDateTime.Now.Subtract( new TimeSpan( TOKEN_REUSE_DURATION, 0, 0, 0 ) );
            var communicationRecipientService = new CommunicationRecipientService( rockContext );

            lock ( _responseCodesLock )
            {
                var availableResponseCodes = RockCache.Get( RESPONSE_CODE_CACHE_KEY ) as List<string>;

                //
                // Try up to 1,000 times to find a code. This really should never go past the first
                // loop but we will give the benefit of the doubt in case a code is issued via SQL.
                //
                for ( int attempts = 0; attempts < 1000; attempts++ )
                {
                    if ( availableResponseCodes == null || !availableResponseCodes.Any() )
                    {
                        availableResponseCodes = GenerateAvailableResponseCodeList( rockContext );
                    }

                    var code = availableResponseCodes[0];
                    availableResponseCodes.RemoveAt( 0 );

                    //
                    // Verify that the code is still unused.
                    //
                    var isUsed = communicationRecipientService.Queryable()
                            .Where( c => c.ResponseCode == code && c.CreatedDateTime > tokenStartDate )
                            .Any();

                    if ( !isUsed )
                    {
                        RockCache.AddOrUpdate( RESPONSE_CODE_CACHE_KEY, availableResponseCodes );
                        return code;
                    }
                }
            }

            throw new Exception( "Could not find an available response code." );
        }

        /// <summary>
        /// Finds from phone defined value.
        /// </summary>
        /// <param name="phoneNumber">The phone number.</param>
        /// <returns></returns>
        public static DefinedValueCache FindFromPhoneDefinedValue( string phoneNumber )
        {
            var definedType = DefinedTypeCache.Get( SystemGuid.DefinedType.COMMUNICATION_SMS_FROM.AsGuid() );
            if ( definedType != null )
            {
                if ( definedType.DefinedValues != null && definedType.DefinedValues.Any() )
                {
                    return definedType.DefinedValues.Where( v => v.Value.RemoveSpaces() == phoneNumber.RemoveSpaces() ).OrderBy( v => v.Order ).FirstOrDefault();
                }
            }

            return null;
        }


        #region Obsolete 

        /// <summary>
        /// Gets the HTML preview.
        /// </summary>
        /// <param name="communication">The communication.</param>
        /// <param name="person">The person.</param>
        /// <returns></returns>
        [Obsolete( "The GetCommunication now creates the HTML Preview directly" )]
        public override string GetHtmlPreview( Model.Communication communication, Person person )
        {
            throw new NotSupportedException();
        }

        /// <summary>
        /// Gets the read-only message details.
        /// </summary>
        /// <param name="communication">The communication.</param>
        /// <returns></returns>
        [Obsolete( "The CommunicationDetail block now creates the details" )]
        public override string GetMessageDetails( Model.Communication communication )
        {
            throw new NotSupportedException();
        }

        /// <summary>
        /// Gets a value indicating whether [supports bulk communication].
        /// </summary>
        /// <value>
        /// <c>true</c> if [supports bulk communication]; otherwise, <c>false</c>.
        /// </value>
        [Obsolete( "All mediums now support bulk communications" )]
        public override bool SupportsBulkCommunication
        {
            get
            {
                return true;
            }
        }

        #endregion

    }
}<|MERGE_RESOLUTION|>--- conflicted
+++ resolved
@@ -94,12 +94,8 @@
             {
                 Person toPerson = null;
 
-<<<<<<< HEAD
-                var mobilePhoneNumberValueId = CacheDefinedValue.Get( SystemGuid.DefinedValue.PERSON_PHONE_TYPE_MOBILE ).Id;
+                var mobilePhoneNumberValueId = DefinedValueCache.Get( SystemGuid.DefinedValue.PERSON_PHONE_TYPE_MOBILE ).Id;
                 var cleanFromPhone = fromPhone.Replace( "+", "" );
-=======
-                var mobilePhoneNumberValueId = DefinedValueCache.Get( SystemGuid.DefinedValue.PERSON_PHONE_TYPE_MOBILE ).Id;
->>>>>>> d0070285
 
                 //
                 // Get the person who sent the message. Filter to any matching phone number, regardless
