﻿// <copyright>
// Copyright by the Spark Development Network
//
// Licensed under the Rock Community License (the "License");
// you may not use this file except in compliance with the License.
// You may obtain a copy of the License at
//
// http://www.rockrms.com/license
//
// Unless required by applicable law or agreed to in writing, software
// distributed under the License is distributed on an "AS IS" BASIS,
// WITHOUT WARRANTIES OR CONDITIONS OF ANY KIND, either express or implied.
// See the License for the specific language governing permissions and
// limitations under the License.
// </copyright>
//
using System;
using System.Collections.Generic;
using System.ComponentModel;
using System.ComponentModel.Composition;
using System.Linq;
using System.Web.UI;
using System.Web.UI.WebControls;

using Rock.Attribute;
using Rock.Data;
using Rock.Model;
using Rock.Web.Cache;
using Rock.Web.UI.Controls;

namespace Rock.Financial
{
    /// <summary>
    /// Test Payment Gateway
    /// </summary>
    [Description( "Test Payment Gateway" )]
    [Export( typeof( GatewayComponent ) )]
    [ExportMetadata( "ComponentName", "TestGateway" )]

    [TextField( "Declined Card Numbers",
        Key = AttributeKey.DeclinedCardNumbers,
        Description = "Enter partial card numbers that you wish to be declined separated by commas. Any card number that ends with a number matching a value entered here will be declined.",
        IsRequired = false,
        Order = 0 )]

    [TextField( "Declined CVV",
        Key = AttributeKey.DeclinedCVV,
        Description = "Enter a CVV that should be declined",
        DefaultValue = "911",
        IsRequired = false,
        Order = 1 )]

    [IntegerField( "Years until Max Expiration",
        Key = AttributeKey.MaxExpirationYears,
        Description = "The number of years before an 'Invalid Card Expiration' validation error occurs.",
        DefaultIntegerValue = 10,
        IsRequired = false,
        Order = 2 )]

    [BooleanField(
        "Generate Fake Payments",
        Description = "Enable this to return some sample payments for the Download Payments job and block. Note that this requires that some scheduled transactions are created for this gateway.",
        Key = AttributeKey.GenerateFakeGetPayments,
        DefaultBooleanValue = false,
        Order = 3 )]

    [BooleanField( "Mark Fake Payments as Failed.",
        Key = AttributeKey.GenerateFakeGetPaymentsAsFailed,
        Description = "Set this to true to pretend the scheduled transactions were declined.",
        DefaultBooleanValue = false,
        IsRequired = false,
        Order = 4 )]

    [BooleanField(
        "Prompt for Name on Card",
        Description = "This will tell the Gateway to prompt for the name on card.",
        Key = AttributeKey.PromptForNameOnCard,
        DefaultBooleanValue = false,
        Order = 5 )]

    [EnumsField(
        "Gateway Mode",
        Description = "Select the gateway mode",
        Key = AttributeKey.GatewayMode,
        EnumSourceType = typeof( HostedGatewayMode ),
        DefaultValue = "1", // Unhosted
        Order = 6 )]

    [DecimalField(
        "Credit Card Fee Coverage Percentage",
        Key = AttributeKey.CreditCardFeeCoveragePercentage,
        Description = "The credit card fee percentage that will be used to determine what to add to the person's donation, if they want to cover the fee.",
        IsRequired = false,
        DefaultValue = null,
        Order = 7 )]

    [CurrencyField(
        "ACH Transaction Fee Coverage Amount",
        Key = AttributeKey.ACHTransactionFeeCoverageAmount,
        Description = "The  dollar amount to add to an ACH transaction, if they want to cover the fee.",
        IsRequired = false,
        DefaultValue = null,
        Order = 8 )]

    [BooleanField(
        "Enable Settlement Mode",
        Key = AttributeKey.EnableSettlementMode,
        Description = "Makes the gateway act like a settlement gateway where it keeps all transactions in a single holding batch.",
        IsRequired = false,
        DefaultBooleanValue = false,
        Order = 9 )]

    [Rock.SystemGuid.EntityTypeGuid( Rock.SystemGuid.EntityType.FINANCIAL_GATEWAY_TEST_GATEWAY )]
<<<<<<< HEAD
#if REVIEW_NET5_0_OR_GREATER
    public class TestGateway : GatewayComponent, IAutomatedGatewayComponent, IObsidianHostedGatewayComponent, IFeeCoverageGatewayComponent
#else
    public class TestGateway : GatewayComponent, IAutomatedGatewayComponent, IObsidianHostedGatewayComponent, IHostedGatewayComponent, IFeeCoverageGatewayComponent
#endif
=======
    public class TestGateway : GatewayComponent, IAutomatedGatewayComponent, IObsidianHostedGatewayComponent, IHostedGatewayComponent, IFeeCoverageGatewayComponent, ISettlementGateway
>>>>>>> a4d773dd
    {
        #region Attribute Keys

        /// <summary>
        /// Keys to use for Component Attributes
        /// </summary>
        private static class AttributeKey
        {
            public const string DeclinedCardNumbers = "DeclinedCardNumbers";
            public const string GenerateFakeGetPayments = "GenerateFakeGetPayments";
            public const string GenerateFakeGetPaymentsAsFailed = "GenerateFakeGetPaymentsAsFailed";
            public const string MaxExpirationYears = "MaxExpirationYears";
            public const string DeclinedCVV = "DeclinedCVV";
            public const string PromptForNameOnCard = "PromptForNameOnCard";
            public const string GatewayMode = "GatewayMode";
            public const string EnableSettlementMode = "EnableSettlementMode";

            /// <summary>
            /// The credit card fee coverage percentage
            /// </summary>
            public const string CreditCardFeeCoveragePercentage = "CreditCardFeeCoveragePercentage";

            /// <summary>
            /// The ach transaction fee coverage amount
            /// </summary>
            public const string ACHTransactionFeeCoverageAmount = "ACHTransactionFeeCoverageAmount";
        }

        #endregion

        #region Obsidian

        /// <summary>
        /// Creates the customer account using a token received and returns a customer account token that can be used for future transactions.
        /// </summary>
        /// <param name="financialGateway">The financial gateway.</param>
        /// <param name="paymentInfo">The payment information.</param>
        /// <param name="errorMessage">The error message.</param>
        /// <returns></returns>
        public string CreateCustomerAccount( FinancialGateway financialGateway, ReferencePaymentInfo paymentInfo, out string errorMessage )
        {
            errorMessage = string.Empty;
            return Guid.NewGuid().ToString( "N" );
        }

        /// <summary>
        /// Gets the obsidian control file URL.
        /// </summary>
        /// <param name="financialGateway">The financial gateway.</param>
        /// <returns></returns>
        public string GetObsidianControlFileUrl( FinancialGateway financialGateway )
        {
            return "/Obsidian/Controls/Internal/testGatewayControl.obs.js";
        }

        /// <inheritdoc/>
        public object GetObsidianControlSettings( FinancialGateway financialGateway, HostedPaymentInfoControlOptions options )
        {
            return new
            {
            };
        }

        /// <inheritdoc/>
        public bool TryGetPaymentTokenFromParameters( FinancialGateway financialGateway, IDictionary<string, string> parameters, out string paymentToken )
        {
            paymentToken = null;

            return false;
        }

        /// <inheritdoc/>
        public bool IsPaymentTokenCharged( FinancialGateway financialGateway, string paymentToken )
        {
            return false;
        }

        /// <inheritdoc/>
        public FinancialTransaction FetchPaymentTokenTransaction( Data.RockContext rockContext, FinancialGateway financialGateway, int? fundId, string paymentToken )
        {
            // This method is not required in our implementation.
            throw new NotImplementedException();
        }

        #endregion Obsidian

        #region Automated Gateway Component

        /// <summary>
        /// The most recent exception thrown by the gateway's remote API
        /// </summary>
        public Exception MostRecentException { get; private set; }

        /// <summary>
        /// Handle a payment from a REST endpoint or other automated means. This payment can only be made with a saved account.
        /// </summary>
        /// <param name="financialGateway">The financial gateway.</param>
        /// <param name="paymentInfo">The payment info.</param>
        /// <param name="errorMessage">The error message.</param>
        /// <param name="metadata">Optional. Metadata key value pairs to send to the gateway</param>
        /// <returns></returns>
        public Payment AutomatedCharge( FinancialGateway financialGateway, ReferencePaymentInfo paymentInfo, out string errorMessage, Dictionary<string, string> metadata = null )
        {
            MostRecentException = null;
            errorMessage = string.Empty;
            var transaction = Charge( financialGateway, paymentInfo, out errorMessage );

            if ( !string.IsNullOrEmpty( errorMessage ) )
            {
                MostRecentException = new Exception( errorMessage );
                return null;
            }

            if ( transaction == null )
            {
                errorMessage = "No error was indicated but the transaction was null";
                MostRecentException = new Exception( errorMessage );
                return null;
            }

            return new Payment
            {
                TransactionCode = transaction.TransactionCode,
                NameOnCard = $"{paymentInfo.FirstName} {paymentInfo.LastName}",
                Amount = paymentInfo.Amount
            };
        }

        #endregion

        #region Gateway Component Implementation

        /// <summary>
        /// Gets the supported payment schedules.
        /// </summary>
        /// <value>
        /// The supported payment schedules.
        /// </value>
        public override List<DefinedValueCache> SupportedPaymentSchedules
        {
            get
            {
                var values = new List<DefinedValueCache>();
                values.Add( DefinedValueCache.Get( Rock.SystemGuid.DefinedValue.TRANSACTION_FREQUENCY_ONE_TIME ) );
                values.Add( DefinedValueCache.Get( Rock.SystemGuid.DefinedValue.TRANSACTION_FREQUENCY_WEEKLY ) );
                values.Add( DefinedValueCache.Get( Rock.SystemGuid.DefinedValue.TRANSACTION_FREQUENCY_BIWEEKLY ) );
                values.Add( DefinedValueCache.Get( Rock.SystemGuid.DefinedValue.TRANSACTION_FREQUENCY_TWICEMONTHLY ) );
                values.Add( DefinedValueCache.Get( Rock.SystemGuid.DefinedValue.TRANSACTION_FREQUENCY_MONTHLY ) );
                return values;
            }
        }

        /// <summary>
        /// Gets the URL that the Gateway Information UI will navigate to when they click the 'Configure' link
        /// </summary>
        /// <value>The configure URL.</value>
        public string ConfigureURL => "";

        /// <summary>
        /// Gets the URL that the Gateway Information UI will navigate to when they click the 'Learn More' link
        /// </summary>
        /// <value>The learn more URL.</value>
        public string LearnMoreURL => "";

        /// <summary>
        /// Gets a value indicating whether the gateway requires the name on card for CC processing
        /// </summary>
        /// <param name="financialGateway">The financial gateway.</param>
        /// <returns></returns>
        /// <value>
        ///   <c>true</c> if [name on card required]; otherwise, <c>false</c>.
        /// </value>
        public override bool PromptForNameOnCard( FinancialGateway financialGateway )
        {
            return GetAttributeValue( financialGateway, AttributeKey.PromptForNameOnCard ).AsBoolean();
        }

        /// <summary>
        /// Gets a value indicating whether [address required].
        /// </summary>
        /// <param name="financialGateway">The financial gateway.</param>
        /// <returns></returns>
        /// <value>
        ///   <c>true</c> if [address required]; otherwise, <c>false</c>.
        /// </value>
        public override bool PromptForBillingAddress( FinancialGateway financialGateway )
        {
            return true;
        }

        /// <summary>
        /// Charges the specified payment info.
        /// </summary>
        /// <param name="financialGateway">The financial gateway.</param>
        /// <param name="paymentInfo">The payment info.</param>
        /// <param name="errorMessage">The error message.</param>
        /// <returns></returns>
        public override FinancialTransaction Charge( FinancialGateway financialGateway, PaymentInfo paymentInfo, out string errorMessage )
        {
            errorMessage = string.Empty;

            if ( ValidateCard( financialGateway, paymentInfo, out errorMessage ) )
            {
                var transaction = new FinancialTransaction();
                transaction.TransactionCode = "T" + RockDateTime.Now.ToString( "yyyyMMddHHmmssFFF" );
                var referencePaymentInfo = paymentInfo as ReferencePaymentInfo;

                transaction.FinancialPaymentDetail = new FinancialPaymentDetail()
                {
                    GatewayPersonIdentifier = referencePaymentInfo?.GatewayPersonIdentifier,
                    FinancialPersonSavedAccountId = referencePaymentInfo?.FinancialPersonSavedAccountId,
                    ExpirationMonth = referencePaymentInfo?.PaymentExpirationDate?.Month,
                    ExpirationYear = referencePaymentInfo?.PaymentExpirationDate?.Year,
                    CurrencyTypeValueId = DefinedValueCache.GetId( Rock.SystemGuid.DefinedValue.CURRENCY_TYPE_CREDIT_CARD.AsGuid() ),
                    AccountNumberMasked = paymentInfo.MaskedNumber,
                    CreditCardTypeValueId = CreditCardPaymentInfo.GetCreditCardTypeFromCreditCardNumber( paymentInfo.MaskedNumber ?? string.Empty )?.Id ?? DefinedValueCache.GetId( Rock.SystemGuid.DefinedValue.CREDITCARD_TYPE_VISA.AsGuid() )
                };

                return transaction;
            }

            return null;
        }

        /// <summary>
        /// Authorizes the specified payment information.
        /// </summary>
        /// <param name="financialGateway">The financial gateway.</param>
        /// <param name="paymentInfo">The payment information.</param>
        /// <param name="errorMessage">The error message.</param>
        /// <returns></returns>
        public override FinancialTransaction Authorize( FinancialGateway financialGateway, PaymentInfo paymentInfo, out string errorMessage )
        {
            errorMessage = string.Empty;

            if ( ValidateCard( financialGateway, paymentInfo, out errorMessage ) )
            {
                var transaction = new FinancialTransaction();
                transaction.TransactionCode = "T" + RockDateTime.Now.ToString( "yyyyMMddHHmmssFFF" );
                return transaction;
            }

            return null;
        }
        /// <summary>
        /// Credits the specified transaction.
        /// </summary>
        /// <param name="transaction">The transaction.</param>
        /// <param name="amount">The amount.</param>
        /// <param name="comment">The comment.</param>
        /// <param name="errorMessage">The error message.</param>
        /// <returns></returns>
        public override FinancialTransaction Credit( FinancialTransaction transaction, decimal amount, string comment, out string errorMessage )
        {
            errorMessage = string.Empty;

            var refundTransaction = new FinancialTransaction();
            refundTransaction.TransactionCode = "T" + RockDateTime.Now.ToString( "yyyyMMddHHmmssFFF" );
            return refundTransaction;
        }

        /// <summary>
        /// Adds the scheduled payment.
        /// </summary>
        /// <param name="financialGateway">The financial gateway.</param>
        /// <param name="schedule">The schedule.</param>
        /// <param name="paymentInfo">The payment info.</param>
        /// <param name="errorMessage">The error message.</param>
        /// <returns></returns>
        public override FinancialScheduledTransaction AddScheduledPayment( FinancialGateway financialGateway, PaymentSchedule schedule, PaymentInfo paymentInfo, out string errorMessage )
        {
            errorMessage = string.Empty;

            if ( ValidateCard( financialGateway, paymentInfo, out errorMessage ) )
            {
                var scheduledTransaction = new FinancialScheduledTransaction();
                scheduledTransaction.IsActive = true;
                scheduledTransaction.StartDate = schedule.StartDate;
                scheduledTransaction.NextPaymentDate = schedule.StartDate;
                scheduledTransaction.TransactionCode = "T" + RockDateTime.Now.ToString( "yyyyMMddHHmmssFFF" );
                scheduledTransaction.GatewayScheduleId = "Subscription_" + RockDateTime.Now.ToString( "yyyyMMddHHmmssFFF" );
                scheduledTransaction.LastStatusUpdateDateTime = RockDateTime.Now;
                scheduledTransaction.Status = FinancialScheduledTransactionStatus.Active;
                scheduledTransaction.StatusMessage = "active";

                scheduledTransaction.FinancialPaymentDetail = new FinancialPaymentDetail()
                {
                    ExpirationMonth = ( paymentInfo as ReferencePaymentInfo )?.PaymentExpirationDate?.Month,
                    ExpirationYear = ( paymentInfo as ReferencePaymentInfo )?.PaymentExpirationDate?.Year,
                    CurrencyTypeValueId = DefinedValueCache.GetId( Rock.SystemGuid.DefinedValue.CURRENCY_TYPE_CREDIT_CARD.AsGuid() ),
                    AccountNumberMasked = paymentInfo.MaskedNumber,
                    CreditCardTypeValueId = CreditCardPaymentInfo.GetCreditCardTypeFromCreditCardNumber( paymentInfo.MaskedNumber )?.Id ?? DefinedValueCache.GetId( Rock.SystemGuid.DefinedValue.CREDITCARD_TYPE_VISA.AsGuid() )
                };

                return scheduledTransaction;
            }

            return null;
        }

        /// <summary>
        /// Reactivates the scheduled payment.
        /// </summary>
        /// <param name="transaction">The transaction.</param>
        /// <param name="errorMessage">The error message.</param>
        /// <returns></returns>
        public override bool ReactivateScheduledPayment( FinancialScheduledTransaction transaction, out string errorMessage )
        {
            transaction.IsActive = true;
            errorMessage = string.Empty;
            return true;
        }

        /// <summary>
        /// Updates the scheduled payment.
        /// </summary>
        /// <param name="transaction">The transaction.</param>
        /// <param name="paymentInfo">The payment info.</param>
        /// <param name="errorMessage">The error message.</param>
        /// <returns></returns>
        public override bool UpdateScheduledPayment( FinancialScheduledTransaction transaction, PaymentInfo paymentInfo, out string errorMessage )
        {
            errorMessage = string.Empty;
            var referencePaymentInfo = paymentInfo as ReferencePaymentInfo;

            if ( referencePaymentInfo != null && referencePaymentInfo.TransactionCode.IsNotNullOrWhiteSpace() )
            {
                transaction.TransactionCode = referencePaymentInfo.TransactionCode;
            }

            return true;
        }

        /// <summary>
        /// Cancels the scheduled payment.
        /// </summary>
        /// <param name="transaction">The transaction.</param>
        /// <param name="errorMessage">The error message.</param>
        /// <returns></returns>
        public override bool CancelScheduledPayment( FinancialScheduledTransaction transaction, out string errorMessage )
        {
            transaction.IsActive = false;
            errorMessage = string.Empty;
            return true;
        }

        /// <summary>
        /// Gets the scheduled payment status.
        /// </summary>
        /// <param name="transaction">The transaction.</param>
        /// <param name="errorMessage">The error message.</param>
        /// <returns></returns>
        public override bool GetScheduledPaymentStatus( FinancialScheduledTransaction transaction, out string errorMessage )
        {
            transaction.LastStatusUpdateDateTime = RockDateTime.Now;
            if ( !transaction.IsActive )
            {
                transaction.NextPaymentDate = null;
            }

            errorMessage = string.Empty;
            return true;
        }

        /// <summary>
        /// Gets the payments that have been processed for any scheduled transactions
        /// </summary>
        /// <param name="financialGateway">The financial gateway.</param>
        /// <param name="startDate">The start date.</param>
        /// <param name="endDate">The end date.</param>
        /// <param name="errorMessage">The error message.</param>
        /// <returns></returns>
        public override List<Payment> GetPayments( FinancialGateway financialGateway, DateTime startDate, DateTime endDate, out string errorMessage )
        {
            errorMessage = string.Empty;
            if ( !this.GetAttributeValue( financialGateway, AttributeKey.GenerateFakeGetPayments ).AsBoolean() )
            {
                return new List<Payment>();
            }

            var fakePayments = new List<Payment>();
            var rockContext = new Rock.Data.RockContext();
            var scheduledTransactionList = new FinancialScheduledTransactionService( rockContext ).Queryable().Where( a => a.FinancialGatewayId == financialGateway.Id ).ToList();
            if ( !scheduledTransactionList.Any() )
            {
                return fakePayments;
            }

            bool isFailure = this.GetAttributeValue( financialGateway, AttributeKey.GenerateFakeGetPaymentsAsFailed ).AsBoolean();

            foreach ( var scheduledTransaction in scheduledTransactionList )
            {
                // get a random scheduled Transaction (if any)
                if ( scheduledTransaction == null )
                {
                    return new List<Payment>();
                }

                var transactionCode = $"{scheduledTransaction.GatewayScheduleId}_{startDate.ToString( "yyyyMMdd" )}";

                var fakePayment = new Payment
                {
                    Amount = scheduledTransaction.TotalAmount,
                    IsFailure = isFailure,
                    Status = isFailure ? "Test Failed" : string.Empty,
                    TransactionDateTime = startDate,
                    CreditCardTypeValue = DefinedTypeCache.Get( Rock.SystemGuid.DefinedType.FINANCIAL_CREDIT_CARD_TYPE.AsGuid() ).DefinedValues.OrderBy( a => Guid.NewGuid() ).First(),
                    CurrencyTypeValue = DefinedValueCache.Get( Rock.SystemGuid.DefinedValue.CURRENCY_TYPE_CREDIT_CARD.AsGuid() ),
                    TransactionCode = transactionCode,
                    GatewayScheduleId = scheduledTransaction.GatewayScheduleId,
                    GatewayPersonIdentifier = scheduledTransaction?.FinancialPaymentDetail?.GatewayPersonIdentifier
                };

                fakePayments.Add( fakePayment );
            }

            return fakePayments;
        }

        /// <summary>
        /// Gets an optional reference identifier needed to process future transaction from saved account.
        /// </summary>
        /// <param name="transaction">The transaction.</param>
        /// <param name="errorMessage">The error message.</param>
        /// <returns></returns>
        public override string GetReferenceNumber( FinancialTransaction transaction, out string errorMessage )
        {
            errorMessage = string.Empty;
            return transaction.TransactionCode;
        }

        /// <summary>
        /// Gets an optional reference identifier needed to process future transaction from saved account.
        /// </summary>
        /// <param name="scheduledTransaction">The scheduled transaction.</param>
        /// <param name="errorMessage">The error message.</param>
        /// <returns></returns>
        public override string GetReferenceNumber( FinancialScheduledTransaction scheduledTransaction, out string errorMessage )
        {
            errorMessage = string.Empty;
            return string.Empty;
        }

        /// <summary>
        /// Gets the next payment date.
        /// </summary>
        /// <param name="scheduledTransaction">The transaction.</param>
        /// <param name="lastTransactionDate">The last transaction date.</param>
        /// <returns></returns>
        public override DateTime? GetNextPaymentDate( FinancialScheduledTransaction scheduledTransaction, DateTime? lastTransactionDate )
        {
            if ( scheduledTransaction.IsActive )
            {
                return CalculateNextPaymentDate( scheduledTransaction, lastTransactionDate );
            }
            else
            {
                return scheduledTransaction.NextPaymentDate;
            }
        }

        #endregion

        #region Private Methods

        private bool ValidateCard( FinancialGateway financialGateway, PaymentInfo paymentInfo, out string errorMessage )
        {
            string cardNumber = string.Empty;
            var declinedCVV = this.GetAttributeValue( financialGateway, AttributeKey.DeclinedCVV );
            int maxExpirationYears = this.GetAttributeValue( financialGateway, AttributeKey.MaxExpirationYears ).AsIntegerOrNull() ?? 10;

            CreditCardPaymentInfo ccPayment = paymentInfo as CreditCardPaymentInfo;
            if ( ccPayment != null )
            {
                if ( declinedCVV.IsNotNullOrWhiteSpace() && ccPayment.Code == declinedCVV )
                {
                    errorMessage = "Declined CVV";
                    return false;
                }

                cardNumber = ccPayment.Number;

                if ( ccPayment.ExpirationDate < RockDateTime.Now.Date )
                {
                    errorMessage = "Card Expired";
                    return false;
                }

                if ( ccPayment.ExpirationDate > RockDateTime.Now.AddYears( maxExpirationYears ) )
                {
                    errorMessage = "Invalid Card Expiration";
                    return false;
                }

                if ( ccPayment.Number.IsNullOrWhiteSpace() )
                {
                    errorMessage = "Card number is required.";
                    return false;
                }

                if ( ccPayment.Code.IsNullOrWhiteSpace() )
                {
                    errorMessage = "CVV is required.";
                    return false;
                }
            }

            SwipePaymentInfo swipePayment = paymentInfo as SwipePaymentInfo;
            if ( swipePayment != null )
            {
                cardNumber = swipePayment.Number;
            }

            if ( !string.IsNullOrWhiteSpace( cardNumber ) )
            {
                var declinedNumbers = GetAttributeValue( financialGateway, AttributeKey.DeclinedCardNumbers );
                if ( !string.IsNullOrWhiteSpace( declinedNumbers ) )
                {
                    if ( declinedNumbers.SplitDelimitedValues().Any( n => cardNumber.EndsWith( n ) ) )
                    {
                        errorMessage = "Declined Card";
                        return false;
                    }
                }
            }

            errorMessage = string.Empty;
            return true;
        }

        #endregion

#if REVIEW_WEBFORMS
        #region IHostedGatewayComponent

        /// <summary>
        /// Gets the hosted payment information control which will be used to collect CreditCard, ACH fields
        /// Note: A HostedPaymentInfoControl can optionally implement <seealso cref="IHostedGatewayPaymentControlTokenEvent" />
        /// </summary>
        /// <param name="financialGateway">The financial gateway.</param>
        /// <param name="controlId">The control identifier.</param>
        /// <param name="options">The options.</param>
        /// <returns>Control.</returns>
        public Control GetHostedPaymentInfoControl( FinancialGateway financialGateway, string controlId, HostedPaymentInfoControlOptions options )
        {
            return new TestGatewayPaymentControl
            {
                ID = controlId,
                EnableACH = options.EnableACH,
                EnableCreditCard = options.EnableCreditCard,
                DeclinedCardNumbers = this.GetAttributeValue( financialGateway, AttributeKey.DeclinedCardNumbers ),
                DeclinedCVV = this.GetAttributeValue( financialGateway, AttributeKey.DeclinedCVV ),
                MaxExpirationYears = this.GetAttributeValue( financialGateway, AttributeKey.MaxExpirationYears ),
            };
        }

        /// <summary>
        /// Gets the JavaScript needed to tell the hostedPaymentInfoControl to get send the paymentInfo and get a token.
        /// Have your 'Next' or 'Submit' call this so that the hostedPaymentInfoControl will fetch the token/response
        /// </summary>
        /// <param name="financialGateway">The financial gateway.</param>
        /// <param name="hostedPaymentInfoControl">The hosted payment information control.</param>
        /// <returns>System.String.</returns>
        public string GetHostPaymentInfoSubmitScript( FinancialGateway financialGateway, Control hostedPaymentInfoControl )
        {
            return ( hostedPaymentInfoControl as TestGatewayPaymentControl ).PostbackJS;
        }

        /// <summary>
        /// Populates the properties of the referencePaymentInfo from this gateway's <seealso cref="M:Rock.Financial.IHostedGatewayComponent.GetHostedPaymentInfoControl(Rock.Model.FinancialGateway,System.String)">hostedPaymentInfoControl</seealso>
        /// This includes the ReferenceNumber, plus any other fields that the gateway wants to set
        /// </summary>
        /// <param name="financialGateway">The financial gateway.</param>
        /// <param name="hostedPaymentInfoControl">The hosted payment information control.</param>
        /// <param name="referencePaymentInfo">The reference payment information.</param>
        /// <param name="errorMessage">The error message.</param>
        public void UpdatePaymentInfoFromPaymentControl( FinancialGateway financialGateway, Control hostedPaymentInfoControl, ReferencePaymentInfo referencePaymentInfo, out string errorMessage )
        {
            TestGatewayPaymentControl testGatewayPaymentControl = hostedPaymentInfoControl as TestGatewayPaymentControl;
            referencePaymentInfo.ReferenceNumber = testGatewayPaymentControl.PaymentInfoToken;
            referencePaymentInfo.PaymentExpirationDate = testGatewayPaymentControl.PaymentExpirationDate;
            referencePaymentInfo.InitialCurrencyTypeValue = testGatewayPaymentControl.CurrencyTypeValue;
            referencePaymentInfo.MaskedAccountNumber = testGatewayPaymentControl.MaskedAccountNumber;
            referencePaymentInfo.GatewayPersonIdentifier = "person_" + Guid.NewGuid().ToString( "N" );
            errorMessage = null;
        }

        /// <summary>
        /// Gets the earliest scheduled start date that the gateway will accept for the start date, based on the current local time.
        /// </summary>
        /// <param name="financialGateway">The financial gateway.</param>
        /// <returns>DateTime.</returns>
        public DateTime GetEarliestScheduledStartDate( FinancialGateway financialGateway )
        {
            return RockDateTime.Today.AddDays( 1 ).Date;
        }

        /// <summary>
        /// Gets the hosted gateway modes that this gateway has configured/supports. Use this to determine which mode to use (in cases where both are supported, like Scheduled Payments lists ).
        /// If the Gateway supports both hosted and unhosted (and has Hosted mode configured), hosted mode should be preferred.
        /// </summary>
        /// <param name="financialGateway">The financial gateway.</param>
        /// <returns>HostedGatewayMode[].</returns>
        /// <value>
        /// The hosted gateway modes that this gateway supports
        /// </value>
        public HostedGatewayMode[] GetSupportedHostedGatewayModes( FinancialGateway financialGateway )
        {
            return this.GetAttributeValue( financialGateway, AttributeKey.GatewayMode )
                .SplitDelimitedValues()
                .Select( a => a.ConvertToEnum<HostedGatewayMode>() )?
                .ToArray()
                ?? new HostedGatewayMode[1] { HostedGatewayMode.Unhosted };
        }

        #endregion IHostedGatewayComponent
#endif

        #region IFeeCoverageGatewayComponent

        /// <inheritdoc/>
        public decimal? GetCreditCardFeeCoveragePercentage( FinancialGateway financialGateway )
        {
            return this.GetAttributeValue( financialGateway, AttributeKey.CreditCardFeeCoveragePercentage )?.AsDecimalOrNull();
        }

        /// <inheritdoc/>
        public decimal? GetACHFeeCoverageAmount( FinancialGateway financialGateway )
        {
            return this.GetAttributeValue( financialGateway, AttributeKey.ACHTransactionFeeCoverageAmount )?.AsDecimalOrNull();
        }

        #endregion IFeeCoverageGatewayComponent

        #region ISettlementGateway

        private static readonly Guid SettlementBatchGuid = new Guid( "3cf3913f-20cd-4d34-8af6-4af54c85fe4a" );

        /// <inheritdoc/>
        public int? GetSettlementBatchId( FinancialGateway financialGateway, FinancialTransaction financialTransaction )
        {
            if ( !GetAttributeValue( financialGateway, AttributeKey.EnableSettlementMode ).AsBoolean() )
            {
                return null;
            }

            using ( var rockContext = new RockContext() )
            {
                var batchService = new FinancialBatchService( rockContext );
                var batchId = batchService.GetId( SettlementBatchGuid );

                if ( batchId.HasValue )
                {
                    return batchId;
                }

                var batch = new FinancialBatch
                {
                    Name = "Test Gateway Settlement",
                    BatchStartDateTime = RockDateTime.Now,
                    Status = BatchStatus.Open,
                    Guid = SettlementBatchGuid,
                    IsAutomated = true
                };

                batchService.Add( batch );

                var batchChanges = new History.HistoryChangeList();
                FinancialBatchService.EvaluateNewBatchHistory( batch, batchChanges );

                rockContext.SaveChanges();

                // Save the changes history for the batch
                HistoryService.SaveChanges(
                    rockContext,
                    typeof( FinancialBatch ),
                    SystemGuid.Category.HISTORY_FINANCIAL_BATCH.AsGuid(),
                    batch.Id,
                    batchChanges
                );

                return batch.Id;
            }
        }

        #endregion
    }

#if REVIEW_WEBFORMS
    /// <summary>
    /// Class TestGatewayPaymentControl.
    /// Implements the <see cref="System.Web.UI.WebControls.CompositeControl" />
    /// Implements the <see cref="System.Web.UI.INamingContainer" />
    /// Implements the <see cref="Rock.Financial.IHostedGatewayPaymentControlTokenEvent" />
    /// Implements the <see cref="Rock.Financial.IHostedGatewayPaymentControlCurrencyTypeEvent" />
    /// </summary>
    /// <seealso cref="System.Web.UI.WebControls.CompositeControl" />
    /// <seealso cref="System.Web.UI.INamingContainer" />
    /// <seealso cref="Rock.Financial.IHostedGatewayPaymentControlTokenEvent" />
    /// <seealso cref="Rock.Financial.IHostedGatewayPaymentControlCurrencyTypeEvent" />
    public class TestGatewayPaymentControl : CompositeControl,
       INamingContainer,
       Rock.Financial.IHostedGatewayPaymentControlTokenEvent,
       Rock.Financial.IHostedGatewayPaymentControlCurrencyTypeEvent
    {

        private RockTextBox _tbCreditCardNumber;
        private RockTextBox _mypExpDate;
        private RockTextBox _nbCVV;
        private LinkButton _lbSubmit;

        /// <summary>
        /// Gets or sets a value indicating whether [enable ach].
        /// </summary>
        /// <value>
        ///   <c>true</c> if [enable ach]; otherwise, <c>false</c>.
        /// </value>
        public bool EnableACH { get; set; } = true;

        /// <summary>
        /// Gets or sets a value indicating whether [enable credit card].
        /// </summary>
        /// <value>
        ///   <c>true</c> if [enable credit card]; otherwise, <c>false</c>.
        /// </value>
        public bool EnableCreditCard { get; set; } = true;

        /// <summary>
        /// Gets the credit card number.
        /// </summary>
        /// <value>The credit card number.</value>
        public string CreditCardNumber
        {
            get
            {
                EnsureChildControls();
                return _tbCreditCardNumber.Text;
            }
        }

        /// <summary>
        /// Gets the expiration mmyy from the textbox. Returns null if the textbox is null or empty.
        /// </summary>
        /// <value>The expiration mmyy.</value>
        public string ExpirationMMYY
        {
            get
            {
                EnsureChildControls();

                return _mypExpDate.Text.IsNotNullOrWhiteSpace() ? _mypExpDate.Text.AsNumeric().PadLeft( 4, '0' ) : null;
            }
        }

        /// <summary>
        /// Gets the CVV.
        /// </summary>
        /// <value>The CVV.</value>
        public string CVV
        {
            get
            {
                EnsureChildControls();
                return _nbCVV.Text;
            }
        }

        /// <summary>
        /// Gets the currency type value.
        /// </summary>
        /// <value>The currency type value.</value>
        public DefinedValueCache CurrencyTypeValue
        {
            get
            {
                return DefinedValueCache.Get( Rock.SystemGuid.DefinedValue.CURRENCY_TYPE_CREDIT_CARD );
            }
        }

        /// <summary>
        /// Gets the masked account number.
        /// </summary>
        /// <value>The masked account number.</value>
        public string MaskedAccountNumber
        {
            get
            {
                return _tbCreditCardNumber.Text.Masked();
            }
        }

        /// <summary>
        /// Occurs when [token received].
        /// </summary>
        public event EventHandler<HostedGatewayPaymentControlTokenEventArgs> TokenReceived;

        /// <summary>
        /// Occurs when [currency type change].
        /// </summary>
        public event EventHandler<HostedGatewayPaymentControlCurrencyTypeEventArgs> CurrencyTypeChange;

        /// <summary>
        /// Creates the child controls.
        /// </summary>
        protected override void CreateChildControls()
        {
            base.CreateChildControls();

            var pnlRow1 = new Panel { CssClass = "row form-row margin-t-md margin-b-lg" };
            this.Controls.Add( pnlRow1 );

            var pnlRow1Col1 = new Panel { CssClass = "col-md-6" };
            var pnlRow1Col2 = new Panel { CssClass = "col-md-3" };
            var pnlRow1Col3 = new Panel { CssClass = "col-md-3" };

            pnlRow1.Controls.Add( pnlRow1Col1 );
            pnlRow1.Controls.Add( pnlRow1Col2 );
            pnlRow1.Controls.Add( pnlRow1Col3 );

            _tbCreditCardNumber = new RockTextBox
            {
                ID = "_tbCreditCardNumber",
                MaxLength = 16,
                Placeholder = "Credit Card Number"
            };

            _mypExpDate = new RockTextBox
            {
                ID = "_mypExpDate",
                Placeholder = "mm/yy",
                MaxLength = 5
            };

            _nbCVV = new RockTextBox
            {
                ID = "_nbCVV",
                Placeholder = "CVV",
                MaxLength = 3
            };

            _lbSubmit = new LinkButton
            {
                ID = "_lbSubmit",
                CssClass = "btn btn-primary btn-xs",
                Text = "Submit"
            };

            // have it rendeed, but don't display. We are just using to to send the PostBack
            _lbSubmit.Style[HtmlTextWriterStyle.Display] = "none";

            _lbSubmit.Click += _lbSubmit_Click;

            pnlRow1Col1.Controls.Add( _tbCreditCardNumber );
            pnlRow1Col2.Controls.Add( _mypExpDate );
            pnlRow1Col3.Controls.Add( _nbCVV );

            Controls.Add( _lbSubmit );

            if ( CurrencyTypeChange != null )
            {
                // do nothing
            }
        }

        /// <summary>
        /// Gets the token.
        /// </summary>
        /// <value>The token.</value>
        public string PaymentInfoToken { get; private set; }

        /// <summary>
        /// Gets the payment expiration date.
        /// </summary>
        /// <value>The payment expiration date.</value>
        public DateTime? PaymentExpirationDate
        {
            get
            {
                EnsureChildControls();

                var expirationMonth = ExpirationMMYY?.Substring( 0, 2 ).AsIntegerOrNull() ?? 12;
                var expirationYear = 2000 + ( ExpirationMMYY?.Substring( 2, 2 ).AsIntegerOrNull() ) ?? RockDateTime.Today.AddYears( 1 ).Year;

                return new DateTime( expirationYear, expirationMonth, 1 );
            }
        }

        /// <summary>
        /// Gets the postback js.
        /// </summary>
        /// <value>The postback js.</value>
        public string PostbackJS
        {
            get
            {
                EnsureChildControls();
                var postbackJS = this.Page.ClientScript.GetPostBackEventReference( _lbSubmit, "" );
                return postbackJS;
            }
        }

        /// <summary>
        /// Gets the declined card numbers.
        /// </summary>
        /// <value>The declined card numbers.</value>
        public string DeclinedCardNumbers { get; internal set; }

        /// <summary>
        /// Gets the declined CVV.
        /// </summary>
        /// <value>The declined CVV.</value>
        public string DeclinedCVV { get; internal set; }

        /// <summary>
        /// Gets the maximum expiration years.
        /// </summary>
        /// <value>The maximum expiration years.</value>
        public string MaxExpirationYears { get; internal set; }

        /// <summary>
        /// Lbs the submit click.
        /// </summary>
        /// <param name="sender">The sender.</param>
        /// <param name="e">The <see cref="System.EventArgs"/> instance containing the event data.</param>
        private void _lbSubmit_Click( object sender, EventArgs e )
        {
            PaymentInfoToken = "token_" + Guid.NewGuid().ToString( "N" );

            Rock.Financial.HostedGatewayPaymentControlTokenEventArgs hostedGatewayPaymentControlTokenEventArgs = new Financial.HostedGatewayPaymentControlTokenEventArgs
            {
                IsValid = true,
                Token = this.PaymentInfoToken,
            };

            var cardIsDeclined = ( DeclinedCardNumbers ?? "" ).SplitDelimitedValues().Any( n => _tbCreditCardNumber.Text.EndsWith( n ) );

            string mmyy = ExpirationMMYY;
            DateTime? expirationDate = null;
            if ( !string.IsNullOrWhiteSpace( mmyy ) && mmyy.Length == 4 )
            {
                var expirationMonth = mmyy.Substring( 0, 2 ).AsIntegerOrNull() ?? 1;
                var expirationYear = mmyy.Substring( 2, 2 ).AsIntegerOrNull() ?? 00;
                var fourDigitYear = System.Globalization.CultureInfo.CurrentCulture.Calendar.ToFourDigitYear( expirationYear );
                expirationDate = new DateTime( fourDigitYear, expirationMonth, 1 );
            }

            if ( _tbCreditCardNumber.Text.IsNullOrWhiteSpace() )
            {
                hostedGatewayPaymentControlTokenEventArgs.IsValid = false;
                hostedGatewayPaymentControlTokenEventArgs.ErrorMessage = "Card Number cannot be blank";
            }
            else if ( cardIsDeclined )
            {
                hostedGatewayPaymentControlTokenEventArgs.IsValid = false;
                hostedGatewayPaymentControlTokenEventArgs.ErrorMessage = "Card Number declined";
            }
            else if ( _nbCVV.Text.IsNullOrWhiteSpace() )
            {
                hostedGatewayPaymentControlTokenEventArgs.IsValid = false;
                hostedGatewayPaymentControlTokenEventArgs.ErrorMessage = "CVV cannot be blank";
            }
            else if ( _nbCVV.Text == DeclinedCVV )
            {
                hostedGatewayPaymentControlTokenEventArgs.IsValid = false;
                hostedGatewayPaymentControlTokenEventArgs.ErrorMessage = "Invalid CVV";
            }
            else if ( expirationDate == null )
            {
                hostedGatewayPaymentControlTokenEventArgs.IsValid = false;
                hostedGatewayPaymentControlTokenEventArgs.ErrorMessage = "Expiration date cannot be blank";
            }
            else if ( expirationDate.Value < RockDateTime.Now.AddMonths( 1 ) )
            {
                hostedGatewayPaymentControlTokenEventArgs.IsValid = false;
                hostedGatewayPaymentControlTokenEventArgs.ErrorMessage = "Expired Card";
            }
            else
            {
                hostedGatewayPaymentControlTokenEventArgs.IsValid = true;
                hostedGatewayPaymentControlTokenEventArgs.ErrorMessage = "";
            }

            TokenReceived?.Invoke( this, hostedGatewayPaymentControlTokenEventArgs );
        }
    }
#endif
}<|MERGE_RESOLUTION|>--- conflicted
+++ resolved
@@ -111,15 +111,11 @@
         Order = 9 )]
 
     [Rock.SystemGuid.EntityTypeGuid( Rock.SystemGuid.EntityType.FINANCIAL_GATEWAY_TEST_GATEWAY )]
-<<<<<<< HEAD
 #if REVIEW_NET5_0_OR_GREATER
     public class TestGateway : GatewayComponent, IAutomatedGatewayComponent, IObsidianHostedGatewayComponent, IFeeCoverageGatewayComponent
 #else
-    public class TestGateway : GatewayComponent, IAutomatedGatewayComponent, IObsidianHostedGatewayComponent, IHostedGatewayComponent, IFeeCoverageGatewayComponent
+    public class TestGateway : GatewayComponent, IAutomatedGatewayComponent, IObsidianHostedGatewayComponent, IHostedGatewayComponent, IFeeCoverageGatewayComponent, ISettlementGateway
 #endif
-=======
-    public class TestGateway : GatewayComponent, IAutomatedGatewayComponent, IObsidianHostedGatewayComponent, IHostedGatewayComponent, IFeeCoverageGatewayComponent, ISettlementGateway
->>>>>>> a4d773dd
     {
         #region Attribute Keys
 
