--- conflicted
+++ resolved
@@ -79,11 +79,7 @@
 
             RunCleanupTask( "Old Interaction Cleanup", () => CleanupInteractions( dataMap ) );
 
-            RunCleanupTask( "Orphan Interaction Session Cleanup", () => CleanupInteractionSessions( dataMap ) );
-
-<<<<<<< HEAD
-            RunCleanupTask( "Audit Log Cleanup", () => PurgeAuditLog( dataMap ) );
-=======
+
             try
             {
                 databaseRowsCleanedUp.Add( "Orphan Interaction Session Cleanup", CleanupInteractionSessions( dataMap ) );
@@ -101,7 +97,6 @@
             {
                 rockCleanupExceptions.Add( new Exception( "Exception in PurgeAuditLog", ex ) );
             }
->>>>>>> af7a6ed8
 
             RunCleanupTask( "Clean Cached File Directory", () => CleanCachedFileDirectory( context, dataMap ) );
 
@@ -832,10 +827,6 @@
             return totalRowsDeleted;
         }
 
-<<<<<<< HEAD
-
-=======
->>>>>>> af7a6ed8
         /// <summary>
         /// Cleanups the orphaned attributes.
         /// </summary>
