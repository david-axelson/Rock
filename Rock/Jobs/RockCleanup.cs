--- conflicted
+++ resolved
@@ -253,13 +253,11 @@
                 RunCleanupTask( "did attend attendance fix", () => FixDidAttendInAttendance() );
             }
 
-<<<<<<< HEAD
             RunCleanupTask( "update sms communication preferences", () => UpdateSmsCommunicationPreferences() );
 
             RunCleanupTask( "remove expired registration sessions", () => RemoveExpiredRegistrationSessions() );
-=======
+
             RunCleanupTask( "remove expired saved accounts", () => RemoveExpiredSavedAccounts( dataMap ) );
->>>>>>> ab5c259f
 
             Rock.Web.SystemSettings.SetValue( Rock.SystemKey.SystemSetting.ROCK_CLEANUP_LAST_RUN_DATETIME, RockDateTime.Now.ToString() );
 
