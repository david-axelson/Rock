﻿// <copyright>
// Copyright by the Spark Development Network
//
// Licensed under the Rock Community License (the "License");
// you may not use this file except in compliance with the License.
// You may obtain a copy of the License at
//
// http://www.rockrms.com/license
//
// Unless required by applicable law or agreed to in writing, software
// distributed under the License is distributed on an "AS IS" BASIS,
// WITHOUT WARRANTIES OR CONDITIONS OF ANY KIND, either express or implied.
// See the License for the specific language governing permissions and
// limitations under the License.
// </copyright>
//
using System;
using System.Collections.Generic;
using System.ComponentModel;
using System.Data.Entity;
using System.Linq;
using System.Text;

<<<<<<< HEAD
using Rock.Constants;
=======
>>>>>>> d4d72252
using Rock.Data;
using Rock.Model;

namespace Rock.Jobs
{
    /// <summary>
    /// This job will update the persisted data in any Persisted Datasets that need to be refreshed.
    /// </summary>
    [DisplayName( "Update Persisted Datasets" )]
    [Description( "This job will update the persisted data in any Persisted Datasets that need to be refreshed." )]

    public class UpdatePersistedDatasets : RockJob
    {

        /// <summary>
        /// Empty constructor for job initialization
        /// <para>
        /// Jobs require a public empty constructor so that the
        /// scheduler can instantiate the class whenever it needs.
        /// </para>
        /// </summary>
        public UpdatePersistedDatasets()
        {
        }

        /// <inheritdoc cref="RockJob.Execute()"/>
        public override void Execute()
        {
<<<<<<< HEAD
            StringBuilder results = new StringBuilder();
            List<PersistedDataset> datasetsToBeUpdated;
=======
            var warnings = new List<string>();
            List<PersistedDataset> datasetsToBeUpdated;
            int updatedDatasetCount = 0;
>>>>>>> d4d72252

            using ( var rockContext = new RockContext() )
            {
                var currentDateTime = RockDateTime.Now;

                // Fetch datasets that are active, not expired, and include their associated schedules
                var persistedDatasetQuery = new PersistedDatasetService( rockContext )
                    .Queryable( "PersistedSchedule" )
                    .Where( a => a.IsActive &&
                          ( a.ExpireDateTime == null || a.ExpireDateTime > currentDateTime ) &&
                          ( !a.RefreshIntervalMinutes.HasValue || a.LastRefreshDateTime == null || DbFunctions.AddMinutes( a.LastRefreshDateTime.Value, a.RefreshIntervalMinutes.Value ) < currentDateTime ) );

                datasetsToBeUpdated = persistedDatasetQuery.ToList()
                    .Where( dataset =>
                    {
                        // Apply schedule-based logic only if the dataset is associated with a schedule
                        if ( dataset.PersistedScheduleId.HasValue )
                        {
                            var schedule = new ScheduleService( rockContext ).Get( dataset.PersistedScheduleId.Value );
                            var beginDateTime = dataset.LastRefreshDateTime ?? schedule.GetFirstStartDateTime();
                            if ( !beginDateTime.HasValue )
                            {
                                return false;
                            }

                            var nextStartDateTimes = schedule.GetScheduledStartTimes( beginDateTime.Value, currentDateTime );
                            return nextStartDateTimes.Any() && nextStartDateTimes.First() <= currentDateTime;
                        }

                        // If not associated with a schedule, it's already included in the initial query
                        return true;
                    } )
                    .ToList();

                foreach ( var persistedDataset in datasetsToBeUpdated )
                {
                    var name = persistedDataset.Name;
<<<<<<< HEAD
                    var updateResult = persistedDataset.UpdateResultData();

                    if ( updateResult.IsSuccess )
                    {
                        var successMessage = $"<i class='fa fa-circle text-success'></i> Success: {name} was run successfully";
                        results.AppendLine( successMessage );
=======
                    this.UpdateLastStatusMessage( FormatStatusMessage( "Updating", name, "success" ) );
                    try
                    {
                        persistedDataset.UpdateResultData();
                        this.UpdateLastStatusMessage( FormatStatusMessage( "Updating", name, "success" ) );
                        updatedDatasetCount++;
>>>>>>> d4d72252
                    }
                    else
                    {
<<<<<<< HEAD
                        var warningMessage = $"<i class='fa fa-circle text-warning'></i> Warning: {name} was run but encountered issues: {updateResult.WarningMessage}";
                        results.AppendLine( warningMessage );
                    }
                }

                if ( results.Length > 0 )
                {
                    this.Result = results.ToString();
                }
                rockContext.SaveChanges();
            }
=======
                        var warningMessage = $"Ran the job with Warnings: {name} was run but could not update due to the following error: {ex.Message}";
                        warnings.Add( warningMessage );
                        ExceptionLogService.LogException( ex, null );
                        this.UpdateLastStatusMessage( FormatStatusMessage( "Warning", name, "warning" ) );
                    }
                    finally
                    {
                        rockContext.SaveChanges();
                    }
                }
            }

            var resultMessage = new StringBuilder();
            resultMessage.AppendLine( $"<i class='fa fa-circle text-success'></i> Updated {updatedDatasetCount} dataset{( updatedDatasetCount == 1 ? "" : "s" )}" );

            // If there are warnings, concatenate them into the final result.
            if ( warnings.Any() )
            {
                resultMessage.AppendLine(string.Join( "<br>", warnings ));
            }
            this.Result = resultMessage.ToString();
        }

        private string FormatStatusMessage( string action, string datasetName, string statusType )
        {
            string iconClass = statusType == "success" ? "fa-circle text-success" :
                               statusType == "warning" ? "fa-circle text-warning" : "";
            return $"<i class='fa {iconClass}'></i> {action}: {datasetName}";
>>>>>>> d4d72252
        }
    }
}<|MERGE_RESOLUTION|>--- conflicted
+++ resolved
@@ -21,10 +21,6 @@
 using System.Linq;
 using System.Text;
 
-<<<<<<< HEAD
-using Rock.Constants;
-=======
->>>>>>> d4d72252
 using Rock.Data;
 using Rock.Model;
 
@@ -53,14 +49,9 @@
         /// <inheritdoc cref="RockJob.Execute()"/>
         public override void Execute()
         {
-<<<<<<< HEAD
-            StringBuilder results = new StringBuilder();
-            List<PersistedDataset> datasetsToBeUpdated;
-=======
             var warnings = new List<string>();
             List<PersistedDataset> datasetsToBeUpdated;
             int updatedDatasetCount = 0;
->>>>>>> d4d72252
 
             using ( var rockContext = new RockContext() )
             {
@@ -98,37 +89,15 @@
                 foreach ( var persistedDataset in datasetsToBeUpdated )
                 {
                     var name = persistedDataset.Name;
-<<<<<<< HEAD
-                    var updateResult = persistedDataset.UpdateResultData();
-
-                    if ( updateResult.IsSuccess )
-                    {
-                        var successMessage = $"<i class='fa fa-circle text-success'></i> Success: {name} was run successfully";
-                        results.AppendLine( successMessage );
-=======
                     this.UpdateLastStatusMessage( FormatStatusMessage( "Updating", name, "success" ) );
                     try
                     {
                         persistedDataset.UpdateResultData();
                         this.UpdateLastStatusMessage( FormatStatusMessage( "Updating", name, "success" ) );
                         updatedDatasetCount++;
->>>>>>> d4d72252
                     }
-                    else
+                    catch ( Exception ex )
                     {
-<<<<<<< HEAD
-                        var warningMessage = $"<i class='fa fa-circle text-warning'></i> Warning: {name} was run but encountered issues: {updateResult.WarningMessage}";
-                        results.AppendLine( warningMessage );
-                    }
-                }
-
-                if ( results.Length > 0 )
-                {
-                    this.Result = results.ToString();
-                }
-                rockContext.SaveChanges();
-            }
-=======
                         var warningMessage = $"Ran the job with Warnings: {name} was run but could not update due to the following error: {ex.Message}";
                         warnings.Add( warningMessage );
                         ExceptionLogService.LogException( ex, null );
@@ -157,7 +126,6 @@
             string iconClass = statusType == "success" ? "fa-circle text-success" :
                                statusType == "warning" ? "fa-circle text-warning" : "";
             return $"<i class='fa {iconClass}'></i> {action}: {datasetName}";
->>>>>>> d4d72252
         }
     }
 }