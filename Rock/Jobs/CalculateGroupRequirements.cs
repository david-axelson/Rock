﻿// <copyright>
// Copyright by the Spark Development Network
//
// Licensed under the Rock Community License (the "License");
// you may not use this file except in compliance with the License.
// You may obtain a copy of the License at
//
// http://www.rockrms.com/license
//
// Unless required by applicable law or agreed to in writing, software
// distributed under the License is distributed on an "AS IS" BASIS,
// WITHOUT WARRANTIES OR CONDITIONS OF ANY KIND, either express or implied.
// See the License for the specific language governing permissions and
// limitations under the License.
// </copyright>
//
using Rock.Data;
using Rock.Logging;
using Rock.Model;
using Rock.Web.Cache;
using System;
using System.Collections.Generic;
using System.ComponentModel;
using System.Data.Entity;
using System.Data.Entity.SqlServer;
using System.Linq;
using System.Text;

namespace Rock.Jobs
{
    /// <summary>
    /// Job to update Group Members' Group Requirement statuses for requirements that are calculated from SQL or DataView
    /// </summary>
    [DisplayName( "Calculate Group Requirements" )]
    [Description( "Calculate Group Requirements for group members that are in groups that have group requirements." )]

    public class CalculateGroupRequirements : RockJob
    {
        /// <summary> 
        /// Empty constructor for job initialization
        /// <para>
        /// Jobs require a public empty constructor so that the
        /// scheduler can instantiate the class whenever it needs.
        /// </para>
        /// </summary>
        public CalculateGroupRequirements()
        {
        }

        /// <inheritdoc cref="RockJob.Execute()"/>
        public override void Execute()
        {
            var rockContext = new RockContext();
            var groupRequirementService = new GroupRequirementService( rockContext );
            var groupMemberRequirementService = new GroupMemberRequirementService( rockContext );
            var groupMemberService = new GroupMemberService( rockContext );
            var groupService = new GroupService( rockContext );

            // we only need to consider group requirements that are based on a DataView or SQL
            var groupRequirementQry = groupRequirementService.Queryable()
                .Where( a => a.GroupRequirementType.RequirementCheckType != RequirementCheckType.Manual )
                .AsNoTracking();

            // Lists for warnings of skipped groups, workflows, or people from the job.
            List<string> skippedGroupNames = new List<string>();
            List<string> skippedWorkflowNames = new List<string>();
            List<string> skippedPersonIds = new List<string>();
            List<int> groupRequirementsCalculatedPersonIds = new List<int>();

            foreach ( var groupRequirement in groupRequirementQry.Include( i => i.GroupRequirementType ).Include( a => a.GroupRequirementType.DataView ).Include( a => a.GroupRequirementType.WarningDataView ).AsNoTracking().ToList() )
            {
                // Only calculate group requirements for Active groups (if an inactive group becomes active again, this job will take care of re-calculating the requirements again).
                var groupQuery = groupService.Queryable().Where( a => a.IsActive );
                if ( groupRequirement.GroupId.HasValue )
                {
                    groupQuery = groupQuery.Where( g => g.Id == groupRequirement.GroupId );
                }
                else if ( groupRequirement.GroupTypeId.HasValue )
                {
                    groupQuery = groupQuery.Where( g => g.GroupTypeId == groupRequirement.GroupTypeId );
                }
                else
                {
                    // Shouldn't happen, but Group Requirement doesn't have a groupId or a GroupTypeId.
                    break;
                }

                var groupIdNameQuery = groupQuery.Select( a => new { a.Id, a.Name } );

                foreach ( var groupIdName in groupIdNameQuery )
                {
                    this.UpdateLastStatusMessage( $"Calculating group requirement '{groupRequirement.GroupRequirementType.Name}' for {groupIdName.Name}" );
                    try
                    {
                        var currentDateTime = RockDateTime.Now;
                        var qryGroupMemberRequirementsAlreadyOK = groupMemberRequirementService.Queryable().Where( a => a.GroupRequirementId == groupRequirement.Id && a.GroupMember.GroupId == groupIdName.Id );

                        if ( groupRequirement.GroupRequirementType.CanExpire && groupRequirement.GroupRequirementType.ExpireInDays.HasValue )
                        {
                            // Group requirement can expire: don't recalculate members that already met the requirement within the expire days (unless they are flagged with a warning)
                            var expireDaysCount = groupRequirement.GroupRequirementType.ExpireInDays.Value;
                            qryGroupMemberRequirementsAlreadyOK = qryGroupMemberRequirementsAlreadyOK.Where( a => !a.RequirementWarningDateTime.HasValue && a.RequirementMetDateTime.HasValue && SqlFunctions.DateDiff( "day", a.RequirementMetDateTime, currentDateTime ) < expireDaysCount );
                        }
                        else
                        {
                            // No Expiration: don't recalculate members that already met the requirement
                            qryGroupMemberRequirementsAlreadyOK = qryGroupMemberRequirementsAlreadyOK.Where( a => a.RequirementMetDateTime.HasValue );
                        }

                        // Only run the group requirements calculation on group members that are not inactive.
                        var groupMemberQry = groupMemberService.Queryable().Where( gm => gm.GroupMemberStatus != GroupMemberStatus.Inactive );

                        if ( groupRequirement.GroupId.HasValue )
                        {
                            groupMemberQry = groupMemberQry.Where( g => g.GroupId == groupRequirement.GroupId );
                        }
                        else if ( groupRequirement.GroupTypeId.HasValue )
                        {
                            groupMemberQry = groupMemberQry.Where( g => ( g.Group.GroupTypeId == groupRequirement.GroupTypeId ) && g.GroupId == groupIdName.Id );
                        }
                        else
                        {
                            // Should not happen, but break if Group Requirement doesn't have a GroupId or a GroupTypeId.
                            break;
                        }

                        var groupMembersThatDoNotMeetRequirementsPersonQry = groupMemberQry.Where( a => !qryGroupMemberRequirementsAlreadyOK.Any( r => r.GroupMemberId == a.Id ) ).Select( a => a.Person );

                        var personGroupRequirementStatuses = groupRequirement.PersonQueryableMeetsGroupRequirement( rockContext, groupMembersThatDoNotMeetRequirementsPersonQry, groupIdName.Id, groupRequirement.GroupRoleId ).ToList();

                        foreach ( var personGroupRequirementStatus in personGroupRequirementStatuses )
                        {
                            try
                            {
                                // Use a fresh rockContext per result so that ChangeTracker doesn't get bogged down.
                                using ( var rockContextUpdate = new RockContext() )
                                {
                                    groupRequirement.UpdateGroupMemberRequirementResult( rockContextUpdate, personGroupRequirementStatus.PersonId, groupIdName.Id, personGroupRequirementStatus.MeetsGroupRequirement );

                                    bool shouldRunNotMetWorkflow = personGroupRequirementStatus.MeetsGroupRequirement == MeetsGroupRequirement.NotMet &&
                                        groupRequirement.GroupRequirementType.ShouldAutoInitiateDoesNotMeetWorkflow &&
                                        groupRequirement.GroupRequirementType.DoesNotMeetWorkflowTypeId.HasValue;
                                    bool shouldRunWarningWorkflow = personGroupRequirementStatus.MeetsGroupRequirement == MeetsGroupRequirement.MeetsWithWarning &&
                                        groupRequirement.GroupRequirementType.ShouldAutoInitiateWarningWorkflow &&
                                        groupRequirement.GroupRequirementType.WarningWorkflowTypeId.HasValue;

                                    if ( shouldRunNotMetWorkflow || shouldRunWarningWorkflow )
                                    {
                                        // Get the full name of the group member person to add to the workflow name.
                                        var personForWorkflow = groupMembersThatDoNotMeetRequirementsPersonQry.FirstOrDefault( p => p.Id == personGroupRequirementStatus.PersonId )?.FullName;
                                        var workflowName = personForWorkflow + " (" + groupRequirement.GroupRequirementType.Name + ")";

                                        try
                                        {
                                            // Only one of these two should be possible by the logic of the Requirement Card.
                                            if ( shouldRunNotMetWorkflow )
                                            {
                                                var workflowTypeCache = WorkflowTypeCache.Get( groupRequirement.GroupRequirementType.DoesNotMeetWorkflowTypeId.Value );
                                                workflowName = $"({workflowTypeCache.Name}) {workflowName}";
                                                LaunchRequirementWorkflow( rockContextUpdate, workflowTypeCache, workflowName, personGroupRequirementStatus, groupIdName.Id, shouldRunNotMetWorkflow, false );
                                            }
                                            else if ( shouldRunWarningWorkflow )
                                            {
                                                var workflowTypeCache = WorkflowTypeCache.Get( groupRequirement.GroupRequirementType.WarningWorkflowTypeId.Value );
                                                workflowName = $"({workflowTypeCache.Name}) {workflowName}";
                                                LaunchRequirementWorkflow( rockContextUpdate, workflowTypeCache, workflowName, personGroupRequirementStatus, groupIdName.Id, false, shouldRunWarningWorkflow );
                                            }
                                        }
                                        catch ( Exception ex )
                                        {
                                            // Record workflow exception as warning or debug for RockLog instead of creating multiple exception logs and ending.
<<<<<<< HEAD
                                            RockLogger.Log.Warning( RockLogDomains.Jobs, $"Could not launch workflow: {workflowName} with group requirement: {groupRequirement} for person.Id: {personGroupRequirementStatus.PersonId} so the workflow was skipped." );
                                            RockLogger.Log.Debug( RockLogDomains.Jobs, ex, "Error when launching workflow for requirement." );
=======
                                            this.Log( RockLogLevel.Warning, $"Could not launch workflow: '{workflowName}' with group requirement: '{groupRequirement}' for person.Id: {personGroupRequirementStatus.PersonId} so the workflow was skipped." );
                                            this.Log( RockLogLevel.Debug, ex, "Error when launching workflow for requirement." );

>>>>>>> 1fe3de08
                                            skippedWorkflowNames.Add( workflowName, true );
                                        }
                                    }

                                    rockContextUpdate.SaveChanges();

                                    // Add the calculated person's ID to the list (if it is not already there) after it was successfully calculated.
                                    groupRequirementsCalculatedPersonIds.Add( personGroupRequirementStatus.PersonId, true );
                                }
                            }
                            catch ( Exception ex )
                            {
                                // Record group member 'Person' exception as warning or debug for RockLog and continue job instead of adding to exception logs and ending.
                                this.Log( RockLogLevel.Warning, $"Could not update group requirement result: '{groupRequirement}' for Person.Id: {personGroupRequirementStatus.PersonId} in Group: '{groupIdName.Name}' so the person was skipped." );
                                this.Log( RockLogLevel.Debug, ex, "Error when calculating person for group requirement." );

                                skippedPersonIds.Add( personGroupRequirementStatus.PersonId.ToString(), true );
                            }
                        }
                    }
                    catch ( Exception ex )
                    {
                        // Record group exception as warning or debug for RockLog and continue job instead of adding to exception logs and ending.
                        this.Log( RockLogLevel.Warning, $"Could not update group when calculating group requirement: '{groupRequirement}' in Group '{groupIdName.Name}' (Group.Id: {groupIdName.Id}) so the group was skipped." );
                        this.Log( RockLogLevel.Debug, ex, "Error when calculating group for requirement." );

                        skippedGroupNames.Add( groupIdName.Name, true );
                    }
                }
            }

            JobSummary jobSummary = new JobSummary();
            jobSummary.Successes.Add( $"{groupRequirementQry.Count()} group {"requirement".PluralizeIf( groupRequirementQry.Count() != 1 )} " +
                $"re-calculated for {groupRequirementsCalculatedPersonIds.Distinct().Count()} " +
                $"{"person".PluralizeIf( groupRequirementsCalculatedPersonIds.Distinct().Count() != 1 )}." );

            bool jobHasWarnings = skippedGroupNames.Any() || skippedPersonIds.Any() || skippedWorkflowNames.Any();
            if ( jobHasWarnings )
            {
                if ( skippedGroupNames.Any() )
                {
                    jobSummary.Warnings.Add( "Skipped groups: " );
                    jobSummary.Warnings.AddRange( skippedGroupNames.Take( 10 ) );
                }

                if ( skippedPersonIds.Any() )
                {
                    jobSummary.Warnings.Add( "Skipped PersonIds: " );
                    jobSummary.Warnings.Add( skippedPersonIds.Take( 10 ).ToList().AsDelimited( ", " ) );
<<<<<<< HEAD
                }

                if ( skippedWorkflowNames.Any() )
                {
                    jobSummary.Warnings.Add( "Skipped workflows: " );
                    jobSummary.Warnings.AddRange( skippedWorkflowNames.Take( 10 ) );
                }

=======
                }

                if ( skippedWorkflowNames.Any() )
                {
                    jobSummary.Warnings.Add( "Skipped workflows: " );
                    jobSummary.Warnings.AddRange( skippedWorkflowNames.Take( 10 ) );
                }

>>>>>>> 1fe3de08
                jobSummary.Warnings.Add( "Enable 'Warning' or 'Debug' logging level for 'Jobs' domain in Rock Logs and re-run this job to get a full list of issues." );

                string errorMessage = "Calculate Group Requirements completed with warnings";

                this.Result = jobSummary.ToString();
                throw new RockJobWarningException( errorMessage, new Exception( jobSummary.ToString() ) );
            }
            else
            {
                this.UpdateLastStatusMessage( jobSummary.ToString() );
            }
        }

        private void LaunchRequirementWorkflow( RockContext rockContext, WorkflowTypeCache workflowTypeCache, string workflowName, PersonGroupRequirementStatus status, int groupId, bool shouldRunNotMetWorkflow, bool shouldRunWarningWorkflow )
        {
            if ( workflowTypeCache != null && ( workflowTypeCache.IsActive ?? false ) )
            {
                GroupMemberRequirementService groupMemberRequirementService = new GroupMemberRequirementService( rockContext );
                var groupMemberRequirement = groupMemberRequirementService
                    .GetByPersonIdRequirementIdGroupIdGroupRoleId( status.PersonId, status.GroupRequirement.Id, groupId, status.GroupRequirement.GroupRoleId );
                if ( groupMemberRequirement == null )
                {
                    var groupMemberIds = new GroupMemberService( rockContext ).GetByGroupIdAndPersonId( groupId, status.PersonId );
                    var groupMember = groupMemberIds.OrderBy( a => a.GroupRole.IsLeader ).FirstOrDefault();
                    groupMemberRequirement = new GroupMemberRequirement
                    {
                        GroupRequirementId = status.GroupRequirement.Id,
                        GroupMemberId = groupMember.Id
                    };
                    rockContext.SaveChanges();

                    // Get the just-added Group Member Requirement in case we need to update it with a workflow ID.
                    groupMemberRequirement = groupMemberRequirementService
                            .GetByPersonIdRequirementIdGroupIdGroupRoleId( status.PersonId, status.GroupRequirement.Id, groupId, status.GroupRequirement.GroupRoleId );
                }

                if ( ( shouldRunNotMetWorkflow && groupMemberRequirement.DoesNotMeetWorkflowId == null ) ||
                    ( shouldRunWarningWorkflow && groupMemberRequirement.WarningWorkflowId == null ) )
                {
                    Rock.Model.Workflow workflow;

                    var workflowService = new WorkflowService( rockContext );
                    workflow = Rock.Model.Workflow.Activate( workflowTypeCache, workflowName, rockContext );
                    workflow.SetAttributeValue( "Person", groupMemberRequirement?.GroupMember.Person.PrimaryAlias.Guid );
                    new WorkflowService( rockContext ).Process( workflow, groupMemberRequirement, out var workflowErrors );

                    if ( shouldRunNotMetWorkflow )
                    {
                        groupMemberRequirement.DoesNotMeetWorkflowId = workflow.Id;
                    }
                    else if ( shouldRunWarningWorkflow )
                    {
                        groupMemberRequirement.WarningWorkflowId = workflow.Id;
                    }

                    rockContext.SaveChanges();
                }
            }
        }

        private class JobSummary
        {
            public const string SUCCESS_ICON = "<i class='fa fa-circle text-success'></i> ";
            public const string WARNING_ICON = "<i class='fa fa-circle text-warning'></i> ";
            public const string ERROR_ICON = "<i class='fa fa-circle text-error'></i> ";

            public JobSummary()
            {
                Successes = new List<string>();
                Warnings = new List<string>();
                Errors = new List<string>();
            }

            public List<string> Successes { get; set; }

            public List<string> Warnings { get; set; }

            public List<string> Errors { get; set; }

            /// <summary>
            /// Aggregates successes, warnings, and errors with icon prefixes into an HTML string.
            /// </summary>
            /// <returns></returns>
            public override string ToString()
            {
                StringBuilder sb = new StringBuilder();
                if ( Successes.Any() )
                {
                    sb.Append( SUCCESS_ICON );
                    foreach ( var success in Successes )
                    {
                        sb.AppendLine( success );
                    }
                }

                if ( Warnings.Any() )
                {
                    sb.Append( WARNING_ICON );
                    foreach ( var warning in Warnings )
                    {
                        sb.AppendLine( warning );
                    }
                }

                if ( Errors.Any() )
                {
                    sb.Append( ERROR_ICON );
                    foreach ( var error in Errors )
                    {
                        sb.AppendLine( error );
                    }
                }

                return sb.ToString().ConvertCrLfToHtmlBr();
            }
        }
    }
}<|MERGE_RESOLUTION|>--- conflicted
+++ resolved
@@ -169,14 +169,9 @@
                                         catch ( Exception ex )
                                         {
                                             // Record workflow exception as warning or debug for RockLog instead of creating multiple exception logs and ending.
-<<<<<<< HEAD
-                                            RockLogger.Log.Warning( RockLogDomains.Jobs, $"Could not launch workflow: {workflowName} with group requirement: {groupRequirement} for person.Id: {personGroupRequirementStatus.PersonId} so the workflow was skipped." );
-                                            RockLogger.Log.Debug( RockLogDomains.Jobs, ex, "Error when launching workflow for requirement." );
-=======
                                             this.Log( RockLogLevel.Warning, $"Could not launch workflow: '{workflowName}' with group requirement: '{groupRequirement}' for person.Id: {personGroupRequirementStatus.PersonId} so the workflow was skipped." );
                                             this.Log( RockLogLevel.Debug, ex, "Error when launching workflow for requirement." );
 
->>>>>>> 1fe3de08
                                             skippedWorkflowNames.Add( workflowName, true );
                                         }
                                     }
@@ -226,7 +221,6 @@
                 {
                     jobSummary.Warnings.Add( "Skipped PersonIds: " );
                     jobSummary.Warnings.Add( skippedPersonIds.Take( 10 ).ToList().AsDelimited( ", " ) );
-<<<<<<< HEAD
                 }
 
                 if ( skippedWorkflowNames.Any() )
@@ -235,16 +229,6 @@
                     jobSummary.Warnings.AddRange( skippedWorkflowNames.Take( 10 ) );
                 }
 
-=======
-                }
-
-                if ( skippedWorkflowNames.Any() )
-                {
-                    jobSummary.Warnings.Add( "Skipped workflows: " );
-                    jobSummary.Warnings.AddRange( skippedWorkflowNames.Take( 10 ) );
-                }
-
->>>>>>> 1fe3de08
                 jobSummary.Warnings.Add( "Enable 'Warning' or 'Debug' logging level for 'Jobs' domain in Rock Logs and re-run this job to get a full list of issues." );
 
                 string errorMessage = "Calculate Group Requirements completed with warnings";
