--- conflicted
+++ resolved
@@ -19,14 +19,10 @@
 using System.ComponentModel;
 using System.Linq;
 using System.Text;
-<<<<<<< HEAD
-using System.Web;using Rock.Data;
-=======
 using System.Web;
-using Quartz;
+
 using Rock.Attribute;
 using Rock.Data;
->>>>>>> d81a64f2
 using Rock.Financial;
 using Rock.Model;
 using Rock.Tasks;
@@ -39,11 +35,7 @@
     [DisplayName( "Charge Future Transactions" )]
     [Description( "Charge future transactions where the FutureProcessingDateTime is now or has passed." )]
 
-<<<<<<< HEAD
-    public class ChargeFutureTransactions : RockJob
-=======
     #region Job Attributes
-
     [SystemCommunicationField( "Receipt Email",
         Key = AttributeKey.ReceiptEmail,
         Description = "The system email to use to send the receipt.",
@@ -53,9 +45,8 @@
 
     #endregion Job Attributes
 
-    [DisallowConcurrentExecution]
-    public class ChargeFutureTransactions : IJob
->>>>>>> d81a64f2
+    public class ChargeFutureTransactions : RockJob
+    
     {
         #region Attribute Keys
 
@@ -80,8 +71,7 @@
         /// <inheritdoc cref="RockJob.Execute()"/>
         public override void Execute()
         {
-            JobDataMap dataMap = context.JobDetail.JobDataMap;
-            Guid? receiptEmail = dataMap.GetString( AttributeKey.ReceiptEmail ).AsGuidOrNull();
+            Guid? receiptEmail = GetAttributeValue( AttributeKey.ReceiptEmail ).AsGuidOrNull();
 
             var rockContext = new RockContext();
             var transactionService = new FinancialTransactionService( rockContext );
