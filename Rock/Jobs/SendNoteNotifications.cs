﻿// <copyright>
// Copyright by the Spark Development Network
//
// Licensed under the Rock Community License (the "License");
// you may not use this file except in compliance with the License.
// You may obtain a copy of the License at
//
// http://www.rockrms.com/license
//
// Unless required by applicable law or agreed to in writing, software
// distributed under the License is distributed on an "AS IS" BASIS,
// WITHOUT WARRANTIES OR CONDITIONS OF ANY KIND, either express or implied.
// See the License for the specific language governing permissions and
// limitations under the License.
// </copyright>
//
using System;
using System.Collections.Generic;
using System.Data.Entity;
using System.Linq;
using System.Text;
using System.Web;
<<<<<<< HEAD

=======
>>>>>>> 003408b5
using Quartz;
using Rock.Attribute;
using Rock.Communication;
using Rock.Data;
using Rock.Model;
using Rock.Web.Cache;

namespace Rock.Jobs
{
    /// <summary>
    /// 
    /// </summary>
    /// <seealso cref="Quartz.IJob" />
    [DisallowConcurrentExecution]
    [SystemEmailField( "Note Watch Notification Email", "", defaultSystemEmailGuid: Rock.SystemGuid.SystemEmail.NOTEWATCH_NOTIFICATION, required: false, order: 1 )]
    [SystemEmailField( "Note Approval Notification Email", "", defaultSystemEmailGuid: Rock.SystemGuid.SystemEmail.NOTE_APPROVAL_NOTIFICATION, required: false, order: 2 )]
    [IntegerField( "Cutoff Days", "Just in case the Note Notification service hasn't run for a while, this is the max number of days between the note edited date and the notification.", required: true, defaultValue: 7, order: 3 )]
    public class SendNoteNotifications : IJob
    {
        /// <summary>
        /// Empty constructor for job initialization
        /// <para>
        /// Jobs require a public empty constructor so that the
        /// scheduler can instantiate the class whenever it needs.
        /// </para>
        /// </summary>
        public SendNoteNotifications()
        {
            //
        }

        /// <summary>
        /// 
        /// </summary>
        private class NoteWatchPersonToNotifyList : List<NoteWatchPersonToNotify>
        {
            /// <summary>
            /// Initializes a new instance of the <see cref="NoteWatchPersonToNotifyList"/> class.
            /// </summary>
            /// <param name="person">The person.</param>
            public NoteWatchPersonToNotifyList( Person person )
            {
                this.Person = person;
            }

            /// <summary>
            /// Gets or sets the person.
            /// </summary>
            /// <value>
            /// The person.
            /// </value>
            public Person Person { get; set; }
        }

        /// <summary>
        /// 
        /// </summary>
        private class NoteWatchPersonToNotify
        {
            /// <summary>
            /// Initializes a new instance of the <see cref="NoteWatchPersonToNotify" /> class.
            /// </summary>
            /// <param name="person">The person.</param>
            /// <param name="note">The note.</param>
            /// <param name="noteWatch">The note watch.</param>
            public NoteWatchPersonToNotify( Person person, Note note, NoteWatch noteWatch )
            {
                this.Person = person;
                this.Note = note;
                this.NoteWatch = noteWatch;
            }

            /// <summary>
            /// Gets or sets the person.
            /// </summary>
            /// <value>
            /// The person.
            /// </value>
            public Person Person { get; set; }

            /// <summary>
            /// Gets or sets the note that triggered the notewatch notification
            /// </summary>
            /// <value>
            /// The note.
            /// </value>
            public Note Note { get; set; }

            /// <summary>
            /// Gets or sets the note watch.
            /// </summary>
            /// <value>
            /// The note watch.
            /// </value>
            public NoteWatch NoteWatch { get; set; }
        }

        /// <summary>
        /// The cutoff note edit date time
        /// </summary>
        private DateTime _cutoffNoteEditDateTime;

        /// <summary>
        /// The default lava merge fields
        /// </summary>
        private Dictionary<string, object> _defaultMergeFields;

        /// <summary>
        /// The note watch notification email unique identifier
        /// </summary>
        private Guid? _noteWatchNotificationEmailGuid;

        /// <summary>
        /// The note approval notification email unique identifier
        /// </summary>
        private Guid? _noteApprovalNotificationEmailGuid;

        /// <summary>
        /// The note watch notifications sent
        /// </summary>
        private int _noteWatchNotificationsSent = 0;

        /// <summary>
        /// The note approval notifications sent
        /// </summary>
        private int _noteApprovalNotificationsSent = 0;

        /// <summary>
        /// Executes the specified context.
        /// </summary>
        /// <param name="context">The context.</param>
        public void Execute( IJobExecutionContext context )
        {
            // get the job dataMap
            JobDataMap dataMap = context.JobDetail.JobDataMap;
            int oldestDaysOld = dataMap.GetString( "CutoffDays" ).AsIntegerOrNull() ?? 7;
            _cutoffNoteEditDateTime = RockDateTime.Now.AddDays( -oldestDaysOld );
            _defaultMergeFields = Rock.Lava.LavaHelper.GetCommonMergeFields( null, null, new Lava.CommonMergeFieldsOptions { GetLegacyGlobalMergeFields = false } );
            _noteWatchNotificationEmailGuid = dataMap.GetString( "NoteWatchNotificationEmail" ).AsGuidOrNull();
            _noteApprovalNotificationEmailGuid = dataMap.GetString( "NoteApprovalNotificationEmail" ).AsGuidOrNull();
            var errors = new List<string>();

            errors.AddRange( SendNoteWatchNotifications( context ) );
            context.UpdateLastStatusMessage( $"{_noteWatchNotificationsSent} note watch notifications sent..." );
            errors.AddRange( SendNoteApprovalNotifications( context ) );
            context.UpdateLastStatusMessage( $"{_noteWatchNotificationsSent} note watch notifications sent, and {_noteApprovalNotificationsSent} note approval notifications sent" );

            if ( errors.Any() )
            {
                StringBuilder sb = new StringBuilder();
                sb.AppendLine();
                sb.Append( string.Format( "{0} Errors: ", errors.Count() ) );
                errors.ForEach( e => { sb.AppendLine(); sb.Append( e ); } );
                string errorMessage = sb.ToString();
                context.Result += errorMessage;
                var exception = new Exception( errorMessage );
                HttpContext context2 = HttpContext.Current;
                ExceptionLogService.LogException( exception, context2 );
                throw exception;
            }
        }

        /// <summary>
        /// Sends the note approval notifications.
        /// </summary>
        /// <param name="context">The context.</param>
        private List<string> SendNoteApprovalNotifications( IJobExecutionContext context )
        {
            var errors = new List<string>();
            List<int> noteIdsToProcessApprovalsList = new List<int>();

            using ( var rockContext = new RockContext() )
            {
                var noteService = new Rock.Model.NoteService( rockContext );

                // get all notes that are pending approval and haven't sent approval notifications yet
                var notesThatNeedApprovalNotifyQuery = noteService.Queryable().Where( a =>
                    a.NoteType.RequiresApprovals
                    && a.NoteType.SendApprovalNotifications
                    && a.ApprovalsSent == false
                    && a.ApprovalStatus == NoteApprovalStatus.PendingApproval
                    && a.EditedDateTime > _cutoffNoteEditDateTime );

                if ( !notesThatNeedApprovalNotifyQuery.Any() )
                {
                    // there aren't any notes that haven't had approval notifications processed yet
                    return errors;
                }

                noteIdsToProcessApprovalsList = notesThatNeedApprovalNotifyQuery.Select( a => a.Id ).ToList();
            }

            using ( var rockContext = new RockContext() )
            {
                // get the approvers for each notetypeId
                Dictionary<int, List<Person>> noteTypeApprovers = new Dictionary<int, List<Person>>();

                NoteTypeService noteTypeService = new NoteTypeService( rockContext );
                var noteTypeIdsForNotes = new NoteService( rockContext ).Queryable()
                    .Where( a => noteIdsToProcessApprovalsList.Contains( a.Id ) ).Select( a => a.NoteTypeId ).Distinct().ToList();

                foreach ( var noteTypeId in noteTypeIdsForNotes )
                {
                    var approvers = noteTypeService.GetApprovers( noteTypeId ).ToList();
                    noteTypeApprovers.Add( noteTypeId, approvers );
                }

                // make a list of notes for each approver so we can send a digest of notes to approve to each approver
                Dictionary<Person, List<Note>> approverNotesToApproveList = new Dictionary<Person, List<Note>>();
                foreach ( var noteId in noteIdsToProcessApprovalsList )
                {
                    var noteService = new Rock.Model.NoteService( rockContext );
                    var note = noteService.Get( noteId );
                    var approversForNote = noteTypeApprovers.GetValueOrNull( note.NoteTypeId );
                    if ( approversForNote?.Any() == true )
                    {
                        List<Note> notesToApprove;
                        foreach ( Person approverPerson in approversForNote )
                        {
                            if ( approverNotesToApproveList.ContainsKey( approverPerson ) )
                            {
                                notesToApprove = approverNotesToApproveList[approverPerson] ?? new List<Note>();
                            }
                            else
                            {
                                notesToApprove = new List<Note>();
                                approverNotesToApproveList.Add( approverPerson, notesToApprove );
                            }

                            notesToApprove.Add( note );
                        }
                    }
                    else
                    {
                        // if there are no approvers for this note type, leave it as pending approval
                    }
                }

                if ( !approverNotesToApproveList.Any() )
                {
                    // nothing to do so exit
                    return errors;
                }

                // send approval emails
                var recipients = new List<RecipientData>();
                foreach ( var approverNotesToApprove in approverNotesToApproveList )
                {
                    Person approverPerson = approverNotesToApprove.Key;
                    List<Note> noteList = approverNotesToApprove.Value;
                    if ( !string.IsNullOrEmpty( approverPerson.Email ) && approverPerson.IsEmailActive && noteList.Any() )
                    {
                        var mergeFields = new Dictionary<string, object>( _defaultMergeFields );
                        mergeFields.Add( "ApproverPerson", approverPerson );
                        mergeFields.Add( "NoteList", noteList );
                        recipients.Add( new RecipientData( approverPerson.Email, mergeFields ) );
                    }

                    if ( _noteApprovalNotificationEmailGuid.HasValue )
                    {
                        var emailMessage = new RockEmailMessage( _noteApprovalNotificationEmailGuid.Value );
                        emailMessage.SetRecipients( recipients );
                        emailMessage.Send( out errors );
                        _noteApprovalNotificationsSent += recipients.Count();

                        using ( var rockUpdateContext = new RockContext() )
                        {
                            var noteListIds = noteList.Select( a => a.Id ).ToList();
                            var notesToMarkApprovalSent = new NoteService( rockUpdateContext ).Queryable().Where( a => noteListIds.Contains( a.Id ) );

                            // use BulkUpdate to mark all the notes that we processed to ApprovalsSent = true
                            rockUpdateContext.BulkUpdate( notesToMarkApprovalSent, n => new Note { ApprovalsSent = true } );
                        }
                    }
                }
            }

            return errors;
        }

        /// <summary>
        /// Sends the note watch notifications.
        /// </summary>
        /// <param name="context">The context.</param>
        private List<string> SendNoteWatchNotifications( IJobExecutionContext context )
        {
            var errors = new List<string>();
            List<int> noteIdsToProcessNoteWatchesList = new List<int>();

            using ( var rockContext = new RockContext() )
            {
                var noteService = new NoteService( rockContext );
                var noteWatchService = new NoteWatchService( rockContext );
                var noteWatchQuery = noteWatchService.Queryable();

                if ( !noteWatchQuery.Any() )
                {
                    // there aren't any note watches, so there is nothing to do
                    return errors;
                }

                // get all notes that haven't processed notifications yet
                var notesToNotifyQuery = noteService.Queryable().Where( a =>
                    a.NotificationsSent == false
                    && a.NoteType.AllowsWatching == true
                    && a.EditedDateTime > _cutoffNoteEditDateTime );

                // limit to notes that don't require approval or are approved
                notesToNotifyQuery = notesToNotifyQuery.Where( a => a.NoteType.RequiresApprovals == false || a.ApprovalStatus == NoteApprovalStatus.Approved );

                if ( !notesToNotifyQuery.Any() )
                {
                    // there aren't any notes that haven't had notifications processed yet
                    return errors;
                }

                noteIdsToProcessNoteWatchesList = notesToNotifyQuery.Select( a => a.Id ).ToList();
            }

            // make a list of notifications to send to each personId
            Dictionary<int, NoteWatchPersonToNotifyList> personNotificationDigestList = new Dictionary<int, NoteWatchPersonToNotifyList>();
            using ( var rockContext = new RockContext() )
            {
                foreach ( int noteId in noteIdsToProcessNoteWatchesList )
                {
                    this.UpdateNoteWatchNotificationDigest( personNotificationDigestList, rockContext, noteId );
                }

                // Send NoteWatch notifications
                if ( personNotificationDigestList.Any() )
                {

                    foreach ( var personNotificationDigest in personNotificationDigestList )
                    {
                        var recipients = new List<RecipientData>();
                        Person personToNotify = personNotificationDigest.Value.Person;
                        List<Note> noteList = personNotificationDigest.Value.Select( a => a.Note ).OrderBy( a => a.EditedDateTime ).ToList();

                        // make sure a person doesn't get a notification on a note that they wrote
                        noteList = noteList.Where( a => a.EditedByPersonAlias?.PersonId != personToNotify.Id ).ToList();

                        if ( !string.IsNullOrEmpty( personToNotify.Email ) && personToNotify.IsEmailActive && personToNotify.EmailPreference != EmailPreference.DoNotEmail && noteList.Any() )
                        {
                            var mergeFields = new Dictionary<string, object>( _defaultMergeFields );
                            mergeFields.Add( "Person", personToNotify );
                            mergeFields.Add( "NoteList", noteList );
                            recipients.Add( new RecipientData( personToNotify.Email, mergeFields ) );    
                        }

                        if ( _noteWatchNotificationEmailGuid.HasValue )
                        {
                            var emailMessage = new RockEmailMessage( _noteWatchNotificationEmailGuid.Value );
                            emailMessage.SetRecipients( recipients );
                            emailMessage.Send( out errors );
                            _noteWatchNotificationsSent += recipients.Count();
                        }
                    }
                }
            }

            using ( var rockUpdateContext = new RockContext() )
            {
                var notesToMarkNotified = new NoteService( rockUpdateContext ).Queryable().Where( a => noteIdsToProcessNoteWatchesList.Contains( a.Id ) );

                // use BulkUpdate to mark all the notes that we processed to NotificationsSent = true
                rockUpdateContext.BulkUpdate( notesToMarkNotified, n => new Note { NotificationsSent = true } );
            }
            return errors;
        }

        /// <summary>
        /// Updates the note watch notification digest.
        /// </summary>
        /// <param name="personIdNotificationDigestList">The person identifier notification digest list.</param>
        /// <param name="rockContext">The rock context.</param>
        /// <param name="noteId">The note identifier.</param>
        private void UpdateNoteWatchNotificationDigest( Dictionary<int, NoteWatchPersonToNotifyList> personIdNotificationDigestList, RockContext rockContext, int noteId )
        {
            var noteService = new Rock.Model.NoteService( rockContext );

            var note = noteService.Queryable().Include( a => a.EditedByPersonAlias ).FirstOrDefault( a => a.Id == noteId );

            if ( note == null || !note.EntityId.HasValue )
            {
                // shouldn't' happen
                return;
            }

            var noteType = NoteTypeCache.Get( note.NoteTypeId );

            // make sure the note's notetype has an EntityTypeId (is should, but just in case it doesn't)
            int? noteEntityTypeId = noteType?.EntityTypeId;
            if ( !noteEntityTypeId.HasValue )
            {
                return;
            }

            var noteWatchService = new Rock.Model.NoteWatchService( rockContext );

            // narrow it down to NoteWatches for the same EntityType as the Note
            var noteWatchesQuery = noteWatchService.Queryable()
                .Where( a =>
                    ( a.EntityTypeId.HasValue && a.EntityTypeId.Value == noteEntityTypeId.Value )
                    || ( a.NoteTypeId.HasValue && a.NoteType.EntityTypeId == noteEntityTypeId ) );

            // narrow it down to either note watches on..
            // 1) specific Entity
            // 2) specific Note
            // 3) any note of the NoteType
            // 4) any note on the EntityType

            // specific Entity
            noteWatchesQuery = noteWatchesQuery.Where( a =>
                ( a.EntityId == null )
                || ( note.EntityId.HasValue && a.EntityId.Value == note.EntityId.Value ) );

            // or specifically for this Note's ParentNote (a reply to the Note)
            noteWatchesQuery = noteWatchesQuery.Where( a =>
                ( a.NoteId == null )
                || ( note.ParentNoteId.HasValue && a.NoteId.Value == note.ParentNoteId ) );

            // or specifically for this note's note type
            noteWatchesQuery = noteWatchesQuery.Where( a =>
                ( a.NoteTypeId == null )
                || ( a.NoteTypeId.Value == note.NoteTypeId ) );

            // if there are any NoteWatches that relate to this note, process them
            if ( noteWatchesQuery.Any() )
            {
                var noteWatchesForNote = noteWatchesQuery.Include( a => a.WatcherPersonAlias.Person ).AsNoTracking().ToList();
                List<NoteWatchPersonToNotify> noteWatchPersonToNotifyListAll = new List<NoteWatchPersonToNotify>();

                // loop thru Watches to get a list of people to possibly notify/override
                foreach ( var noteWatch in noteWatchesForNote )
                {
                    // if a specific person is the watcher, add them
                    var watcherPerson = noteWatch.WatcherPersonAlias?.Person;
                    if ( watcherPerson != null )
                    {   // Since this is iterated do not add the person to the list if they are already there. 
                        var exists = noteWatchPersonToNotifyListAll.Where( p => p.Person.Email.Contains( watcherPerson.Email ) ).Any();
                        if ( !exists )
                        {
                            noteWatchPersonToNotifyListAll.Add( new NoteWatchPersonToNotify( watcherPerson, note, noteWatch ) );
                        }
                    }

                    if ( noteWatch.WatcherGroupId.HasValue )
                    {
                        var watcherPersonsFromGroup = new GroupMemberService( rockContext ).Queryable()
                            .Where( a => a.GroupMemberStatus == GroupMemberStatus.Active && a.GroupId == noteWatch.WatcherGroupId.Value )
                            .Select( a => a.Person ).ToList();

                        if ( watcherPersonsFromGroup.Any() )
                        {
                            // Do not add people from the group that are already added.
                            var distinctWatchers = watcherPersonsFromGroup.Where( wg => !noteWatchPersonToNotifyListAll.Where( w => w.Person.Email.Contains( wg.Email ) ).Any() );
                            noteWatchPersonToNotifyListAll.AddRange( distinctWatchers.Select( a => new NoteWatchPersonToNotify( a, note, noteWatch ) ) );
                        }
                    }
                }

                var noteWatchPersonToNotifyList = noteWatchPersonToNotifyListAll.Where( a => a.NoteWatch.IsWatching ).ToList();
                var noteWatchPersonToNotifyListWatchDisabled = noteWatchPersonToNotifyListAll.Where( a => !a.NoteWatch.IsWatching ).ToList();
                var noteWatchPersonToNotifyListNoOverride = noteWatchPersonToNotifyList.Where( a => a.NoteWatch.AllowOverride == false ).ToList();

                foreach ( var noteWatchPersonToNotify in noteWatchPersonToNotifyList )
                {
                    // check if somebody wanted to specifically NOT watch this (and there isn't another watch that prevents overrides)
                    if ( noteWatchPersonToNotifyListWatchDisabled.Any( a => a.Person.Id == noteWatchPersonToNotify.Person.Id ) )
                    {
                        // Person Requested to NOT watch, now make sure that they aren't force to watch based on Override = False
                        if ( !noteWatchPersonToNotifyListNoOverride.Any( a => a.Person.Id == noteWatchPersonToNotify.Person.Id ) )
                        {
                            // person requested to NOT watch, and there aren't any overrides to prevent that, so jump out to the next one
                            continue;
                        }
                    }

                    NoteWatchPersonToNotifyList personToNotifyList;
                    if ( personIdNotificationDigestList.ContainsKey( noteWatchPersonToNotify.Person.Id ) )
                    {
                        // This just create a place holder for the Note referring to item in the digest by key of person
                        personToNotifyList = personIdNotificationDigestList[noteWatchPersonToNotify.Person.Id] ?? new NoteWatchPersonToNotifyList( noteWatchPersonToNotify.Person );
                    }
                    else
                    {
                        // This just creates  a new place holder for the Note in the digest 
                        personToNotifyList = new NoteWatchPersonToNotifyList( noteWatchPersonToNotify.Person );
                        personIdNotificationDigestList.Add( noteWatchPersonToNotify.Person.Id, personToNotifyList );
                    }

                    // Only include the note if the watcher person is authorized to view the note
                    if ( noteWatchPersonToNotify.Note.IsAuthorized( Rock.Security.Authorization.VIEW, noteWatchPersonToNotify.Person ) )
                    {
                        // This is where the get added to the item of the digest
                        personToNotifyList.Add( noteWatchPersonToNotify );
                    }
                }
            }
        }
    }
}<|MERGE_RESOLUTION|>--- conflicted
+++ resolved
@@ -20,11 +20,9 @@
 using System.Linq;
 using System.Text;
 using System.Web;
-<<<<<<< HEAD
-
-=======
->>>>>>> 003408b5
+
 using Quartz;
+
 using Rock.Attribute;
 using Rock.Communication;
 using Rock.Data;
