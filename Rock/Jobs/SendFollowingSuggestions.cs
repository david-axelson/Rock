--- conflicted
+++ resolved
@@ -162,17 +162,8 @@
                                             string reasonNote = suggestionType.ReasonNote;
 
                                             // Get the existing followings for any of the followers 
-<<<<<<< HEAD
                                             suggestionTypeComponent.ExistingFollowings = new Dictionary<int, List<int>>();
-                                            foreach ( var following in followingService.Queryable( "PersonAlias" ).AsNoTracking().Where( f => f.EntityTypeId == entityTypeId && followerPersonIds.Contains( f.PersonAlias.PersonId ) ) )
-=======
-                                            var existingFollowings = new Dictionary<int, List<int>>();
-                                            foreach( var following in followingService.Queryable( "PersonAlias" ).AsNoTracking()
-                                                .Where( f =>
-                                                    f.EntityTypeId == entityTypeId &&
-                                                    string.IsNullOrEmpty( f.PurposeKey ) &&
-                                                    followerPersonIds.Contains( f.PersonAlias.PersonId ) ) )
->>>>>>> f92f4502
+                                            foreach ( var following in followingService.Queryable( "PersonAlias" ).AsNoTracking().Where( f => f.EntityTypeId == entityTypeId && string.IsNullOrEmpty( f.PurposeKey ) && followerPersonIds.Contains( f.PersonAlias.PersonId ) ) )
                                             {
                                                 suggestionTypeComponent.ExistingFollowings.AddOrIgnore( following.PersonAlias.PersonId, new List<int>() );
                                                 suggestionTypeComponent.ExistingFollowings[following.PersonAlias.PersonId].Add( following.EntityId );
