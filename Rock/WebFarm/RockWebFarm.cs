--- conflicted
+++ resolved
@@ -526,15 +526,12 @@
                 return;
             }
 
-<<<<<<< HEAD
-=======
             if ( _isBeingRecycled )
             {
                 // I am being recycled, so let the twin process answer pings.
                 return;
             }
 
->>>>>>> 5d5a85bd
             Debug( $"Got a Ping from {senderNodeName}" );
             _wasPinged = true;
 
@@ -568,15 +565,12 @@
                 return;
             }
 
-<<<<<<< HEAD
-=======
             if ( _isBeingRecycled )
             {
                 // I am being recycled, so let the twin process handle pongs.
                 return;
             }
 
->>>>>>> 5d5a85bd
             Debug( $"Got a Pong from {senderNodeName}" );
 
             using ( var rockContext = new RockContext() )
