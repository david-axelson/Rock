--- conflicted
+++ resolved
@@ -207,7 +207,6 @@
         /// <returns></returns>
         public override string FormatValue( Control parentControl, string value, Dictionary<string, ConfigurationValue> configurationValues, bool condensed )
         {
-<<<<<<< HEAD
             return GetHtmlValue( value, configurationValues.ToDictionary( cv => cv.Key, cv => cv.Value.Value ) );
         }
 
@@ -215,9 +214,6 @@
         public override string GetHtmlValue( string privateValue, Dictionary<string, string> privateConfigurationValues )
         {
             if ( string.IsNullOrWhiteSpace( privateValue ) )
-=======
-            if ( string.IsNullOrWhiteSpace( value ) )
->>>>>>> ea0286c7
             {
                 return string.Empty;
             }
@@ -232,16 +228,12 @@
                     {
                         template = privateConfigurationValues[TEXT_TEMPLATE];
                     }
-<<<<<<< HEAD
-                    if ( privateConfigurationValues.ContainsKey( ICONCSSCLASS_KEY ) )
-=======
                     if ( string.IsNullOrWhiteSpace( template ) )
                     {
                         // If an output template is not specified, use a default.
                         template = "<a href='{{value}}' target='_blank'>{{ value | Url:'segments' | Last }}</a>";
                     }
                     if ( configurationValues.ContainsKey( ICONCSSCLASS_KEY ) )
->>>>>>> ea0286c7
                     {
 
                         string iconCssClass = privateConfigurationValues[ICONCSSCLASS_KEY];
