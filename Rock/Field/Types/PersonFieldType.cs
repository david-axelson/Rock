﻿// <copyright>
// Copyright by the Spark Development Network
//
// Licensed under the Rock Community License (the "License");
// you may not use this file except in compliance with the License.
// You may obtain a copy of the License at
//
// http://www.rockrms.com/license
//
// Unless required by applicable law or agreed to in writing, software
// distributed under the License is distributed on an "AS IS" BASIS,
// WITHOUT WARRANTIES OR CONDITIONS OF ANY KIND, either express or implied.
// See the License for the specific language governing permissions and
// limitations under the License.
// </copyright>
//
using System;
using System.Collections.Generic;
using System.Data.Entity;
using System.Linq;
using System.Linq.Expressions;
#if WEBFORMS
using System.Web.UI;
#endif
using Rock.Attribute;
using Rock.Data;
using Rock.Model;
using Rock.Reporting;
using Rock.Web.Cache;
using Rock.Web.UI.Controls;

namespace Rock.Field.Types
{
    /// <summary>
    /// Field used to save and display a person. Stored as PersonAlias.Guid
    /// </summary>
    [Serializable]
    [RockPlatformSupport( Utility.RockPlatform.WebForms )]
    [Rock.SystemGuid.FieldTypeGuid( Rock.SystemGuid.FieldType.PERSON )]
    public class PersonFieldType : FieldType, IEntityFieldType, ILinkableFieldType, IEntityReferenceFieldType
    {
        #region Configuration

        private const string ENABLE_SELF_SELECTION_KEY = "EnableSelfSelection";

        #endregion

        #region Formatting

        /// <inheritdoc/>
        public override string GetTextValue( string privateValue, Dictionary<string, string> privateConfigurationValues )
        {
            string formattedValue = string.Empty;

            if ( !string.IsNullOrWhiteSpace( privateValue ) )
            {
                Guid guid = privateValue.AsGuid();

                using ( var rockContext = new RockContext() )
                {
                    formattedValue = new PersonAliasService( rockContext ).Queryable()
                    .AsNoTracking()
                    .Where( a => a.Guid.Equals( guid ) )
                    .Select( a => a.Person.NickName + " " + a.Person.LastName )
                    .FirstOrDefault();
                }
            }

            return formattedValue;
        }

        /// <summary>
        /// Formats the value extended.
        /// </summary>
        /// <param name="value">The value.</param>
        /// <param name="configurationValues">The configuration values.</param>
        /// <returns></returns>
        public string UrlLink( string value, Dictionary<string, ConfigurationValue> configurationValues )
        {
            if ( !string.IsNullOrWhiteSpace( value ) )
            {
                Guid guid = value.AsGuid();
                int personId = new PersonAliasService( new RockContext() ).Queryable()
                    .Where( a => a.Guid.Equals( guid ) )
                    .Select( a => a.PersonId )
                    .FirstOrDefault();
                return string.Format( "person/{0}", personId );
            }

            return value;
        }

        #endregion

        #region Edit Control

        #endregion

        #region Filter Control

        /// <summary>
        /// Gets a filter expression for an attribute value.
        /// </summary>
        /// <param name="configurationValues">The configuration values.</param>
        /// <param name="filterValues">The filter values.</param>
        /// <param name="parameterExpression">The parameter expression.</param>
        /// <returns></returns>
        public override System.Linq.Expressions.Expression AttributeFilterExpression( Dictionary<string, ConfigurationValue> configurationValues, List<string> filterValues, System.Linq.Expressions.ParameterExpression parameterExpression )
        {
            if ( filterValues.Count >= 2 )
            {
                string comparisonValue = filterValues[0];
                if ( comparisonValue != "0" )
                {
                    Guid guid = filterValues[1].AsGuid();
                    int personId = new PersonAliasService( new RockContext() ).Queryable()
                        .Where( a => a.Guid.Equals( guid ) )
                        .Select( a => a.PersonId )
                        .FirstOrDefault();

                    if ( personId > 0 )
                    {
                        ComparisonType comparisonType = comparisonValue.ConvertToEnum<ComparisonType>( ComparisonType.EqualTo );
                        MemberExpression propertyExpression = Expression.Property( parameterExpression, "ValueAsPersonId" );
                        ConstantExpression constantExpression = Expression.Constant( personId, typeof( int ) );
                        return ComparisonHelper.ComparisonExpression( comparisonType, propertyExpression, constantExpression );
                    }
                }
            }

            return new NoAttributeFilterExpression();
        }

        #endregion

        #region Entity Methods

        /// <summary>
        /// Gets the entity.
        /// </summary>
        /// <param name="value">The value.</param>
        /// <returns></returns>
        public IEntity GetEntity( string value )
        {
            return GetEntity( value, null );
        }

        /// <summary>
        /// Gets the entity.
        /// </summary>
        /// <param name="value">The value.</param>
        /// <param name="rockContext">The rock context.</param>
        /// <returns></returns>
        public IEntity GetEntity( string value, RockContext rockContext )
        {
            Guid? guid = value.AsGuidOrNull();
            if ( guid.HasValue )
            {
                rockContext = rockContext ?? new RockContext();
                return new PersonAliasService( rockContext ).GetPerson( guid.Value );
            }

            return null;
        }

        #endregion

        #region IEntityReferenceFieldType

        /// <inheritdoc/>
        List<ReferencedEntity> IEntityReferenceFieldType.GetReferencedEntities( string privateValue, Dictionary<string, string> privateConfigurationValues )
        {
            var guid = privateValue.AsGuidOrNull();

            if ( !guid.HasValue )
            {
                return null;
            }

            using ( var rockContext = new RockContext() )
            {
                var personAliasValues = new PersonAliasService( rockContext ).Queryable()
                    .Where( pa => pa.Guid == guid.Value )
                    .Select( pa => new
                    {
                        pa.Id,
                        pa.PersonId
                    } )
                    .FirstOrDefault();

                if ( personAliasValues == null )
                {
                    return null;
                }

                return new List<ReferencedEntity>
                {
                    new ReferencedEntity( EntityTypeCache.GetId<PersonAlias>().Value, personAliasValues.Id ),
                    new ReferencedEntity( EntityTypeCache.GetId<Person>().Value, personAliasValues.PersonId )
                };
            }
        }

        /// <inheritdoc/>
        List<ReferencedProperty> IEntityReferenceFieldType.GetReferencedProperties( Dictionary<string, string> privateConfigurationValues )
        {
            // This field type references the FirstName and LastName properties
            // of a Person and the PersonId property of a PersonAlias. It
            // should have its persisted values updated when changed.
            return new List<ReferencedProperty>
            {
                new ReferencedProperty( EntityTypeCache.GetId<Person>().Value, nameof( Person.NickName ) ),
                new ReferencedProperty( EntityTypeCache.GetId<Person>().Value, nameof( Person.LastName ) ),
                new ReferencedProperty( EntityTypeCache.GetId<PersonAlias>().Value, nameof( PersonAlias.PersonId ) ),
            };
        }

        #endregion

        #region WebForms
#if WEBFORMS

        /// <summary>
        /// Returns a list of the configuration keys
        /// </summary>
        /// <returns></returns>
        public override List<string> ConfigurationKeys()
        {
            var configKeys = base.ConfigurationKeys();
            configKeys.Add( ENABLE_SELF_SELECTION_KEY );
            return configKeys;
        }

        /// <summary>
        /// Creates the HTML controls required to configure this type of field
        /// </summary>
        /// <returns></returns>
        public override List<Control> ConfigurationControls()
        {
            var controls = base.ConfigurationControls();

            var cbEnableSelfSelection = new RockCheckBox();
            controls.Add( cbEnableSelfSelection );
            cbEnableSelfSelection.Label = "Enable Self Selection";
            cbEnableSelfSelection.Text = "Yes";
            cbEnableSelfSelection.Help = "When using Person Picker, show the self selection option";
            return controls;
        }

        /// <summary>
        /// Gets the configuration value.
        /// </summary>
        /// <param name="controls">The controls.</param>
        /// <returns></returns>
        public override Dictionary<string, ConfigurationValue> ConfigurationValues( List<Control> controls )
        {
            Dictionary<string, ConfigurationValue> configurationValues = new Dictionary<string, ConfigurationValue>();
            configurationValues.Add( ENABLE_SELF_SELECTION_KEY, new ConfigurationValue( "Enable Self Selection", "When using Person Picker, show the self selection option", string.Empty ) );

            if ( controls != null && controls.Count > 0 )
            {
                var cbEnableSelfSelection = controls[0] as RockCheckBox;
                if ( cbEnableSelfSelection != null )
                {
                    configurationValues[ENABLE_SELF_SELECTION_KEY].Value = cbEnableSelfSelection.Checked.ToString();
                }

            }

            return configurationValues;
        }

        /// <summary>
        /// Sets the configuration value.
        /// </summary>
        /// <param name="controls"></param>
        /// <param name="configurationValues"></param>
        public override void SetConfigurationValues( List<Control> controls, Dictionary<string, ConfigurationValue> configurationValues )
        {
            if ( controls != null && configurationValues != null && controls.Count > 0 )
            {
                var cbEnableSelfSelection = controls[0] as RockCheckBox;

                if ( cbEnableSelfSelection != null && configurationValues.ContainsKey( ENABLE_SELF_SELECTION_KEY ) )
                {
                    cbEnableSelfSelection.Checked = configurationValues[ENABLE_SELF_SELECTION_KEY].Value.AsBoolean();
                }
            }
        }

        /// <summary>
        /// Returns the field's current value(s)
        /// </summary>
        /// <param name="parentControl">The parent control.</param>
        /// <param name="value">Information about the value</param>
        /// <param name="configurationValues">The configuration values.</param>
        /// <param name="condensed">Flag indicating if the value should be condensed (i.e. for use in a grid column)</param>
        /// <returns></returns>
        public override string FormatValue( Control parentControl, string value, Dictionary<string, ConfigurationValue> configurationValues, bool condensed )
        {
            return !condensed
                ? GetTextValue( value, configurationValues.ToDictionary( cv => cv.Key, cv => cv.Value.Value ) )
                : GetCondensedTextValue( value, configurationValues.ToDictionary( cv => cv.Key, cv => cv.Value.Value ) );
        }

        /// <summary>
        /// Creates the control(s) necessary for prompting user for a new value
        /// </summary>
        /// <param name="configurationValues">The configuration values.</param>
        /// <param name="id"></param>
        /// <returns>
        /// The control
        /// </returns>
        public override Control EditControl( Dictionary<string, ConfigurationValue> configurationValues, string id )
        {
            var personPicker = new PersonPicker { ID = id };
            if ( configurationValues.ContainsKey( ENABLE_SELF_SELECTION_KEY ) )
            {
                personPicker.EnableSelfSelection = configurationValues[ENABLE_SELF_SELECTION_KEY].Value.AsBoolean();
            }

            return personPicker;
        }

        /// <summary>
        /// Reads new values entered by the user for the field (as PersonAlias.Guid)
        /// </summary>
        /// <param name="control">Parent control that controls were added to in the CreateEditControl() method</param>
        /// <param name="configurationValues">The configuration values.</param>
        /// <returns></returns>
        public override string GetEditValue( Control control, Dictionary<string, ConfigurationValue> configurationValues )
        {
            PersonPicker ppPerson = control as PersonPicker;
            string result = string.Empty;

            if ( ppPerson != null )
            {
                Guid personGuid = Guid.Empty;
                int? personId = ppPerson.PersonId;

                if ( personId.HasValue )
                {
                    using ( var rockContext = new RockContext() )
                    {
                        var personAlias = new PersonAliasService( rockContext ).GetByAliasId( personId.Value );
                        if ( personAlias != null )
                        {
                            result = personAlias.Guid.ToString();
                        }
                    }
                }

                return result;
            }

            return null;
        }

        /// <summary>
        /// Sets the value (as PersonAlias.Guid)
        /// </summary>
        /// <param name="control">The control.</param>
        /// <param name="configurationValues">The configuration values.</param>
        /// <param name="value">The value.</param>
        public override void SetEditValue( Control control, Dictionary<string, ConfigurationValue> configurationValues, string value )
        {
            PersonPicker ppPerson = control as PersonPicker;
            if ( ppPerson != null )
            {
                Person person = null;
                Guid? personAliasGuid = value.AsGuidOrNull();
                if ( personAliasGuid.HasValue )
                {
                    using ( var rockContext = new RockContext() )
                    {
                        person = new PersonAliasService( rockContext ).Queryable()
                            .Where( a => a.Guid == personAliasGuid.Value )
                            .Select( a => a.Person )
                            .FirstOrDefault();
                    }
                }

                ppPerson.SetValue( person );
            }
        }

        /// <summary>
        /// Gets the edit value as the IEntity.Id
        /// </summary>
        /// <param name="control">The control.</param>
        /// <param name="configurationValues">The configuration values.</param>
        /// <returns></returns>
        public int? GetEditValueAsEntityId( Control control, Dictionary<string, ConfigurationValue> configurationValues )
        {
            Guid guid = GetEditValue( control, configurationValues ).AsGuid();
            var item = new PersonAliasService( new RockContext() ).Get( guid );
            return item != null ? item.PersonId : ( int? ) null;
        }

        /// <summary>
        /// Sets the edit value from IEntity.Id value
        /// </summary>
        /// <param name="control">The control.</param>
        /// <param name="configurationValues">The configuration values.</param>
        /// <param name="id">The identifier.</param>
        public void SetEditValueFromEntityId( Control control, Dictionary<string, ConfigurationValue> configurationValues, int? id )
        {
            var item = new PersonService( new RockContext() ).Get( id ?? 0 );
            string guidValue = item != null ? item.PrimaryAlias.Guid.ToString() : string.Empty;
            SetEditValue( control, configurationValues, guidValue );
        }

#endif
        #endregion

<<<<<<< HEAD
=======
        #region Persistence

        /// <inheritdoc/>
        public override PersistedValues GetPersistedValues( string privateValue, Dictionary<string, string> privateConfigurationValues, IDictionary<string, object> cache )
        {
            if ( string.IsNullOrWhiteSpace( privateValue ) )
            {
                return new PersistedValues
                {
                    TextValue = string.Empty,
                    CondensedTextValue = string.Empty,
                    HtmlValue = string.Empty,
                    CondensedHtmlValue = string.Empty
                };
            }

            var textValue = GetTextValue( privateValue, privateConfigurationValues );
            var condensedTextValue = textValue.Truncate( 100 );

            return new PersistedValues
            {
                TextValue = textValue,
                CondensedTextValue = condensedTextValue,
                HtmlValue = textValue,
                CondensedHtmlValue = condensedTextValue
            };
        }

        #endregion

        #region IEntityReferenceFieldType

        /// <inheritdoc/>
        List<ReferencedEntity> IEntityReferenceFieldType.GetReferencedEntities( string privateValue, Dictionary<string, string> privateConfigurationValues )
        {
            var guid = privateValue.AsGuidOrNull();

            if ( !guid.HasValue )
            {
                return null;
            }

            using ( var rockContext = new RockContext() )
            {
                var personAliasValues = new PersonAliasService( rockContext ).Queryable()
                    .Where( pa => pa.Guid == guid.Value )
                    .Select( pa => new
                    {
                        pa.Id,
                        pa.PersonId
                    } )
                    .FirstOrDefault();

                if ( personAliasValues == null )
                {
                    return null;
                }

                return new List<ReferencedEntity>
                {
                    new ReferencedEntity( EntityTypeCache.GetId<PersonAlias>().Value, personAliasValues.Id ),
                    new ReferencedEntity( EntityTypeCache.GetId<Person>().Value, personAliasValues.PersonId )
                };
            }
        }

        /// <inheritdoc/>
        List<ReferencedProperty> IEntityReferenceFieldType.GetReferencedProperties( Dictionary<string, string> privateConfigurationValues )
        {
            // This field type references the FirstName and LastName properties
            // of a Person and the PersonId property of a PersonAlias. It
            // should have its persisted values updated when changed.
            return new List<ReferencedProperty>
            {
                new ReferencedProperty( EntityTypeCache.GetId<Person>().Value, nameof( Person.NickName ) ),
                new ReferencedProperty( EntityTypeCache.GetId<Person>().Value, nameof( Person.LastName ) ),
                new ReferencedProperty( EntityTypeCache.GetId<PersonAlias>().Value, nameof( PersonAlias.PersonId ) ),
            };
        }

        #endregion
>>>>>>> 44978794
    }
}<|MERGE_RESOLUTION|>--- conflicted
+++ resolved
@@ -165,6 +165,36 @@
 
         #endregion
 
+        #region Persistence
+
+        /// <inheritdoc/>
+        public override PersistedValues GetPersistedValues( string privateValue, Dictionary<string, string> privateConfigurationValues, IDictionary<string, object> cache )
+        {
+            if ( string.IsNullOrWhiteSpace( privateValue ) )
+            {
+                return new PersistedValues
+                {
+                    TextValue = string.Empty,
+                    CondensedTextValue = string.Empty,
+                    HtmlValue = string.Empty,
+                    CondensedHtmlValue = string.Empty
+                };
+            }
+
+            var textValue = GetTextValue( privateValue, privateConfigurationValues );
+            var condensedTextValue = textValue.Truncate( 100 );
+
+            return new PersistedValues
+            {
+                TextValue = textValue,
+                CondensedTextValue = condensedTextValue,
+                HtmlValue = textValue,
+                CondensedHtmlValue = condensedTextValue
+            };
+        }
+
+        #endregion
+
         #region IEntityReferenceFieldType
 
         /// <inheritdoc/>
@@ -413,89 +443,5 @@
 #endif
         #endregion
 
-<<<<<<< HEAD
-=======
-        #region Persistence
-
-        /// <inheritdoc/>
-        public override PersistedValues GetPersistedValues( string privateValue, Dictionary<string, string> privateConfigurationValues, IDictionary<string, object> cache )
-        {
-            if ( string.IsNullOrWhiteSpace( privateValue ) )
-            {
-                return new PersistedValues
-                {
-                    TextValue = string.Empty,
-                    CondensedTextValue = string.Empty,
-                    HtmlValue = string.Empty,
-                    CondensedHtmlValue = string.Empty
-                };
-            }
-
-            var textValue = GetTextValue( privateValue, privateConfigurationValues );
-            var condensedTextValue = textValue.Truncate( 100 );
-
-            return new PersistedValues
-            {
-                TextValue = textValue,
-                CondensedTextValue = condensedTextValue,
-                HtmlValue = textValue,
-                CondensedHtmlValue = condensedTextValue
-            };
-        }
-
-        #endregion
-
-        #region IEntityReferenceFieldType
-
-        /// <inheritdoc/>
-        List<ReferencedEntity> IEntityReferenceFieldType.GetReferencedEntities( string privateValue, Dictionary<string, string> privateConfigurationValues )
-        {
-            var guid = privateValue.AsGuidOrNull();
-
-            if ( !guid.HasValue )
-            {
-                return null;
-            }
-
-            using ( var rockContext = new RockContext() )
-            {
-                var personAliasValues = new PersonAliasService( rockContext ).Queryable()
-                    .Where( pa => pa.Guid == guid.Value )
-                    .Select( pa => new
-                    {
-                        pa.Id,
-                        pa.PersonId
-                    } )
-                    .FirstOrDefault();
-
-                if ( personAliasValues == null )
-                {
-                    return null;
-                }
-
-                return new List<ReferencedEntity>
-                {
-                    new ReferencedEntity( EntityTypeCache.GetId<PersonAlias>().Value, personAliasValues.Id ),
-                    new ReferencedEntity( EntityTypeCache.GetId<Person>().Value, personAliasValues.PersonId )
-                };
-            }
-        }
-
-        /// <inheritdoc/>
-        List<ReferencedProperty> IEntityReferenceFieldType.GetReferencedProperties( Dictionary<string, string> privateConfigurationValues )
-        {
-            // This field type references the FirstName and LastName properties
-            // of a Person and the PersonId property of a PersonAlias. It
-            // should have its persisted values updated when changed.
-            return new List<ReferencedProperty>
-            {
-                new ReferencedProperty( EntityTypeCache.GetId<Person>().Value, nameof( Person.NickName ) ),
-                new ReferencedProperty( EntityTypeCache.GetId<Person>().Value, nameof( Person.LastName ) ),
-                new ReferencedProperty( EntityTypeCache.GetId<PersonAlias>().Value, nameof( PersonAlias.PersonId ) ),
-            };
-        }
-
-        #endregion
->>>>>>> 44978794
     }
 }