--- conflicted
+++ resolved
@@ -97,6 +97,36 @@
 
         #endregion
 
+        #region Persistence
+
+        /// <inheritdoc/>
+        public override PersistedValues GetPersistedValues( string privateValue, Dictionary<string, string> privateConfigurationValues, IDictionary<string, object> cache )
+        {
+            if ( string.IsNullOrWhiteSpace( privateValue ) )
+            {
+                return new PersistedValues
+                {
+                    TextValue = string.Empty,
+                    CondensedTextValue = string.Empty,
+                    HtmlValue = string.Empty,
+                    CondensedHtmlValue = string.Empty
+                };
+            }
+
+            var textValue = GetTextValue( privateValue, privateConfigurationValues );
+            var condensedTextValue = textValue.Truncate( 100 );
+
+            return new PersistedValues
+            {
+                TextValue = textValue,
+                CondensedTextValue = condensedTextValue,
+                HtmlValue = textValue,
+                CondensedHtmlValue = condensedTextValue
+            };
+        }
+
+        #endregion
+
         #region IEntityReferenceFieldType
 
         /// <inheritdoc/>
@@ -252,109 +282,7 @@
             SetEditValue( control, configurationValues, guidValue );
         }
 
-<<<<<<< HEAD
 #endif
-=======
-        /// <summary>
-        /// Gets the entity.
-        /// </summary>
-        /// <param name="value">The value.</param>
-        /// <returns></returns>
-        public IEntity GetEntity( string value )
-        {
-            return GetEntity( value, null );
-        }
-
-        /// <summary>
-        /// Gets the entity.
-        /// </summary>
-        /// <param name="value">The value.</param>
-        /// <param name="rockContext">The rock context.</param>
-        /// <returns></returns>
-        public IEntity GetEntity( string value, RockContext rockContext )
-        {
-            Guid? guid = value.AsGuidOrNull();
-            if ( guid.HasValue )
-            {
-                rockContext = rockContext ?? new RockContext();
-                return new GroupService( rockContext ).Get( guid.Value );
-            }
-
-            return null;
-        }
-
-        #endregion
-
-        #region Persistence
-
-        /// <inheritdoc/>
-        public override PersistedValues GetPersistedValues( string privateValue, Dictionary<string, string> privateConfigurationValues, IDictionary<string, object> cache )
-        {
-            if ( string.IsNullOrWhiteSpace( privateValue ) )
-            {
-                return new PersistedValues
-                {
-                    TextValue = privateValue,
-                    CondensedTextValue = privateValue,
-                    HtmlValue = privateValue,
-                    CondensedHtmlValue = privateValue
-                };
-            }
-
-            var textValue = GetTextValue( privateValue, privateConfigurationValues );
-            var condensedTextValue = textValue.Truncate( 100 );
-
-            return new PersistedValues
-            {
-                TextValue = textValue,
-                CondensedTextValue = condensedTextValue,
-                HtmlValue = textValue,
-                CondensedHtmlValue = condensedTextValue
-            };
-        }
-
-        #endregion
-
-        #region IEntityReferenceFieldType
-
-        /// <inheritdoc/>
-        List<ReferencedEntity> IEntityReferenceFieldType.GetReferencedEntities( string privateValue, Dictionary<string, string> privateConfigurationValues )
-        {
-            var guid = privateValue.AsGuidOrNull();
-
-            if ( !guid.HasValue )
-            {
-                return null;
-            }
-
-            using ( var rockContext = new RockContext() )
-            {
-                var groupId = new GroupService( rockContext ).GetId( guid.Value );
-
-                if ( !groupId.HasValue )
-                {
-                    return null;
-                }
-
-                return new List<ReferencedEntity>
-                {
-                    new ReferencedEntity( EntityTypeCache.GetId<Group>().Value, groupId.Value )
-                };
-            }
-        }
-
-        /// <inheritdoc/>
-        List<ReferencedProperty> IEntityReferenceFieldType.GetReferencedProperties( Dictionary<string, string> privateConfigurationValues )
-        {
-            // This field type references the Name property of a Group and
-            // should have its persisted values updated when changed.
-            return new List<ReferencedProperty>
-            {
-                new ReferencedProperty( EntityTypeCache.GetId<Group>().Value, nameof( Group.Name ) )
-            };
-        }
-
->>>>>>> 44978794
         #endregion
     }
 }