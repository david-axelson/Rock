﻿// <copyright>
// Copyright by the Spark Development Network
//
// Licensed under the Rock Community License (the "License");
// you may not use this file except in compliance with the License.
// You may obtain a copy of the License at
//
// http://www.rockrms.com/license
//
// Unless required by applicable law or agreed to in writing, software
// distributed under the License is distributed on an "AS IS" BASIS,
// WITHOUT WARRANTIES OR CONDITIONS OF ANY KIND, either express or implied.
// See the License for the specific language governing permissions and
// limitations under the License.
// </copyright>
//
using System;

namespace Rock.SystemKey
{
    /// <summary>
    /// This class holds Rock's well known System Setting keys.
    /// </summary>
    public class SystemSetting
    {
        /// <summary>
        /// This system setting's guid represents a unique identifier for each installation of Rock.
        /// The value it stores is the current version of Rock for that installation.
        /// </summary>
        public const string ROCK_INSTANCE_ID = "RockInstanceId";

        /// <summary>
        /// Holds the System Setting key for the sample data load date/time.
        /// </summary>
        public const string SAMPLEDATA_DATE = "com.rockrms.sampledata.datetime";

        /// <summary>
        /// Percent Confidence threshold for automatically setting gender based on a name
        /// </summary>
        public const string GENDER_AUTO_FILL_CONFIDENCE = "core_GenderAutoFillConfidence";

        /// <summary>
        /// The minimum distance in miles person/family has to have moved before automatically inactivating their record
        /// </summary>
        public const string NCOA_MINIMUM_MOVE_DISTANCE_TO_INACTIVATE = "core_MinimumMoveDistanceToInactivate";

        /// <summary>
        /// Should a NCOA 48 month move request change a family's address to 'previous'
        /// </summary>
        public const string NCOA_SET_48_MONTH_AS_PREVIOUS = "core_Set48monthAsPrevious";

        /// <summary>
        /// Should a NCOA invalid address change a family's address to 'previous'
        /// </summary>
        public const string NCOA_SET_INVALID_AS_PREVIOUS = "core-SetinvalidAsAddress";

        /// <summary>
        /// Settings for how people/families should be reactivated
        /// </summary>
        public const string DATA_AUTOMATION_REACTIVATE_PEOPLE = "core_DataAutomationReactivatePeople";

        /// <summary>
        /// Settings for how people/families should be inactivated
        /// </summary>
        public const string DATA_AUTOMATION_INACTIVATE_PEOPLE = "core_DataAutomationInactivatePeople";

        /// <summary>
        /// Settings for if/when a family's campus should be updated
        /// </summary>
        public const string DATA_AUTOMATION_CAMPUS_UPDATE = "core_DataAutomationUpdateFamilyCampus";

        /// <summary>
        /// Settings for if/when adult children should be moved to their own family
        /// </summary>
        public const string DATA_AUTOMATION_ADULT_CHILDREN = "core_DataAutomationAdultChildren";

        /// <summary>
        /// Settings for Updating Person Connection Status
        /// </summary>
        public const string DATA_AUTOMATION_UPDATE_PERSON_CONNECTION_STATUS = "core_DataAutomationUpdatePersonConnectionStatus";

        /// <summary>
        /// Settings for Updating Family Status
        /// </summary>
        public const string DATA_AUTOMATION_UPDATE_FAMILY_STATUS = "core_DataAutomationUpdateFamilyStatus";

        /// <summary>
        /// The default background check provider
        /// </summary>
        public const string DEFAULT_BACKGROUND_CHECK_PROVIDER = "core_DefaultBackgroundCheckProvider";

        /// <summary>
        /// The font awesome pro key
        /// </summary>
        public const string FONT_AWESOME_PRO_KEY = "core_FontAwesomeProKey";

        /// <summary>
        /// Enable multi time zone support. Default is false
        /// </summary>
        public const string ENABLE_MULTI_TIME_ZONE_SUPPORT = "core_EnableMultiTimeZoneSupport";

        /// <summary>
        /// Always show businesses in PersonPicker controls
        /// </summary>
        public const string ALWAYS_SHOW_BUSINESS_IN_PERSONPICKER = "core_AlwaysShowBusinessInPersonPicker";

        /// <summary>
        /// The setting to have Rock poll itself to keep it alive during times of inactivity. Usually this can stay disabled.
        /// </summary>
        public const string ENABLE_KEEP_ALIVE = "core_EnableKeepAlive";

        /// <summary>
        /// The PDF external render endpoint to use for the <see cref="Pdf.PdfGenerator"/> instead of the local chrome engine
        /// For example: wss://chrome.browserless.io?token=YOUR-API-TOKEN
        /// </summary>
        public const string PDF_EXTERNAL_RENDER_ENDPOINT = "core_PDFExternalRenderEndpoint";

        /// <summary>
        /// The number of days that a visitor cookie persists. Default is 365.
        /// </summary>
        public const string VISITOR_COOKIE_PERSISTENCE_DAYS = "core_VisitorCookiePersistenceDays";

        /// <summary>
        /// The day of the week that is considered the 'Start Day' (First Day Of week). This is used to compute 'SundayDate'. Default is Monday.
        /// </summary>
        public const string START_DAY_OF_WEEK = "core_StartDayOfWeek";

        /// <summary>
        /// (Obsolete) Enable a redis cache cluster
        /// </summary>
        [Obsolete( "No longer needed since we no longer support Redis." )]
        [RockObsolete( "1.15" )]
        public const string REDIS_ENABLE_CACHE_CLUSTER = "EnableRedisCacheCluster";

        /// <summary>
        /// (Obsolete) Comma separated list of Redis endpoints (e.g. server.com:6379)
        /// </summary>
        [Obsolete( "No longer needed since we no longer support Redis." )]
        [RockObsolete( "1.15" )]
        public const string REDIS_ENDPOINT_LIST = "RedisEndpointList";

        /// <summary>
        /// (Obsolete) The redis password
        /// </summary>
        [Obsolete( "No longer needed since we no longer support Redis." )]
        [RockObsolete( "1.15" )]
        public const string REDIS_PASSWORD = "RedisPassword";

        /// <summary>
        /// (Obsolete) The redis database index number
        /// </summary>
        [Obsolete( "No longer needed since we no longer support Redis." )]
        [RockObsolete( "1.15" )]
        public const string REDIS_DATABASE_NUMBER = "RedisDatabaseNumber";

        /// <summary>
        /// Settings for Spark Data NCOA
        /// </summary>
        public const string SPARK_DATA_NCOA = "core_SparkDataNcoa";

        /// <summary>
        /// Settings for Spark Data
        /// </summary>
        public const string SPARK_DATA = "core_SparkData";

        /// <summary>
        /// The rock logging settings
        /// </summary>
        public const string ROCK_LOGGING_SETTINGS = "core_LoggingConfig";

        /// <summary>
        /// Enable system.diagnostics ADO.NET Off-By-Default Performance Counters
        /// </summary>
        public const string SYSTEM_DIAGNOSTICS_ENABLE_ADO_NET_PERFORMANCE_COUNTERS = "core_EnableAdoNetPerformanceCounters";

        /// <summary>
        /// Settings for Communication setting approval template
        /// </summary>
        public const string COMMUNICATION_SETTING_APPROVAL_TEMPLATE = "core_CommunicationSettingApprovalTemplate";

        /// <summary>
        /// Enable Cache Manager statistics and performance counters.
        /// </summary>
        public const string CACHE_MANAGER_ENABLE_STATISTICS = "CacheManagerEnableStatistics";

        /// <summary>
        /// The open id connect RSA keys
        /// </summary>
        public const string OPEN_ID_CONNECT_RSA_KEYS = "OpenIdConnectRsaKeys";

        /// <summary>
        /// The open identifier connect settings
        /// </summary>
        public const string OPEN_ID_CONNECT_SETTINGS = "OpenIdConnectSettings";

        /// <summary>
        /// The webfarm is enabled
        /// </summary>
        public const string WEBFARM_IS_ENABLED = "WEBFARM_IS_ENABLED";

        /// <summary>
        /// The webfarm key
        /// </summary>
        public const string WEBFARM_KEY = "WEBFARM_KEY";

        /// <summary>
        /// The webfarm leadership polling interval lower limit seconds
        /// </summary>
        public const string WEBFARM_LEADERSHIP_POLLING_INTERVAL_LOWER_LIMIT_SECONDS = "WEBFARM_LEADERSHIP_POLLING_INTERVAL_LOWER_LIMIT_SECONDS";

        /// <summary>
        /// The webfarm leadership polling interval upper limit seconds
        /// </summary>
        public const string WEBFARM_LEADERSHIP_POLLING_INTERVAL_UPPER_LIMIT_SECONDS = "WEBFARM_LEADERSHIP_POLLING_INTERVAL_UPPER_LIMIT_SECONDS";

        /// <summary>
        /// The webfarm leadership minimum polling difference seconds
        /// </summary>
        public const string WEBFARM_LEADERSHIP_MIN_POLLING_DIFFERENCE_SECONDS = "WEBFARM_LEADERSHIP_MIN_POLLING_DIFFERENCE_SECONDS";

        /// <summary>
        /// The webfarm leadership maximum wait seconds
        /// </summary>
        public const string WEBFARM_LEADERSHIP_MAX_WAIT_SECONDS = "WEBFARM_LEADERSHIP_MAX_WAIT_SECONDS";

        /// <summary>
        /// The RockCleanup Last Run DateTime
        /// </summary>
        public const string ROCK_CLEANUP_LAST_RUN_DATETIME = "core_RockCleanup_LastRunDateTime";

        /// <summary>
        /// Settings for Giving Automation
        /// </summary>
        public const string GIVING_AUTOMATION_CONFIGURATION = "core_GivingAutomationConfiguration";

        /// <summary>
        /// The organization currency code
        /// </summary>
        public const string ORGANIZATION_CURRENCY_CODE = "OrganizationStandardCurrencyCode";

        /// <summary>
        /// Lava Engine Type.
        /// </summary>
        public const string LAVA_ENGINE_LIQUID_FRAMEWORK = "core_LavaEngine_LiquidFramework";

        /// <summary>
        /// The statement generator configuration
        /// </summary>
        public const string STATEMENT_GENERATOR_CONFIG = "core_StatementGeneratorConfig";

        /// <summary>
        /// The default security grant token duration in minutes.
        /// </summary>
        public const string DEFAULT_SECURITY_GRANT_TOKEN_DURATION = "core_DefaultSecurityGrantTokenDuration";

        /// <summary>
        /// The security grant token earliest date. This provides support to revoke existing tokens.
        /// </summary>
        public const string SECURITY_GRANT_TOKEN_EARLIEST_DATE = "core_SecurityGrantTokenEarliestDate";

        /// <summary>
        /// Security Settings (Account Protection profiles)
        /// </summary>
        public const string ROCK_SECURITY_SETTINGS = "core_RockSecuritySettings";

        /// <summary>
        /// Job Settings for <see cref="Rock.Jobs.PopulateInteractionSessionData"/>
        /// </summary>
        public const string POPULATE_INTERACTION_SESSION_DATA_JOB_SETTINGS = "core_PopulateInteractionSessionDataJobSettings";

        /// <summary>
        /// Number of minutes old the ROCK_SEGMENT_FILTERS cookie can be before it is considered stale and will be re-fetched from the database.
        /// </summary>
        public const string PERSONALIZATION_SEGMENT_COOKIE_AFFINITY_DURATION_MINUTES = "core_PersonalizationSegmentCookieAffinityDurationMinutes";

        /// <summary>
        /// Label text for the PersonRacePicker
        /// </summary>
        public const string PERSON_RACE_LABEL = "core_PersonRaceLabel";

        /// <summary>
        /// Label text for the PersonEthnicityPicker
        /// </summary>
        public const string PERSON_ETHNICITY_LABEL = "core_PersonEthnicityLabel";

        /// <summary>
        /// Label text for the PersonGenderPicker
        /// </summary>
        public const string PERSON_GENDER_LABEL = "core_GenderLabel";

        /// <summary>
        /// The name of the standard Rock Context.
        /// </summary>
        public const string ROCK_CONTEXT = "RockContext";

        /// <summary>
        /// The name of the standard Rock Context for Read Only queries.
        /// </summary>
        public const string ROCK_CONTEXT_READ_ONLY = "RockContextReadOnly";

        /// <summary>
        /// The Captcha site key.
        /// </summary>
        public const string CAPTCHA_SITE_KEY = "core_CaptchaSiteKey";

        /// <summary>
        /// The Captcha secret key.
        /// </summary>
        public const string CAPTCHA_SECRET_KEY = "core_CaptchaSecretKey";

        /// <summary>
        /// The protocol to use for sending telemetry for observability.
        /// </summary>
        public const string OBSERVABILITY_ENDPOINT_PROTOCOL = "core_ObservabilityEndpointProtocol";

        /// <summary>
        /// The URL to use for sending telemetry for observability.
        /// </summary>
        public const string OBSERVABILITY_ENDPOINT = "core_ObservabilityEndpoint";

        /// <summary>
        /// Determines if observability is enabled.
        /// </summary>
        public const string OBSERVABILITY_ENABLED = "core_ObservabilityEnabled";

        /// <summary>
        /// The headers to send with telemetry requests for observability.
        /// </summary>
        public const string OBSERVABILITY_ENDPOINT_HEADERS = "core_ObservabilityEndpointHeaders";

        /// <summary>
        /// The protocol to use for sending telemetry for observability.
        /// </summary>
        public const string OBSERVABILITY_TARGETED_QUERIES = "core_ObservabilityTargetedQueries";

        /// <summary>
        /// The maximum number of spans that can be created for a single trace
        /// in observability.
        /// </summary>
        public const string OBSERVABILITY_SPAN_COUNT_LIMIT = "core_ObservabilitySpanCountLimit";

        /// <summary>
        /// The maximum length of any single attribute value in observability
        /// traces.
        /// </summary>
        public const string OBSERVABILITY_MAX_ATTRIBUTE_LENGTH = "core_ObservabilityMaxAttributeLength";

        /// <summary>
        /// The label text for the SMS Opt-In checkbox
        /// </summary>
        public const string SMS_OPT_IN_MESSAGE_LABEL = "core_SmsOptInMessageLabel";

        /// <summary>
<<<<<<< HEAD
        /// The content library data (JSON).
        /// </summary>
        public const string CONTENT_LIBRARY_DATA_JSON = "core_ContentLibraryDataJson";

        /// <summary>
        /// Determine if Same Sex Couples are allowed.
        /// </summary>
        public const string BIBLE_STRICT_SPOUSE = "core_BibleStrictSpouse";
=======
        /// The start date for the analytics calendar dimension.
        /// </summary>
        public const string ANALYTICS_CALENDAR_DIMENSION_START_DATE = "core_AnalyticsCalendarDimensionStartDate";

        /// <summary>
        /// The end date for the analytics calendar dimension.
        /// </summary>
        public const string ANALYTICS_CALENDAR_DIMENSION_END_DATE = "core_AnalyticsCalendarDimensionEndDate";

        /// <summary>
        /// The fiscal start month for the analytics calendar dimension.
        /// </summary>
        public const string ANALYTICS_CALENDAR_DIMENSION_FISCAL_START_MONTH = "core_AnalyticsCalendarDimensionFiscalStartMonth";

        /// <summary>
        /// Whether the giving month should use Sunday date for the analytics calendar dimension.
        /// </summary>
        public const string ANALYTICS_CALENDAR_DIMENSION_GIVING_MONTH_USE_SUNDAY_DATE = "core_AnalyticsCalendarDimensionGivingMonthUseSundayDate";
>>>>>>> aed2aec0
    }
}<|MERGE_RESOLUTION|>--- conflicted
+++ resolved
@@ -351,7 +351,6 @@
         public const string SMS_OPT_IN_MESSAGE_LABEL = "core_SmsOptInMessageLabel";
 
         /// <summary>
-<<<<<<< HEAD
         /// The content library data (JSON).
         /// </summary>
         public const string CONTENT_LIBRARY_DATA_JSON = "core_ContentLibraryDataJson";
@@ -360,7 +359,7 @@
         /// Determine if Same Sex Couples are allowed.
         /// </summary>
         public const string BIBLE_STRICT_SPOUSE = "core_BibleStrictSpouse";
-=======
+
         /// The start date for the analytics calendar dimension.
         /// </summary>
         public const string ANALYTICS_CALENDAR_DIMENSION_START_DATE = "core_AnalyticsCalendarDimensionStartDate";
@@ -379,6 +378,5 @@
         /// Whether the giving month should use Sunday date for the analytics calendar dimension.
         /// </summary>
         public const string ANALYTICS_CALENDAR_DIMENSION_GIVING_MONTH_USE_SUNDAY_DATE = "core_AnalyticsCalendarDimensionGivingMonthUseSundayDate";
->>>>>>> aed2aec0
     }
 }