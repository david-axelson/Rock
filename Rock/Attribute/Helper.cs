--- conflicted
+++ resolved
@@ -111,12 +111,9 @@
 
             rockContext = rockContext ?? new RockContext();
 
-<<<<<<< HEAD
 #if REVIEW_WEBFORMS
-=======
             var customizedGrid = type.GetCustomAttribute<Blocks.CustomizedGridAttribute>();
 
->>>>>>> a4d773dd
             bool customGridColumnsBlock = typeof( Rock.Web.UI.ICustomGridColumns ).IsAssignableFrom( type );
             if ( customGridColumnsBlock || customizedGrid?.IsCustomColumnsSupported == true )
             {
