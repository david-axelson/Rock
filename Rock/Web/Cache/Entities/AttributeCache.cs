﻿// <copyright>
// Copyright by the Spark Development Network
//
// Licensed under the Rock Community License (the "License");
// you may not use this file except in compliance with the License.
// You may obtain a copy of the License at
//
// http://www.rockrms.com/license
//
// Unless required by applicable law or agreed to in writing, software
// distributed under the License is distributed on an "AS IS" BASIS,
// WITHOUT WARRANTIES OR CONDITIONS OF ANY KIND, either express or implied.
// See the License for the specific language governing permissions and
// limitations under the License.
// </copyright>
//
using System;
using System.Collections.Generic;
using System.Data.Entity;
using System.Linq;
using System.Reflection;
using System.Runtime.Serialization;
using System.Web.UI;
using System.Web.UI.WebControls;

using Newtonsoft.Json;

using Rock.Data;
using Rock.Field;
using Rock.Model;
using Rock.Lava;
using Rock.Security;
using Rock.ViewModel;
using Rock.Web.UI.Controls;

namespace Rock.Web.Cache
{
    /// <summary>
    /// Cached Attribute model
    /// </summary>
    [Serializable]
    [DataContract]
    [JsonConverter( typeof( Utility.AttributeCacheJsonConverter ) )]
    public class AttributeCache : ModelCache<AttributeCache, Model.Attribute>
    {
        #region Properties

        /// <summary>
        /// Gets or sets a value indicating whether this instance is system.
        /// </summary>
        /// <value>
        ///   <c>true</c> if this instance is system; otherwise, <c>false</c>.
        /// </value>
        [DataMember]
        public bool IsSystem { get; private set; }

        /// <summary>
        /// Gets or sets the field type identifier.
        /// </summary>
        /// <value>
        /// The field type identifier.
        /// </value>
        [DataMember]
        public int FieldTypeId { get; private set; }

        /// <summary>
        /// Gets or sets the entity type identifier.
        /// </summary>
        /// <value>
        /// The entity type identifier.
        /// </value>
        [DataMember]
        public int? EntityTypeId { get; private set; }

        /// <summary>
        /// Gets or sets the entity type qualifier column.
        /// </summary>
        /// <value>
        /// The entity type qualifier column.
        /// </value>
        [DataMember]
        public string EntityTypeQualifierColumn { get; private set; }

        /// <summary>
        /// Gets or sets the entity type qualifier value.
        /// </summary>
        /// <value>
        /// The entity type qualifier value.
        /// </value>
        [DataMember]
        public string EntityTypeQualifierValue { get; private set; }

        /// <summary>
        /// Gets or sets the key.
        /// </summary>
        /// <value>
        /// The key.
        /// </value>
        [DataMember]
        public string Key { get; private set; }

        /// <summary>
        /// Gets or sets the name.
        /// </summary>
        /// <value>
        /// The name.
        /// </value>
        [DataMember]
        public string Name { get; private set; }

        /// <summary>
        /// Gets or sets the description.
        /// </summary>
        /// <value>
        /// The description.
        /// </value>
        [DataMember]
        public string Description { get; private set; }

        /// <summary>
        /// Gets or sets the order.
        /// </summary>
        /// <value>
        /// The order.
        /// </value>
        [DataMember]
        public int Order { get; private set; }

        /// <summary>
        /// Gets or sets the icon CSS class.
        /// </summary>
        /// <value>
        /// The icon CSS class.
        /// </value>
        [DataMember]
        public string IconCssClass { get; private set; }

        /// <summary>
        /// Gets or sets a value indicating whether this instance is grid column.
        /// </summary>
        /// <value>
        ///   <c>true</c> if this instance is grid column; otherwise, <c>false</c>.
        /// </value>
        [DataMember]
        public bool IsGridColumn { get; private set; }

        /// <summary>
        /// Gets or sets the default value.
        /// </summary>
        /// <value>
        /// The default value.
        /// </value>
        [DataMember]
        public string DefaultValue { get; private set; }

        /// <summary>
        /// Gets or sets a value indicating whether this instance is multi value.
        /// </summary>
        /// <value>
        ///   <c>true</c> if this instance is multi value; otherwise, <c>false</c>.
        /// </value>
        [DataMember]
        public bool IsMultiValue { get; private set; }

        /// <summary>
        /// Gets or sets a value indicating whether this instance is required.
        /// </summary>
        /// <value>
        ///   <c>true</c> if this instance is required; otherwise, <c>false</c>.
        /// </value>
        [DataMember]
        public bool IsRequired { get; private set; }

        /// <summary>
        /// Gets or sets a value indicating whether [allow search].
        /// </summary>
        /// <value>
        ///   <c>true</c> if [allow search]; otherwise, <c>false</c>.
        /// </value>
        [DataMember]
        public bool AllowSearch { get; private set; }

        /// <summary>
        /// Gets or sets a value indicating whether this instance is index enabled.
        /// </summary>
        /// <value>
        ///   <c>true</c> if this instance is index enabled; otherwise, <c>false</c>.
        /// </value>
        [DataMember]
        public bool IsIndexEnabled { get; private set; }

        /// <summary>
        /// Gets or sets a value indicating whether this instance is analytic.
        /// </summary>
        /// <value>
        ///   <c>true</c> if this instance is analytic; otherwise, <c>false</c>.
        /// </value>
        [DataMember]
        public bool IsAnalytic { get; private set; }

        /// <summary>
        /// Gets or sets a value indicating whether this instance is analytic history.
        /// </summary>
        /// <value>
        ///   <c>true</c> if this instance is analytic history; otherwise, <c>false</c>.
        /// </value>
        [DataMember]
        public bool IsAnalyticHistory { get; private set; }

        /// <summary>
        /// Gets or sets a value indicating whether changes to this attribute's attribute values should be logged in AttributeValueHistorical.
        /// </summary>
        /// <value>
        ///   <c>true</c> if [enable history]; otherwise, <c>false</c>.
        /// </value>
        [DataMember]
        public bool EnableHistory { get; private set; }

        /// <summary>
        /// Gets or sets any HTML to be rendered before the attribute's edit control
        /// </summary>
        /// <value>
        /// The pre HTML.
        /// </value>
        [DataMember]
        public string PreHtml { get; private set; }

        /// <summary>
        /// Gets or sets any HTML to be rendered after the attribute's edit control
        /// </summary>
        /// <value>
        /// The post HTML.
        /// </value>
        [DataMember]
        public string PostHtml { get; private set; }

        /// <summary>
        /// Gets or sets the shortened name of the attribute.
        /// If null or whitespace then the full name is returned.
        /// </summary>
        /// <value>
        /// The abbreviated name of the Attribute.
        /// </value>
        [DataMember]
        public string AbbreviatedName { get; private set; }

        /// <summary>
        /// Gets or sets a flag indicating if this attribute shows when doing a bulk entry form.
        /// </summary>
        [DataMember]
        public bool ShowOnBulk { get; private set; }

        /// <summary>
        /// Indicates whether or not this attribute should be displayed in public contexts (e.g., responding to an RSVP without logging in).
        /// </summary>
        /// <value>
        /// A boolean value.
        /// </value>
        [DataMember]
        public bool IsPublic { get; private set; }

        /// <summary>
        /// Gets a value indicating whether changes to this attribute's attribute values should be logged in AttributeValueHistorical
        /// </summary>
        /// <value>
        ///   <c>true</c> if this instance is active; otherwise, <c>false</c>.
        /// </value>
        [DataMember]
        public bool IsActive { get; private set; }

        /// <summary>
        /// Gets or sets the category ids.
        /// </summary>
        /// <value>
        /// The category ids.
        /// </value>
        [DataMember]
        public List<int> CategoryIds { get; private set; }

        /// <summary>
        /// Gets the type of the field.
        /// </summary>
        /// <value>
        /// The type of the field.
        /// </value>
        public FieldTypeCache FieldType => FieldTypeCache.Get( FieldTypeId );

        /// <summary>
        /// Gets the categories.
        /// </summary>
        /// <value>
        /// The categories.
        /// </value>
        public List<CategoryCache> Categories
        {
            get
            {
                var categories = new List<CategoryCache>();

                if ( CategoryIds == null )
                {
                    return categories;
                }

                foreach ( var id in CategoryIds.ToList() )
                {
                    categories.Add( CategoryCache.Get( id ) );
                }

                return categories;
            }
        }

        /// <summary>
        /// Gets the qualifier values.
        /// </summary>
        /// <value>
        /// The qualifier values.
        /// </value>
        [DataMember]
        public Dictionary<string, ConfigurationValue> QualifierValues { get; private set; }

        /// <summary>
        /// The default value using the most appropriate datatype
        /// </summary>
        /// <value>
        /// The default type of the value as.
        /// </value>
        public object DefaultValueAsType => FieldType.Field.ValueAsFieldType( null, DefaultValue, QualifierValues );

        /// <summary>
        /// The default value formatted based on the field type and qualifiers
        /// </summary>
        /// <value>
        /// The default value as formatted.
        /// </value>
        public string DefaultValueAsFormatted => FieldType.Field.FormatValue( null, DefaultValue, QualifierValues, false );

        /// <summary>
        /// Gets the default sort value.
        /// </summary>
        /// <value>
        /// The default sort value.
        /// </value>
        public object DefaultSortValue => FieldType.Field.SortValue( null, DefaultValue, QualifierValues );

        #endregion

        #region Public Methods

        /// <summary>
        /// Copies from model.
        /// </summary>
        /// <param name="model">The model.</param>
        [RockObsolete( "1.8" )]
        [Obsolete( "Use SetFromEntity instead", true )]
        public override void CopyFromModel( Data.IEntity model )
        {
            this.SetFromEntity( model );
        }

        /// <summary>
        /// WARNING: This will contain all the Attribute records that in the database.
        /// This could be an expensive call.
        /// Please use <code> AttributeCache.AllForEntityType(int entityTypeId)</code> if you only need the attributes
        /// for a specific EntityType. This will be much more efficient.
        /// </summary>
        /// <returns></returns>
        public static new List<AttributeCache> All()
        {
            return All( null );
        }

        /// <summary>
        /// WARNING: This will contain all the Attribute records that in the database.
        /// This could be an expensive call.
        /// Please use <code> AttributeCache.AllForEntityType(int entityTypeId)</code> if you only need the attributes
        /// for a specific EntityType. This will be much more efficient.
        /// </summary>
        /// <returns></returns>
        public static new List<AttributeCache> All( RockContext rockContext )
        {
            return ModelCache<AttributeCache, Model.Attribute>.All( rockContext );
        }

        /// <summary>
        /// Gets all <seealso cref="AttributeCache">Attributes</seealso> for a specific entityTypeId.
        /// </summary>
        /// <param name="entityTypeId">The entity type identifier.</param>
        /// <returns></returns>
        public static AttributeCache[] AllForEntityType( int entityTypeId )
        {
            return GetByEntityType( entityTypeId );
        }

        /// <summary>
        /// Gets all <seealso cref="AttributeCache">Attributes</seealso> for a specific entityTypeId.
        /// </summary>
        /// <param name="entityTypeId">The entity type identifier.</param>
        /// <returns></returns>
        internal static AttributeCache[] GetByEntityType( int? entityTypeId )
        {
            var attributeIds = EntityTypeAttributesCache.Get( entityTypeId ).AttributeIds;
            return attributeIds.Select( a => AttributeCache.Get( a ) ).Where( a => a != null ).ToArray();
        }

        /// <summary>
        /// Gets a list of all <seealso cref="AttributeCache">Attributes</seealso> for a specific entityType.
        /// </summary>
        /// <returns></returns>
        public static AttributeCache[] AllForEntityType<T>()
        {
            var entityTypeId = EntityTypeCache.Get<T>()?.Id;
            return AllForEntityType( entityTypeId ?? 0 );
        }

        /// <summary>
        /// Set's the cached objects properties from the model/entities properties.
        /// </summary>
        /// <param name="entity">The entity.</param>
        public override void SetFromEntity( IEntity entity )
        {
            base.SetFromEntity( entity );

            var attribute = entity as Model.Attribute;
            if ( attribute == null )
            {
                return;
            }

            var qualifiers = new Dictionary<string, string>();
            if ( attribute.AttributeQualifiers != null )
            {
                foreach ( var qualifier in attribute.AttributeQualifiers )
                {
                    qualifiers.Add( qualifier.Key, qualifier.Value );
                }
            }

            SetFromEntity( attribute, qualifiers );
        }

        /// <summary>
        /// Copies from model.
        /// </summary>
        /// <param name="attribute">The attribute.</param>
        /// <param name="qualifiers">The qualifiers.</param>
        [RockObsolete( "1.8" )]
        [Obsolete( "Use SetFromEntity instead", true )]
        public void CopyFromModel( Rock.Model.Attribute attribute, Dictionary<string, string> qualifiers )
        {
            this.SetFromEntity( attribute, qualifiers );
        }

        /// <summary>
        /// Sets from entity.
        /// </summary>
        /// <param name="attribute">The attribute.</param>
        /// <param name="qualifiers">The qualifiers.</param>
        public void SetFromEntity( Model.Attribute attribute, Dictionary<string, string> qualifiers )
        {
            base.SetFromEntity( attribute );

            IsSystem = attribute.IsSystem;
            FieldTypeId = attribute.FieldTypeId;
            EntityTypeId = attribute.EntityTypeId;
            EntityTypeQualifierColumn = attribute.EntityTypeQualifierColumn;
            EntityTypeQualifierValue = attribute.EntityTypeQualifierValue;
            Key = attribute.Key;
            Name = attribute.Name;
            Description = attribute.Description;
            Order = attribute.Order;
            IconCssClass = attribute.IconCssClass;
            IsGridColumn = attribute.IsGridColumn;
            DefaultValue = attribute.DefaultValue;
            IsMultiValue = attribute.IsMultiValue;
            IsRequired = attribute.IsRequired;
            AllowSearch = attribute.AllowSearch;
            IsIndexEnabled = attribute.IsIndexEnabled;
            IsAnalytic = attribute.IsAnalytic;
            IsAnalyticHistory = attribute.IsAnalyticHistory;
            IsActive = attribute.IsActive;
            EnableHistory = attribute.EnableHistory;
            PreHtml = attribute.PreHtml;
            PostHtml = attribute.PostHtml;
            AbbreviatedName = attribute.AbbreviatedName;
            ShowOnBulk = attribute.ShowOnBulk;
            IsPublic = attribute.IsPublic;

            QualifierValues = new Dictionary<string, ConfigurationValue>();
            foreach ( var qualifier in qualifiers )
            {
                QualifierValues.Add( qualifier.Key, new ConfigurationValue( qualifier.Value ) );
            }

            CategoryIds = attribute.Categories.Select( c => c.Id ).ToList();
        }

        /// <summary>
        /// Converts to viewmodel.
        /// </summary>
        /// <param name="currentPerson">The current person.</param>
        /// <param name="loadAttributes">if set to <c>true</c> [load attributes].</param>
        /// <returns></returns>
        public AttributeViewModel ToViewModel( Person currentPerson = null, bool loadAttributes = false )
        {
            var helper = new AttributeViewModelHelper();
            var viewModel = helper.CreateViewModel( this, currentPerson, loadAttributes );
            return viewModel;
        }

        /// <summary>
        /// Returns a <see cref="System.String" /> that represents this instance.
        /// </summary>
        /// <returns>
        /// A <see cref="System.String" /> that represents this instance.
        /// </returns>
        public override string ToString()
        {
            return Name;
        }

        /// <summary>
        /// A parent authority.  If a user is not specifically allowed or denied access to
        /// this object, Rock will check access to the parent authority specified by this property.
        /// </summary>
        public override ISecured ParentAuthority => new Model.Attribute { Id = 0, EntityTypeId = EntityTypeId };

        /// <summary>
        /// Adds the control.
        /// </summary>
        /// <param name="controls">The controls.</param>
        /// <param name="value">The value.</param>
        /// <param name="validationGroup">The validation group.</param>
        /// <param name="setValue">if set to <c>true</c> [set value].</param>
        /// <param name="setId">if set to <c>true</c> [set id].</param>
        /// <param name="required">The required.</param>
        /// <param name="labelText">The label text.</param>
        /// <param name="helpText">The help text.</param>
        /// <param name="warningText">The warning text.</param>
        /// <returns></returns>
        public Control AddControl( ControlCollection controls, string value, string validationGroup, bool setValue, bool setId, bool? required = null, string labelText = null, string helpText = null, string warningText = null )
        {
            return AddControl( controls, value, validationGroup, setValue, setId, required, labelText, helpText, warningText, null );
        }

        /// <summary>
        /// Adds the control.
        /// </summary>
        /// <param name="controls">The controls.</param>
        /// <param name="value">The value.</param>
        /// <param name="validationGroup">The validation group.</param>
        /// <param name="setValue">if set to <c>true</c> [set value].</param>
        /// <param name="setId">if set to <c>true</c> [set identifier].</param>
        /// <param name="required">The required.</param>
        /// <param name="labelText">The label text.</param>
        /// <param name="helpText">The help text.</param>
        /// <param name="warningText">The warning text.</param>
        /// <param name="attributeControlId">The attribute control identifier.</param>
        /// <returns></returns>
        public Control AddControl( ControlCollection controls, string value, string validationGroup, bool setValue, bool setId, bool? required, string labelText, string helpText, string warningText, string attributeControlId )
        {
            AttributeControlOptions attributeControlOptions = new AttributeControlOptions
            {
                Value = value,
                ValidationGroup = validationGroup,
                SetValue = setValue,
                SetId = setId,
                Required = required,
                LabelText = labelText,
                HelpText = helpText,
                WarningText = warningText,
                AttributeControlId = attributeControlId
            };

            return AddControl( controls, attributeControlOptions );
        }

        /// <summary>
        /// Adds the control.
        /// </summary>
        /// <param name="controls">The controls.</param>
        /// <param name="options">The options.</param>
        /// <returns></returns>
        public Control AddControl( ControlCollection controls, AttributeControlOptions options )
        {
            options.LabelText = options.LabelText ?? Name;
            options.HelpText = options.HelpText ?? Description;
            options.AttributeControlId = options.AttributeControlId ?? $"attribute_field_{Id}";

            EntityTypeCache entityType = EntityTypeId.HasValue ? EntityTypeCache.Get( this.EntityTypeId.Value ) : null;

            bool showPrePostHtml = ( entityType?.AttributesSupportPrePostHtml ?? false ) && ( options?.ShowPrePostHtml ?? true );

            var attributeControl = FieldType.Field.EditControl( QualifierValues, options.SetId ? options.AttributeControlId : string.Empty );
            if ( attributeControl == null )
            {
                return null;
            }

            var hasAttributeIdControl = attributeControl as IHasAttributeId;
            if ( hasAttributeIdControl != null )
            {
                hasAttributeIdControl.AttributeId = this.Id;
            }

            if ( options.SetId )
            {
                attributeControl.ClientIDMode = ClientIDMode.AutoID;
            }

            // If the control is a RockControl
            var rockControl = attributeControl as IRockControl;
            var controlHasRequired = attributeControl as IHasRequired;

            if ( showPrePostHtml )
            {
                if ( this.PreHtml.IsNotNullOrWhiteSpace() )
                {
                    controls.Add( new Literal { Text = this.PreHtml } );
                }
            }

            if ( rockControl != null )
            {
                rockControl.Label = options.LabelText;
                rockControl.Help = options.HelpText;
                rockControl.Warning = options.WarningText;
                rockControl.Required = options.Required ?? IsRequired;
                rockControl.ValidationGroup = options.ValidationGroup;

                controls.Add( attributeControl );
            }
            else
            {
                if ( controlHasRequired != null )
                {
                    controlHasRequired.Required = options.Required ?? IsRequired;
                    controlHasRequired.ValidationGroup = options.ValidationGroup;
                }

                bool renderLabel = !string.IsNullOrEmpty( options.LabelText );
                bool renderHelp = !string.IsNullOrWhiteSpace( options.HelpText );
                bool renderWarning = !string.IsNullOrWhiteSpace( options.WarningText );

                if ( renderLabel || renderHelp || renderWarning )
                {
                    var div = new DynamicControlsHtmlGenericControl( "div" )
                    {
                        ID = $"_formgroup_div_{Id}"
                    };
                    controls.Add( div );

                    div.Controls.Clear();
                    div.AddCssClass( "form-group" );
                    if ( IsRequired )
                    {
                        div.AddCssClass( "required" );
                    }

                    div.ClientIDMode = ClientIDMode.AutoID;

                    if ( renderLabel )
                    {
                        var label = new Label
                        {
                            ID = $"_label_{Id}",
                            ClientIDMode = ClientIDMode.AutoID,
                            Text = options.LabelText,
                            CssClass = "control-label",
                            AssociatedControlID = attributeControl.ID
                        };
                        div.Controls.Add( label );
                    }

                    if ( renderHelp )
                    {
                        var helpBlock = new HelpBlock
                        {
                            ID = $"_helpBlock_{Id}",
                            ClientIDMode = ClientIDMode.AutoID,
                            Text = options.HelpText
                        };
                        div.Controls.Add( helpBlock );
                    }

                    if ( renderWarning )
                    {
                        var warningBlock = new WarningBlock
                        {
                            ID = $"_warningBlock_{Id}",
                            ClientIDMode = ClientIDMode.AutoID,
                            Text = options.WarningText
                        };
                        div.Controls.Add( warningBlock );
                    }

                    div.Controls.Add( attributeControl );
                }
                else
                {
                    controls.Add( attributeControl );
                }
            }

            if ( options.ShowPrePostHtml )
            {
                if ( this.PostHtml.IsNotNullOrWhiteSpace() )
                {
                    controls.Add( new Literal { Text = this.PostHtml } );
                }
            }

            if ( options.SetValue )
            {
                FieldType.Field.SetEditValue( attributeControl, QualifierValues, options.Value );
            }

            return attributeControl;
        }

        /// <summary>
        /// Gets the field control from the control that was added using the CreateControl method
        /// </summary>
        /// <param name="attributeControl">The attribute control.</param>
        /// <returns></returns>
        public Control GetControl( Control attributeControl )
        {
            var id = $"attribute_field_{Id}";
            return attributeControl.ID == id ? attributeControl : attributeControl.FindControl( id );
        }

        #endregion

        #region Static Methods

        /// <summary>
        /// Gets a collection of <see cref="Rock.Model.Attribute">Attributes</see> by <see cref="Rock.Model.EntityType"/>, EntityQualifierColumn and EntityQualifierValue.
        /// </summary>
        /// <param name="entityTypeId">The entity type identifier.</param>
        /// <param name="entityQualifierColumn">The entity qualifier column.</param>
        /// <param name="entityQualifierValue">The entity qualifier value.</param>
        /// <param name="includeInactive">if set to <c>true</c> [include inactive].</param>
        /// <returns></returns>
        public static List<AttributeCache> GetByEntityTypeQualifier( int? entityTypeId, string entityQualifierColumn, string entityQualifierValue, bool includeInactive )
        {
            return EntityTypeAttributesCache.GetByEntityTypeQualifier( entityTypeId, entityQualifierColumn, entityQualifierValue, includeInactive ).ToList();
        }

        /// <summary>
        /// Gets the specified entity.
        /// </summary>
        /// <param name="entity">The entity.</param>
        /// <param name="qualifiers">The qualifiers.</param>
        /// <returns></returns>
        public static AttributeCache Get( Model.Attribute entity, Dictionary<string, string> qualifiers )
        {
            if ( entity == null )
            {
                return null;
            }

            var value = new AttributeCache();
            value.SetFromEntity( entity, qualifiers );

            RockCacheManager<AttributeCache>.Instance.AddOrUpdate( QualifiedKey( entity.Id.ToString() ), value );
            RockCacheManager<int?>.Instance.AddOrUpdate( QualifiedKey( value.Guid.ToString() ), value.Id );

            return value;
        }

        /// <summary>
        /// Reads the specified attribute model.
        /// </summary>
        /// <param name="attributeModel">The attribute model.</param>
        /// <param name="qualifiers">The qualifiers.</param>
        /// <returns></returns>
        [RockObsolete( "1.8" )]
        [Obsolete( "Use Get instead", true )]
        public static AttributeCache Read( Rock.Model.Attribute attributeModel, Dictionary<string, string> qualifiers )
        {
            return Get( attributeModel, qualifiers );
        }

        #endregion

        #region ILiquidizable Implementation

        /// <summary>
        /// Gets the <see cref="System.Object"/> with the specified key.
        /// </summary>
        /// <value>
        /// The <see cref="System.Object"/>.
        /// </value>
        /// <param name="key">The key.</param>
        /// <returns></returns>
        [LavaHidden]
        public override object this[object key]
        {
            get
            {
                var propInfo = GetType().GetProperty( key.ToStringSafe() );
                if ( propInfo == null || propInfo.GetCustomAttributes( typeof( LavaHiddenAttribute ) ).Any() )
                {
                    return null;
                }

                var propValue = propInfo.GetValue( this, null );

                return ( propValue as Guid? )?.ToString() ?? propValue;
            }
        }

        /// <summary>
        /// Determines whether the specified key contains key.
        /// </summary>
        /// <remarks>
        /// </remarks>
        /// <param name="key">The key.</param>
        /// <returns></returns>
        public override bool ContainsKey( object key )
        {
            return ContainsKey( key.ToStringSafe() );
        }

        #endregion

        #region ILavaDataDictionary

<<<<<<< HEAD
        /// <summary>
        /// Determines whether the specified Attribute key exists.
        /// </summary>
        /// <remarks>
        /// </remarks>
        /// <param name="key">The key.</param>
        /// <returns></returns>
        public override bool ContainsKey( string key )
        {
            var propInfo = GetType().GetProperty( key );
            return propInfo != null && !propInfo.GetCustomAttributes( typeof( LavaHiddenAttribute ) ).Any();
        }

        #endregion

        #region Entity Attributes Cache

        /// <summary>
        /// Gets a list of AttributeIds for the specified entityTypeId
        /// </summary>
        /// <param name="entityTypeId">The entity type identifier.</param>
        /// <returns></returns>
        internal static List<EntityAttributes> GetByEntity( int? entityTypeId )
        {
            var allEntityAttributes = EntityAttributesCache.Get();
            if ( allEntityAttributes != null )
            {
                List<EntityAttributes> result;
                if ( entityTypeId.HasValue )
                {
                    result = allEntityAttributes.EntityAttributesByEntityTypeId.GetValueOrNull( entityTypeId.Value ) ?? new List<EntityAttributes>();
                }
                else
                {
                    result = allEntityAttributes.EntityAttributes.Where( a => !a.EntityTypeId.HasValue ).ToList();
                }

                return result;
            }

            return new List<EntityAttributes>();
        }

        /// <summary>
        /// Gets the by entity.
        /// </summary>
        /// <param name="entityTypeid">The entity typeid.</param>
        /// <param name="entityTypeQualifierColumn">The entity type qualifier column.</param>
        /// <param name="entityTypeQualifierValue">The entity type qualifier value.</param>
        /// <returns></returns>
        internal static List<int> GetByEntity( int? entityTypeid, string entityTypeQualifierColumn, string entityTypeQualifierValue )
        {
            return GetByEntity( entityTypeid )
                .Where( a =>
                    a.EntityTypeQualifierColumn.Equals( entityTypeQualifierColumn ) &&
                    a.EntityTypeQualifierValue.Equals( entityTypeQualifierValue ) )
                .SelectMany( a => a.AttributeIds )
                .ToList();
        }

=======
>>>>>>> 6e263734
        /// <summary>
        /// Flushes the entity attributes.
        /// </summary>
        [RockObsolete( "1.12" )]
        [Obsolete( "Use EntityTypeAttributesCache.Clear() instead." )]
        public static void RemoveEntityAttributes()
        {
            EntityAttributesCache.Remove();
        }

        /// <summary>
        /// Loads the entity attributes.
        /// </summary>
        /// <param name="rockContext">The rock context.</param>
        [RockObsolete( "1.8" )]
        [Obsolete( "No longer needed", true )]
        public static void LoadEntityAttributes( RockContext rockContext )
        {
            //
        }

        /// <summary>
        /// Flushes the entity attributes.
        /// </summary>
        [RockObsolete( "1.8" )]
        [Obsolete( "Use RemoveEntityAttributes instead", true )]
        public static void FlushEntityAttributes()
        {
            EntityAttributesCache.Remove();
        }

        #endregion
    }

    /// <summary>
    /// Defined options that be can used when calling AddControl
    /// </summary>
    public class AttributeControlOptions
    {
        /// <summary>
        /// The value that should be set to the control after it is created.
        /// </summary>
        /// <value>
        /// The value.
        /// </value>
        public string Value { get; set; }

        /// <summary>
        /// Gets or sets the validation group.
        /// </summary>
        /// <value>
        /// The validation group.
        /// </value>
        public string ValidationGroup { get; set; }

        /// <summary>
        /// Apply or not to apply the value provided in Value
        /// </summary>
        /// <value>
        ///   <c>true</c> if [set value]; otherwise, <c>false</c>.
        /// </value>
        public bool SetValue { get; set; }

        /// <summary>
        /// Set the control ID or not. This must be true in order to use the value in AttributeControlId
        /// </summary>
        /// <value>
        ///   <c>true</c> if [set identifier]; otherwise, <c>false</c>.
        /// </value>
        public bool SetId { get; set; }

        /// <summary>
        /// Overrides the required value of the attribute. Leave null to use the normal IsRequired of the attribute
        /// </summary>
        /// <value>
        /// The required.
        /// </value>
        public bool? Required { get; set; }

        /// <summary>
        /// Gets or sets the label text.
        /// </summary>
        /// <value>
        /// The label text.
        /// </value>
        public string LabelText { get; set; }

        /// <summary>
        /// Gets or sets the help text.
        /// </summary>
        /// <value>
        /// The help text.
        /// </value>
        public string HelpText { get; set; }

        /// <summary>
        /// Gets or sets the warning text.
        /// </summary>
        /// <value>
        /// The warning text.
        /// </value>
        public string WarningText { get; set; }

        /// <summary>
        /// If a custom ID is required put it here. If an auto generated one is okay then just set SetId to true and the control will be named attribute_field_{AttributeId}
        /// </summary>
        /// <value>
        /// The attribute control identifier.
        /// </value>
        public string AttributeControlId { get; set; }

        /// <summary>
        /// Gets or sets a value indicating whether [show pre post HTML] (if EntityType supports it)
        /// </summary>
        /// <value>
        ///   <c>true</c> if [show pre post HTML]; otherwise, <c>false</c>.
        /// </value>
        public bool ShowPrePostHtml { get; set; }
    }

    /// <summary>
    /// AttributeValueCache View Model Helper
    /// </summary>
    public partial class AttributeViewModelHelper : ViewModelHelper<AttributeCache, AttributeViewModel>
    {
        /// <summary>
        /// Converts to viewmodel.
        /// </summary>
        /// <param name="model">The entity.</param>
        /// <param name="currentPerson">The current person.</param>
        /// <param name="loadAttributes">if set to <c>true</c> [load attributes].</param>
        /// <returns></returns>
        public override AttributeViewModel CreateViewModel( AttributeCache model, Person currentPerson = null, bool loadAttributes = true )
        {
            if ( model == null )
            {
                return default;
            }

            var viewModel = new AttributeViewModel
            {
                Id = model.Id,
                Guid = model.Guid,
                AbbreviatedName = model.AbbreviatedName,
                AllowSearch = model.AllowSearch,
                DefaultValue = model.DefaultValue,
                Description = model.Description,
                EnableHistory = model.EnableHistory,
                EntityTypeId = model.EntityTypeId,
                EntityTypeQualifierColumn = model.EntityTypeQualifierColumn,
                EntityTypeQualifierValue = model.EntityTypeQualifierValue,
                FieldTypeId = model.FieldTypeId,
                IconCssClass = model.IconCssClass,
                IsActive = model.IsActive,
                IsAnalytic = model.IsAnalytic,
                IsAnalyticHistory = model.IsAnalyticHistory,
                IsGridColumn = model.IsGridColumn,
                IsIndexEnabled = model.IsIndexEnabled,
                IsMultiValue = model.IsMultiValue,
                IsPublic = model.IsPublic,
                IsRequired = model.IsRequired,
                IsSystem = model.IsSystem,
                Key = model.Key,
                Name = model.Name,
                Order = model.Order,
                PostHtml = model.PostHtml,
                PreHtml = model.PreHtml,
                ShowOnBulk = model.ShowOnBulk
            };

            AddAttributesToViewModel( model, viewModel, currentPerson, loadAttributes );
            ApplyAdditionalPropertiesAndSecurityToViewModel( model, viewModel, currentPerson, loadAttributes );
            return viewModel;
        }

        /// <summary>
        /// Applies the additional properties and security to view model.
        /// </summary>
        /// <param name="model">The model.</param>
        /// <param name="viewModel">The view model.</param>
        /// <param name="currentPerson">The current person.</param>
        /// <param name="loadAttributes">if set to <c>true</c> [load attributes].</param>
        public override void ApplyAdditionalPropertiesAndSecurityToViewModel( AttributeCache model, AttributeViewModel viewModel, Person currentPerson = null, bool loadAttributes = true )
        {
            viewModel.FieldTypeGuid = FieldTypeCache.Get( model.FieldTypeId ).Guid;
            viewModel.CategoryGuids = model.Categories.Select( c => c.Guid ).ToArray();
            viewModel.QualifierValues = model.QualifierValues.ToDictionary(
                kvp => kvp.Key,
                kvp => new ViewModel.NonEntities.AttributeConfigurationValue
                {
                    Name = kvp.Value.Name,
                    Value = kvp.Value.Value,
                    Description = kvp.Value.Description
                } );
        }
    }
}<|MERGE_RESOLUTION|>--- conflicted
+++ resolved
@@ -827,7 +827,6 @@
 
         #region ILavaDataDictionary
 
-<<<<<<< HEAD
         /// <summary>
         /// Determines whether the specified Attribute key exists.
         /// </summary>
@@ -845,51 +844,6 @@
 
         #region Entity Attributes Cache
 
-        /// <summary>
-        /// Gets a list of AttributeIds for the specified entityTypeId
-        /// </summary>
-        /// <param name="entityTypeId">The entity type identifier.</param>
-        /// <returns></returns>
-        internal static List<EntityAttributes> GetByEntity( int? entityTypeId )
-        {
-            var allEntityAttributes = EntityAttributesCache.Get();
-            if ( allEntityAttributes != null )
-            {
-                List<EntityAttributes> result;
-                if ( entityTypeId.HasValue )
-                {
-                    result = allEntityAttributes.EntityAttributesByEntityTypeId.GetValueOrNull( entityTypeId.Value ) ?? new List<EntityAttributes>();
-                }
-                else
-                {
-                    result = allEntityAttributes.EntityAttributes.Where( a => !a.EntityTypeId.HasValue ).ToList();
-                }
-
-                return result;
-            }
-
-            return new List<EntityAttributes>();
-        }
-
-        /// <summary>
-        /// Gets the by entity.
-        /// </summary>
-        /// <param name="entityTypeid">The entity typeid.</param>
-        /// <param name="entityTypeQualifierColumn">The entity type qualifier column.</param>
-        /// <param name="entityTypeQualifierValue">The entity type qualifier value.</param>
-        /// <returns></returns>
-        internal static List<int> GetByEntity( int? entityTypeid, string entityTypeQualifierColumn, string entityTypeQualifierValue )
-        {
-            return GetByEntity( entityTypeid )
-                .Where( a =>
-                    a.EntityTypeQualifierColumn.Equals( entityTypeQualifierColumn ) &&
-                    a.EntityTypeQualifierValue.Equals( entityTypeQualifierValue ) )
-                .SelectMany( a => a.AttributeIds )
-                .ToList();
-        }
-
-=======
->>>>>>> 6e263734
         /// <summary>
         /// Flushes the entity attributes.
         /// </summary>
