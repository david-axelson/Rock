--- conflicted
+++ resolved
@@ -792,12 +792,7 @@
             get
             {
                 var propInfo = GetType().GetProperty( key.ToStringSafe() );
-<<<<<<< HEAD
                 if ( propInfo == null || propInfo.GetCustomAttributes( typeof( LavaHiddenAttribute ) ).Any() ) return null;
-=======
-                if ( propInfo == null || propInfo.GetCustomAttributes( typeof( LavaIgnoreAttribute ) ).Any() )
-                    return null;
->>>>>>> c873587b
 
                 var propValue = propInfo.GetValue( this, null );
 
