﻿// <copyright>
// Copyright by the Spark Development Network
//
// Licensed under the Rock Community License (the "License");
// you may not use this file except in compliance with the License.
// You may obtain a copy of the License at
//
// http://www.rockrms.com/license
//
// Unless required by applicable law or agreed to in writing, software
// distributed under the License is distributed on an "AS IS" BASIS,
// WITHOUT WARRANTIES OR CONDITIONS OF ANY KIND, either express or implied.
// See the License for the specific language governing permissions and
// limitations under the License.
// </copyright>
//
using System;
using System.Collections.Concurrent;
using System.Collections.Generic;
using System.Data.Entity;
using System.Linq;
using System.Runtime.Serialization;

using Rock.Attribute;
using Rock.Data;
using Rock.Model;

using DbContext = Rock.Data.DbContext;

namespace Rock.Web.Cache
{
    /// <summary>
    /// An abstract class for entities that need to be cached.
    /// </summary>
    /// <typeparam name="T"></typeparam>
    /// <typeparam name="TT">The type of the t.</typeparam>
    /// <seealso cref="ItemCache{T}" />
    /// <seealso cref="IEntityCache" />
    [Serializable]
    [DataContract]
    public abstract class EntityCache<T, TT> : EntityItemCache<T>, IEntityCache, IHasLifespan
        where T : IEntityCache, new()
        where TT : Entity<TT>, new()
    {
        #region Properties

        /// <summary>
        /// The EntityType of the cached entity
        /// </summary>
        /// <value>
        /// The entity type identifier.
        /// </value>
        public int CachedEntityTypeId
        {
            get
            {
                return EntityTypeCache.Get<TT>().Id;
            }
        }

        /// <inheritdoc cref="IEntity.IdKey"/>
        [DataMember]
        public virtual string IdKey { get; protected set; }

        #region Lifespan

        /// <summary>
        /// The amount of time that this item will live in the cache before expiring. If null, then the
        /// default lifespan is used.
        /// </summary>
        public virtual TimeSpan? Lifespan => null;

        #endregion Lifespan

        #endregion

        #region Public Methods

        /// <summary>
        /// Set's the cached objects properties from the model/entities properties.
        /// </summary>
        /// <param name="entity">The entity.</param>
        public virtual void SetFromEntity( IEntity entity )
        {
            Id = entity.Id;
            Guid = entity.Guid;
            ForeignId = entity.ForeignId;
            ForeignGuid = entity.ForeignGuid;
            ForeignKey = entity.ForeignKey;
            IdKey = entity.IdKey;
        }

        /// <summary>
        /// Gets the cached object by id.
        /// </summary>
        /// <param name="id">The identifier.</param>
        /// <returns></returns>
        public static T Get( int id )
        {
            return Get( id, null );
        }

        /// <summary>
        /// Gets the cached object by id using the included RockContext if needed.
        /// </summary>
        /// <param name="id">The identifier.</param>
        /// <param name="rockContext">The rock context.</param>
        /// <returns></returns>
        public static T Get( int id, RockContext rockContext )
        {
            if ( id == 0 )
            {
                return default( T );
            }

            return GetOrAddExisting( id, () =>
            {
                var result = QueryDb( id, rockContext );
                if ( result != null )
                {
                    IdFromGuidCache.UpdateCacheItem( result.Guid.ToString(), new IdFromGuidCache( id ) );
                }

                return result;
            } );
        }

        /// <summary>
        /// Gets a cached item using a guid string
        /// </summary>
        /// <param name="guidString">The unique identifier string.</param>
        /// <returns></returns>
        public static T Get( string guidString )
        {
            var guid = guidString.AsGuidOrNull();
            return guid.HasValue ? Get( guid.Value ) : default( T );
        }

        /// <summary>
        /// Gets a cached item using a generic key.
        /// </summary>
        /// <remarks>
        /// The key is a string representation of either an integer identifier,
        /// a unique identifier, or a hashed identifier.
        /// </remarks>
        /// <param name="key">The key to be parsed and used to load the cached entity.</param>
        /// <param name="allowIntegerIdentifier">if set to <c>true</c> integer identifiers will be allowed; otherwise <c>null</c> will be returned if an integer identifier is provided.</param>
        /// <returns>The cached <typeparamref name="T"/> or <c>null</c> if not found in cache or the database.</returns>
        internal static T Get( string key, bool allowIntegerIdentifier )
        {
            int? id = allowIntegerIdentifier ? key.AsIntegerOrNull() : null;

            if ( !id.HasValue )
            {
                var guid = key.AsGuidOrNull();

                if ( guid.HasValue )
                {
                    return Get( guid.Value );
                }

                id = Rock.Utility.IdHasher.Instance.GetId( key );
            }

            return id.HasValue ? Get( id.Value ) : default;
        }

        /// <summary>
        /// Gets the cached object by guid.
        /// </summary>
        /// <param name="guid">The unique identifier.</param>
        /// <returns></returns>
        public static T Get( Guid guid )
        {
            return Get( guid, null );
        }

        /// <summary>
        /// Gets a cached item using an IdKey.
        /// </summary>
        /// <param name="idKey">The IdKey.</param>
        /// <returns>T.</returns>
        public static T GetByIdKey( string idKey )
        {
            var idFromIdKey = Rock.Utility.IdHasher.Instance.GetId( idKey );
            if ( !idFromIdKey.HasValue )
            {
                return default( T );
            }

            return Get( idFromIdKey.Value );
        }

        /// <summary>
        /// Gets the Id for the cache object, or NULL if it doesn't exist
        /// </summary>
        /// <param name="guid">The unique identifier.</param>
        /// <returns></returns>
        public static int? GetId( Guid guid )
        {
            return Get( guid, null )?.Id;
        }

        /// <summary>
        /// Gets the Guid for the cache object, or NULL if it doesn't exist
        /// </summary>
        /// <param name="id">The identifier.</param>
        /// <returns></returns>
        internal static Guid? GetGuid( int id )
        {
            return Get( id, null )?.Guid;
        }

        /// <summary>
        /// Gets the cached object by guid using the included RockContext if needed.
        /// </summary>
        /// <param name="guid">The unique identifier.</param>
        /// <param name="rockContext">The rock context.</param>
        /// <returns></returns>
        public static T Get( Guid guid, RockContext rockContext )
        {
            // see if the Id is stored in CacheIdFromGuid
            int? idFromGuid = IdFromGuidCache.GetId( guid );
            T cachedEntity;
            if ( idFromGuid.HasValue )
            {
                cachedEntity = Get( idFromGuid.Value, rockContext );
                return cachedEntity;
            }

            // If not, query the database for it, and then add to cache (if found)
            cachedEntity = QueryDb( guid, rockContext );
            if ( cachedEntity != null )
            {
                IdFromGuidCache.UpdateCacheItem( guid.ToString(), new IdFromGuidCache( cachedEntity.Id ) );
                UpdateCacheItem( cachedEntity.Id.ToString(), cachedEntity );
            }

            return cachedEntity;
        }

        /// <summary>
        /// Gets a cached object by using a model/entity
        /// </summary>
        /// <param name="entity">The entity.</param>
        /// <returns></returns>
        public static T Get( TT entity )
        {
            if ( entity == null )
                return default( T );

            var value = new T();
            value.SetFromEntity( entity );

            IdFromGuidCache.UpdateCacheItem( entity.Guid.ToString(), new IdFromGuidCache( entity.Id ) );
            UpdateCacheItem( entity.Id.ToString(), value );

            return value;
        }

        /// <summary>
        /// Attempts to get an item from the cache without adding it if it does
        /// not already exist.
        /// </summary>
        /// <param name="id">The identifier of the cached item to be loaded.</param>
        /// <param name="item">On return will contain the item.</param>
        /// <returns><c>true</c> if the item was found in cache, <c>false</c> otherwise.</returns>
        public static bool TryGet( int id, out T item )
        {
            return ItemCache<T>.TryGet( id.ToString(), out item );
        }

        /// <summary>
        /// Attempts to get an item from the cache without adding it if it does
        /// not already exist.
        /// </summary>
        /// <param name="guid">The unique identifier of the cached item to be loaded.</param>
        /// <param name="item">On return will contain the item.</param>
        /// <returns><c>true</c> if the item was found in cache, <c>false</c> otherwise.</returns>
        public static bool TryGet( Guid guid, out T item )
        {
<<<<<<< HEAD
            if ( !IdFromGuidCache.TryGet( guid.ToString(), out var id ) )
=======
            if ( !IdFromGuidCache.TryGetId<T>( guid.ToString(), out var id ) )
>>>>>>> da8a6c29
            {
                item = default;
                return false;
            }

<<<<<<< HEAD
            return ItemCache<T>.TryGet( id.Id.ToString(), out item );
=======
            return ItemCache<T>.TryGet( id.ToString(), out item );
>>>>>>> da8a6c29
        }

        /// <summary>
        /// Get the specified entity, or throw an Exception if it does not exist.
        /// </summary>
        /// <param name="entityDescription"></param>
        /// <param name="id"></param>
        /// <param name="rockContext"></param>
        /// <returns></returns>
        public static T GetOrThrow( string entityDescription, int id, RockContext rockContext = null )
        {
            try
            {
                return Get( id, rockContext );
            }
            catch
            {
                throw new Exception( $"System configuration error. Entity not found [Type=\"{typeof( T ).Name}\",Name=\"{entityDescription}\", Id=\"{id}\"]." );
            }
        }

        /// <summary>
        /// Get the specified entity, or throw an Exception if it does not exist.
        /// </summary>
        /// <param name="entityDescription"></param>
        /// <param name="guid"></param>
        /// <param name="rockContext"></param>
        /// <returns></returns>
        public static T GetOrThrow( string entityDescription, Guid guid, RockContext rockContext = null )
        {
            try
            {
                return Get( guid, rockContext );
            }
            catch
            {
                throw new Exception( $"System configuration error. Entity not found [Type=\"{typeof( T ).Name}\",Name=\"{entityDescription}\", Guid=\"{guid}\"]." );
            }
        }

        /// <summary>
        /// Gets all the cache objects for the specified identifiers.
        /// </summary>
        /// <param name="ids">The identifiers of the cache objects to retrieve.</param>
        /// <param name="rockContext">The rock context to use if database access is needed.</param>
        /// <returns>An enumeration of the cached objects.</returns>
        internal static IEnumerable<T> GetMany( ICollection<int> ids, RockContext rockContext = null )
        {
            var cachedItems = new List<T>();
            var idsToLoad = new List<int>();

            // Try to get items that already exist in cache.
            foreach ( var id in ids )
            {
                if ( TryGet( id, out var cachedItem ) )
                {
                    cachedItems.Add( cachedItem );
                }
                else
                {
                    idsToLoad.Add( id );
                }
            }

            if ( !idsToLoad.Any() )
            {
                return cachedItems;
            }

            // Get any remaining items that still need to be loaded from the database.
            bool disposeOfContext = false;

            if ( rockContext == null )
            {
                rockContext = new RockContext();
                disposeOfContext = true;
            }

            var service = new Service<TT>( rockContext );

            while ( idsToLoad.Any() )
            {
                var idsBatch = idsToLoad.Take( 1000 ).ToList();
                idsToLoad = idsToLoad.Skip( 1000 ).ToList();

                var itemsQry = GetQueryableForBulkLoad( rockContext )
                    .AsNoTracking()
                    .Where( a => idsBatch.Contains( a.Id ) );

                var items = itemsQry.ToList();

                // Pre-load all the attributes.
                if ( typeof( IHasAttributes ).IsAssignableFrom( typeof( TT ) ) )
                {
                    items.Cast<IHasAttributes>().LoadAttributes( rockContext );
                }

                cachedItems.AddRange( items.Select( a => Get( ( TT ) a ) ) );
            }

            if ( disposeOfContext )
            {
                rockContext.Dispose();
            }

            return cachedItems;
        }

        /// <summary>
        /// Gets the queryable for bulk loading of entities to be cached.
        /// The queryable returned will have any required navigation properties
        /// already included.
        /// </summary>
        /// <param name="rockContext">The rock context to use when creating the service.</param>
        /// <returns>A queryable for the entity.</returns>
        private static IQueryable<IEntity> GetQueryableForBulkLoad( RockContext rockContext )
        {
            // In the future this should be some sort of lookup.
            if ( typeof( TT ) == typeof( Rock.Model.Attribute ) )
            {
                return new AttributeService( rockContext ).Queryable()
                    .Include( a => a.Categories )
                    .Include( a => a.AttributeQualifiers );
            }

            return new Service<TT>( rockContext ).Queryable();
        }

    /// <summary>
    /// Removes or invalidates the CachedItem based on EntityState
    /// </summary>
    /// <param name="entityId">The entity identifier.</param>
    /// <param name="entityState">State of the entity. If unknown, use <see cref="EntityState.Detached" /></param>
    public static void UpdateCachedEntity( int entityId, EntityState entityState )
        {
            // NOTE: Don't read the Item into the Cache here since it could be part of a transaction that could be rolled back.
            // Reading it from the database here could also cause a deadlock depending on the database isolation level.
            // Just remove it from Cache, and update the AllIds based on entityState

            if ( entityState == EntityState.Deleted )
            {
                Remove( entityId );
            }
            else if ( entityState == EntityState.Added )
            {
                // add this entity to All Ids, but don't fetch it into cache until somebody asks for it
                AddToAllIds( entityId );
            }
            else
            {
                FlushItem( entityId );
            }
        }

        /// <summary>
        /// If not already populated, recreates the list of keys for every entity using the keyFactory.
        /// Then returns the list of all items of this type.
        /// NOTE: This will contain all the items of this type that are in the database.
        /// </summary>
        /// <returns></returns>
        public static List<T> All()
        {
            return All( null );
        }

        /// <summary>
        /// If not already populated, recreates the list of keys for every entity using the keyFactory.
        /// Then returns the list of all items of this type.
        /// NOTE: This will contain all the items of this type that are in the database,
        /// </summary>
        /// <returns></returns>
        public static List<T> All( RockContext rockContext )
        {
            var cachedKeys = GetOrAddKeys( () => QueryDbForAllIds( rockContext ) );
            if ( cachedKeys == null )
            {
                return new List<T>();
            }

            return GetMany( cachedKeys.AsIntegerList(), rockContext ).ToList();
        }

        #endregion

        #region Protected Methods

        /// <summary>
        /// Recreates the list of all cached keys for this entity type by querying the database.
        /// </summary>
        /// <returns></returns>
        protected static void LoadAll()
        {
            LoadAll( null );
        }

        /// <summary>
        /// Recreates the list of all cached keys for this entity type by querying the database.
        /// </summary>
        /// <returns></returns>
        protected static void LoadAll( RockContext rockContext )
        {
            AddKeys( () => QueryDbForAllIds( rockContext ) );
        }

        #endregion

        #region Private Methods

        /// <summary>
        /// Queries the database by id.
        /// </summary>
        /// <param name="id">The identifier.</param>
        /// <param name="rockContext">The rock context.</param>
        /// <returns></returns>
        private static T QueryDb( int id, DbContext rockContext )
        {
            if ( rockContext != null )
            {
                return QueryDbWithContext( id, rockContext );
            }

            using ( var newRockContext = new RockContext() )
            {
                return QueryDbWithContext( id, newRockContext );
            }
        }

        /// <summary>
        /// Queries the database by id with context.
        /// </summary>
        /// <param name="id">The identifier.</param>
        /// <param name="rockContext">The rock context.</param>
        /// <returns></returns>
        private static T QueryDbWithContext( int id, DbContext rockContext )
        {
            var service = new Service<TT>( rockContext );
            var entity = service.Get( id );

            if ( entity == null )
                return default( T );

            var value = new T();
            value.SetFromEntity( entity );
            return value;

        }

        /// <summary>
        /// Queries the database by guid.
        /// </summary>
        /// <param name="guid">The unique identifier.</param>
        /// <param name="rockContext">The rock context.</param>
        /// <returns></returns>
        private static T QueryDb( Guid guid, DbContext rockContext )
        {
            if ( guid.IsEmpty() )
            {
                return default( T );
            }

            if ( rockContext != null )
            {
                return QueryDbWithContext( guid, rockContext );
            }

            using ( var newRockContext = new RockContext() )
            {
                return QueryDbWithContext( guid, newRockContext );
            }
        }

        /// <summary>
        /// Queries the database by guid with context.
        /// </summary>
        /// <param name="guid">The unique identifier.</param>
        /// <param name="rockContext">The rock context.</param>
        /// <returns></returns>
        private static T QueryDbWithContext( Guid guid, DbContext rockContext )
        {
            var service = new Service<TT>( rockContext );
            var entity = service.Get( guid );

            if ( entity == null )
                return default( T );

            var value = new T();
            value.SetFromEntity( entity );
            return value;

        }

        /// <summary>
        /// Queries the database for all ids.
        /// </summary>
        /// <param name="rockContext">The rock context.</param>
        /// <returns></returns>
        private static List<string> QueryDbForAllIds( DbContext rockContext )
        {
            if ( rockContext != null )
            {
                return QueryDbForAllIdsWithContext( rockContext );
            }

            using ( var newRockContext = new RockContext() )
            {
                return QueryDbForAllIdsWithContext( newRockContext );
            }
        }

        /// <summary>
        /// Queries the database for all ids with context.
        /// </summary>
        /// <param name="rockContext">The rock context.</param>
        /// <returns></returns>
        private static List<string> QueryDbForAllIdsWithContext( DbContext rockContext )
        {
            var service = new Service<TT>( rockContext );
            return service.Queryable().AsNoTracking()
                .Select( i => i.Id )
                .ToList()
                .ConvertAll( i => i.ToString() );
        }

        #endregion

    }
}<|MERGE_RESOLUTION|>--- conflicted
+++ resolved
@@ -279,21 +279,13 @@
         /// <returns><c>true</c> if the item was found in cache, <c>false</c> otherwise.</returns>
         public static bool TryGet( Guid guid, out T item )
         {
-<<<<<<< HEAD
             if ( !IdFromGuidCache.TryGet( guid.ToString(), out var id ) )
-=======
-            if ( !IdFromGuidCache.TryGetId<T>( guid.ToString(), out var id ) )
->>>>>>> da8a6c29
             {
                 item = default;
                 return false;
             }
 
-<<<<<<< HEAD
             return ItemCache<T>.TryGet( id.Id.ToString(), out item );
-=======
-            return ItemCache<T>.TryGet( id.ToString(), out item );
->>>>>>> da8a6c29
         }
 
         /// <summary>
