--- conflicted
+++ resolved
@@ -261,20 +261,16 @@
         }
 
         /// <summary>
-<<<<<<< HEAD
         /// Creates the control.
         /// </summary>
         /// <returns></returns>
         public Control CreateControl()
         {
-            return CreateControl( string.Empty, false );
+            return CreateControl( string.Empty, false, false );
         }
 
         /// <summary>
         /// Creates a <see cref="System.Web.UI.Control"/> based on the attribute's field type.
-=======
-        /// Creates a <see cref="System.Web.UI.Control" /> based on the attribute's field type.
->>>>>>> 4e6de142
         /// </summary>
         /// <param name="value">The value.</param>
         /// <param name="setValue">if set to <c>true</c> set the control's value</param>
