﻿// <copyright>
// Copyright by the Spark Development Network
//
// Licensed under the Rock Community License (the "License");
// you may not use this file except in compliance with the License.
// You may obtain a copy of the License at
//
// http://www.rockrms.com/license
//
// Unless required by applicable law or agreed to in writing, software
// distributed under the License is distributed on an "AS IS" BASIS,
// WITHOUT WARRANTIES OR CONDITIONS OF ANY KIND, either express or implied.
// See the License for the specific language governing permissions and
// limitations under the License.
// </copyright>
//
using System;
using System.Collections.Generic;
using System.IO;
using System.Linq;
using System.Threading;
using System.Web;

using dotless.Core;
using dotless.Core.configuration;
using dotless.Core.Loggers;

namespace Rock.Web.UI
{
    /// <summary>
    ///
    /// </summary>
    public class RockTheme
    {
<<<<<<< HEAD
        static private string _themeDirectory = HttpRuntime.AppDomainAppPath + "Themes";
        static private string _rockWebStylesDirectory = HttpRuntime.AppDomainAppPath + "Styles";
=======
        static private string _themeDirectory = System.Web.Hosting.HostingEnvironment.MapPath( "~/Themes" );
>>>>>>> 21807cde

        /// <summary>
        /// Gets or sets the name.
        /// </summary>
        /// <value>
        /// The name.
        /// </value>
        public string Name { get; set; }

        /// <summary>
        /// Gets or sets the logical path.
        /// </summary>
        /// <value>
        /// The logical path.
        /// </value>
        public string RelativePath { get; set; }

        /// <summary>
        /// Gets or sets the physical path.
        /// </summary>
        /// <value>
        /// The physical path.
        /// </value>
        public string AbsolutePath { get; set; }

        /// <summary>
        /// Gets or sets a value indicating whether this instance is system.
        /// </summary>
        /// <value>
        ///   <c>true</c> if this instance is system; otherwise, <c>false</c>.
        /// </value>
        public bool IsSystem { get; set; }

        /// <summary>
        /// Gets or sets a value indicating whether [allows compile].
        /// </summary>
        /// <value>
        ///   <c>true</c> if [allows compile]; otherwise, <c>false</c>.
        /// </value>
        public bool AllowsCompile { get; set; }

        /// <summary>
        /// Initializes a new instance of the <see cref="RockTheme"/> class.
        /// </summary>
        public RockTheme()
        {

        }

        /// <summary>
        /// Initializes a new instance of the <see cref="RockTheme"/> class.
        /// </summary>
        /// <param name="themeName">Name of the theme.</param>
        public RockTheme( string themeName )
        {
            string themePath = _themeDirectory + @"\" + themeName;

            if ( Directory.Exists( themePath ) )
            {
                DirectoryInfo themeDirectory = new DirectoryInfo( themePath );
                this.Name = themeDirectory.Name;
                this.AbsolutePath = themeDirectory.FullName;
                this.RelativePath = "/Themes/" + this.Name;

                this.IsSystem = File.Exists( themeDirectory.FullName + @"\.system" );
                this.AllowsCompile = !File.Exists( themeDirectory.FullName + @"\Styles\.nocompile" );
            }
        }

        /// <summary>
        /// Compiles the Theme files into CSS
        /// </summary>
        public bool Compile( out string messages )
        {
            return Compile( false, out messages );
        }

        /// <summary>
        /// Compiles the Theme files into CSS, with an option to only compile the files if needed
        /// </summary>
        public bool Compile( bool onlyCompileIfNeeded, out string messages )
        {
            messages = string.Empty;
            bool compiledSuccessfully = true;
            var newestRockWebStyleFileDateTimeUTC = Directory.GetFiles( _rockWebStylesDirectory, "*.*", SearchOption.AllDirectories ).Select( a => File.GetLastWriteTimeUtc( a ) ).Max();

            try
            {
                DirectoryInfo themeDirectory = new DirectoryInfo( this.AbsolutePath + @"\Styles" );
                if ( !themeDirectory.Exists )
                {
                    return true;
                }
                FileInfo[] files = themeDirectory.GetFiles();

                if ( files == null || !this.AllowsCompile )
                {
                    return true;
                }

                // Good documentation on options
                // https://www.codeproject.com/Articles/710676/LESS-Web-config-DotlessConfiguration-Options
                DotlessConfiguration dotLessConfiguration = new DotlessConfiguration();
                dotLessConfiguration.MinifyOutput = true;
                dotLessConfiguration.DisableVariableRedefines = true;
                dotLessConfiguration.Logger = typeof( DotlessLogger );
                dotLessConfiguration.LogLevel = LogLevel.Warn;

                // don't compile files that start with an underscore
                var lessInputFiles = files.Where( f => f.Name.EndsWith( ".less" ) && !f.Name.StartsWith( "_" ) ).ToArray();
                var cssOutputFileNames = lessInputFiles.Select( a => Path.ChangeExtension( a.FullName, "css" ) ).ToArray();

                // Get the datetime of the most recently modified theme file (except for the css output files)
                var newestThemeFileDateTimeUTC = Directory
                    .GetFiles( themeDirectory.FullName, "*.*", SearchOption.AllDirectories )
                    .Where( a => !cssOutputFileNames.Contains( a ) )
                    .Select( a => File.GetLastWriteTimeUtc( a ) ).Max();

                foreach ( var file in lessInputFiles )
                {
                    var cssFileName = file.DirectoryName + @"\" + file.Name.Replace( ".less", ".css" );
                    if ( onlyCompileIfNeeded && File.Exists( cssFileName ) )
                    {
                        var cssFileDateTimeUTC = File.GetLastWriteTimeUtc( cssFileName );
                        if ( cssFileDateTimeUTC > newestThemeFileDateTimeUTC && cssFileDateTimeUTC > newestRockWebStyleFileDateTimeUTC )
                        {
                            var skippedCompileMessage = $"{this.Name}: Skipped compiling {file.Name}. CSS File is already up to date.";
                            continue;
                        }
                    }

                    ILessEngine lessEngine = new EngineFactory( dotLessConfiguration ).GetEngine( new AspNetContainerFactory() );

                    /*  2020-06-17 MP
                        Explicitly set CurrentDirectory option on lessEngine so that it doesn't have to use Directory.CurrentDirectory. See https://github.com/dotless/dotless/commit/9fe520c898e9ca29568bf31a3065e6ad228c57f2#diff-bb5d989ac1ea2e78eb439b537d0f9aabR261

                        If Directory.CurrentDirectory is used, the Directory.CurrencyDirectory might get set to a different theme directory during compile if there are multiple compiles
                        happening at the same time. For example, if RockWeb restarts, and Themes are still compiling, the new RockWeb start starts to compile them before the previous compiles are done.

                        Using LessEngine.CurrentDirectory fixes the issue where a less file couldn't be found (or an incorrect less file was used) due to more than one compile happening that the same time.
                        Now that we create the lessEngine ourselves (see https://github.com/SparkDevNetwork/Rock/commit/9e7d1079852cb0321c55335b8b50a4374590a9e8#diff-42d846b5413bc569b1b76b5f844cca13R143),
                        we can take advantage of the lessEngine.CurrentDirectory feature.
                    */

                    lessEngine.CurrentDirectory = themeDirectory.FullName;

                    string cssSource = lessEngine.TransformToCss( File.ReadAllText( file.FullName ), null );

                    // Check for compile errors
                    if ( lessEngine.LastTransformationSuccessful )
                    {
                        File.WriteAllText( cssFileName, cssSource );
                    }
                    else
                    {
                        messages += "A compile error occurred on " + file.Name;
                        compiledSuccessfully = false;

                        // Try to get the logger instance fron the underlying engine
                        var loggerInstance = ( ( ( lessEngine as ParameterDecorator )?.Underlying as CacheDecorator )?.Underlying as LessEngine )?.Logger as DotlessLogger;
                        if ( loggerInstance != null )
                        {
                            messages += "\n" + string.Join( "\n", loggerInstance.LogLines ) + "\n";
                        }
                    }
                }
            }
            catch ( Exception ex )
            {
                compiledSuccessfully = false;
                messages = ex.Message;
                Rock.Model.ExceptionLogService.LogException( ex );
            }

            return compiledSuccessfully;
        }

        /// <summary>
        /// Compiles this instance.
        /// </summary>
        /// <returns></returns>
        public bool Compile()
        {
            string messages = string.Empty;
            return Compile( out messages );
        }

        /// <summary>
        /// Compiles all themes.
        /// </summary>
        /// <param name="messages">The messages.</param>
        /// <returns></returns>
        public static bool CompileAll( out string messages )
        {
            CancellationToken cancellationToken;
            return CompileAll( out messages, cancellationToken );
        }

        /// <summary>
        /// Compiles all themes.
        /// </summary>
        /// <param name="messages">The messages.</param>
        /// <param name="cancellationToken">The cancellation token.</param>
        /// <returns></returns>
        public static bool CompileAll( out string messages, CancellationToken cancellationToken )
        {
            return CompileAll( false, out messages, cancellationToken );
        }

        /// <summary>
        /// Compiles all themes with an option to only compile files if needed
        /// </summary>
        /// <param name="onlyCompileIfNeeded">if set to <c>true</c> [only compile if needed].</param>
        /// <param name="messages">The messages.</param>
        /// <param name="cancellationToken">The cancellation token.</param>
        /// <returns><c>true</c> if XXXX, <c>false</c> otherwise.</returns>
        public static bool CompileAll( bool onlyCompileIfNeeded, out string messages, CancellationToken cancellationToken )
        {
            messages = string.Empty;
            bool allCompiled = true;

            // compile the Rock theme first
            var allThemes = GetThemes().OrderByDescending( a => a.Name == "Rock" ).ToList();

            foreach ( var theme in allThemes )
            {
                if ( cancellationToken.IsCancellationRequested )
                {
                    messages = "Canceled compile themes";
                    return false;
                }

                string themeMessage = string.Empty;
                bool themeSuccess = theme.Compile( onlyCompileIfNeeded, out themeMessage );

                if ( !themeSuccess )
                {
                    allCompiled = false;
                    messages += string.Format( "Failed to compile the theme {0} ({1})." + Environment.NewLine, theme.Name, themeMessage );
                }
            }

            return allCompiled;
        }

        /// <summary>
        /// Compiles all themes.
        /// </summary>
        /// <returns></returns>
        public static bool CompileAll()
        {
            string messages = string.Empty;
            return CompileAll( out messages );
        }

        /// <summary>
        /// Gets the themes.
        /// </summary>
        /// <returns></returns>
        public static List<RockTheme> GetThemes()
        {
            List<RockTheme> themes = new List<RockTheme>();

            DirectoryInfo themeDirectory = new DirectoryInfo( _themeDirectory );

            var themeDirectories = themeDirectory.GetDirectories();

            foreach ( var theme in themeDirectories )
            {
                themes.Add( new RockTheme( theme.Name ) );
            }

            return themes;
        }

        /// <summary>
        /// Clones the theme.
        /// </summary>
        public static bool CloneTheme( string sourceTheme, string targetTheme, out string messages )
        {
            messages = string.Empty;
            bool resultSucess = true;

            string sourceFullPath = _themeDirectory + @"\" + sourceTheme;
            string targetFullPath = _themeDirectory + @"\" + CleanThemeName( targetTheme );

            if ( !Directory.Exists( targetFullPath ) )
            {
                try
                {
                    DirectoryInfo diSource = new DirectoryInfo( sourceFullPath );
                    DirectoryInfo diTarget = new DirectoryInfo( targetFullPath );

                    CopyAll( diSource, diTarget );

                    // delete the .system file if it exists
                    string systemFile = targetFullPath + @"\.system";
                    if ( File.Exists( systemFile ) )
                    {
                        File.Delete( systemFile );
                    }
                }
                catch ( Exception ex )
                {
                    resultSucess = false;
                    messages = ex.Message;
                }
            }
            else
            {
                resultSucess = false;
                messages = "The target theme name already exists.";
            }

            return resultSucess;
        }

        /// <summary>
        /// Clones the theme.
        /// </summary>
        /// <param name="sourceTheme">The source theme.</param>
        /// <param name="targetTheme">The target theme.</param>
        /// <returns></returns>
        public static bool CloneTheme( string sourceTheme, string targetTheme )
        {
            string messages = string.Empty;
            return CloneTheme( sourceTheme, targetTheme, out messages );
        }

        /// <summary>
        /// Deletes the theme.
        /// </summary>
        /// <param name="themeName">Name of the theme.</param>
        /// <param name="messages">The messages.</param>
        /// <returns></returns>
        public static bool DeleteTheme( string themeName, out string messages )
        {
            messages = string.Empty;
            bool resultSucess = true;

            var theme = new RockTheme( themeName );

            if ( !theme.IsSystem )
            {
                try
                {
                    Directory.Delete( theme.AbsolutePath, true );
                }
                catch ( Exception ex )
                {
                    resultSucess = false;
                    messages = ex.Message;
                }
            }
            else
            {
                resultSucess = false;
                messages = "Can not delete a system theme.";
            }

            return resultSucess;
        }

        /// <summary>
        /// Deletes the theme.
        /// </summary>
        /// <param name="themeName">Name of the theme.</param>
        /// <returns></returns>
        public static bool DeleteTheme( string themeName )
        {
            string messages = string.Empty;
            return DeleteTheme( themeName, out messages );
        }

        /// <summary>
        /// Cleans the name of the theme.
        /// </summary>
        /// <param name="themeName">Name of the theme.</param>
        /// <returns></returns>
        public static string CleanThemeName( string themeName )
        {
            return Path.GetInvalidFileNameChars().Aggregate( themeName, ( current, c ) => current.Replace( c.ToString(), string.Empty ) ).Replace( " ", "" );
        }

        /// <summary>
        /// Copies all.
        /// </summary>
        /// <param name="source">The source.</param>
        /// <param name="target">The target.</param>
        private static void CopyAll( DirectoryInfo source, DirectoryInfo target )
        {
            // from: msdn.microsoft.com/en-us/library/system.io.directoryinfo.aspx

            Directory.CreateDirectory( target.FullName );

            // Copy each file into the new directory.
            foreach ( FileInfo fi in source.GetFiles() )
            {
                fi.CopyTo( Path.Combine( target.FullName, fi.Name ), true );
            }

            // Copy each subdirectory using recursion.
            foreach ( DirectoryInfo diSourceSubDir in source.GetDirectories() )
            {
                DirectoryInfo nextTargetSubDir =
                    target.CreateSubdirectory( diSourceSubDir.Name );
                CopyAll( diSourceSubDir, nextTargetSubDir );
            }
        }

        private class DotlessLogger : Logger
        {
            public List<string> LogLines = new List<string>();

            public DotlessLogger( LogLevel level ) : base( level ) { }

            protected override void Log( string message )
            {
                LogLines.Add( message );
            }
        }
    }
}<|MERGE_RESOLUTION|>--- conflicted
+++ resolved
@@ -32,12 +32,8 @@
     /// </summary>
     public class RockTheme
     {
-<<<<<<< HEAD
-        static private string _themeDirectory = HttpRuntime.AppDomainAppPath + "Themes";
-        static private string _rockWebStylesDirectory = HttpRuntime.AppDomainAppPath + "Styles";
-=======
         static private string _themeDirectory = System.Web.Hosting.HostingEnvironment.MapPath( "~/Themes" );
->>>>>>> 21807cde
+        static private string _rockWebStylesDirectory = System.Web.Hosting.HostingEnvironment.MapPath( "~/Styles" );
 
         /// <summary>
         /// Gets or sets the name.
