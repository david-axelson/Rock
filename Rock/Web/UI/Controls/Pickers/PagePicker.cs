﻿// <copyright>
// Copyright by the Spark Development Network
//
// Licensed under the Rock Community License (the "License");
// you may not use this file except in compliance with the License.
// You may obtain a copy of the License at
//
// http://www.rockrms.com/license
//
// Unless required by applicable law or agreed to in writing, software
// distributed under the License is distributed on an "AS IS" BASIS,
// WITHOUT WARRANTIES OR CONDITIONS OF ANY KIND, either express or implied.
// See the License for the specific language governing permissions and
// limitations under the License.
// </copyright>
//
using System;
using System.Collections.Generic;
using System.ComponentModel;
using System.Linq;
using System.Web.UI;
using System.Web.UI.WebControls;

using Rock.Constants;
using Rock.Data;
using Rock.Model;

namespace Rock.Web.UI.Controls
{
    /// <summary>
<<<<<<< HEAD
    ///
=======
    /// Control that can be used to select a page
>>>>>>> f8519a76
    /// </summary>
    public class PagePicker : ItemPicker
    {
        private HiddenField _hfPageRouteId;
        private HyperLink _btnShowPageRoutePicker;
        private RockRadioButtonList _rblSelectPageRoute;
        private LinkButton _btnSelectPageRoute;
        private HyperLink _btnCancelPageRoute;
        private LinkButton _btnSelectCurrentPage;

        /// <summary>
        /// Initializes a new instance of the <see cref="PagePicker" /> class.
        /// </summary>
        public PagePicker()
            : base()
        {
            this.PromptForPageRoute = true;
        }

        /// <summary>
        /// Gets or sets a value indicating whether [prompt for page route].
        /// </summary>
        /// <value>
        ///   <c>true</c> if [prompt for page route]; otherwise, <c>false</c>.
        /// </value>
        [
        Bindable( true ),
        Category( "Behavior" ),
        DefaultValue( "true" ),
        Description( "If the Page has Page Routes, should the Page Routes be presented for selection?" )
        ]
        public bool PromptForPageRoute
        {
            get
            {
                if ( ViewState["PromptForPageRoute"] != null )
                {
                    return (bool)ViewState["PromptForPageRoute"];
                }

                // default to true
                return true;
            }

            set
            {
                ViewState["PromptForPageRoute"] = value;
                if ( value )
                {
                    this.AllowMultiSelect = false;
                }
            }
        }

        /// <summary>
        /// Gets or sets the hidden page ids.
        /// </summary>
        /// <value>
        /// The hidden page ids.
        /// </value>
        [
        Bindable( true ),
        Category( "Behavior" ),
        Description( "List of PageIds that should not be shown" )
        ]
        public int[] HiddenPageIds
        {
            get
            {
                int[] result = ViewState["HiddenPageIds"] as int[] ?? new int[0] { };
                return result;
            }

            set
            {
                ViewState["HiddenPageIds"] = value;
                if ( value != null && value.Length > 0 )
                {
                    this.ItemRestUrlExtraParams = "?hidePageIds=" + System.Web.HttpUtility.UrlEncode( value.ToList().AsDelimited( "," ) );
                }
                else
                {
                    this.ItemRestUrlExtraParams = string.Empty;
                }
            }
        }

        /// <summary>
        /// Gets or sets a value indicating whether [show select current page].
        /// </summary>
        /// <value>
        ///   <c>true</c> if [show select current page]; otherwise, <c>false</c>.
        /// </value>
        [
        Bindable( true ),
        Category( "Behavior" ),
        DefaultValue( "true" ),
        Description( "Should the option to select the current page be displayed?" )
        ]
        public bool ShowSelectCurrentPage
        {
            get
            {
                if ( ViewState["ShowSelectCurrentPage"] != null )
                {
                    return ( bool ) ViewState["ShowSelectCurrentPage"];
                }

                // default to true
                return true;
            }

            set
            {
                ViewState["ShowSelectCurrentPage"] = value;
            }
        }

        /// <summary>
        /// Raises the <see cref="E:System.Web.UI.Control.Init" /> event.
        /// </summary>
        /// <param name="e">An <see cref="T:System.EventArgs" /> object that contains the event data.</param>
        protected override void OnInit( EventArgs e )
        {
            ItemRestUrlExtraParams = string.Empty;
            base.OnInit( e );

            this.IconCssClass = "fa fa-file";

            var sm = ScriptManager.GetCurrent( this.Page );
            EnsureChildControls();

            if ( sm != null )
            {
                sm.RegisterAsyncPostBackControl( _btnSelectPageRoute );
            }
        }

        /// <summary>
        /// Registers the java script for the PageRoutePicker
        /// </summary>
        private void RegisterPageRoutePickerJavaScript()
        {
            string scriptFormat = @"

                $('#{0}').on('click', function () {{
                    $('#page-route-picker_{3}').find('.js-page-route-picker-menu').toggle(0, function () {{
                        Rock.dialogs.updateModalScrollBar('page-route-picker_{3}');
                    }});
                }});

                $('#{1}').on('click', function () {{
                    $(this).closest('.picker-menu').slideUp();
                }});

                $('#{2}').on('click', function () {{
                    $(this).closest('.picker-menu').slideUp();
                }});";

            string script = string.Format( scriptFormat, _btnShowPageRoutePicker.ClientID, _btnSelectPageRoute.ClientID, _btnCancelPageRoute.ClientID, this.ClientID );

            ScriptManager.RegisterStartupScript( this, this.GetType(), "page-route-picker-script_" + this.ClientID, script, true );
        }

        /// <summary>
        /// Gets the page unique identifier.
        /// </summary>
        /// <value>
        /// The page unique identifier.
        /// </value>
        public int? PageId
        {
            get
            {
                if ( this.ItemId == None.IdValue )
                {
                    return null;
                }
                else
                {
                    return this.ItemId.AsIntegerOrNull();
                }
            }
        }

        /// <summary>
        /// Gets or sets the page route unique identifier.
        /// </summary>
        /// <value>
        /// The page route unique identifier.
        /// </value>
        public int? PageRouteId
        {
            get
            {
                EnsureChildControls();
                return _hfPageRouteId.Value.AsIntegerOrNull();
            }

            set
            {
                EnsureChildControls();
                _hfPageRouteId.Value = value.ToString();
            }
        }

        /// <summary>
        /// Determines whether [is page route].
        /// </summary>
        /// <returns></returns>
        public bool IsPageRoute
        {
            get
            {
                return ( PageRouteId ?? 0 ) > Rock.Constants.None.Id;
            }
        }

        /// <summary>
        /// Sets the value.
        /// </summary>
        /// <param name="pageRoute">The page route.</param>
        public void SetValue( Rock.Model.PageRoute pageRoute )
        {
            if ( pageRoute != null )
            {
                Rock.Model.Page page = pageRoute.Page;
                PageRouteId = pageRoute.Id;
                ItemId = page.Id.ToString();

                var parentPageIds = new List<string>();
                var parentPage = page.ParentPage;
                while ( parentPage != null )
                {
                    if ( !parentPageIds.Contains( parentPage.Id.ToString() ) )
                    {
                        parentPageIds.Insert( 0, parentPage.Id.ToString() );
                    }
                    else
                    {
                        // infinite recursion
                        break;
                    }

                    parentPage = parentPage.ParentPage;
                }

                InitialItemParentIds = parentPageIds.AsDelimited( "," );
                if ( pageRoute.Id != 0 )
                {
                    // PageRoute is selected, so show the Page and its PageRoute and don't show the PageRoute picker
                    ItemName = page.InternalName + " (" + pageRoute.Route + ")";

                    _rblSelectPageRoute.Visible = false;
                    _btnShowPageRoutePicker.Style[HtmlTextWriterStyle.Display] = "none";
                }
                else
                {
                    // Only a Page is selected, so show PageRoutePicker button if it has page routes
                    ItemName = page.InternalName;
                    PageRouteId = null;

                    // Update PageRoutePicker control values
                    _rblSelectPageRoute.Items.Clear();
                    _rblSelectPageRoute.Visible = page.PageRoutes.Any();

                    if ( page.PageRoutes.Count > 0 )
                    {
                        foreach ( var item in page.PageRoutes )
                        {
                            _rblSelectPageRoute.Items.Add( new ListItem( item.Route, item.Id.ToString() ) );
                        }
                    }

                    if ( _rblSelectPageRoute.Items.Count > 0 )
                    {
                        _btnShowPageRoutePicker.Style[HtmlTextWriterStyle.Display] = "";
                    }
                    else
                    {
                        _btnShowPageRoutePicker.Style[HtmlTextWriterStyle.Display] = "none";
                    }

                    if ( _rblSelectPageRoute.Items.Count == 1 )
                    {
                        _btnShowPageRoutePicker.Text = "( 1 route exists )";
                    }
                    else
                    {
                        _btnShowPageRoutePicker.Text = "(" + _rblSelectPageRoute.Items.Count + " routes exist )";
                    }
                }
            }
            else
            {
                ItemId = Rock.Constants.None.IdValue;
                ItemName = Rock.Constants.None.TextHtml;
                PageRouteId = null;
                _rblSelectPageRoute.Visible = false;
                _btnShowPageRoutePicker.Style[HtmlTextWriterStyle.Display] = "none";
            }
        }

        /// <summary>
        /// Sets the value.
        /// </summary>
        /// <param name="page">The page.</param>
        public void SetValue( Rock.Model.Page page )
        {
            if ( page != null )
            {
                SetValue( new PageRoute { Page = page } );
            }
            else
            {
                SetValue( null as PageRoute );
            }
        }

        /// <summary>
        /// Sets the values.
        /// </summary>
        /// <param name="pages">The pages.</param>
        public void SetValues( IEnumerable<Rock.Model.Page> pages )
        {
            var thePages = pages.ToList();

            if ( thePages.Any() )
            {
                var ids = new List<string>();
                var names = new List<string>();
                var parentPageIds = string.Empty;

                foreach ( var page in thePages )
                {
                    if ( page != null )
                    {
                        ids.Add( page.Id.ToString() );
                        names.Add( page.InternalName );
                        var parentPage = page.ParentPage;

                        while ( parentPage != null )
                        {
                            parentPageIds += parentPage.Id.ToString() + ",";
                            parentPage = parentPage.ParentPage;
                        }
                    }
                }

                InitialItemParentIds = parentPageIds.TrimEnd( new[] { ',' } );
                ItemIds = ids;
                ItemNames = names;
            }
            else
            {
                ItemId = Constants.None.IdValue;
                ItemName = Constants.None.TextHtml;
            }
        }

        /// <summary>
        /// Handles the Click event of the btnSelect control.
        /// </summary>
        protected override void SetValueOnSelect()
        {
            var page = new PageService( new RockContext() ).Get( int.Parse( ItemId ) );

            this.SetValue( page );
        }

        /// <summary>
        /// Sets the values on select.
        /// </summary>
        protected override void SetValuesOnSelect()
        {
            var pages = new PageService( new RockContext() ).Queryable().Where( p => ItemIds.Contains( p.Id.ToString() ) );
            this.SetValues( pages );
        }

        /// <summary>
        /// Gets the item rest URL.
        /// </summary>
        /// <value>
        /// The item rest URL.
        /// </value>
        public override string ItemRestUrl
        {
            get { return "~/api/pages/getchildren/"; }
        }

        /// <summary>
        /// Called by the ASP.NET page framework to notify server controls that use composition-based implementation to create any child controls they contain in preparation for posting back or rendering.
        /// </summary>
        protected override void CreateChildControls()
        {
            base.CreateChildControls();

            _hfPageRouteId = new HiddenField();
            _hfPageRouteId.ID = string.Format( "hfPageRouteId_{0}", this.ID );

            _btnShowPageRoutePicker = new HyperLink();
            _btnShowPageRoutePicker.CssClass = "btn btn-xs btn-link js-hide-on-select-none";
            _btnShowPageRoutePicker.ID = string.Format( "btnShowPageRoutePicker_{0}", this.ID );
            _btnShowPageRoutePicker.Text = "Pick Route";
            _btnShowPageRoutePicker.Style[HtmlTextWriterStyle.Display] = "none";

            _rblSelectPageRoute = new RockRadioButtonList();
            _rblSelectPageRoute.ID = "rblSelectPageRoute_" + this.ID;
            _rblSelectPageRoute.Visible = false;
            _rblSelectPageRoute.EnableViewState = true;

            _btnSelectPageRoute = new LinkButton();
            _btnSelectPageRoute.CssClass = "btn btn-xs btn-primary";
            _btnSelectPageRoute.ID = string.Format( "btnSelectPageRoute_{0}", this.ID );
            _btnSelectPageRoute.Text = "Select";
            _btnSelectPageRoute.CausesValidation = false;
            _btnSelectPageRoute.Click += _btnSelectPageRoute_Click;

            _btnCancelPageRoute = new HyperLink();
            _btnCancelPageRoute.CssClass = "btn btn-link btn-xs";
            _btnCancelPageRoute.ID = string.Format( "btnCancelPageRoute_{0}", this.ID );
            _btnCancelPageRoute.Text = "Cancel";

            if ( ShowSelectCurrentPage )
            {
                _btnSelectCurrentPage = new LinkButton();
                _btnSelectCurrentPage.ID = this.ID + "_btnSelectCurrentPage";
                _btnSelectCurrentPage.CssClass = "btn btn-xs btn-link pull-right";
                _btnSelectCurrentPage.Text = "<i class='fa fa-file-o'></i>";
                _btnSelectCurrentPage.ToolTip = "Select Current Page";
                _btnSelectCurrentPage.CausesValidation = false;
                _btnSelectCurrentPage.Click += _btnSelectCurrentPage_Click;
                Controls.Add( _btnSelectCurrentPage );
            }

            Controls.Add( _hfPageRouteId );
            Controls.Add( _rblSelectPageRoute );
            Controls.Add( _btnShowPageRoutePicker );
            Controls.Add( _btnSelectPageRoute );
            Controls.Add( _btnCancelPageRoute );
        }

        /// <summary>
        /// Handles the Click event of the _btnSelectCurrentPage control.
        /// </summary>
        /// <param name="sender">The source of the event.</param>
        /// <param name="e">The <see cref="EventArgs"/> instance containing the event data.</param>
        public void _btnSelectCurrentPage_Click( object sender, EventArgs e )
        {
            int? pageId = null;
            var rockBlock = this.RockBlock();
            if ( rockBlock.PageCache.Guid == Rock.SystemGuid.Page.BLOCK_PROPERTIES.AsGuid() )
            {
                // if the BlockProperties block is the current block, we'll treat the page that this block properties is for as the current page
                int blockId = rockBlock.PageParameter( "BlockId" ).AsInteger();
                var block = new BlockService( new RockContext() ).Get( blockId );
                if ( block != null )
                {
                    pageId = block.PageId;
                }
            }
            else
            {
                pageId = rockBlock.PageCache.Id;
            }

            if ( pageId.HasValue )
            {
                var currentPage = new PageService( new RockContext() ).Get( pageId.Value );
                this.SetValue( currentPage );
            }

            ShowDropDown = true;
        }

        /// <summary>
        /// Render any additional picker actions
        /// </summary>
        /// <param name="writer">The writer.</param>
        public override void RenderCustomPickerActions( HtmlTextWriter writer )
        {
            base.RenderCustomPickerActions( writer );

            if ( ShowSelectCurrentPage )
            {
                _btnSelectCurrentPage.RenderControl( writer );
            }
        }

        /// <summary>
        /// Handles the Click event of the _btnSelectPageRoute control.
        /// </summary>
        /// <param name="sender">The source of the event.</param>
        /// <param name="e">The <see cref="EventArgs"/> instance containing the event data.</param>
        protected void _btnSelectPageRoute_Click( object sender, EventArgs e )
        {
            _rblSelectPageRoute.Visible = false;

            // pluck the selectedValueId of the Page Params in case the ViewState is shut off
            int selectedValueId = this.Page.Request.Params[_rblSelectPageRoute.UniqueID].AsInteger();
            PageRoute pageRoute = new PageRouteService( new RockContext() ).Get( selectedValueId );
            SetValue( pageRoute );
        }

        /// <summary>
        /// This is where you implement the simple aspects of rendering your control.  The rest
        /// will be handled by calling RenderControlHelper's RenderControl() method.
        /// </summary>
        /// <param name="writer">The writer.</param>
        public override void RenderBaseControl( HtmlTextWriter writer )
        {
            base.RenderBaseControl( writer );

            // don't show the PageRoutePicker if this control is not enabled (readonly)
            if ( this.Enabled )
            {
                // this might be a PagePicker where we don't want them to choose a PageRoute (for example, the PageRoute detail block)
                if ( PromptForPageRoute )
                {
                    _hfPageRouteId.RenderControl( writer );

                    _btnShowPageRoutePicker.RenderControl( writer );

                    writer.Write( string.Format( @"<div id='page-route-picker_{0}' class='picker'>", this.ClientID ) );
                    writer.Write( @"<div class='picker-menu picker dropdown-menu js-page-route-picker-menu'>" );

                    _rblSelectPageRoute.RenderControl( writer );

                    writer.Write( @"<div class='picker-actions'>" );

                    _btnSelectPageRoute.RenderControl( writer );
                    writer.WriteLine();
                    _btnCancelPageRoute.RenderControl( writer );
                    writer.Write( "</div>" );
                    writer.Write( @"</div>" );
                    writer.Write( @"</div>" );

                    RegisterPageRoutePickerJavaScript();
                }
            }
        }
    }
}<|MERGE_RESOLUTION|>--- conflicted
+++ resolved
@@ -28,11 +28,7 @@
 namespace Rock.Web.UI.Controls
 {
     /// <summary>
-<<<<<<< HEAD
-    ///
-=======
     /// Control that can be used to select a page
->>>>>>> f8519a76
     /// </summary>
     public class PagePicker : ItemPicker
     {
