--- conflicted
+++ resolved
@@ -325,16 +325,6 @@
     function updateFormActions( e ) {
         var $actionList = e.closest('div.form-action-list');
         var newValue = '';
-<<<<<<< HEAD
-        $actionList.find('div.form-action-rows').first().children('div.form-row').each(function( index ) {
-            newValue +=
-                $(this).find('.form-action-key').first().val() + '^' +
-                $(this).find('.form-action-button').first().val() + '^' +
-                $(this).find('.form-action-value').first().val() + '^' +
-                $(this).find('.form-action-response').first().val() + '|'
-        });
-        $actionList.children('input').first().val(newValue);
-=======
         var valueDelimiters = ['^', '|'];
 
         var replaceDelimiters = function(input) {
@@ -347,15 +337,14 @@
             return input;
         };
 
-        $actionList.find('div.form-action-rows:first').children('div.form-row').each(function( index ) {
+        $actionList.find('div.form-action-rows').first().children('div.form-row').each(function( index ) {
                 newValue +=
-                    replaceDelimiters( $(this).find('.form-action-key:first').val() ) + '^' + 
-                    replaceDelimiters( $(this).find('.form-action-button:first').val() ) + '^' + 
-                    replaceDelimiters( $(this).find('.form-action-value:first').val() ) + '^' + 
-                    replaceDelimiters( $(this).find('.form-action-response:first').val() ) + '|'
+                    replaceDelimiters( $(this).find('.form-action-key').first().val() ) + '^' + 
+                    replaceDelimiters( $(this).find('.form-action-button').first().val() ) + '^' + 
+                    replaceDelimiters( $(this).find('.form-action-value').first().val() ) + '^' + 
+                    replaceDelimiters( $(this).find('.form-action-response').first().val() ) + '|'
         });
-        $actionList.children('input:first').val(newValue);
->>>>>>> 1c78dd5b
+        $actionList.children('input').first().val(newValue);
     }
 
     $('a.form-action-add').on('click', function (e) {
