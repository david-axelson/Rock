﻿// <copyright>
// Copyright by the Spark Development Network
//
// Licensed under the Rock Community License (the "License");
// you may not use this file except in compliance with the License.
// You may obtain a copy of the License at
//
// http://www.rockrms.com/license
//
// Unless required by applicable law or agreed to in writing, software
// distributed under the License is distributed on an "AS IS" BASIS,
// WITHOUT WARRANTIES OR CONDITIONS OF ANY KIND, either express or implied.
// See the License for the specific language governing permissions and
// limitations under the License.
// </copyright>

using System;
using System.Diagnostics;
using System.Web.UI.Adapters;
using Rock.Bus;
using Rock.Observability;
using Rock.Web.UI;

namespace Rock.Web
{
    /// <summary>
    /// Control adapter to help with the observability telemetry. This is registered in the observability http module. 
    /// </summary>
    public class RockControlAdapter : ControlAdapter
    {
        /// <summary>
        /// Overrides the blocks OnInit event
        /// </summary>
        /// <param name="e"></param>
        protected override void OnInit( EventArgs e )
        {
            // Start the block observability activity. Note that some blocks are not loaded directly by RockPage and therefore don't have a block cache.
            if ( Control is RockBlock rockBlock && rockBlock.BlockCache != null )
            {
                using ( var activity = ObservabilityHelper.StartActivity( $"BLOCK INIT {rockBlock.BlockCache.BlockType.Name} - {rockBlock.BlockCache.Name}" ) )
                {
                    activity?.AddTag( "rock-otel-type", "rock-block" );
                    activity?.AddTag( "rock-blocktype-name", rockBlock.BlockCache.BlockType.Name );
                    activity?.AddTag( "rock-blocktype-id", rockBlock.BlockCache.BlockType.Id );
                    activity?.AddTag( "rock-node", RockMessageBus.NodeName );

<<<<<<< HEAD
            // Start the block observability activity. Note that some blocks are not loaded directly by RockPage and therefore don't have a block cache.
            if ( rockBlock.BlockCache != null )
            {
                ObservabilityHelper.StartActivity( $"BLOCK INIT {rockBlock.BlockCache.BlockType.Name} - {rockBlock.BlockCache.Name}" );
                Activity.Current?.AddTag( "rock-otel-type", "rock-block" );
                Activity.Current?.AddTag( "rock-blocktype-name", rockBlock.BlockCache.BlockType.Name );
                Activity.Current?.AddTag( "rock-blocktype-id", rockBlock.BlockCache.BlockType.Id );
                Activity.Current?.AddTag( "rock-node", RockMessageBus.NodeName );
            }

            base.OnInit( e );

            // Close out activity
            if ( rockBlock.BlockCache != null )
            {
                Activity.Current?.Dispose();
=======
                    base.OnInit( e );
                }
            }
            else
            {
                base.OnInit( e );
>>>>>>> ebd4cac0
            }
        }

        /// <summary>
        /// Overrides the blocks OnLoad event
        /// </summary>
        /// <param name="e"></param>
        protected override void OnLoad( EventArgs e )
        {
<<<<<<< HEAD
            var rockBlock = ( Control as RockBlock );

            // Start the block observability activity
            if ( rockBlock.BlockCache != null )
            {
                ObservabilityHelper.StartActivity( $"BLOCK LOAD {rockBlock.BlockCache.BlockType.Name} - {rockBlock.BlockCache.Name}" );
                Activity.Current?.AddTag( "rock-otel-type", "rock-block" );
                Activity.Current?.AddTag( "rock-blocktype-name", rockBlock.BlockCache.BlockType.Name );
                Activity.Current?.AddTag( "rock-blocktype-id", rockBlock.BlockCache.BlockType.Id );
            }

            base.OnLoad( e );

            // Close out activity
            if ( rockBlock.BlockCache != null )
            {
                Activity.Current?.Dispose();
=======
            // Start the block observability activity. Note that some blocks are not loaded directly by RockPage and therefore don't have a block cache.
            if ( Control is RockBlock rockBlock && rockBlock.BlockCache != null )
            {
                using ( var activity = ObservabilityHelper.StartActivity( $"BLOCK LOAD {rockBlock.BlockCache.BlockType.Name} - {rockBlock.BlockCache.Name}" ) )
                {
                    activity?.AddTag( "rock-otel-type", "rock-block" );
                    activity?.AddTag( "rock-blocktype-name", rockBlock.BlockCache.BlockType.Name );
                    activity?.AddTag( "rock-blocktype-id", rockBlock.BlockCache.BlockType.Id );

                    base.OnLoad( e );
                }
            }
            else
            {
                base.OnLoad( e );
>>>>>>> ebd4cac0
            }
        }
    }
}<|MERGE_RESOLUTION|>--- conflicted
+++ resolved
@@ -44,31 +44,12 @@
                     activity?.AddTag( "rock-blocktype-id", rockBlock.BlockCache.BlockType.Id );
                     activity?.AddTag( "rock-node", RockMessageBus.NodeName );
 
-<<<<<<< HEAD
-            // Start the block observability activity. Note that some blocks are not loaded directly by RockPage and therefore don't have a block cache.
-            if ( rockBlock.BlockCache != null )
-            {
-                ObservabilityHelper.StartActivity( $"BLOCK INIT {rockBlock.BlockCache.BlockType.Name} - {rockBlock.BlockCache.Name}" );
-                Activity.Current?.AddTag( "rock-otel-type", "rock-block" );
-                Activity.Current?.AddTag( "rock-blocktype-name", rockBlock.BlockCache.BlockType.Name );
-                Activity.Current?.AddTag( "rock-blocktype-id", rockBlock.BlockCache.BlockType.Id );
-                Activity.Current?.AddTag( "rock-node", RockMessageBus.NodeName );
-            }
-
-            base.OnInit( e );
-
-            // Close out activity
-            if ( rockBlock.BlockCache != null )
-            {
-                Activity.Current?.Dispose();
-=======
                     base.OnInit( e );
                 }
             }
             else
             {
                 base.OnInit( e );
->>>>>>> ebd4cac0
             }
         }
 
@@ -78,25 +59,6 @@
         /// <param name="e"></param>
         protected override void OnLoad( EventArgs e )
         {
-<<<<<<< HEAD
-            var rockBlock = ( Control as RockBlock );
-
-            // Start the block observability activity
-            if ( rockBlock.BlockCache != null )
-            {
-                ObservabilityHelper.StartActivity( $"BLOCK LOAD {rockBlock.BlockCache.BlockType.Name} - {rockBlock.BlockCache.Name}" );
-                Activity.Current?.AddTag( "rock-otel-type", "rock-block" );
-                Activity.Current?.AddTag( "rock-blocktype-name", rockBlock.BlockCache.BlockType.Name );
-                Activity.Current?.AddTag( "rock-blocktype-id", rockBlock.BlockCache.BlockType.Id );
-            }
-
-            base.OnLoad( e );
-
-            // Close out activity
-            if ( rockBlock.BlockCache != null )
-            {
-                Activity.Current?.Dispose();
-=======
             // Start the block observability activity. Note that some blocks are not loaded directly by RockPage and therefore don't have a block cache.
             if ( Control is RockBlock rockBlock && rockBlock.BlockCache != null )
             {
@@ -112,7 +74,6 @@
             else
             {
                 base.OnLoad( e );
->>>>>>> ebd4cac0
             }
         }
     }
