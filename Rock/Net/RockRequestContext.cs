--- conflicted
+++ resolved
@@ -106,11 +106,7 @@
         /// </summary>
         internal RockRequestContext()
         {
-<<<<<<< HEAD
-            PageParameters = new Dictionary<string, string>( StringComparer.OrdinalIgnoreCase );
-=======
             PageParameters = new Dictionary<string, string>( StringComparer.InvariantCultureIgnoreCase );
->>>>>>> f019bf93
             ContextEntities = new Dictionary<Type, Lazy<IEntity>>();
             Headers = new Dictionary<string, IEnumerable<string>>( StringComparer.InvariantCultureIgnoreCase );
             RootUrlPath = string.Empty;
@@ -132,11 +128,7 @@
             //
             // Setup the page parameters.
             //
-<<<<<<< HEAD
-            PageParameters = new Dictionary<string, string>( StringComparer.OrdinalIgnoreCase );
-=======
             PageParameters = new Dictionary<string, string>( StringComparer.InvariantCultureIgnoreCase );
->>>>>>> f019bf93
             foreach ( var key in request.QueryString.AllKeys )
             {
                 PageParameters.AddOrReplace( key, request.QueryString[key] );
@@ -177,11 +169,7 @@
             // Setup the page parameters, only use query string for now. Route
             // parameters don't make a lot of sense with an API call.
             //
-<<<<<<< HEAD
-            PageParameters = new Dictionary<string, string>( StringComparer.OrdinalIgnoreCase );
-=======
             PageParameters = new Dictionary<string, string>( StringComparer.InvariantCultureIgnoreCase );
->>>>>>> f019bf93
             foreach ( var kvp in request.GetQueryNameValuePairs() )
             {
                 PageParameters.AddOrReplace( kvp.Key, kvp.Value );
