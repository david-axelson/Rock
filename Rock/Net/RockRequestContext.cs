﻿// <copyright>
// Copyright by the Spark Development Network
//
// Licensed under the Rock Community License (the "License");
// you may not use this file except in compliance with the License.
// You may obtain a copy of the License at
//
// http://www.rockrms.com/license
//
// Unless required by applicable law or agreed to in writing, software
// distributed under the License is distributed on an "AS IS" BASIS,
// WITHOUT WARRANTIES OR CONDITIONS OF ANY KIND, either express or implied.
// See the License for the specific language governing permissions and
// limitations under the License.
// </copyright>
//
using System;
using System.Collections.Generic;
using System.Collections.Specialized;
using System.Linq;
using System.Web;

using Rock.Attribute;
using Rock.Data;
using Rock.Lava;
using Rock.Model;
using Rock.Utility;
using Rock.Web.Cache;

namespace Rock.Net
{
    /// <summary>
    /// Provides an abstraction from user-code and the incoming request. The user code (such as
    /// a block, page or API callback) does not need to interact directly with any low-level
    /// request objects. This allows for easier testing as well as adding new request types.
    /// </summary>
    public class RockRequestContext
    {
        #region Fields

        /// <summary>
        /// The cache object for the site this request is related to.
        /// </summary>
        private SiteCache _siteCache;

        /// <summary>
        /// The cache object for the page this request is related to.
        /// </summary>
        private PageCache _pageCache;

        #endregion

        #region Properties

        /// <summary>
        /// Gets the current user.
        /// </summary>
        /// <value>
        /// The current user.
        /// </value>
        public virtual UserLogin CurrentUser { get; protected set; }

        /// <summary>
        /// Gets the current person.
        /// </summary>
        /// <value>
        /// The current person.
        /// </value>
        public virtual Person CurrentPerson => CurrentUser?.Person;

        /// <summary>
        /// Gets the current visitor <see cref="PersonAlias"/> identifier.
        /// </summary>
        /// <value>The current visitor identifier.</value>
        internal virtual int? CurrentVisitorId { get; private set; }

        /// <summary>
        /// Gets or sets the root URL path of this request, e.g. <c>https://www.rocksolidchurchdemo.com</c>.
        /// </summary>
        /// <remarks>
        /// May be empty if the request came from a non-web source.
        /// </remarks>
        /// <value>
        /// The root URL path.
        /// </value>
        public virtual string RootUrlPath { get; protected set; }

        /// <summary>
        /// Gets or sets the request URI that initiated this request.
        /// </summary>
        /// <remarks>
        /// May be null if the request came from a non-web source.
        /// </remarks>
        /// <value>The request URI that initiated this request.</value>
        public virtual Uri RequestUri { get; protected set; }

        /// <summary>
        /// Gets the client information related to the client sending the request.
        /// </summary>
        /// <value>
        /// The client information related to the client sending the request.
        /// </value>
        public virtual ClientInformation ClientInformation { get; protected set; }

        /// <summary>
        /// Gets or sets the page parameters.
        /// </summary>
        /// <value>
        /// The page parameters.
        /// </value>
        internal protected virtual IDictionary<string, string> PageParameters { get; private set; }

        /// <summary>
        /// Gets or sets the context entities.
        /// </summary>
        /// <value>
        /// The context entities.
        /// </value>
        internal protected IDictionary<Type, Lazy<IEntity>> ContextEntities { get; set; }

        /// <summary>
        /// Gets the personalization segment identifiers. Will be empty if this
        /// request is not associated with a site or the site does not have
        /// personalization enabled.
        /// </summary>
        /// <value>The personalization segment identifiers.</value>
        internal IEnumerable<int> PersonalizationSegmentIds { get; private set; }

        /// <summary>
        /// Gets the personalization request filter identifiers. Will be empty if this
        /// request is not associated with a site or the site does not have
        /// personalization enabled.
        /// </summary>
        /// <value>The personalization request filter identifiers.</value>
        internal IEnumerable<int> PersonalizationRequestFilterIds { get; private set; }

        /// <summary>
        /// Gets the query string from the request.
        /// </summary>
        /// <value>The query string from the request.</value>
        internal NameValueCollection QueryString { get; private set; }

        /// <summary>
        /// Gets or sets the headers.
        /// </summary>
        /// <value>
        /// The headers.
        /// </value>
        private IDictionary<string, IEnumerable<string>> Headers { get; set; }

        /// <summary>
        /// Gets or sets the cookies that were found in the request.
        /// </summary>
        /// <value>The cookies that were found in the request.</value>
        private IDictionary<string, string> Cookies { get; set; }

        #endregion

        #region Constructors

        /// <summary>
        /// Initializes an empty instance of the <see cref="RockRequestContext"/> class.
        /// </summary>
        internal RockRequestContext()
        {
            PageParameters = new Dictionary<string, string>( StringComparer.InvariantCultureIgnoreCase );
            ContextEntities = new Dictionary<Type, Lazy<IEntity>>();
            Headers = new Dictionary<string, IEnumerable<string>>( StringComparer.InvariantCultureIgnoreCase );
            Cookies = new Dictionary<string, string>();
            QueryString = new NameValueCollection( StringComparer.OrdinalIgnoreCase );
            RootUrlPath = string.Empty;
        }

#if REVIEW_WEBFORMS
        /// <summary>
        /// Initializes a new instance of the <see cref="RockRequestContext" /> class.
        /// </summary>
        /// <param name="request">The request from an HttpContext load that we will initialize from.</param>
        internal RockRequestContext( HttpRequest request )
        {
            CurrentUser = UserLoginService.GetCurrentUser( true );

            RequestUri = request.UrlProxySafe();
            RootUrlPath = GetRootUrlPath( RequestUri );

            ClientInformation = new ClientInformation( request );

            // Setup the page parameters.
            QueryString = new NameValueCollection( request.QueryString );
            PageParameters = new Dictionary<string, string>( StringComparer.InvariantCultureIgnoreCase );
            foreach ( var key in request.QueryString.AllKeys.Where( k => !k.IsNullOrWhiteSpace() ) )
            {
                PageParameters.AddOrReplace( key, request.QueryString[key] );
            }
            foreach ( var kvp in request.RequestContext.RouteData.Values )
            {
                PageParameters.AddOrReplace( kvp.Key, kvp.Value.ToStringSafe() );
            }

            // Setup the headers.
            Headers = request.Headers.AllKeys
                .Select( k => new KeyValuePair<string, IEnumerable<string>>( k, request.Headers.GetValues( k ) ) )
                .ToDictionary( kvp => kvp.Key, kvp => kvp.Value, StringComparer.InvariantCultureIgnoreCase );

            // Setup the cookies.
            Cookies = new Dictionary<string, string>();
            foreach ( var cookieName in request.Cookies.AllKeys )
            {
                var cookie = request.Cookies[cookieName];

                Cookies.AddOrReplace( cookie.Name, cookie.Value );
            }

            // Initialize any context entities found.
            ContextEntities = new Dictionary<Type, Lazy<IEntity>>();
            AddContextEntitiesFromHeaders();

            CurrentVisitorId = LoadCurrentVisitorId();
        }
#endif

        /// <summary>
        /// Initializes a new instance of the <see cref="RockRequestContext" /> class.
        /// </summary>
        /// <param name="request">The request that we will initialize from.</param>
        internal RockRequestContext( IRequest request )
        {
            CurrentUser = new UserLoginService( new RockContext() ).Queryable().Where( u => u.UserName == "admin" ).FirstOrDefault();
            //CurrentUser = UserLoginService.GetCurrentUser( true );

            RequestUri = request.RequestUri != null ? request.UrlProxySafe() : null;
            RootUrlPath = GetRootUrlPath( RequestUri );

            ClientInformation = new ClientInformation( request );

            // Setup the page parameters.
            QueryString = new NameValueCollection( request.QueryString );
            PageParameters = new Dictionary<string, string>( StringComparer.InvariantCultureIgnoreCase );
<<<<<<< HEAD
#if REVIEW_NET5_0_OR_GREATER
            var queryString = HttpUtility.ParseQueryString( request.RequestUri.Query );
            foreach ( string k in queryString.Keys )
            {
                PageParameters.AddOrReplace( k, queryString[k] );
            }
#else
            foreach ( var kvp in request.GetQueryNameValuePairs() )
=======
            foreach ( var key in request.QueryString.AllKeys.Where( k => !k.IsNullOrWhiteSpace() ) )
>>>>>>> 94d9687d
            {
                PageParameters.AddOrReplace( key, request.QueryString[key] );
            }
#endif

            // Setup the headers.
            Headers = request.Headers.AllKeys
                .Select( k => new KeyValuePair<string, IEnumerable<string>>( k, request.Headers.GetValues( k ) ) )
                .ToDictionary( kvp => kvp.Key, kvp => kvp.Value, StringComparer.InvariantCultureIgnoreCase );

            // Setup the cookies.
            Cookies = new Dictionary<string, string>();
            foreach ( var cookieName in request.Cookies.Keys )
            {
                Cookies.AddOrReplace( cookieName, request.Cookies[cookieName] );
            }

            // Initialize any context entities found.
            ContextEntities = new Dictionary<Type, Lazy<IEntity>>();
            AddContextEntitiesFromHeaders();

            CurrentVisitorId = LoadCurrentVisitorId();
        }

        #endregion

        #region Methods

        /// <summary>
        /// Prepares the request for use with the specified page. This should
        /// be called for requests that are related to a specific page, for
        /// example block actions or loading of the main page HTML.
        /// </summary>
        /// <param name="page">The page being loaded.</param>
        internal void PrepareRequestForPage( PageCache page )
        {
            _pageCache = page ?? throw new ArgumentNullException( nameof( page ) );
            _siteCache = SiteCache.Get( page.SiteId );

            if ( _siteCache?.EnablePersonalization == true )
            {
                PersonalizationSegmentIds = LoadPersonalizationSegments();
                PersonalizationRequestFilterIds = LoadPersonalizationRequestFilters();
            }

            if ( _siteCache?.EnableVisitorTracking == false )
            {
                CurrentVisitorId = null;
            }

            AddContextEntitiesForPage( _pageCache );
        }

        /// <summary>
        /// Gets the root URL path from the given URI. This is effectively just
        /// the scheme and hostname without any path or query string.
        /// </summary>
        /// <param name="uri">The URL to extract the root from.</param>
        /// <returns>A string that represents the root url path, such as <c>https://rock.rocksolidchurch.com</c>.</returns>
        private static string GetRootUrlPath( Uri uri )
        {
            if ( uri == null )
            {
                return string.Empty;
            }

            var url = $"{uri.Scheme}://{uri.Host}";

            if ( !uri.IsDefaultPort )
            {
                url += $":{uri.Port}";
            }

            return url;
        }

        /// <summary>
        /// Adds the context entities from headers.
        /// </summary>
        protected virtual void AddContextEntitiesFromHeaders()
        {
            foreach ( var kvp in Headers )
            {
                //
                // Skip any header that isn't an entity context header.
                //
                if ( !kvp.Key.StartsWith( "X-ENTITYCONTEXT-", StringComparison.InvariantCultureIgnoreCase ) )
                {
                    continue;
                }

                //
                // Determine the entity type in question.
                //
                var entityName = kvp.Key.Substring( 16 );
                var type = EntityTypeCache.All()
                    .Where( a => a.IsEntity )
                    .FirstOrDefault( a => a.FriendlyName.Equals( entityName, StringComparison.InvariantCultureIgnoreCase ) )
                    ?.GetEntityType();
                string entityKey = kvp.Value.First();

                //
                // If we got an unknown type or no Id/Guid then skip.
                //
                if ( type == null || entityKey.IsNullOrWhiteSpace() )
                {
                    continue;
                }

                //
                // Lazy load the entity so we don't actually load if it is never
                // accessed.
                //
                ContextEntities.AddOrReplace( type, new Lazy<IEntity>( () =>
                {
                    IEntity entity = null;

                    if ( int.TryParse( entityKey, out int entityId ) )
                    {
                        entity = Reflection.GetIEntityForEntityType( type, entityId );
                    }
                    else if ( Guid.TryParse( entityKey, out Guid entityGuid ) )
                    {
                        entity = Reflection.GetIEntityForEntityType( type, entityGuid );
                    }

                    if ( entity != null && entity is IHasAttributes attributedEntity )
                    {
                        //Helper.LoadAttributes( attributedEntity );
                    }

                    return entity;
                } ) );
            }
        }

        /// <summary>
        /// Adds the context entities for page.
        /// </summary>
        /// <param name="pageCache">The page cache.</param>
        private void AddContextEntitiesForPage( PageCache pageCache )
        {
            foreach ( var pageContext in pageCache.PageContexts )
            {
                var entityType = EntityTypeCache.Get( pageContext.Key )?.GetEntityType();
                if ( entityType == null )
                {
                    continue;
                }

                int? contextId = GetPageParameter( pageContext.Value ).AsIntegerOrNull();
                if ( contextId.HasValue )
                {
                    ContextEntities.AddOrReplace( entityType, new Lazy<IEntity>( () =>
                    {
                        var entity = Reflection.GetIEntityForEntityType( entityType, contextId.Value );

                        if ( entity != null && entity is IHasAttributes attributedEntity )
                        {
                            Helper.LoadAttributes( attributedEntity );
                        }

                        return entity;
                    } ) );
                }

                Guid? contextGuid = GetPageParameter( pageContext.Value ).AsGuidOrNull();
                if ( contextGuid.HasValue )
                {
                    ContextEntities.AddOrReplace( entityType, new Lazy<IEntity>( () =>
                    {
                        var entity = Reflection.GetIEntityForEntityType( entityType, contextGuid.Value );

                        if ( entity != null && entity is IHasAttributes attributedEntity )
                        {
                            Helper.LoadAttributes( attributedEntity );
                        }

                        return entity;
                    } ) );
                }
            }
        }

        /// <summary>
        /// Sets the page parameters. This is used by things like block actions
        /// so they can update the request with the original page parameters
        /// rather than what is currently on the query string.
        /// </summary>
        /// <param name="parameters">The parameters to use for the page.</param>
        internal virtual void SetPageParameters( IDictionary<string, string> parameters )
        {
            PageParameters = new Dictionary<string, string>( parameters, StringComparer.InvariantCultureIgnoreCase );
        }

        /// <summary>
        /// Gets the page parameter value given it's name.
        /// </summary>
        /// <param name="name">The name of the page parameter to retrieve.</param>
        /// <returns>The text string representation of the page parameter or an empty string if no matching parameter was found.</returns>
        public virtual string GetPageParameter( string name )
        {
            if ( PageParameters.ContainsKey( name ) )
            {
                return PageParameters[name];
            }

            return string.Empty;
        }

        /// <summary>
        /// Gets the page parameters.
        /// </summary>
        /// <returns></returns>
        public virtual IDictionary<string, string> GetPageParameters()
        {
            return new Dictionary<string, string>( PageParameters );
        }

        /// <summary>
        /// Gets the entity object given it's type.
        /// </summary>
        /// <typeparam name="T">The IEntity type to retrieve.</typeparam>
        /// <returns>A reference to the IEntity object or null if none was found.</returns>
        public virtual T GetContextEntity<T>() where T : IEntity
        {
            return ( T ) GetContextEntity( typeof( T ) );
        }

        /// <summary>
        /// Gets the entity object given it's type.
        /// </summary>
        /// <returns>A reference to the IEntity object or null if none was found.</returns>
        public virtual IEntity GetContextEntity( Type entityType )
        {
            if ( ContextEntities.ContainsKey( entityType ) )
            {
                return ContextEntities[entityType].Value;
            }

            return default;
        }

        /// <summary>
        /// Gets the common merge fields to be used with a Lava merge process.
        /// </summary>
        /// <param name="currentPersonOverride">The current person override.</param>
        /// <param name="options">The options to use when initializing the merge fields.</param>
        /// <returns>A new dictionary of merge fields.</returns>
        public virtual Dictionary<string, object> GetCommonMergeFields( Person currentPersonOverride = null, CommonMergeFieldsOptions options = null )
        {
            var mergeFields = new Dictionary<string, object>();

            options = options ?? new CommonMergeFieldsOptions();

            if ( options.GetPageContext )
            {
                var contextObjects = new LazyDictionary<string, object>();

                foreach ( var ctx in ContextEntities )
                {
                    contextObjects.Add( ctx.Key.Name, () => ctx.Value.Value );
                }

                if ( contextObjects.Any() )
                {
                    mergeFields.Add( "Context", contextObjects );
                }
            }

            if ( options.GetPageParameters )
            {
                mergeFields.Add( "PageParameter", PageParameters );
            }

            if ( options.GetOSFamily )
            {
                mergeFields.Add( "OSFamily", ClientInformation.Browser.OS.Family.ToLower() );
            }

            if ( options.GetDeviceFamily )
            {
                mergeFields.Add( "DeviceFamily", ClientInformation.Browser.Device.Family );
            }

            var person = currentPersonOverride ?? CurrentPerson;
            if ( options.GetCurrentPerson && person != null )
            {
                mergeFields.Add( "CurrentPerson", person );
            }

            if ( options.GetCampuses )
            {
                mergeFields.Add( "Campuses", CampusCache.All() );
            }

#if REVIEW_WEBFORMS
            if ( Headers.ContainsKey( "X-Rock-DeviceData" ) )
            {
                mergeFields.Add( "Device", Headers["X-Rock-DeviceData"].FirstOrDefault().FromJsonOrNull<Common.Mobile.DeviceData>() );
            }
#endif

            return mergeFields;
        }

        /// <summary>
        /// Gets the values associated with the specified header.
        /// </summary>
        /// <param name="header">The header.</param>
        /// <returns>An <see cref="IEnumerable{T}"/> of all string values associated with the requested header.</returns>
        public virtual IEnumerable<string> GetHeader( string header )
        {
            if ( !Headers.ContainsKey( header ) )
            {
                return new string[0];
            }

            return Headers[header];
        }

        /// <summary>
        /// Gets the value fot the specified cookie name.
        /// </summary>
        /// <param name="cookieName">Name of the cookie.</param>
        /// <returns>A <see cref="string"/> that represents the cookie value or <c>null</c> if cookie was not found.</returns>
        internal virtual string GetCookieValue( string cookieName )
        {
            if ( Cookies.TryGetValue( cookieName, out var value ) )
            {
                return value;
            }

            return null;
        }

        /// <summary>
        /// Loads the matching personalization segment ids for
        /// the <see cref="CurrentPerson"/> or <see cref="CurrentVisitorId"/>.
        /// </summary>
        private IEnumerable<int> LoadPersonalizationSegments()
        {
            var cookieValueJson = GetCookieValue( Rock.Personalization.RequestCookieKey.ROCK_SEGMENT_FILTERS );
            var personalizationPersonAliasId = CurrentVisitorId ?? CurrentPerson?.PrimaryAliasId;

            if ( !personalizationPersonAliasId.HasValue )
            {
                // no visitor or person logged in
                return Array.Empty<int>();
            }

            Personalization.SegmentFilterCookieData segmentFilterCookieData = null;
            if ( cookieValueJson != null )
            {
                segmentFilterCookieData = cookieValueJson.FromJsonOrNull<Personalization.SegmentFilterCookieData>();
                bool isCookieDataValid = false;
                if ( segmentFilterCookieData != null )
                {
                    if ( segmentFilterCookieData.IsSamePersonAlias( personalizationPersonAliasId.Value ) && segmentFilterCookieData.SegmentIdKeys != null )
                    {
                        isCookieDataValid = true;
                    }

                    if ( segmentFilterCookieData.IsStale( RockDateTime.Now ) )
                    {
                        isCookieDataValid = false;
                    }
                }

                if ( !isCookieDataValid )
                {
                    segmentFilterCookieData = null;
                }
            }

            if ( segmentFilterCookieData == null )
            {
                segmentFilterCookieData = new Personalization.SegmentFilterCookieData();
                segmentFilterCookieData.PersonAliasIdKey = IdHasher.Instance.GetHash( personalizationPersonAliasId.Value );
                segmentFilterCookieData.LastUpdateDateTime = RockDateTime.Now;
                var segmentIdKeys = new PersonalizationSegmentService( new RockContext() ).GetPersonalizationSegmentIdKeysForPersonAliasId( personalizationPersonAliasId.Value );
                segmentFilterCookieData.SegmentIdKeys = segmentIdKeys;
            }

            //AddOrUpdateCookie( new HttpCookie( Rock.Personalization.RequestCookieKey.ROCK_SEGMENT_FILTERS, segmentFilterCookieData.ToJson() ) );

            return segmentFilterCookieData.GetSegmentIds();
        }

        /// <summary>
        /// Loads the matching personalization request filter ids for
        /// the current request.
        /// </summary>
        private IEnumerable<int> LoadPersonalizationRequestFilters()
        {
            var requestFilters = RequestFilterCache.All().Where( a => a.IsActive );
            var requestFilterIds = new List<int>();

            foreach ( var requestFilter in requestFilters )
            {
                if ( requestFilter.RequestMeetsCriteria( this, _siteCache ) )
                {
                    requestFilterIds.Add( requestFilter.Id );
                }
            }

            return requestFilterIds;
        }

        /// <summary>
        /// Loads the current visitor <see cref="PersonAlias"/> identifier.
        /// </summary>
        /// <remarks>
        /// This method does not do all the same logic that happens in RockPage
        /// for updating cookies, merging person records, etc. That needs to be
        /// handled some other way. Right now it is handled by RockPage slightly
        /// after this method is called.
        /// </remarks>
        private int? LoadCurrentVisitorId()
        {
<<<<<<< HEAD
#if REVIEW_NET5_0_OR_GREATER
            throw new NotImplementedException();
#else
            if ( HttpContext.Current?.Handler is Rock.Web.UI.RockPage rockPage )
=======
            if ( CurrentPerson != null )
>>>>>>> 94d9687d
            {
                return CurrentPerson.PrimaryAliasId;
            }

<<<<<<< HEAD
            return Array.Empty<int>();
#endif
=======
            var visitorKeyCookie = GetCookieValue( Rock.Personalization.RequestCookieKey.ROCK_VISITOR_KEY );

            // If we have a visitor key, try to get the person alias Id from the IdKey.
            if ( visitorKeyCookie.IsNotNullOrWhiteSpace() )
            {
                return IdHasher.Instance.GetId( visitorKeyCookie );
            }

            return null;
>>>>>>> 94d9687d
        }

        /// <summary>
        /// Resolves the rock URL.
        /// </summary>
        /// <remarks>
        ///     <para>An input starting with "~~/" will return a theme URL like, "/Themes/{CurrentSiteTheme}/{input}".</para>
        ///     <para>An input starting with "~/" will return the input without the leading "~".</para>
        ///     <para>The input will be returned as supplied for all other cases.</para>
        ///     <para>
        ///         <strong>This is an internal API</strong> that supports the Rock
        ///         infrastructure and not subject to the same compatibility standards
        ///         as public APIs. It may be changed or removed without notice in any
        ///         release and should therefore not be directly used in any plug-ins.
        ///     </para>
        /// </remarks>
        /// <param name="input">The input with prefix <c>"~~/"</c> or <c>"~/"</c>.</param>
        /// <returns>The resolved URL.</returns>
        [RockInternal( "1.15" )]
        public string ResolveRockUrl( string input )
        {
<<<<<<< HEAD
#if REVIEW_NET5_0_OR_GREATER
            throw new NotImplementedException();
#else
            if ( HttpContext.Current?.Handler is Rock.Web.UI.RockPage rockPage )
=======
            if ( input.IsNullOrWhiteSpace() )
            {
                return input;
            }

            if ( input.StartsWith( "~~/" ) )
            {
                var themeRoot = $"/Themes/{_pageCache.SiteTheme}/";
                return themeRoot + ( input.Length > 3 ? input.Substring( 3 ) : string.Empty );
            }

            if ( input.StartsWith( "~" ) && input.Length > 1 )
>>>>>>> 94d9687d
            {
                return input.Substring( 1 );
            }

<<<<<<< HEAD
            return Array.Empty<int>();
#endif
=======
            // The input format is unrecognized so return it.
            return input;
>>>>>>> 94d9687d
        }

        #endregion
    }
}<|MERGE_RESOLUTION|>--- conflicted
+++ resolved
@@ -236,22 +236,10 @@
             // Setup the page parameters.
             QueryString = new NameValueCollection( request.QueryString );
             PageParameters = new Dictionary<string, string>( StringComparer.InvariantCultureIgnoreCase );
-<<<<<<< HEAD
-#if REVIEW_NET5_0_OR_GREATER
-            var queryString = HttpUtility.ParseQueryString( request.RequestUri.Query );
-            foreach ( string k in queryString.Keys )
-            {
-                PageParameters.AddOrReplace( k, queryString[k] );
-            }
-#else
-            foreach ( var kvp in request.GetQueryNameValuePairs() )
-=======
             foreach ( var key in request.QueryString.AllKeys.Where( k => !k.IsNullOrWhiteSpace() ) )
->>>>>>> 94d9687d
             {
                 PageParameters.AddOrReplace( key, request.QueryString[key] );
             }
-#endif
 
             // Setup the headers.
             Headers = request.Headers.AllKeys
@@ -376,7 +364,7 @@
 
                     if ( entity != null && entity is IHasAttributes attributedEntity )
                     {
-                        //Helper.LoadAttributes( attributedEntity );
+                        Helper.LoadAttributes( attributedEntity );
                     }
 
                     return entity;
@@ -668,22 +656,11 @@
         /// </remarks>
         private int? LoadCurrentVisitorId()
         {
-<<<<<<< HEAD
-#if REVIEW_NET5_0_OR_GREATER
-            throw new NotImplementedException();
-#else
-            if ( HttpContext.Current?.Handler is Rock.Web.UI.RockPage rockPage )
-=======
             if ( CurrentPerson != null )
->>>>>>> 94d9687d
             {
                 return CurrentPerson.PrimaryAliasId;
             }
 
-<<<<<<< HEAD
-            return Array.Empty<int>();
-#endif
-=======
             var visitorKeyCookie = GetCookieValue( Rock.Personalization.RequestCookieKey.ROCK_VISITOR_KEY );
 
             // If we have a visitor key, try to get the person alias Id from the IdKey.
@@ -693,7 +670,6 @@
             }
 
             return null;
->>>>>>> 94d9687d
         }
 
         /// <summary>
@@ -715,12 +691,6 @@
         [RockInternal( "1.15" )]
         public string ResolveRockUrl( string input )
         {
-<<<<<<< HEAD
-#if REVIEW_NET5_0_OR_GREATER
-            throw new NotImplementedException();
-#else
-            if ( HttpContext.Current?.Handler is Rock.Web.UI.RockPage rockPage )
-=======
             if ( input.IsNullOrWhiteSpace() )
             {
                 return input;
@@ -733,18 +703,12 @@
             }
 
             if ( input.StartsWith( "~" ) && input.Length > 1 )
->>>>>>> 94d9687d
             {
                 return input.Substring( 1 );
             }
 
-<<<<<<< HEAD
-            return Array.Empty<int>();
-#endif
-=======
             // The input format is unrecognized so return it.
             return input;
->>>>>>> 94d9687d
         }
 
         #endregion
