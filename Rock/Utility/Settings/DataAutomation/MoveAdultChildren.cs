--- conflicted
+++ resolved
@@ -1,246 +1,124 @@
-<<<<<<< HEAD
-﻿// <copyright>
-// Copyright by the Spark Development Network
-//
-// Licensed under the Rock Community License (the "License");
-// you may not use this file except in compliance with the License.
-// You may obtain a copy of the License at
-//
-// http://www.rockrms.com/license
-//
-// Unless required by applicable law or agreed to in writing, software
-// distributed under the License is distributed on an "AS IS" BASIS,
-// WITHOUT WARRANTIES OR CONDITIONS OF ANY KIND, either express or implied.
-// See the License for the specific language governing permissions and
-// limitations under the License.
-// </copyright>
-//
-using System.Collections.Generic;
-using System.Linq;
-using Rock.Web.Cache;
-
-namespace Rock.Utility.Settings.DataAutomation
-=======
-﻿// <copyright>
-// Copyright by the Spark Development Network
-//
-// Licensed under the Rock Community License (the "License");
-// you may not use this file except in compliance with the License.
-// You may obtain a copy of the License at
-//
-// http://www.rockrms.com/license
-//
-// Unless required by applicable law or agreed to in writing, software
-// distributed under the License is distributed on an "AS IS" BASIS,
-// WITHOUT WARRANTIES OR CONDITIONS OF ANY KIND, either express or implied.
-// See the License for the specific language governing permissions and
-// limitations under the License.
-// </copyright>
-//
-using System.Collections.Generic;
-using System.Linq;
-using Rock.Web.Cache;
-
-namespace Rock.Utility.Settings.DataAutomation
->>>>>>> 1c4bcb39
-{
-
-    /// <summary>
-    /// Settings for controlling how adult children are moved to their own family
-    /// </summary>
-<<<<<<< HEAD
-    public class MoveAdultChildren
-    {
-        /// <summary>
-        /// Initializes a new instance of the <see cref="InactivatePeople"/> class.
-        /// </summary>
-        public MoveAdultChildren()
-        {
-            AdultAge = 18;
-            UseSameHomeAddress = true;
-            UseSameHomePhone = true;
-            IsOnlyMoveGraduated = false;
-            MaximumRecords = 200;
-            var knownRelGroupType = GroupTypeCache.Get( Rock.SystemGuid.GroupType.GROUPTYPE_KNOWN_RELATIONSHIPS.AsGuid() );
-            if ( knownRelGroupType != null )
-            {
-                SiblingRelationshipId = knownRelGroupType.Roles.Where( a => a.Guid == Rock.SystemGuid.GroupRole.GROUPROLE_KNOWN_RELATIONSHIPS_SIBLING.AsGuid() ).Select( a => a.Id ).FirstOrDefault();
-                ParentRelationshipId = knownRelGroupType.Roles.Where( a => a.Guid == Rock.SystemGuid.GroupRole.GROUPROLE_KNOWN_RELATIONSHIPS_PARENT.AsGuid() ).Select( a => a.Id ).FirstOrDefault();
-            }
-            WorkflowTypeIds = new List<int>();
-        }
-
-        /// <summary>
-        /// Gets or sets a value indicating whether this instance is enabled.
-        /// </summary>
-        /// <value>
-        ///   <c>true</c> if this instance is enabled; otherwise, <c>false</c>.
-        /// </value>
-        public bool IsEnabled { get; set; }
-
-
-=======
-    public class MoveAdultChildren
-    {
-        /// <summary>
-        /// Initializes a new instance of the <see cref="InactivatePeople"/> class.
-        /// </summary>
-        public MoveAdultChildren()
-        {
-            AdultAge = 18;
-            UseSameHomeAddress = true;
-            UseSameHomePhone = true;
-            IsOnlyMoveGraduated = false;
-            MaximumRecords = 200;
-            var knownRelGroupType = GroupTypeCache.Get( Rock.SystemGuid.GroupType.GROUPTYPE_KNOWN_RELATIONSHIPS.AsGuid() );
-            if ( knownRelGroupType != null )
-            {
-                SiblingRelationshipId = knownRelGroupType.Roles.Where( a => a.Guid == Rock.SystemGuid.GroupRole.GROUPROLE_KNOWN_RELATIONSHIPS_SIBLING.AsGuid() ).Select( a => a.Id ).FirstOrDefault();
-                ParentRelationshipId = knownRelGroupType.Roles.Where( a => a.Guid == Rock.SystemGuid.GroupRole.GROUPROLE_KNOWN_RELATIONSHIPS_PARENT.AsGuid() ).Select( a => a.Id ).FirstOrDefault();
-            }
-            WorkflowTypeIds = new List<int>();
-        }
-
-        /// <summary>
-        /// Gets or sets a value indicating whether this instance is enabled.
-        /// </summary>
-        /// <value>
-        ///   <c>true</c> if this instance is enabled; otherwise, <c>false</c>.
-        /// </value>
-        public bool IsEnabled { get; set; }
-
-
->>>>>>> 1c4bcb39
-        /// <summary>
-        /// Gets or sets a value indicating whether to only move children who have graduated
-        /// </summary>
-        /// <value>
-        ///   <c>true</c> if the data automation job should only move graduated children; otherwise, if children should be moved regardless of if they've graduated <c>false</c>.
-        /// </value>
-<<<<<<< HEAD
-        public bool IsOnlyMoveGraduated { get; set; }
-
-        /// <summary>
-        /// Gets or sets the adult age.
-        /// </summary>
-        /// <value>
-        /// The adult age.
-        /// </value>
-        public int AdultAge { get; set; }
-
-        /// <summary>
-        /// Gets or sets the parent relationship identifier.
-        /// </summary>
-        /// <value>
-        /// The parent relationship identifier.
-        /// </value>
-        public int? ParentRelationshipId { get; set; }
-
-        /// <summary>
-        /// Gets or sets the sibling relationship identifier.
-        /// </summary>
-        /// <value>
-        /// The sibling relationship identifier.
-        /// </value>
-        public int? SiblingRelationshipId { get; set; }
-
-        /// <summary>
-        /// Gets or sets a value indicating whether [use same home address].
-        /// </summary>
-        /// <value>
-        ///   <c>true</c> if [use same home address]; otherwise, <c>false</c>.
-        /// </value>
-        public bool UseSameHomeAddress { get; set; }
-
-        /// <summary>
-        /// Gets or sets a value indicating whether [use same home phone].
-        /// </summary>
-        /// <value>
-        ///   <c>true</c> if [use same home phone]; otherwise, <c>false</c>.
-        /// </value>
-        public bool UseSameHomePhone { get; set; }
-
-        /// <summary>
-        /// Gets or sets the workflow type ids.
-        /// </summary>
-        /// <value>
-        /// The workflow type ids.
-        /// </value>
-        public List<int> WorkflowTypeIds { get; set; }
-
-        /// <summary>
-        /// Gets or sets the maximum records.
-        /// </summary>
-        /// <value>
-        /// The maximum records.
-        /// </value>
-        public int MaximumRecords { get; set; }
-
-
-    }
-
-}
-=======
-        public bool IsOnlyMoveGraduated { get; set; }
-
-        /// <summary>
-        /// Gets or sets the adult age.
-        /// </summary>
-        /// <value>
-        /// The adult age.
-        /// </value>
-        public int AdultAge { get; set; }
-
-        /// <summary>
-        /// Gets or sets the parent relationship identifier.
-        /// </summary>
-        /// <value>
-        /// The parent relationship identifier.
-        /// </value>
-        public int? ParentRelationshipId { get; set; }
-
-        /// <summary>
-        /// Gets or sets the sibling relationship identifier.
-        /// </summary>
-        /// <value>
-        /// The sibling relationship identifier.
-        /// </value>
-        public int? SiblingRelationshipId { get; set; }
-
-        /// <summary>
-        /// Gets or sets a value indicating whether [use same home address].
-        /// </summary>
-        /// <value>
-        ///   <c>true</c> if [use same home address]; otherwise, <c>false</c>.
-        /// </value>
-        public bool UseSameHomeAddress { get; set; }
-
-        /// <summary>
-        /// Gets or sets a value indicating whether [use same home phone].
-        /// </summary>
-        /// <value>
-        ///   <c>true</c> if [use same home phone]; otherwise, <c>false</c>.
-        /// </value>
-        public bool UseSameHomePhone { get; set; }
-
-        /// <summary>
-        /// Gets or sets the workflow type ids.
-        /// </summary>
-        /// <value>
-        /// The workflow type ids.
-        /// </value>
-        public List<int> WorkflowTypeIds { get; set; }
-
-        /// <summary>
-        /// Gets or sets the maximum records.
-        /// </summary>
-        /// <value>
-        /// The maximum records.
-        /// </value>
-        public int MaximumRecords { get; set; }
-
-
-    }
-
-}
->>>>>>> 1c4bcb39
+// <copyright>
+// Copyright by the Spark Development Network
+//
+// Licensed under the Rock Community License (the "License");
+// you may not use this file except in compliance with the License.
+// You may obtain a copy of the License at
+//
+// http://www.rockrms.com/license
+//
+// Unless required by applicable law or agreed to in writing, software
+// distributed under the License is distributed on an "AS IS" BASIS,
+// WITHOUT WARRANTIES OR CONDITIONS OF ANY KIND, either express or implied.
+// See the License for the specific language governing permissions and
+// limitations under the License.
+// </copyright>
+//
+using System.Collections.Generic;
+using System.Linq;
+using Rock.Web.Cache;
+
+namespace Rock.Utility.Settings.DataAutomation
+{
+
+    /// <summary>
+    /// Settings for controlling how adult children are moved to their own family
+    /// </summary>
+    public class MoveAdultChildren
+    {
+        /// <summary>
+        /// Initializes a new instance of the <see cref="InactivatePeople"/> class.
+        /// </summary>
+        public MoveAdultChildren()
+        {
+            AdultAge = 18;
+            UseSameHomeAddress = true;
+            UseSameHomePhone = true;
+            IsOnlyMoveGraduated = false;
+            MaximumRecords = 200;
+            var knownRelGroupType = GroupTypeCache.Get( Rock.SystemGuid.GroupType.GROUPTYPE_KNOWN_RELATIONSHIPS.AsGuid() );
+            if ( knownRelGroupType != null )
+            {
+                SiblingRelationshipId = knownRelGroupType.Roles.Where( a => a.Guid == Rock.SystemGuid.GroupRole.GROUPROLE_KNOWN_RELATIONSHIPS_SIBLING.AsGuid() ).Select( a => a.Id ).FirstOrDefault();
+                ParentRelationshipId = knownRelGroupType.Roles.Where( a => a.Guid == Rock.SystemGuid.GroupRole.GROUPROLE_KNOWN_RELATIONSHIPS_PARENT.AsGuid() ).Select( a => a.Id ).FirstOrDefault();
+            }
+            WorkflowTypeIds = new List<int>();
+        }
+
+        /// <summary>
+        /// Gets or sets a value indicating whether this instance is enabled.
+        /// </summary>
+        /// <value>
+        ///   <c>true</c> if this instance is enabled; otherwise, <c>false</c>.
+        /// </value>
+        public bool IsEnabled { get; set; }
+
+
+        /// <summary>
+        /// Gets or sets a value indicating whether to only move children who have graduated
+        /// </summary>
+        /// <value>
+        ///   <c>true</c> if the data automation job should only move graduated children; otherwise, if children should be moved regardless of if they've graduated <c>false</c>.
+        /// </value>
+        public bool IsOnlyMoveGraduated { get; set; }
+
+        /// <summary>
+        /// Gets or sets the adult age.
+        /// </summary>
+        /// <value>
+        /// The adult age.
+        /// </value>
+        public int AdultAge { get; set; }
+
+        /// <summary>
+        /// Gets or sets the parent relationship identifier.
+        /// </summary>
+        /// <value>
+        /// The parent relationship identifier.
+        /// </value>
+        public int? ParentRelationshipId { get; set; }
+
+        /// <summary>
+        /// Gets or sets the sibling relationship identifier.
+        /// </summary>
+        /// <value>
+        /// The sibling relationship identifier.
+        /// </value>
+        public int? SiblingRelationshipId { get; set; }
+
+        /// <summary>
+        /// Gets or sets a value indicating whether [use same home address].
+        /// </summary>
+        /// <value>
+        ///   <c>true</c> if [use same home address]; otherwise, <c>false</c>.
+        /// </value>
+        public bool UseSameHomeAddress { get; set; }
+
+        /// <summary>
+        /// Gets or sets a value indicating whether [use same home phone].
+        /// </summary>
+        /// <value>
+        ///   <c>true</c> if [use same home phone]; otherwise, <c>false</c>.
+        /// </value>
+        public bool UseSameHomePhone { get; set; }
+
+        /// <summary>
+        /// Gets or sets the workflow type ids.
+        /// </summary>
+        /// <value>
+        /// The workflow type ids.
+        /// </value>
+        public List<int> WorkflowTypeIds { get; set; }
+
+        /// <summary>
+        /// Gets or sets the maximum records.
+        /// </summary>
+        /// <value>
+        /// The maximum records.
+        /// </value>
+        public int MaximumRecords { get; set; }
+
+
+    }
+
+}