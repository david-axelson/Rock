﻿// <copyright>
// Copyright by the Spark Development Network
//
// Licensed under the Rock Community License (the "License");
// you may not use this file except in compliance with the License.
// You may obtain a copy of the License at
//
// http://www.rockrms.com/license
//
// Unless required by applicable law or agreed to in writing, software
// distributed under the License is distributed on an "AS IS" BASIS,
// WITHOUT WARRANTIES OR CONDITIONS OF ANY KIND, either express or implied.
// See the License for the specific language governing permissions and
// limitations under the License.
// </copyright>
//
<<<<<<< HEAD
using System;
using Rock.Web.Cache;
=======
using System.Web;
using Rock.Utility;
>>>>>>> 943e4121

namespace Rock
{
    /// <summary>
    /// 
    /// </summary>
    public static partial class ExtensionMethods
    {
        #region Currency (decimal,double) Extensions

        /// <summary>
        /// Formats as currency using the Currency Code information from Global Attributes
        /// </summary>
        /// <param name="value">The value.</param>
        /// <returns></returns>
        public static string FormatAsCurrency( this decimal value )
        {
            return value.FormatAsCurrency( null );
        }

        /// <summary>
        /// Formats as currency with specified number of decimal places or the currency's decimal places which ever is small.
        /// </summary>
        /// <param name="value">The value.</param>
        /// <param name="decimalPlaces">The decimal places.</param>
        /// <returns></returns>
        public static string FormatAsCurrencyWithDecimalPlaces( this decimal value, int decimalPlaces )
        {
            return value.FormatAsCurrency( null, decimalPlaces );
        }

        /// <summary>
        /// Formats as currency.
        /// </summary>
        /// <param name="value">The value.</param>
        /// <param name="currencyCodeDefinedValueId">The currency code defined value identifier.</param>
        /// <returns></returns>
        public static string FormatAsCurrency( this decimal value, int? currencyCodeDefinedValueId )
        {
            return value.FormatAsCurrency( currencyCodeDefinedValueId, null );
        }

        /// <summary>
        /// Formats as currency.
        /// </summary>
        /// <param name="value">The value.</param>
        /// <param name="currencyCodeDefinedValueId">The currency code defined value identifier.</param>
        /// <param name="decimalPlaces">The decimal places.</param>
        /// <returns></returns>
        public static string FormatAsCurrency( this decimal value, int? currencyCodeDefinedValueId, int? decimalPlaces )
        {
            var currencyCodeInfo = new RockCurrencyCodeInfo( currencyCodeDefinedValueId );
            var currencyCode = currencyCodeInfo.IsOrganizationCurrency ? string.Empty : currencyCodeInfo.CurrencyCode;
            var currencySymbol = HttpUtility.HtmlDecode( currencyCodeInfo.Symbol );
            if ( decimalPlaces == null || decimalPlaces > currencyCodeInfo.DecimalPlaces )
            {
                decimalPlaces = currencyCodeInfo.DecimalPlaces;
            }

            if ( currencyCodeInfo.SymbolLocation.Equals( "left", System.StringComparison.OrdinalIgnoreCase ) )
            {
                return string.Format( "{2} {0}{1:N" + decimalPlaces.ToString() + "}", currencySymbol, value, currencyCode );
            }

            return string.Format( "{1:N" + decimalPlaces.ToString() + "}{0}{2}", currencySymbol, value, currencyCode );
        }

        /// <summary>
        /// Formats as currency using the Currency Code information from Global Attributes
        /// </summary>
        /// <param name="value">The value.</param>
        /// <returns></returns>
        public static string FormatAsCurrency( this decimal? value )
        {
            if ( value.HasValue )
            {
                return value.Value.FormatAsCurrency();
            }
            else
            {
                return string.Empty;
            }
        }

        /// <summary>
        /// Formats as currency using the Currency Code information from Global Attributes
        /// </summary>
        /// <param name="value">The value.</param>
        /// <returns></returns>
        public static string FormatAsCurrency( this double value )
        {
            return ( ( decimal ) value ).FormatAsCurrency();
        }

        /// <summary>
        /// Formats as currency using the Currency Code information from Global Attributes
        /// </summary>
        /// <param name="value">The value.</param>
        /// <returns></returns>
        public static string FormatAsCurrency( this double? value )
        {
            return ( ( decimal? ) value ).FormatAsCurrency();
        }

        /// <summary>
        /// Formats as currency using the Currency Code information from Global Attributes
        /// </summary>
        /// <param name="value">The value.</param>
        /// <returns></returns>
        public static string FormatAsCurrency( this int value )
        {
            return ( ( decimal ) value ).FormatAsCurrency();
        }

        /// <summary>
        /// Formats as currency using the Currency Code information from Global Attributes
        /// </summary>
        /// <param name="value">The value.</param>
        /// <returns></returns>
        public static string FormatAsCurrency( this int? value )
        {
            return ( ( decimal? ) value ).FormatAsCurrency();
        }

        /// <summary>
        /// Formats as currency.
        /// </summary>
        /// <param name="input">The input.</param>
        /// <returns></returns>
        public static string FormatAsCurrency( this string input )
        {
            return input.FormatAsCurrency( null );
        }

        /// <summary>
        /// Formats as currency.
        /// </summary>
        /// <param name="input">The input.</param>
        /// <param name="currencyCodeDefinedValueId">The currency code defined value identifier.</param>
        /// <returns></returns>
        public static string FormatAsCurrency( this string input, int? currencyCodeDefinedValueId )
        {
            var exportValueString = input;

            if ( exportValueString != null )
            {
                var currencyInfo = new RockCurrencyCodeInfo( currencyCodeDefinedValueId );
                var currencySymbol = currencyInfo.Symbol;
                var decimalString = exportValueString;

                // Remove currency symbol if exist.
                if ( exportValueString.Contains( currencySymbol ) )
                {
                    decimalString = exportValueString.Replace( currencySymbol, string.Empty );
                }

                decimal exportValueDecimal;

                // Try to parse the string as decimal
                if ( decimal.TryParse( decimalString, out exportValueDecimal ) )
                {
                    // return the input as a currency formatted string.
                    return exportValueDecimal.FormatAsCurrency();
                }
            }

            // Otherwise just return the input back out
            return input;
        }

        /// <summary>
        /// Rounds the value to 2 decimal spaces. This is handy if you doing math on Money
        /// and don't want to worry about fractions of a penny.
        /// For example: 123456.55345 returns 123456.55.
        /// </summary>
        /// <param name="value">The value.</param>
        /// <returns></returns>
        public static decimal ToMoney( this decimal value )
        {
            return Math.Round( value, 2 );
        }

        /// <summary>
        /// Formats the value to include commas and decimal point. But without
        /// a currency symbol. 
        /// For example: 123456.55345 returns "123,456.55" (depending on browser language settings).
        /// Use <seealso cref="FormatAsCurrency(decimal)"/> to include the currency symbol.
        /// </summary>
        /// <param name="value">The value.</param>
        /// <returns></returns>
        public static string ToMoneyString( this decimal value )
        {
            return string.Format( "{0:N}", value );
        }

        #endregion
    }
}<|MERGE_RESOLUTION|>--- conflicted
+++ resolved
@@ -14,13 +14,10 @@
 // limitations under the License.
 // </copyright>
 //
-<<<<<<< HEAD
+using System.Web;
+using Rock.Utility;
 using System;
 using Rock.Web.Cache;
-=======
-using System.Web;
-using Rock.Utility;
->>>>>>> 943e4121
 
 namespace Rock
 {
