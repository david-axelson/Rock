--- conflicted
+++ resolved
@@ -93,12 +93,9 @@
         /// <returns>A string representing the URL to the current <see cref="Rock.Model.Page"/>.</returns>
         public static string GetCurrentPageUrl( this RockBlockType block, IDictionary<string, string> queryParams = null )
         {
-<<<<<<< HEAD
 #if REVIEW_NET5_0_OR_GREATER
             return string.Empty;
 #else
-            var pageReference = new Rock.Web.PageReference( block.PageCache.Guid.ToString(), queryParams != null ? new Dictionary<string, string>( queryParams ) : null );
-=======
             var parameters = queryParams != null ? new Dictionary<string, string>( queryParams ) : new Dictionary<string, string>();
 
             // Add in the original page parameters if they have not already
@@ -124,6 +121,7 @@
             {
                 return string.Empty;
             }
+#endif
         }
 
         /// <summary>
@@ -135,6 +133,9 @@
         /// <returns>A string representing the URL to the login <see cref="Rock.Model.Page"/>.</returns>
         public static string GetLoginPageUrl( this RockBlockType block, string returnUrl )
         {
+#if REVIEW_NET5_0_OR_GREATER
+            return string.Empty;
+#else
             var site = SiteCache.Get( block.PageCache.SiteId );
             var pageReference = new Rock.Web.PageReference( site.LoginPageReference );
 
@@ -142,7 +143,6 @@
             {
                 pageReference.QueryString["returnurl"] = returnUrl;
             }
->>>>>>> 94d9687d
 
             if ( pageReference.PageId > 0 )
             {
