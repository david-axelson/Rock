﻿// <copyright>
// Copyright by the Spark Development Network
//
// Licensed under the Rock Community License (the "License");
// you may not use this file except in compliance with the License.
// You may obtain a copy of the License at
//
// http://www.rockrms.com/license
//
// Unless required by applicable law or agreed to in writing, software
// distributed under the License is distributed on an "AS IS" BASIS,
// WITHOUT WARRANTIES OR CONDITIONS OF ANY KIND, either express or implied.
// See the License for the specific language governing permissions and
// limitations under the License.
// </copyright>
//
using System;
using System.Collections;
using System.Collections.Generic;
#if REVIEW_NET5_0_OR_GREATER
using Microsoft.EntityFrameworkCore;
#else
using System.Data.Entity;
<<<<<<< HEAD
#endif
=======
using System.IO;
>>>>>>> 94d9687d
using System.Linq;
using System.Reflection;
using System.Text;
using System.Text.RegularExpressions;
using System.Threading.Tasks;
#if REVIEW_WEBFORMS
using DotLiquid;
#endif
using Rock.Attribute;
using Rock.Data;
using Rock.Lava;
using Rock.Model;
using Rock.Web.Cache;

namespace Rock
{

    /// <summary>
    /// Rock Lava related extensions
    /// </summary>
    public static partial class ExtensionMethods
    {
        #region Lava Extensions

        /// <summary>
        /// Returns an html representation of object that is available to lava.
        /// </summary>
        /// <param name="lavaObject">The liquid object.</param>
        /// <param name="rockContext">The rock context.</param>
        /// <param name="preText">The pre text.</param>
        /// <param name="postText">The post text.</param>
        /// <returns></returns>
        public static string lavaDebugInfo( this object lavaObject, RockContext rockContext = null, string preText = "", string postText = "" )
        {
            //return liquidObject.LiquidizeChildren( 0, rockContext ).ToJson();
            StringBuilder lavaDebugPanel = new StringBuilder();
            lavaDebugPanel.Append( "<div class='alert alert-info lava-debug'><h4>Lava Debug Info</h4>" );

            lavaDebugPanel.Append( preText );

            lavaDebugPanel.Append( "<p>Below is a listing of available merge fields for this block. Find out more on Lava at <a href='http://www.rockrms.com/lava' target='_blank'>rockrms.com/lava</a>." );


            int maxWaitMS = 10000;
#if REVIEW_WEBFORMS
            System.Web.HttpContext taskContext = System.Web.HttpContext.Current;
#endif
            var formatLavaTask = new Task( () =>
            {
#if REVIEW_WEBFORMS
                System.Web.HttpContext.Current = taskContext;
#endif
                lavaDebugPanel.Append( formatLavaDebugInfo( lavaObject.LiquidizeChildren( 0, rockContext ) ) );
            } );

            formatLavaTask.Start();

            if ( !formatLavaTask.Wait( maxWaitMS ) )
            {
                return "<div class='alert alert-warning lava-debug'>Warning: Timeout generating Lava Help</div>";
            }

            // Add a 'GlobalAttribute' entry if it wasn't part of the LavaObject
            if ( !( lavaObject is IDictionary<string, object> ) || !( (IDictionary<string, object>)lavaObject ).Keys.Contains( "GlobalAttribute" ) )
            {
                var globalAttributes = new Dictionary<string, object>();

                // Lava Help Text does special stuff for GlobalAttribute, but it still needs the list of possible Global Attribute MergeFields to generate the help text
                globalAttributes.Add( "GlobalAttribute", GlobalAttributesCache.GetLegacyMergeFields( null ) );
                lavaDebugPanel.Append( formatLavaDebugInfo( globalAttributes.LiquidizeChildren( 0, rockContext ) ) );
            }

            lavaDebugPanel.Append( postText );

            lavaDebugPanel.Append( "</div>" );

            return lavaDebugPanel.ToString();
        }

        /// <summary>
        /// Liquidizes the child properties of an object for displaying debug information about fields available for lava templates
        /// </summary>
        /// <param name="myObject">an object.</param>
        /// <param name="levelsDeep">The levels deep.</param>
        /// <param name="rockContext">The rock context.</param>
        /// <param name="entityHistory">The entity history.</param>
        /// <param name="parentElement">The parent element.</param>
        /// <returns></returns>
        private static object LiquidizeChildren( this object myObject, int levelsDeep = 0, RockContext rockContext = null, Dictionary<int, List<int>> entityHistory = null, string parentElement = "" )
        {
            // Add protection for stack-overflow if property attributes are not set correctly resulting in child/parent objects being evaluated in loop
            levelsDeep++;
            if ( levelsDeep > 6)
            {
                return string.Empty;
            }

            // If the object is liquidable, get the object return by its ToLiquid() method.
            if ( myObject is ILavaDataDictionarySource )
            {
                myObject = ( (ILavaDataDictionarySource)myObject ).GetLavaDataDictionary();
            }

            // If the object is null, return an empty string
            if ( myObject == null )
            {
                return string.Empty;
            }

            // If the object is a string, return its value converted to HTML and truncated
            if ( myObject is string )
            {
                return myObject.ToString().Truncate( 50 ).EncodeHtml();
            }

            // If the object is a guid, return its string representation
            if ( myObject is Guid )
            {
                return myObject.ToString();
            }

            // Get the object's type ( checking for a proxy object )
            Type entityType = myObject.GetType();
            if ( entityType.IsDynamicProxyType() )
            {
                entityType = entityType.BaseType;
            }

            // If this is an IEntity, check to see if it's already been liquidized in prev hierarchy. If so, just return string indicating "--See Previous Entry--"
            if ( myObject is IEntity )
            {
                var entity = myObject as IEntity;
                var entityTypeCache = EntityTypeCache.Get( entityType, false, rockContext );
                if ( entity != null && entityTypeCache != null )
                {
                    if ( entityHistory == null )
                    {
                        entityHistory = new Dictionary<int, List<int>>();
                    }
                    entityHistory.AddOrIgnore( entityTypeCache.Id, new List<int>() );
                    if ( entityHistory[entityTypeCache.Id].Contains( entity.Id ) )
                    {
                        return "--See Previous Entry--";
                    }
                    else
                    {
                        entityHistory[entityTypeCache.Id].Add( entity.Id );
                    }
                }
            }

            // If the object has the [LavaType] attribute, enumerate the allowed properties and return a list of those properties
            if ( entityType.GetCustomAttributes( typeof( LavaTypeAttribute ), false ).Any() )
            {
                var result = new Dictionary<string, object>();

                var attr = (LavaTypeAttribute)entityType.GetCustomAttributes( typeof( LavaTypeAttribute ), false ).First();
                foreach ( string propName in attr.AllowedMembers )
                {
                    var propInfo = entityType.GetProperty( propName );
                    {
                        if ( propInfo != null )
                        {
                            try
                            {
                                result.Add( propInfo.Name, propInfo.GetValue( myObject, null ).LiquidizeChildren( levelsDeep, rockContext, entityHistory, parentElement + "." + propName ) );
                            }
                            catch ( Exception ex )
                            {
                                result.Add( propInfo.Name, ex.ToString() );
                            }
                        }
                    }
                }

                return result;
            }

            // If the object is a Rock Liquidizable object, call the object's AvailableKeys method to determine the properties available.
            if ( myObject is ILavaDataDictionary )
            {
                var liquidObject = (ILavaDataDictionary)myObject;

                var result = new Dictionary<string, object>();

                foreach ( var key in liquidObject.AvailableKeys )
                {
                    // Ignore the person property of the person's primary alias (prevent unnecessary recursion)
                    if ( key == "Person" && parentElement.Contains( ".PrimaryAlias" ) )
                    {
                        result.AddOrIgnore( key, string.Empty );
                    }
                    else
                    {
                        try
                        {
                            object propValue = null;

                            // There may be multiple inherited properties with the same name but different return types, so select the first match.
                            var propType = entityType.GetProperties()
                                .Where( x => x.Name == key )
                                .Select( x => x.PropertyType )
                                .FirstOrDefault();

                            if ( propType?.Name == "ICollection`1" )
                            {
                                // if the property type is an ICollection, get the underlying query and just fetch one for an example (just in case there are 1000s of records)
                                var entityDbContext = GetDbContextFromEntity( myObject );
                                if ( entityDbContext != null )
                                {
                                    var entryCollection = entityDbContext.Entry( myObject )?.Collection( key );
                                    if ( entryCollection.EntityEntry.State == EntityState.Detached )
                                    {
                                        // create a sample since we can't fetch real data
                                        Type listOfType = propType.GenericTypeArguments[0];
                                        var sampleListType = typeof( List<> ).MakeGenericType( listOfType );
                                        var sampleList = Activator.CreateInstance(sampleListType) as IList;
                                        var sampleItem = Activator.CreateInstance( listOfType );
                                        sampleList.Add( sampleItem );
                                        propValue = sampleList;
                                    }
                                    else
                                    {
                                        if ( entryCollection.IsLoaded )
                                        {
                                            propValue = liquidObject.GetValue(key);
                                        }
                                        else
                                        {
                                            try
                                            {
                                                var propQry = entryCollection.Query().Provider.CreateQuery<Rock.Data.IEntity>( entryCollection.Query().Expression );
                                                int propCollectionCount = propQry.Count();
                                                List<object> listSample = propQry.Take( 1 ).ToList().Cast<object>().ToList();
                                                if ( propCollectionCount > 1 )
                                                {
                                                    listSample.Add( $"({propCollectionCount - 1} more...)" );
                                                }

                                                propValue = listSample;
                                            }
                                            catch
                                            {
                                                // The Collection might be a database model that isn't an IEntity, so just do it the regular way
                                                propValue = liquidObject.GetValue(key);
                                            }
                                        }
                                    }
                                }
                            }
                            else
                            {
                                propValue = liquidObject.GetValue(key);
                            }

                            if ( propValue != null )
                            {
                                result.Add( key, propValue.LiquidizeChildren( levelsDeep, rockContext, entityHistory, parentElement + "." + key ) );
                            }
                            else
                            {
                                result.AddOrIgnore( key, string.Empty );
                            }
                        }
                        catch ( Exception ex )
                        {
                            result.AddOrIgnore( key, ex.ToString() );
                        }
                    }
                }

                // Add the attributes if this object has attributes
                if ( liquidObject is IHasAttributes )
                {
                    var objWithAttrs = (IHasAttributes)liquidObject;
                    if ( objWithAttrs.Attributes == null )
                    {
                        rockContext = rockContext ?? new RockContext();
                        objWithAttrs.LoadAttributes( rockContext );
                    }

                    var objAttrs = new Dictionary<string, object>();
                    foreach ( var objAttr in objWithAttrs.Attributes )
                    {
                        var attributeCache = objAttr.Value;
                        string value = attributeCache.FieldType.Field.FormatValue( null, attributeCache.EntityTypeId, objWithAttrs.Id, objWithAttrs.GetAttributeValue( attributeCache.Key ), attributeCache.QualifierValues, false );
                        objAttrs.Add( attributeCache.Key, value.Truncate( 50 ).EncodeHtml() );
                    }

                    if ( objAttrs.Any() )
                    {
                        result.Add( string.Format( "Attributes <p class='attributes'>Below is a list of attributes that can be retrieved using <code>{{{{ {0} | Attribute:'[AttributeKey]' }}}}</code>.</p>", parentElement ), objAttrs );
                    }
                }

                return result;
            }

            if ( myObject is IDictionary<string, object> )
            {
                var result = new Dictionary<string, object>();

                foreach ( var keyValue in ( (IDictionary<string, object>)myObject ) )
                {
                    try
                    {
                        var parentVariable = ( keyValue.Value?.GetType().GetInterface( "IList" ) != null ) ? keyValue.Key.ToLower().Singularize() : keyValue.Key;
                        result.Add( keyValue.Key, keyValue.Value?.LiquidizeChildren( levelsDeep, rockContext, entityHistory, parentVariable ) );
                    }
                    catch ( Exception ex )
                    {
                        result.Add( keyValue.Key, ex.ToString() );
                    }
                }

                return result;
            }

            if ( myObject is Newtonsoft.Json.Linq.JObject )
            {
                var result = new Dictionary<string, object>();
                var jObject = myObject as Newtonsoft.Json.Linq.JObject;

                foreach ( var keyValue in jObject )
                {
                    try
                    {
                        result.Add( keyValue.Key, keyValue.Value.LiquidizeChildren( levelsDeep, rockContext, entityHistory, keyValue.Key ) );
                    }
                    catch ( Exception ex )
                    {
                        result.Add( keyValue.Key, ex.ToString() );
                    }
                }

                return result;
            }

            if ( myObject is Newtonsoft.Json.Linq.JValue )
            {
                var jValue = ( myObject as Newtonsoft.Json.Linq.JValue );
                if ( jValue != null && jValue.Value != null )
                {
                    return jValue.Value.ToString();
                }
                else
                {
                    return string.Empty;
                }
            }

            if ( myObject is IEnumerable )
            {
                var result = new List<object>();

                // Only show first two items in an enumerable list
                int iEnumCount = 1;
                foreach ( var value in ( (IEnumerable)myObject ) )
                {
                    if ( iEnumCount > 2 )
                    {
                        result.Add( "..." );
                        break;
                    }
                    iEnumCount++;
                    try
                    {
                        result.Add( value.LiquidizeChildren( levelsDeep, rockContext, entityHistory, parentElement ) );
                    }
                    catch { }

                }

                return result;
            }

            return myObject.ToStringSafe();
        }

        private static string formatLavaDebugInfo( object liquidizedObject, int levelsDeep = 0, string parents = "" )
        {
            if ( liquidizedObject is string )
            {
                return string.Format( "<span class='lava-debug-value'> - {0}</span>", liquidizedObject.ToString() );
            }

            if ( liquidizedObject is IDictionary<string, object> )
            {
                var sb = new StringBuilder();

                bool isTopLevel = levelsDeep == 0;

                if ( !isTopLevel )
                {
                    sb.AppendFormat( "{0}<ul>{0}", Environment.NewLine );
                }

                foreach ( var keyVal in (IDictionary<string, object>)liquidizedObject )
                {
                    if ( isTopLevel )
                    {
                        if ( keyVal.Value is string )
                        {
                            // item is a root level property
                            sb.Append( string.Format( "<ul><li><span class='lava-debug-key'>{0}</span> - {1}</li></ul>{2}", keyVal.Key, keyVal.Value.ToString(), Environment.NewLine ) );
                        }
                        else
                        {
                            // item is a root level object
                            string panelId = Guid.NewGuid().ToString();

                            sb.Append( "<div class='panel panel-default panel-lavadebug'>" );

                            sb.Append( string.Format( "<div class='panel-heading clearfix collapsed' data-toggle='collapse' data-target='#collapse-{0}' onclick='$(\"#collapse-{0}\").collapse(\"toggle\"); event.stopPropagation();'>", panelId ) );
                            sb.Append( string.Format( "<h5 class='panel-title pull-left'>{0}</h5> <div class='pull-right'><i class='fa fa-chevron-up'></i></div>", keyVal.Key.SplitCase() ) );
                            sb.Append( "</div>" );

                            sb.Append( string.Format( "<div id='collapse-{0}' class='panel-collapse collapse'>", panelId ) );
                            sb.Append( "<div class='panel-body'>" );

                            if ( keyVal.Key == "GlobalAttribute" )
                            {
                                sb.Append( "<p>Global attributes should be accessed using <code>{{ 'Global' | Attribute:'[AttributeKey]' }}</code>. Find out more about using Global Attributes in Lava at <a href='http://www.rockrms.com/lava/globalattributes' target='_blank'>rockrms.com/lava/globalattributes</a>.</p>" );
                            }
                            else if ( keyVal.Value is List<object> )
                            {
                                sb.Append( string.Format( "<p>{0} properties can be accessed by <code>{{% for {2} in {1} %}}{{{{ {2}.[PropertyKey] }}}}{{% endfor %}}</code>.</p>", char.ToUpper( keyVal.Key[0] ) + keyVal.Key.Substring( 1 ), keyVal.Key, keyVal.Key.Singularize().ToLower() ) );
                            }
                            else if ( keyVal.Key == "CurrentPerson" )
                            {
                                sb.Append( string.Format( "<p>{0} properties can be accessed by <code>{{{{ {1}.[PropertyKey] }}}}</code>. Find out more about using 'Person' fields in Lava at <a href='http://www.rockrms.com/lava/person' target='_blank'>rockrms.com/lava/person</a>.</p>", char.ToUpper( keyVal.Key[0] ) + keyVal.Key.Substring( 1 ), keyVal.Key ) );
                            }
                            else
                            {
                                sb.Append( string.Format( "<p>{0} properties can be accessed by <code>{{{{ {1}.[PropertyKey] }}}}</code>.</p>", char.ToUpper( keyVal.Key[0] ) + keyVal.Key.Substring( 1 ), keyVal.Key ) );
                            }

                            string value = formatLavaDebugInfo( keyVal.Value, 1, keyVal.Key );
                            sb.Append( value );

                            sb.Append( "</div>" );
                            sb.Append( "</div>" );
                            sb.Append( "</div>" );
                        }
                    }
                    else
                    {
                        string section = ( keyVal.Value is string ) ? "" : string.Format( " lava-debug-section level-{0}", levelsDeep );
                        string value = formatLavaDebugInfo( keyVal.Value, levelsDeep + 1, parents + "." + keyVal.Key );
                        sb.AppendFormat( "<li><span class='lava-debug-key{0}'>{1}</span> {2}</li>{3}", section, keyVal.Key, value, Environment.NewLine );
                    }
                }

                if ( !isTopLevel )
                {
                    sb.AppendLine( "</ul>" );
                }

                return sb.ToString();
            }

            if ( liquidizedObject is List<object> )
            {
                var sb = new StringBuilder();
                sb.AppendFormat( "{0}{{<ul>{0}", Environment.NewLine );

                int i = 0;

                foreach ( var obj in (List<object>)liquidizedObject )
                {
                    string value = formatLavaDebugInfo( obj, 1, parents );
                    sb.AppendFormat( "<li>[{0}] {1}</li>{2}", i.ToString(), value, Environment.NewLine );
                    i++;
                }
                sb.AppendLine( "</ul>}" );
                return sb.ToString();
            }

            return string.Empty;
        }

        /// <summary>
        /// Uses reflection to figure out the DbContext associated with the entity
        /// NOTE: the entity needs to be a DynamicProxy
        /// from https://stackoverflow.com/a/43667414/1755417
        /// </summary>
        /// <param name="entity">The entity.</param>
        /// <returns></returns>
        private static Data.DbContext GetDbContextFromEntity( object entity )
        {
#if REVIEW_NET5_0_OR_GREATER
            if ( !( entity is Microsoft.EntityFrameworkCore.Proxies.Internal.IProxyLazyLoader proxy ) )
            {
                return null;
            }

#pragma warning disable EF1001 // Internal EF Core API usage.
            var contextProperty = proxy.LazyLoader.GetType().GetProperty( "Context", BindingFlags.NonPublic | BindingFlags.Instance );
#pragma warning restore EF1001 // Internal EF Core API usage.

            return contextProperty.GetValue( proxy ) as Data.DbContext;
#else
            FieldInfo entityWrapperField = entity.GetType().GetField( "_entityWrapper" );

            if ( entityWrapperField == null )
                return null;

            var entityWrapper = entityWrapperField.GetValue( entity );
            PropertyInfo entityWrapperContextProperty = entityWrapper.GetType().GetProperty( "Context" );
            var context = ( System.Data.Entity.Core.Objects.ObjectContext ) entityWrapperContextProperty.GetValue( entityWrapper, null );

            return context?.TransactionHandler?.DbContext as Data.DbContext;
#endif
        }

        /// <summary>
        /// Use Lava to resolve any merge codes within the content using the values in the merge objects.
        /// </summary>
        /// <param name="content">The content.</param>
        /// <param name="mergeObjects">The merge objects.</param>
        /// <param name="currentPersonOverride">The current person override.</param>
        /// <returns></returns>
        public static string ResolveMergeFields( this string content, IDictionary<string, object> mergeObjects, Person currentPersonOverride )
        {
            var enabledCommands = GlobalAttributesCache.Get().GetValue( "DefaultEnabledLavaCommands" );
            return content.ResolveMergeFields( mergeObjects, currentPersonOverride, enabledCommands );
        }

        /// <summary>
        /// Uses Lava to resolve any merge codes within the content using the values in the merge objects.
        /// </summary>
        /// <param name="content">The content.</param>
        /// <param name="mergeObjects">The merge objects.</param>
        /// <param name="encodeStrings">if set to <c>true</c>, string values will be XML Encoded. For example, if you are creating an XML doc (not HTML), you probably want to set this to true.</param>
        /// <param name="throwExceptionOnErrors">if set to <c>true</c> [throw exception on errors].</param>
        /// <returns></returns>
        public static string ResolveMergeFields( this string content, IDictionary<string, object> mergeObjects, bool encodeStrings = false, bool throwExceptionOnErrors = false )
        {
            var enabledCommands = GlobalAttributesCache.Get().GetValue( "DefaultEnabledLavaCommands" );
            return content.ResolveMergeFields( mergeObjects, enabledCommands, encodeStrings, throwExceptionOnErrors );
        }

        /// <summary>
        /// Uses Lava to resolve any merge codes within the content using the values in the merge objects.
        /// </summary>
        /// <param name="content">The content.</param>
        /// <param name="mergeObjects">The merge objects.</param>
        /// <param name="enabledLavaCommands">The enabled lava commands.</param>
        /// <param name="encodeStrings">if set to <c>true</c> [encode strings].</param>
        /// <param name="throwExceptionOnErrors">if set to <c>true</c> [throw exception on errors].</param>
        /// <returns></returns>
        public static string ResolveMergeFields( this string content, IDictionary<string, object> mergeObjects, string enabledLavaCommands, bool encodeStrings = false, bool throwExceptionOnErrors = false )
        {
            return ResolveMergeFields( content, mergeObjects, enabledLavaCommands.SplitDelimitedValues( ",", StringSplitOptions.RemoveEmptyEntries ), encodeStrings, throwExceptionOnErrors );
        }

        /// <summary>
        /// Use Lava to resolve any merge codes within the content using the values in the merge objects.
        /// </summary>
        /// <param name="content">The content.</param>
        /// <param name="mergeObjects">The merge objects.</param>
        /// <param name="currentPersonOverride">The current person override.</param>
        /// <param name="enabledLavaCommands">A comma-delimited list of the lava commands that are enabled for this template.</param>
        /// <returns>If lava present returns merged string, if no lava returns original string, if null returns empty string</returns>
        public static string ResolveMergeFields( this string content, IDictionary<string, object> mergeObjects, Person currentPersonOverride, string enabledLavaCommands )
        {
            return ResolveMergeFieldsInternal( content, mergeObjects, currentPersonOverride, enabledLavaCommands );
        }

        /// <summary>
        /// Uses Lava to resolve any merge codes within the content using the values in the merge objects.
        /// </summary>
        /// <param name="content">The content.</param>
        /// <param name="mergeObjects">The merge objects.</param>
        /// <param name="enabledLavaCommands">The enabled lava commands.</param>
        /// <param name="encodeStrings">if set to <c>true</c> [encode strings].</param>
        /// <param name="throwExceptionOnErrors">if set to <c>true</c> [throw exception on errors].</param>
        /// <returns></returns>
        public static string ResolveMergeFields( this string content, IDictionary<string, object> mergeObjects, IEnumerable<string> enabledLavaCommands, bool encodeStrings = false, bool throwExceptionOnErrors = false )
        {
            var enabledCommands = ( enabledLavaCommands == null ? string.Empty : enabledLavaCommands.JoinStrings( "," ) );

            return ResolveMergeFieldsInternal( content, mergeObjects, null, enabledCommands, encodeStrings, throwExceptionOnErrors );
        }

        private static readonly Regex _regexRemoveWhitespace = new Regex( @"\s+", RegexOptions.Compiled );

        private static string ResolveMergeFieldsInternal( this string content, IDictionary<string, object> mergeObjects, Person currentPersonOverride, string enabledLavaCommands, bool encodeStrings = false, bool throwExceptionOnErrors = false )
        {
            try
            {
                if ( !content.IsLavaTemplate() )
                {
                    return content ?? string.Empty;
                }

                if ( mergeObjects == null )
                {
                    mergeObjects = new Dictionary<string, object>();
                }

                if ( GlobalAttributesCache.Get().LavaSupportLevel == Lava.LavaSupportLevel.LegacyWithWarning && mergeObjects.ContainsKey( "GlobalAttribute" ) )
                {
                    if ( hasLegacyGlobalAttributeLavaMergeFields.IsMatch( content ) )
                    {
#if REVIEW_NET5_0_OR_GREATER
                        Rock.Model.ExceptionLogService.LogException( new Rock.Lava.LegacyLavaSyntaxDetectedException( "GlobalAttribute", "" ) );
#else
                        Rock.Model.ExceptionLogService.LogException( new Rock.Lava.LegacyLavaSyntaxDetectedException( "GlobalAttribute", "" ), System.Web.HttpContext.Current );
#endif
                    }
                }

                if ( LavaService.RockLiquidIsEnabled )
                {
                    // If RockLiquid mode is enabled, try to render uncached templates using the current Lava engine and record any errors that occur.
                    // Render the final output using the RockLiquid legacy code.
                    var engine = LavaService.GetCurrentEngine();

                    string lavaEngineOutput = null;
                    string rockLiquidOutput;

                    if ( engine != null )
                    {
                        var isCached = false;
                        string cacheKey = null;
                        if ( engine.TemplateCacheService != null )
                        {
                            cacheKey = engine.TemplateCacheService.GetCacheKeyForTemplate( content );
                            isCached = engine.TemplateCacheService.ContainsKey( cacheKey );
                        }

                        if ( !isCached )
                        {
                            // Verify the Lava template using the current LavaEngine.
                            // Although it would improve performance, we can't execute this task on a background thread because some Lava filters require access to the current HttpRequest.
                            try
                            {
                                var result = ResolveMergeFieldsWithCurrentLavaEngine( content, mergeObjects, currentPersonOverride, enabledLavaCommands, encodeStrings );

                                // If an exception occurred during the render process, make sure it will be caught and logged.
                                if ( result.HasErrors
                                     && engine.ExceptionHandlingStrategy != ExceptionHandlingStrategySpecifier.Throw )
                                {
                                    throw result.Error;
                                }

                                lavaEngineOutput = result.Text;
                            }
                            catch ( System.Threading.ThreadAbortException )
                            {
                                // Ignore abort error caused by Lava PageRedirect filter.
                            }
                            catch ( Exception ex )
                            {
                                // Log the exception and continue, because the final render will be performed by RockLiquid.
#if REVIEW_NET5_0_OR_GREATER
                                ExceptionLogService.LogException( new LavaException( "Lava Verification Error: Parse template failed.", ex ) );
#else
                                ExceptionLogService.LogException( new LavaException( "Lava Verification Error: Parse template failed.", ex ), System.Web.HttpContext.Current );
#endif

                                if ( engine.TemplateCacheService != null )
                                {
                                    // Add a placeholder to prevent this invalid template from being recompiled.
                                    var emptyTemplate = engine.ParseTemplate( string.Empty ).Template;
                                    engine.TemplateCacheService.AddTemplate( emptyTemplate, cacheKey );
                                }
                            }
                        }
                    }

#pragma warning disable CS0618 // Type or member is obsolete
                    rockLiquidOutput = ResolveMergeFieldsForRockLiquid( content, mergeObjects, currentPersonOverride, enabledLavaCommands, encodeStrings, throwExceptionOnErrors );
#pragma warning restore CS0618 // Type or member is obsolete

                    if ( lavaEngineOutput != null )
                    {
                        // Compare output to check for a possible mismatch, ignoring whitespace.
                        // This is a simplified content check, but we can't require an exact match because output may contain unique Guid and DateTime values.
                        var compareRockLiquid = _regexRemoveWhitespace.Replace( rockLiquidOutput, string.Empty );
                        var compareLavaEngine = _regexRemoveWhitespace.Replace( lavaEngineOutput, string.Empty );

                        if ( compareLavaEngine.Length != compareRockLiquid.Length )
                        {
                            // The LavaEngine has produced different output from RockLiquid.
                            // Log the exception, with a simple top-level exception containing a warning message.
                            var renderException = new LavaRenderException( LavaService.CurrentEngineName, content, $"Lava engine render output is unexpected.\n[Expected={rockLiquidOutput},\nActual={lavaEngineOutput}]" );

#if REVIEW_NET5_0_OR_GREATER
                            ExceptionLogService.LogException( new LavaException( "Lava Verification Warning: Render output mismatch.", renderException ) );
#else
                            ExceptionLogService.LogException( new LavaException( "Lava Verification Warning: Render output mismatch.", renderException ), System.Web.HttpContext.Current );
#endif
                        }
                    }

                    return rockLiquidOutput;
                }
                else
                {
                    var result = ResolveMergeFieldsWithCurrentLavaEngine( content, mergeObjects, currentPersonOverride, enabledLavaCommands, encodeStrings );

                    return result.Text;
                }
            }
            catch ( System.Threading.ThreadAbortException )
            {
                // Ignore abort errors that may be caused by previous implementations of the Lava PageRedirect filter.
                return string.Empty;
            }
            catch ( Exception ex )
            {
                if ( throwExceptionOnErrors )
                {
                    throw;
                }
                else
                {
#if REVIEW_NET5_0_OR_GREATER
                    ExceptionLogService.LogException( ex );
#else
                    ExceptionLogService.LogException( ex, System.Web.HttpContext.Current );
#endif
                    return "Error resolving Lava merge fields: " + ex.Message + "\n[Engine: DotLiquid]";
                }
            }
        }

        [RockObsolete( "1.13" )]
        [Obsolete( "This method is only required for the DotLiquid Lava implementation." )]
        private static string ResolveMergeFieldsForRockLiquid( this string content, IDictionary<string, object> mergeObjects, Person currentPersonOverride, string enabledLavaCommands, bool encodeStrings = false, bool throwExceptionOnErrors = false )
        {
<<<<<<< HEAD
#if REVIEW_NET5_0_OR_GREATER
            throw new NotSupportedException();
#else
            Template template = GetTemplate( content );

            template.Registers.AddOrReplace( "EnabledCommands", enabledLavaCommands );
            template.InstanceAssigns.AddOrReplace( "CurrentPerson", currentPersonOverride );
=======
            var template = GetTemplate( content );
>>>>>>> 94d9687d

            string result;
            List<Exception> errors;

            var renderParameters = new RenderParameters();
            renderParameters.LocalVariables = Hash.FromDictionary( mergeObjects );
            renderParameters.Registers = new Hash();

            if ( string.IsNullOrWhiteSpace( enabledLavaCommands ) )
            {
                if ( template.Registers.ContainsKey( "EnabledCommands" ) )
                {
                    renderParameters.Registers.AddOrReplace( "EnabledCommands", template.Registers["EnabledCommands"].ToStringSafe() );
                }
            }
            else
            {
                renderParameters.Registers.AddOrReplace( "EnabledCommands", enabledLavaCommands );
            }
            if ( currentPersonOverride != null )
            {
                renderParameters.Registers.AddOrReplace( "CurrentPerson", currentPersonOverride );
            }

            if ( encodeStrings )
            {
                renderParameters.ValueTypeTransformers = new Dictionary<Type, Func<object, object>>();
                renderParameters.ValueTypeTransformers[typeof( string )] = EncodeStringTransformer;
            }

            using ( TextWriter writer = new StringWriter() )
            {
                template.Render( writer, renderParameters, out errors );
                result = writer.ToString();
            }

            if ( throwExceptionOnErrors && errors.Any() )
            {
                if ( errors.Count == 1 )
                {
                    throw errors[0];
                }
                else
                {
                    throw new AggregateException( errors );
                }
            }

            return result;
#endif
        }

        /// <summary>
        /// Use Lava to resolve any merge codes within the content using the values in the merge objects.
        /// </summary>
        /// <param name="content">The content.</param>
        /// <param name="mergeObjects">The merge objects.</param>
        /// <param name="currentPersonOverride">The current person override.</param>
        /// <param name="enabledLavaCommands">A comma-delimited list of the lava commands that are enabled for this template.</param>
        /// <param name="encodeStringOutput">if set to <c>true</c> [encode string output].</param>
        /// <returns>If lava present returns merged string, if no lava returns original string, if null returns empty string</returns>
        private static LavaRenderResult ResolveMergeFieldsWithCurrentLavaEngine( string content, IDictionary<string, object> mergeObjects, Person currentPersonOverride, string enabledLavaCommands, bool encodeStringOutput )
        {
            // If there have not been any EnabledLavaCommands explicitly set, then use the global defaults.
            if ( enabledLavaCommands == null )
            {
                enabledLavaCommands = GlobalAttributesCache.Value( "DefaultEnabledLavaCommands" );
            }

            var context = LavaService.NewRenderContext();

            context.SetEnabledCommands( enabledLavaCommands, "," );

            if ( currentPersonOverride != null )
            {
                context.SetMergeField( "CurrentPerson", currentPersonOverride );
            }

            context.SetMergeFields( mergeObjects );

            var parameters = LavaRenderParameters.WithContext( context );
            parameters.ShouldEncodeStringsAsXml = encodeStringOutput;

            var result = LavaService.RenderTemplate( content, parameters );

            if ( result.HasErrors
                 && LavaService.ExceptionHandlingStrategy == ExceptionHandlingStrategySpecifier.RenderToOutput )
            {
                // If the result is an error, encode the error message to prevent any part of it from appearing as rendered content, and then add markup for line breaks.
                result.Text = result.Text.EncodeHtml().ConvertCrLfToHtmlBr();
            }

            return result;
        }

        /// <summary>
        /// HTML Encodes string values that are processed by a lava filter
        /// </summary>
        /// <param name="s">The s.</param>
        /// <returns></returns>
        private static object EncodeStringTransformer( object s )
        {
            string val = ( s as string );
            if ( !string.IsNullOrEmpty( val ) )
            {
                // we technically want to XML encode, but Html Encode does the trick
                return val.EncodeHtml();
            }
            else
            {
                return s;
            }
        }

        /// <summary>
        /// Resolve any client ids in the string. This is used with Lava when writing out postback commands.
        /// </summary>
        /// <param name="content">The content.</param>
        /// <param name="clientId">The client identifier.</param>
        /// <returns></returns>
        public static string ResolveClientIds( this string content, string clientId )
        {
            return content.Replace( "[ClientId]", clientId );
        }

        /// <summary>
        /// Compiled RegEx for detecting if a string has Lava merge fields
        /// regex from some ideas in
        ///  http://stackoverflow.com/a/16538131/1755417
        ///  http://stackoverflow.com/a/25776530/1755417
        /// </summary>
        private static Regex hasLavaMergeFields = new Regex( @"(?<=\{).+(?<=\})", RegexOptions.Compiled );

        /// <summary>
        /// Compiled RegEx for detecting if a string has Lava {% %} command fields
        /// </summary>
        private static Regex hasLavaCommandFields = new Regex( @"(?<=\{%).+(?<=%\})", RegexOptions.Compiled );

        /// <summary>
        /// Compiled RegEx for detecting if a string uses the Legacy "GlobalAttribute." syntax
        /// </summary>
        private static Regex hasLegacyGlobalAttributeLavaMergeFields = new Regex( @"(?<=\{).+GlobalAttribute.+(?<=\})", RegexOptions.Compiled );

        /// <summary>
        /// Determines whether the string potentially has lava merge fields in it.
        /// NOTE: Might return true even though it doesn't really have merge fields, but something like looks like it. For example '{56408602-5E41-4D66-98C7-BD361CD93AED}'
        /// </summary>
        /// <param name="content">The content.</param>
        /// <returns></returns>
        [Obsolete("Use the LavaHelper.IsLavaTemplate method instead.")]
        [RockObsolete("1.13.3")]
        public static bool HasMergeFields( this string content )
        {
            if ( content == null )
            {
                return false;
            }

            // If there are no lava codes, return false
            if ( !hasLavaMergeFields.IsMatch( content ) )
            {
                return false;
            }

            return true;
        }

        /// <summary>
        /// Determines whether the string potentially has lava command {% %} fields in it.
        /// </summary>
        /// <param name="content">The content.</param>
        /// <returns></returns>
        public static bool HasLavaCommandFields( this string content )
        {
            if ( content == null )
            {
                return false;
            }

            // If there are no lava command fields, return false
            if ( !hasLavaCommandFields.IsMatch( content ) )
            {
                return false;
            }

            return true;
        }

        /// <summary>
        /// Indicates if the target string contains any elements of a Lava template.
        /// NOTE: This function may return a false positive if the target string contains anything that resembles a Lava element, perhaps contained in a string literal.
        /// </summary>
        /// <param name="content">The content.</param>
        /// <returns></returns>
        public static bool IsLavaTemplate( this string content )
        {
            return LavaHelper.IsLavaTemplate( content );
        }

        /// <summary>
        /// Indicates if the target string contains any elements of a Lava template.
        /// This is a much stricter check as it specifically looks for {{...}}, {%...%}
        /// and {[...]}. This should reduce the risk of false positives at the expense
        /// of a slightly longer check time.
        /// </summary>
        /// <param name="content">The content to be checked.</param>
        /// <returns><c>true</c> if the content contains lava tags; otherwise <c>false</c>.</returns>
        internal static bool IsStrictLavaTemplate( this string content )
        {
            return LavaHelper.IsStrictLavaTemplate( content );
        }

        #endregion Lava Extensions

        #region Dictionary<string, object> (liquid) extension methods

        /// <summary>
        /// Adds a new key/value to dictionary or if key already exists will update existing value.
        /// </summary>
        /// <param name="dictionary">The dictionary.</param>
        /// <param name="key">The key.</param>
        /// <param name="value">The value.</param>
        public static void Update( this Dictionary<string, object> dictionary, string key, object value )
        {
            if ( dictionary != null )
            {
                if ( dictionary.ContainsKey( key ) )
                {
                    dictionary[key] = value;
                }
                else
                {
                    dictionary.Add( key, value );
                }
            }
        }

        #endregion Dictionary<string, object> (liquid) extension methods

        #region Lava Legacy code

#if REVIEW_WEBFORMS
        /// <summary>
        /// Create a parsed Lava template or retrieve it from the cache.
        /// </summary>
        /// <param name="content">The content of the template.</param>
        /// <returns></returns>
        [RockObsolete("1.13")]
        [Obsolete("This method is only required for the DotLiquid Lava implementation.")]
        private static Template GetTemplate( string content )
        {
            const int hashLength = 10;
            string templateKey;

            if ( string.IsNullOrEmpty( content ) )
            {
                /* [2020-08-01] DJL - Cache the null template specifically, but process other whitespace templates individually
                 * to ensure that the format of the final output is preserved.
                 */
                templateKey = string.Empty;
            }
            else if ( content.Length <= hashLength )
            {
                // If the content is less than the size of the MD5 hash,
                // simply use the content as the key to save processing time.
                templateKey = content;
            }
            else
            {
                // Calculate a hash of the content using xxHash.
                templateKey = content.XxHash();
            }

            var template = LavaTemplateCache.Get( templateKey, content ).Template as Template;

            // Clear any previous errors from the template.
            template.Errors.Clear();

            return template;
        }

#endif

        #endregion
    }
}<|MERGE_RESOLUTION|>--- conflicted
+++ resolved
@@ -21,11 +21,8 @@
 using Microsoft.EntityFrameworkCore;
 #else
 using System.Data.Entity;
-<<<<<<< HEAD
 #endif
-=======
 using System.IO;
->>>>>>> 94d9687d
 using System.Linq;
 using System.Reflection;
 using System.Text;
@@ -759,17 +756,10 @@
         [Obsolete( "This method is only required for the DotLiquid Lava implementation." )]
         private static string ResolveMergeFieldsForRockLiquid( this string content, IDictionary<string, object> mergeObjects, Person currentPersonOverride, string enabledLavaCommands, bool encodeStrings = false, bool throwExceptionOnErrors = false )
         {
-<<<<<<< HEAD
 #if REVIEW_NET5_0_OR_GREATER
             throw new NotSupportedException();
 #else
-            Template template = GetTemplate( content );
-
-            template.Registers.AddOrReplace( "EnabledCommands", enabledLavaCommands );
-            template.InstanceAssigns.AddOrReplace( "CurrentPerson", currentPersonOverride );
-=======
             var template = GetTemplate( content );
->>>>>>> 94d9687d
 
             string result;
             List<Exception> errors;
