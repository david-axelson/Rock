--- conflicted
+++ resolved
@@ -168,11 +168,6 @@
                     {
                         var personIds = selectExpandList.Select( a => ( a.GetPropertyValue( "Instance" ) as Rock.Model.Person ).Id ).ToList();
 
-<<<<<<< HEAD
-                        // NOTE: If this is a really long list of PersonIds (50000+ or so), this might time out or get an error, 
-                        // but it would probably time out anyway due to all the data that would need to be serialized and returned to the client
-                        personAliasLookup = new Rock.Model.PersonAliasService( rockContext ).Queryable().Where( a => personIds.Contains( a.PersonId ) && a.AliasPersonId == a.PersonId ).ToDictionary( k => k.PersonId, v => v );
-=======
                         // NOTE: If this is a really long list of PersonIds (20000+ or so), this might time out or get an error, 
                         // so if it is more than 20000 just get *all* the personalias records which would probably be much faster than a giant where clause
                         var personAliasQry = new Rock.Model.PersonAliasService( rockContext ).Queryable().AsNoTracking();
@@ -184,7 +179,6 @@
                         {
                             personAliasLookup = personAliasQry.Where( a => a.AliasPersonId == a.PersonId ).ToDictionary( k => k.PersonId, v => v );
                         }
->>>>>>> 7449ec2c
                     }
 
                     foreach ( var selectExpandItem in selectExpandList )
