﻿// <copyright>
// Copyright by the Spark Development Network
//
// Licensed under the Rock Community License (the "License");
// you may not use this file except in compliance with the License.
// You may obtain a copy of the License at
//
// http://www.rockrms.com/license
//
// Unless required by applicable law or agreed to in writing, software
// distributed under the License is distributed on an "AS IS" BASIS,
// WITHOUT WARRANTIES OR CONDITIONS OF ANY KIND, either express or implied.
// See the License for the specific language governing permissions and
// limitations under the License.
// </copyright>
//

using Rock.ViewModels.Utility;
using System.Collections.Generic;

namespace Rock.ViewModels.Blocks.Core.SignatureDocumentTemplateDetail
{
    /// <summary>
    /// 
    /// </summary>
    /// <seealso cref="Rock.ViewModels.Utility.EntityBagBase" />
    public class SignatureDocumentTemplateBag : EntityBagBase
    {
        /// <summary>
        /// Gets or sets the type of the Rock.Model.BinaryFile.
        /// </summary>
        public ListItemBag BinaryFileType { get; set; }

        /// <summary>
        /// The System Communication that will be used when sending the signature document completion email.
        /// </summary>
        public ListItemBag CompletionSystemCommunication { get; set; }

        /// <summary>
        /// Gets or sets a user defined description or summary about the SignatureDocumentTemplate.
        /// </summary>
        public string Description { get; set; }

        /// <summary>
        /// The term used to simply describe the document (wavier, release form, etc.).
        /// </summary>
        public string DocumentTerm { get; set; }

        /// <summary>
        /// Gets or sets a flag indicating if this item is active or not.
        /// </summary>
        public bool IsActive { get; set; }

        /// <summary>
        /// The Lava template that will be used to build the signature document.
        /// </summary>
        public string LavaTemplate { get; set; }

        /// <summary>
        /// Gets or sets the friendly Name of the SignatureDocumentTemplate. This property is required.
        /// </summary>
        public string Name { get; set; }

        /// <summary>
        /// Gets or sets the type of the entity.
        /// </summary>
        public ListItemBag ProviderEntityType { get; set; }

        /// <summary>
        /// Gets or sets the provider template key.
        /// </summary>
        public string ProviderTemplateKey { get; set; }

        /// <summary>
        /// Gets or sets the type of the signature.
        /// </summary>
        /// <value>
        /// The type of the signature.
        /// </value>
        public string SignatureType { get; set; }

        /// <summary>
        /// Gets or sets the signature input types.
        /// </summary>
        /// <value>
        /// The signature input types.
        /// </value>
        public List<ListItemBag> SignatureInputTypes { get; set; }

        /// <summary>
<<<<<<< HEAD
        /// Gets or sets the PDF URL.
        /// </summary>
        /// <value>
        /// The PDF URL.
        /// </value>
        public string PdfUrl { get; set; }

        /// <summary>
        /// Gets or sets a value indicating whether this instance can administrate.
        /// </summary>
        /// <value>
        ///   <c>true</c> if this instance can administrate; otherwise, <c>false</c>.
        /// </value>
        public bool CanAdministrate { get; set; }
=======
        /// Gets or sets a value indicating if the signature document made using this template
        /// may be kept valid for future use.
        /// </summary>
        public bool IsValidInFuture { get; set; }

        /// <summary>
        /// Gets or sets a number of days the signature document made form this template be deemed valid.
        /// This property is honored only if the IsValidInFuture property is set.
        /// </summary>
        public int? ValidityDurationInDays { get; set; }
>>>>>>> 5c2d7606
    }
}<|MERGE_RESOLUTION|>--- conflicted
+++ resolved
@@ -88,7 +88,6 @@
         public List<ListItemBag> SignatureInputTypes { get; set; }
 
         /// <summary>
-<<<<<<< HEAD
         /// Gets or sets the PDF URL.
         /// </summary>
         /// <value>
@@ -103,7 +102,8 @@
         ///   <c>true</c> if this instance can administrate; otherwise, <c>false</c>.
         /// </value>
         public bool CanAdministrate { get; set; }
-=======
+
+        /// <summary>
         /// Gets or sets a value indicating if the signature document made using this template
         /// may be kept valid for future use.
         /// </summary>
@@ -114,6 +114,5 @@
         /// This property is honored only if the IsValidInFuture property is set.
         /// </summary>
         public int? ValidityDurationInDays { get; set; }
->>>>>>> 5c2d7606
     }
 }