--- conflicted
+++ resolved
@@ -102,7 +102,6 @@
     <Compile Include="Event\InteractiveExperienceApprovalStatus.cs" />
     <Compile Include="Event\InteractiveExperienceCampusBehavior.cs" />
     <Compile Include="Event\InteractiveExperiencePushNotificationType.cs" />
-<<<<<<< HEAD
     <Compile Include="Event\RegistrantsSameFamily.cs" />
     <Compile Include="Event\RegistrarOption.cs" />
     <Compile Include="Event\RegistrationCostSummaryType.cs" />
@@ -127,9 +126,7 @@
     <Compile Include="Group\MeetsGroupRequirement.cs" />
     <Compile Include="Group\ParticipationType.cs" />
     <Compile Include="Group\RequirementCheckType.cs" />
-=======
     <Compile Include="Group\ScheduleConfirmationLogic.cs" />
->>>>>>> c9d2a5a4
     <Compile Include="Properties\AssemblyInfo.cs" />
     <Compile Include="Reporting\FieldFilterSourceType.cs" />
     <Compile Include="Reporting\FilterExpressionType.cs" />
