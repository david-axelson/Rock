--- conflicted
+++ resolved
@@ -48,14 +48,11 @@
 
         /// <summary />
         public bool IsActive { get; set; } = true;
-<<<<<<< HEAD
 
         /// <summary>
         /// If the ModifiedByPersonAliasId is being set manually and should not be overwritten with current user when saved, set this value to true
         /// </summary>
         public bool ModifiedAuditValuesAlreadyUpdated { get; set; }
-=======
->>>>>>> 8ae63ad8
 
         /// <summary />
         public string Name { get; set; }
