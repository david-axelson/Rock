--- conflicted
+++ resolved
@@ -450,11 +450,8 @@
             "disabled": null
         }
     ],
-<<<<<<< HEAD
+    "hideProgressBar": false,
     "showSmsOptIn": false
-=======
-    "hideProgressBar": false
->>>>>>> 5156bb92
 };
 
 const secondFormConfiguration: RegistrationEntryBlockFormViewModel = {
