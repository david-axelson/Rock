<Project DefaultTargets="Build" xmlns="http://schemas.microsoft.com/developer/msbuild/2003" ToolsVersion="4.0">
  <PropertyGroup>
    <VisualStudioVersion Condition="'$(VisualStudioVersion)' == ''">14.0</VisualStudioVersion>
    <VSToolsPath Condition="'$(VSToolsPath)' == ''">$(MSBuildExtensionsPath32)\Microsoft\VisualStudio\v$(VisualStudioVersion)</VSToolsPath>
    <Name>Rock.JavaScript.Obsidian.Blocks</Name>
    <RootNamespace>Rock.JavaScript.Obsidian.Blocks</RootNamespace>
  </PropertyGroup>
  <Import Project="$(MSBuildExtensionsPath)\$(MSBuildToolsVersion)\Microsoft.Common.props" Condition="Exists('$(MSBuildExtensionsPath)\$(MSBuildToolsVersion)\Microsoft.Common.props')" />
  <PropertyGroup>
    <Configuration Condition=" '$(Configuration)' == '' ">Debug</Configuration>
    <SchemaVersion>2.0</SchemaVersion>
    <ProjectGuid>11acff28-4199-450b-8a43-f59adef63a99</ProjectGuid>
    <ProjectHome>.</ProjectHome>
    <StartupFile>
    </StartupFile>
    <StartWebBrowser>False</StartWebBrowser>
    <SearchPath>
    </SearchPath>
    <WorkingDirectory>.</WorkingDirectory>
    <OutputPath>.</OutputPath>
    <TargetFrameworkVersion>v4.0</TargetFrameworkVersion>
    <ProjectTypeGuids>{3AF33F2E-1136-4D97-BBB7-1795711AC8B8};{9092AA53-FB77-4645-B42D-1CCCA6BD08BD}</ProjectTypeGuids>
    <EnableTypeScript>true</EnableTypeScript>
    <StartWebBrowser>false</StartWebBrowser>
  </PropertyGroup>
  <PropertyGroup Condition=" '$(Configuration)' == 'Debug' ">
    <DebugSymbols>true</DebugSymbols>
  </PropertyGroup>
  <PropertyGroup Condition=" '$(Configuration)' == 'Release' ">
    <DebugSymbols>true</DebugSymbols>
  </PropertyGroup>
  <ItemGroup>
    <Content Include="build\.eslintrc.js" />
    <Content Include="build\build-fast.js" />
    <Content Include="package.json" />
    <Content Include="rollup.config.js" />
<<<<<<< HEAD
    <Content Include="src\Bus\queueDetail.vue" />
    <Content Include="src\Core\categoryDetail.vue" />
    <Content Include="src\Core\categoryDetailCustomSettings.vue" />
    <Content Include="src\Core\CategoryDetail\editPanel.partial.vue" />
    <Content Include="src\Core\CategoryDetail\viewPanel.partial.vue" />
    <Content Include="src\Crm\documentTypeDetail.vue" />
    <Content Include="src\Crm\DocumentTypeDetail\editPanel.partial.vue" />
    <Content Include="src\Crm\DocumentTypeDetail\viewPanel.partial.vue" />
    <Content Include="src\Core\serviceJobDetail.vue" />
    <Content Include="src\Core\ServiceJobDetail\editPanel.partial.vue" />
    <Content Include="src\Core\ServiceJobDetail\viewPanel.partial.vue" />
    <Content Include="src\Crm\badgeDetail.vue" />
    <Content Include="src\Crm\BadgeDetail\editPanel.partial.vue" />
    <Content Include="src\Crm\BadgeDetail\viewPanel.partial.vue" />
    <Content Include="src\Bus\QueueDetail\editPanel.partial.vue" />
    <Content Include="src\Bus\QueueDetail\viewPanel.partial.vue" />
    <Content Include="src\Security\ConfirmAccount.obs" />
    <Content Include="src\Security\ConfirmAccount\accountConfirmation.partial.obs" />
    <Content Include="src\Security\ConfirmAccount\changePassword.partial.obs" />
    <Content Include="src\Security\ConfirmAccount\confirmAccountAlert.partial.obs" />
    <Content Include="src\Security\ConfirmAccount\deleteConfirmation.partial.obs" />
    <Content Include="src\Security\forgotUserName.obs" />
    <Content Include="src\Security\restkeyDetail.vue" />
    <Content Include="src\Security\RestKeyDetail\editPanel.partial.vue" />
    <Content Include="src\Security\RestKeyDetail\viewPanel.partial.vue" />
    <Content Include="src\Reporting\mergeTemplateDetail.vue" />
    <Content Include="src\Reporting\MergeTemplateDetail\editPanel.partial.vue" />
    <Content Include="src\Reporting\MergeTemplateDetail\viewPanel.partial.vue" />
    <Content Include="src\WebFarm\webFarmNodeDetail.vue" />
    <Content Include="src\WebFarm\WebFarmNodeDetail\editPanel.partial.vue" />
    <Content Include="src\WebFarm\WebFarmNodeDetail\viewPanel.partial.vue" />
    <Content Include="src\Core\signatureDocumentTemplateDetail.vue" />
    <Content Include="src\Core\SignatureDocumentTemplateDetail\editPanel.partial.vue" />
    <Content Include="src\Core\SignatureDocumentTemplateDetail\viewPanel.partial.vue" />
    <Content Include="src\Core\tagDetail.vue" />
    <Content Include="src\Core\TagDetail\editPanel.partial.vue" />
    <Content Include="src\Core\TagDetail\viewPanel.partial.vue" />
    <Content Include="src\WebFarm\webFarmSettings.vue" />
    <Content Include="src\WebFarm\WebFarmSettings\editPanel.partial.vue" />
    <Content Include="src\WebFarm\WebFarmSettings\viewPanel.partial.vue" />
    <Content Include="src\Event\InteractiveExperiences\interactiveExperienceDetail.vue" />
    <Content Include="src\Event\InteractiveExperiences\InteractiveExperienceDetail\actionsPanel.partial.vue" />
    <Content Include="src\Event\InteractiveExperiences\InteractiveExperienceDetail\editPanel.partial.vue" />
    <Content Include="src\Event\InteractiveExperiences\InteractiveExperienceDetail\viewPanel.partial.vue" />
=======
    <Content Include="src\Communication\snippetDetail.obs" />
    <Content Include="src\Communication\SnippetDetail\editPanel.partial.obs" />
    <Content Include="src\Communication\SnippetDetail\viewPanel.partial.obs" />
    <Content Include="src\Communication\snippetTypeDetail.obs" />
    <Content Include="src\Communication\SnippetTypeDetail\editPanel.partial.obs" />
    <Content Include="src\Communication\SnippetTypeDetail\viewPanel.partial.obs" />
    <Content Include="src\Communication\systemPhoneNumberDetail.obs" />
    <Content Include="src\Communication\SystemPhoneNumberDetail\editPanel.partial.obs" />
    <Content Include="src\Communication\SystemPhoneNumberDetail\viewPanel.partial.obs" />
    <Content Include="src\Event\InteractiveExperiences\interactiveExperienceDetail.obs" />
    <Content Include="src\Event\InteractiveExperiences\InteractiveExperienceDetail\actionsPanel.partial.obs" />
    <Content Include="src\Event\InteractiveExperiences\InteractiveExperienceDetail\editPanel.partial.obs" />
    <Content Include="src\Event\InteractiveExperiences\InteractiveExperienceDetail\viewPanel.partial.obs" />
    <Content Include="src\Security\accountEntry.obs" />
    <Content Include="src\Security\AccountEntry\completedStep.partial.obs" />
    <Content Include="src\Security\AccountEntry\confirmationSentStep.partial.obs" />
    <Content Include="src\Security\AccountEntry\duplicatePersonSelectionStep.partial.obs" />
    <Content Include="src\Security\AccountEntry\existingAccountStep.partial.obs" />
    <Content Include="src\Security\AccountEntry\passwordlessConfirmationSentStep.partial.obs" />
    <Content Include="src\Security\AccountEntry\phoneNumberDetails.partial.obs" />
    <Content Include="src\Security\AccountEntry\registrationStep.partial.obs" />
    <Content Include="src\Security\AccountEntry\registrationStepAccountInfo.partial.obs" />
    <Content Include="src\Security\AccountEntry\registrationStepPersonInfo.partial.obs" />
    <Content Include="src\Security\AccountEntry\simpleGrid.partial.obs" />
    <Content Include="src\Security\codeBox.obs" />
    <Content Include="src\Security\divider.obs" />
    <Content Include="src\Security\login.obs" />
    <Content Include="src\Security\Login\credentialLogin.partial.obs" />
    <Content Include="src\Security\Login\externalLogin.partial.obs" />
    <Content Include="src\Security\Login\loginMethodPicker.partial.obs" />
    <Content Include="src\Security\Login\passwordlessLogin.partial.obs" />
    <Content Include="src\Security\Login\passwordlessLoginStartStep.partial.obs" />
    <Content Include="src\Security\Login\passwordlessLoginVerifyStep.partial.obs" />
>>>>>>> f04fe9ee
    <Content Include="tsconfig.json" />
  </ItemGroup>
  <ItemGroup>
    <Folder Include="build\" />
    <Folder Include="src\" />
    <Folder Include="src\Bus\QueueDetail\" />
    <Folder Include="src\Cms\" />
    <Folder Include="src\Cms\BlockTypeDetail\" />
    <Folder Include="src\Cms\ContentCollectionDetail\" />
    <Folder Include="src\Cms\ContentCollectionView\" />
    <Folder Include="src\Cms\LayoutDetail\" />
    <Folder Include="src\Cms\MediaAccountDetail\" />
    <Folder Include="src\Cms\MediaFolderDetail\" />
    <Folder Include="src\Cms\PageShortLinkDetail\" />
    <Folder Include="src\Cms\PageRouteDetail\" />
    <Folder Include="src\Cms\PersistedDatasetDetail\" />
    <Folder Include="src\Cms\PersonalLinkSectionDetail\" />
<<<<<<< HEAD
    <Folder Include="src\Cms\SiteDetail\" />
=======
    <Folder Include="src\Communication\" />
    <Folder Include="src\Communication\SnippetDetail\" />
    <Folder Include="src\Communication\SnippetTypeDetail\" />
    <Folder Include="src\Communication\SystemPhoneNumberDetail\" />
>>>>>>> f04fe9ee
    <Folder Include="src\Core\" />
    <Folder Include="src\Core\AssetStorageProviderDetail\" />
    <Folder Include="src\Core\CampusDetail\" />
    <Folder Include="src\Core\CategoryDetail\" />
    <Folder Include="src\Crm\DocumentTypeDetail\" />
    <Folder Include="src\Core\LocationDetail\" />
    <Folder Include="src\Core\NoteTypeDetail\" />
    <Folder Include="src\Core\ServiceJobDetail\" />
    <Folder Include="src\Core\SignatureDocumentTemplateDetail\" />
    <Folder Include="src\Core\TagDetail\" />
    <Folder Include="src\Crm\" />
    <Folder Include="src\Crm\AssessmentTypeDetail\" />
    <Folder Include="src\Crm\BadgeDetail\" />
    <Folder Include="src\Crm\PersonDetail\" />
    <Folder Include="src\Engagement\AchievementTypeDetail\" />
    <Folder Include="src\Bus\" />
    <Folder Include="src\Security\ConfirmAccount\" />
    <Folder Include="src\Security\RestKeyDetail\" />
    <Folder Include="src\Engagement\" />
    <Folder Include="src\Engagement\Steps\" />
    <Folder Include="src\Engagement\Steps\StepFlow\" />
    <Folder Include="src\Event\" />
    <Folder Include="src\Event\InteractiveExperiences\InteractiveExperienceDetail\" />
    <Folder Include="src\Event\InteractiveExperiences\" />
    <Folder Include="src\Event\RegistrationEntry\" />
    <Folder Include="src\Example\" />
    <Folder Include="src\Finance\" />
    <Folder Include="src\Groups\" />
    <Folder Include="src\Reporting\" />
    <Folder Include="src\Reporting\MergeTemplateDetail\" />
    <Folder Include="src\Security\" />
    <Folder Include="src\Security\AccountEntry\" />
    <Folder Include="src\Security\Login\" />
    <Folder Include="src\Utility\" />
    <Folder Include="src\WebFarm\" />
    <Folder Include="src\WebFarm\WebFarmNodeDetail\" />
    <Folder Include="src\WebFarm\WebFarmSettings\" />
    <Folder Include="src\WorkFlow\" />
    <Folder Include="src\WorkFlow\FormBuilder\" />
    <Folder Include="src\WorkFlow\FormBuilder\FormBuilderDetail\" />
    <Folder Include="src\WorkFlow\FormBuilder\FormTemplateDetail\" />
    <Folder Include="src\WorkFlow\FormBuilder\Shared\" />
  </ItemGroup>
  <ItemGroup>
    <TypeScriptCompile Include="src\Cms\blockTypeDetail.ts" />
    <TypeScriptCompile Include="src\Cms\BlockTypeDetail\editPanel.partial.ts" />
    <TypeScriptCompile Include="src\Cms\BlockTypeDetail\types.d.ts" />
    <TypeScriptCompile Include="src\Cms\BlockTypeDetail\viewPanel.partial.ts" />
    <TypeScriptCompile Include="src\Cms\contentCollectionDetail.ts" />
    <TypeScriptCompile Include="src\Cms\ContentCollectionDetail\attributeSearchFilter.partial.ts" />
    <TypeScriptCompile Include="src\Cms\ContentCollectionDetail\contentSources.partial.ts" />
    <TypeScriptCompile Include="src\Cms\ContentCollectionDetail\editPanel.partial.ts" />
    <TypeScriptCompile Include="src\Cms\ContentCollectionDetail\searchFilter.partial.ts" />
    <TypeScriptCompile Include="src\Cms\ContentCollectionDetail\searchFilters.partial.ts" />
    <TypeScriptCompile Include="src\Cms\ContentCollectionDetail\source.partial.ts" />
    <TypeScriptCompile Include="src\Cms\ContentCollectionDetail\types.d.ts" />
    <TypeScriptCompile Include="src\Cms\ContentCollectionDetail\viewPanel.partial.ts" />
    <TypeScriptCompile Include="src\Cms\contentCollectionView.ts" />
    <TypeScriptCompile Include="src\Cms\contentCollectionViewCustomSettings.ts" />
    <TypeScriptCompile Include="src\Cms\ContentCollectionView\filterGrid.partial.ts" />
    <TypeScriptCompile Include="src\Cms\ContentCollectionView\filtersContainer.partial.ts" />
    <TypeScriptCompile Include="src\Cms\ContentCollectionView\types.d.ts" />
    <TypeScriptCompile Include="src\Cms\layoutDetail.ts" />
    <TypeScriptCompile Include="src\Cms\LayoutDetail\editPanel.partial.ts" />
    <TypeScriptCompile Include="src\Cms\LayoutDetail\types.d.ts" />
    <TypeScriptCompile Include="src\Cms\LayoutDetail\viewPanel.partial.ts" />
    <TypeScriptCompile Include="src\Cms\mediaAccountDetail.ts" />
    <TypeScriptCompile Include="src\Cms\MediaAccountDetail\editPanel.partial.ts" />
    <TypeScriptCompile Include="src\Cms\MediaAccountDetail\types.d.ts" />
    <TypeScriptCompile Include="src\Cms\MediaAccountDetail\viewPanel.partial.ts" />
    <TypeScriptCompile Include="src\Cms\mediaFolderDetail.ts" />
    <TypeScriptCompile Include="src\Cms\MediaFolderDetail\editPanel.partial.ts" />
    <TypeScriptCompile Include="src\Cms\MediaFolderDetail\types.d.ts" />
    <TypeScriptCompile Include="src\Cms\MediaFolderDetail\viewPanel.partial.ts" />
    <TypeScriptCompile Include="src\Cms\pageShortLinkDetail.ts" />
    <TypeScriptCompile Include="src\Cms\PageShortLinkDetail\editPanel.partial.ts" />
    <TypeScriptCompile Include="src\Cms\PageShortLinkDetail\types.d.ts" />
    <TypeScriptCompile Include="src\Cms\PageShortLinkDetail\viewPanel.partial.ts" />
    <TypeScriptCompile Include="src\Cms\pageRouteDetail.ts" />
    <TypeScriptCompile Include="src\Cms\PageRouteDetail\editPanel.partial.ts" />
    <TypeScriptCompile Include="src\Cms\PageRouteDetail\types.d.ts" />
    <TypeScriptCompile Include="src\Cms\PageRouteDetail\viewPanel.partial.ts" />
    <TypeScriptCompile Include="src\Cms\persistedDatasetDetail.ts" />
    <TypeScriptCompile Include="src\Cms\PersistedDatasetDetail\editPanel.partial.ts" />
    <TypeScriptCompile Include="src\Cms\PersistedDatasetDetail\types.d.ts" />
    <TypeScriptCompile Include="src\Cms\PersistedDatasetDetail\viewPanel.partial.ts" />
    <TypeScriptCompile Include="src\Cms\personalLinkSectionDetail.ts" />
    <TypeScriptCompile Include="src\Cms\PersonalLinkSectionDetail\editPanel.partial.ts" />
    <TypeScriptCompile Include="src\Cms\PersonalLinkSectionDetail\types.d.ts" />
    <TypeScriptCompile Include="src\Cms\PersonalLinkSectionDetail\viewPanel.partial.ts" />
<<<<<<< HEAD
    <TypeScriptCompile Include="src\Cms\siteDetail.ts" />
    <TypeScriptCompile Include="src\Cms\SiteDetail\editPanel.partial.ts" />
    <TypeScriptCompile Include="src\Cms\SiteDetail\types.d.ts" />
    <TypeScriptCompile Include="src\Cms\SiteDetail\viewPanel.partial.ts" />
    <TypeScriptCompile Include="src\Core\assetStorageProviderDetail.ts" />
    <TypeScriptCompile Include="src\Core\AssetStorageProviderDetail\editPanel.partial.ts" />
    <TypeScriptCompile Include="src\Core\AssetStorageProviderDetail\types.d.ts" />
    <TypeScriptCompile Include="src\Core\AssetStorageProviderDetail\viewPanel.partial.ts" />
=======
    <TypeScriptCompile Include="src\Communication\SnippetDetail\types.d.ts" />
    <TypeScriptCompile Include="src\Communication\SnippetTypeDetail\types.d.ts" />
    <TypeScriptCompile Include="src\Communication\SystemPhoneNumberDetail\types.d.ts" />
>>>>>>> f04fe9ee
    <TypeScriptCompile Include="src\Core\attributes.ts" />
    <TypeScriptCompile Include="src\Core\campusDetail.ts" />
    <TypeScriptCompile Include="src\Core\CampusDetail\editPanel.partial.ts" />
    <TypeScriptCompile Include="src\Core\CampusDetail\types.d.ts" />
    <TypeScriptCompile Include="src\Core\CampusDetail\viewPanel.partial.ts" />
    <TypeScriptCompile Include="src\Core\CategoryDetail\types.d.ts" />
    <TypeScriptCompile Include="src\Crm\DocumentTypeDetail\types.d.ts" />
    <TypeScriptCompile Include="src\Core\locationDetail.ts" />
    <TypeScriptCompile Include="src\Core\LocationDetail\editPanel.partial.ts" />
    <TypeScriptCompile Include="src\Core\LocationDetail\types.d.ts" />
    <TypeScriptCompile Include="src\Core\LocationDetail\viewPanel.partial.ts" />
    <TypeScriptCompile Include="src\Core\noteTypeDetail.ts" />
    <TypeScriptCompile Include="src\Core\NoteTypeDetail\editPanel.partial.ts" />
    <TypeScriptCompile Include="src\Core\NoteTypeDetail\types.d.ts" />
    <TypeScriptCompile Include="src\Core\NoteTypeDetail\viewPanel.partial.ts" />
    <TypeScriptCompile Include="src\Core\ServiceJobDetail\types.d.ts" />
    <TypeScriptCompile Include="src\Core\SignatureDocumentTemplateDetail\types.d.ts" />
    <TypeScriptCompile Include="src\Core\TagDetail\types.d.ts" />
    <TypeScriptCompile Include="src\Crm\attributeValues.ts" />
    <TypeScriptCompile Include="src\Crm\BadgeDetail\types.d.ts" />
    <TypeScriptCompile Include="src\Crm\PersonDetail\badges.ts" />
    <TypeScriptCompile Include="src\Crm\assessmentTypeDetail.ts" />
    <TypeScriptCompile Include="src\Crm\AssessmentTypeDetail\editPanel.partial.ts" />
    <TypeScriptCompile Include="src\Crm\AssessmentTypeDetail\types.d.ts" />
    <TypeScriptCompile Include="src\Crm\AssessmentTypeDetail\viewPanel.partial.ts" />
    <TypeScriptCompile Include="src\Crm\attributeValues.ts" />
    <TypeScriptCompile Include="src\Crm\PersonDetail\badges.ts" />
    <TypeScriptCompile Include="src\Bus\QueueDetail\types.d.ts" />
    <TypeScriptCompile Include="src\Security\ConfirmAccount\events.d.ts" />
    <TypeScriptCompile Include="src\Security\ConfirmAccount\views.ts" />
    <TypeScriptCompile Include="src\Security\RestKeyDetail\types.d.ts" />
    <TypeScriptCompile Include="src\Engagement\Steps\stepFlow.ts" />
    <TypeScriptCompile Include="src\Engagement\Steps\StepFlow\flowNodeDiagram.partial.ts" />
    <TypeScriptCompile Include="src\Event\InteractiveExperiences\InteractiveExperienceDetail\types.d.ts" />
    <TypeScriptCompile Include="src\Event\registrationEntry.ts" />
    <TypeScriptCompile Include="src\Event\RegistrationEntry\costSummary.partial.ts" />
    <TypeScriptCompile Include="src\Event\RegistrationEntry\discountCodeForm.partial.ts" />
    <TypeScriptCompile Include="src\Event\RegistrationEntry\feeField.partial.ts" />
    <TypeScriptCompile Include="src\Event\RegistrationEntry\intro.partial.ts" />
    <TypeScriptCompile Include="src\Event\RegistrationEntry\payment.partial.ts" />
    <TypeScriptCompile Include="src\Event\RegistrationEntry\registrant.partial.ts" />
    <TypeScriptCompile Include="src\Event\RegistrationEntry\registrantAttributeField.partial.ts" />
    <TypeScriptCompile Include="src\Event\RegistrationEntry\registrantPersonField.partial.ts" />
    <TypeScriptCompile Include="src\Event\RegistrationEntry\registrants.partial.ts" />
    <TypeScriptCompile Include="src\Event\RegistrationEntry\registrar.partial.ts" />
    <TypeScriptCompile Include="src\Event\RegistrationEntry\registrationEnd.partial.ts" />
    <TypeScriptCompile Include="src\Event\RegistrationEntry\registrationStart.partial.ts" />
    <TypeScriptCompile Include="src\Event\RegistrationEntry\sessionRenewal.partial.ts" />
    <TypeScriptCompile Include="src\Event\RegistrationEntry\success.partial.ts" />
    <TypeScriptCompile Include="src\Event\RegistrationEntry\summary.partial.ts" />
    <TypeScriptCompile Include="src\Event\RegistrationEntry\types.d.ts" />
    <TypeScriptCompile Include="src\Event\RegistrationEntry\utils.partial.ts" />
    <TypeScriptCompile Include="src\Example\controlGallery.ts" />
    <TypeScriptCompile Include="src\Example\fieldTypeGallery.ts" />
    <TypeScriptCompile Include="src\Example\personDetail.ts" />
    <TypeScriptCompile Include="src\Example\personSecondary.ts" />
    <TypeScriptCompile Include="src\Finance\transactionEntry.ts" />
<<<<<<< HEAD
    <TypeScriptCompile Include="src\Groups\groupMemberList.ts" />
    <TypeScriptCompile Include="src\Reporting\MergeTemplateDetail\types.d.ts" />
    <TypeScriptCompile Include="src\Security\login.ts" />
=======
    <TypeScriptCompile Include="src\Security\Login\passwordlessCommunicationType.d.ts" />
>>>>>>> f04fe9ee
    <TypeScriptCompile Include="src\shims-vue.d.ts">
      <SubType>Code</SubType>
    </TypeScriptCompile>
    <TypeScriptCompile Include="src\Utility\starkDetail.ts" />
    <TypeScriptCompile Include="src\WebFarm\WebFarmNodeDetail\types.d.ts" />
    <TypeScriptCompile Include="src\WebFarm\WebFarmSettings\types.d.ts" />
    <TypeScriptCompile Include="src\WorkFlow\FormBuilder\formBuilderDetail.ts" />
    <TypeScriptCompile Include="src\WorkFlow\FormBuilder\FormBuilderDetail\communicationsTab.partial.ts" />
    <TypeScriptCompile Include="src\WorkFlow\FormBuilder\FormBuilderDetail\configurableZone.partial.ts" />
    <TypeScriptCompile Include="src\WorkFlow\FormBuilder\FormBuilderDetail\fieldEditAside.partial.ts" />
    <TypeScriptCompile Include="src\WorkFlow\FormBuilder\FormBuilderDetail\formBuilderTab.partial.ts" />
    <TypeScriptCompile Include="src\WorkFlow\FormBuilder\FormBuilderDetail\formContentModal.partial.ts" />
    <TypeScriptCompile Include="src\WorkFlow\FormBuilder\FormBuilderDetail\formContentZone.partial.ts" />
    <TypeScriptCompile Include="src\WorkFlow\FormBuilder\FormBuilderDetail\generalAside.partial.ts" />
    <TypeScriptCompile Include="src\WorkFlow\FormBuilder\FormBuilderDetail\generalSettings.partial.ts" />
    <TypeScriptCompile Include="src\WorkFlow\FormBuilder\FormBuilderDetail\notificationEmail.partial.ts" />
    <TypeScriptCompile Include="src\WorkFlow\FormBuilder\FormBuilderDetail\personEntryEditAside.partial.ts" />
    <TypeScriptCompile Include="src\WorkFlow\FormBuilder\FormBuilderDetail\sectionEditAside.partial.ts" />
    <TypeScriptCompile Include="src\WorkFlow\FormBuilder\FormBuilderDetail\sectionZone.partial.ts" />
    <TypeScriptCompile Include="src\WorkFlow\FormBuilder\FormBuilderDetail\settingsTab.partial.ts" />
    <TypeScriptCompile Include="src\WorkFlow\FormBuilder\FormBuilderDetail\types.d.ts" />
    <TypeScriptCompile Include="src\WorkFlow\FormBuilder\FormBuilderDetail\utils.partial.ts" />
    <TypeScriptCompile Include="src\WorkFlow\FormBuilder\formTemplateDetail.ts" />
    <TypeScriptCompile Include="src\WorkFlow\FormBuilder\FormTemplateDetail\editPanel.partial.ts" />
    <TypeScriptCompile Include="src\WorkFlow\FormBuilder\FormTemplateDetail\types.d.ts" />
    <TypeScriptCompile Include="src\WorkFlow\FormBuilder\FormTemplateDetail\utils.partial.ts" />
    <TypeScriptCompile Include="src\WorkFlow\FormBuilder\FormTemplateDetail\viewPanel.partial.ts" />
    <TypeScriptCompile Include="src\WorkFlow\FormBuilder\Shared\completionSettings.ts" />
    <TypeScriptCompile Include="src\WorkFlow\FormBuilder\Shared\confirmationEmail.ts" />
    <TypeScriptCompile Include="src\WorkFlow\FormBuilder\Shared\emailSource.ts" />
    <TypeScriptCompile Include="src\WorkFlow\FormBuilder\Shared\personEntrySettings.ts" />
    <TypeScriptCompile Include="src\WorkFlow\FormBuilder\Shared\segmentedPicker.ts" />
    <TypeScriptCompile Include="src\WorkFlow\FormBuilder\Shared\types.d.ts" />
  </ItemGroup>
  <Import Project="$(VSToolsPath)\Node.js Tools\Microsoft.NodejsToolsV2.targets" />
  <Target Name="InstallNodePackages" AfterTargets="BeforeCompile;BeforeClean" Inputs="package.json" Outputs="node_modules/.install-stamp">
    <Exec Command="npm ci" />
    <Touch Files="node_modules/.install-stamp" AlwaysCreate="true" />
  </Target>
  <Target Name="AfterCompile">
    <Exec Condition="'$(EnableTypeScript)' == 'true'" Command="npm run build-fast" EnvironmentVariables="CONFIGURATION=$(Configuration)" />
  </Target>
</Project><|MERGE_RESOLUTION|>--- conflicted
+++ resolved
@@ -34,7 +34,6 @@
     <Content Include="build\build-fast.js" />
     <Content Include="package.json" />
     <Content Include="rollup.config.js" />
-<<<<<<< HEAD
     <Content Include="src\Bus\queueDetail.vue" />
     <Content Include="src\Core\categoryDetail.vue" />
     <Content Include="src\Core\categoryDetailCustomSettings.vue" />
@@ -79,7 +78,6 @@
     <Content Include="src\Event\InteractiveExperiences\InteractiveExperienceDetail\actionsPanel.partial.vue" />
     <Content Include="src\Event\InteractiveExperiences\InteractiveExperienceDetail\editPanel.partial.vue" />
     <Content Include="src\Event\InteractiveExperiences\InteractiveExperienceDetail\viewPanel.partial.vue" />
-=======
     <Content Include="src\Communication\snippetDetail.obs" />
     <Content Include="src\Communication\SnippetDetail\editPanel.partial.obs" />
     <Content Include="src\Communication\SnippetDetail\viewPanel.partial.obs" />
@@ -113,7 +111,6 @@
     <Content Include="src\Security\Login\passwordlessLogin.partial.obs" />
     <Content Include="src\Security\Login\passwordlessLoginStartStep.partial.obs" />
     <Content Include="src\Security\Login\passwordlessLoginVerifyStep.partial.obs" />
->>>>>>> f04fe9ee
     <Content Include="tsconfig.json" />
   </ItemGroup>
   <ItemGroup>
@@ -131,14 +128,11 @@
     <Folder Include="src\Cms\PageRouteDetail\" />
     <Folder Include="src\Cms\PersistedDatasetDetail\" />
     <Folder Include="src\Cms\PersonalLinkSectionDetail\" />
-<<<<<<< HEAD
     <Folder Include="src\Cms\SiteDetail\" />
-=======
     <Folder Include="src\Communication\" />
     <Folder Include="src\Communication\SnippetDetail\" />
     <Folder Include="src\Communication\SnippetTypeDetail\" />
     <Folder Include="src\Communication\SystemPhoneNumberDetail\" />
->>>>>>> f04fe9ee
     <Folder Include="src\Core\" />
     <Folder Include="src\Core\AssetStorageProviderDetail\" />
     <Folder Include="src\Core\CampusDetail\" />
@@ -229,7 +223,6 @@
     <TypeScriptCompile Include="src\Cms\PersonalLinkSectionDetail\editPanel.partial.ts" />
     <TypeScriptCompile Include="src\Cms\PersonalLinkSectionDetail\types.d.ts" />
     <TypeScriptCompile Include="src\Cms\PersonalLinkSectionDetail\viewPanel.partial.ts" />
-<<<<<<< HEAD
     <TypeScriptCompile Include="src\Cms\siteDetail.ts" />
     <TypeScriptCompile Include="src\Cms\SiteDetail\editPanel.partial.ts" />
     <TypeScriptCompile Include="src\Cms\SiteDetail\types.d.ts" />
@@ -238,11 +231,9 @@
     <TypeScriptCompile Include="src\Core\AssetStorageProviderDetail\editPanel.partial.ts" />
     <TypeScriptCompile Include="src\Core\AssetStorageProviderDetail\types.d.ts" />
     <TypeScriptCompile Include="src\Core\AssetStorageProviderDetail\viewPanel.partial.ts" />
-=======
     <TypeScriptCompile Include="src\Communication\SnippetDetail\types.d.ts" />
     <TypeScriptCompile Include="src\Communication\SnippetTypeDetail\types.d.ts" />
     <TypeScriptCompile Include="src\Communication\SystemPhoneNumberDetail\types.d.ts" />
->>>>>>> f04fe9ee
     <TypeScriptCompile Include="src\Core\attributes.ts" />
     <TypeScriptCompile Include="src\Core\campusDetail.ts" />
     <TypeScriptCompile Include="src\Core\CampusDetail\editPanel.partial.ts" />
@@ -300,13 +291,10 @@
     <TypeScriptCompile Include="src\Example\personDetail.ts" />
     <TypeScriptCompile Include="src\Example\personSecondary.ts" />
     <TypeScriptCompile Include="src\Finance\transactionEntry.ts" />
-<<<<<<< HEAD
     <TypeScriptCompile Include="src\Groups\groupMemberList.ts" />
     <TypeScriptCompile Include="src\Reporting\MergeTemplateDetail\types.d.ts" />
     <TypeScriptCompile Include="src\Security\login.ts" />
-=======
     <TypeScriptCompile Include="src\Security\Login\passwordlessCommunicationType.d.ts" />
->>>>>>> f04fe9ee
     <TypeScriptCompile Include="src\shims-vue.d.ts">
       <SubType>Code</SubType>
     </TypeScriptCompile>
