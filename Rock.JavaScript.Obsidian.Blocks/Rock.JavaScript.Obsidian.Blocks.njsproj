<Project DefaultTargets="Build" xmlns="http://schemas.microsoft.com/developer/msbuild/2003" ToolsVersion="4.0">
  <PropertyGroup>
    <VisualStudioVersion Condition="'$(VisualStudioVersion)' == ''">14.0</VisualStudioVersion>
    <VSToolsPath Condition="'$(VSToolsPath)' == ''">$(MSBuildExtensionsPath32)\Microsoft\VisualStudio\v$(VisualStudioVersion)</VSToolsPath>
    <Name>Rock.JavaScript.Obsidian.Blocks</Name>
    <RootNamespace>Rock.JavaScript.Obsidian.Blocks</RootNamespace>
  </PropertyGroup>
  <Import Project="$(MSBuildExtensionsPath)\$(MSBuildToolsVersion)\Microsoft.Common.props" Condition="Exists('$(MSBuildExtensionsPath)\$(MSBuildToolsVersion)\Microsoft.Common.props')" />
  <PropertyGroup>
    <Configuration Condition=" '$(Configuration)' == '' ">Debug</Configuration>
    <SchemaVersion>2.0</SchemaVersion>
    <ProjectGuid>11acff28-4199-450b-8a43-f59adef63a99</ProjectGuid>
    <ProjectHome>.</ProjectHome>
    <StartupFile>
    </StartupFile>
    <StartWebBrowser>False</StartWebBrowser>
    <SearchPath>
    </SearchPath>
    <WorkingDirectory>.</WorkingDirectory>
    <OutputPath>.</OutputPath>
    <TargetFrameworkVersion>v4.0</TargetFrameworkVersion>
    <ProjectTypeGuids>{3AF33F2E-1136-4D97-BBB7-1795711AC8B8};{9092AA53-FB77-4645-B42D-1CCCA6BD08BD}</ProjectTypeGuids>
    <EnableTypeScript>true</EnableTypeScript>
    <StartWebBrowser>false</StartWebBrowser>
  </PropertyGroup>
  <PropertyGroup Condition=" '$(Configuration)' == 'Debug' ">
    <DebugSymbols>true</DebugSymbols>
  </PropertyGroup>
  <PropertyGroup Condition=" '$(Configuration)' == 'Release' ">
    <DebugSymbols>true</DebugSymbols>
  </PropertyGroup>
  <ItemGroup>
    <Content Include="build\.eslintrc.js" />
    <Content Include="build\build-fast.js" />
    <Content Include="package.json" />
    <Content Include="rollup.config.js" />
    <Content Include="src\Bus\queueDetail.vue" />
    <Content Include="src\Core\categoryDetail.vue" />
    <Content Include="src\Core\categoryDetailCustomSettings.vue" />
    <Content Include="src\Core\CategoryDetail\editPanel.partial.vue" />
    <Content Include="src\Core\CategoryDetail\viewPanel.partial.vue" />
    <Content Include="src\Core\scheduleDetail.obs" />
    <Content Include="src\Core\ScheduleDetail\editPanel.partial.obs" />
    <Content Include="src\Core\ScheduleDetail\viewPanel.partial.obs" />
    <Content Include="src\Crm\assessmentList.obs" />
    <Content Include="src\Crm\familyPreRegistration.obs" />
    <Content Include="src\Crm\FamilyPreRegistration\preRegistrationChild.partial.obs" />
    <Content Include="src\Crm\FamilyPreRegistration\preRegistrationChildren.partial.obs" />
    <Content Include="src\Crm\photoOptOutDetail.obs" />
    <Content Include="src\Crm\documentTypeDetail.vue" />
    <Content Include="src\Crm\DocumentTypeDetail\editPanel.partial.vue" />
    <Content Include="src\Crm\DocumentTypeDetail\viewPanel.partial.vue" />
    <Content Include="src\Core\serviceJobDetail.vue" />
    <Content Include="src\Core\ServiceJobDetail\editPanel.partial.vue" />
    <Content Include="src\Core\ServiceJobDetail\viewPanel.partial.vue" />
    <Content Include="src\Crm\badgeDetail.vue" />
    <Content Include="src\Crm\BadgeDetail\editPanel.partial.vue" />
    <Content Include="src\Crm\BadgeDetail\viewPanel.partial.vue" />
    <Content Include="src\Bus\QueueDetail\editPanel.partial.vue" />
    <Content Include="src\Bus\QueueDetail\viewPanel.partial.vue" />
    <Content Include="src\Engagement\streakDetail.obs" />
    <Content Include="src\Engagement\StreakDetail\editPanel.partial.obs" />
    <Content Include="src\Engagement\StreakDetail\viewPanel.partial.obs" />
    <Content Include="src\Engagement\streakTypeDetail.obs" />
    <Content Include="src\Engagement\StreakTypeDetail\editPanel.partial.obs" />
    <Content Include="src\Engagement\StreakTypeDetail\viewPanel.partial.obs" />
    <Content Include="src\Finance\financialBatchDetail.vue" />
    <Content Include="src\Finance\FinancialBatchDetail\editPanel.partial.vue" />
    <Content Include="src\Finance\FinancialBatchDetail\viewPanel.partial.vue" />
    <Content Include="src\Prayer\prayerRequestDetail.obs" />
    <Content Include="src\Prayer\PrayerRequestDetail\editPanel.partial.obs" />
    <Content Include="src\Prayer\PrayerRequestDetail\viewPanel.partial.obs" />
    <Content Include="src\Finance\financialPledgeDetail.obs" />
    <Content Include="src\Finance\FinancialPledgeDetail\editPanel.partial.obs" />
    <Content Include="src\Finance\FinancialPledgeDetail\viewPanel.partial.obs" />
    <Content Include="src\Group\groupRegistration.obs" />
    <Content Include="src\Group\GroupRegistration\editPanel.partial.obs" />
    <Content Include="src\Group\GroupRegistration\viewPanel.partial.obs" />
    <Content Include="src\Security\ConfirmAccount.obs" />
    <Content Include="src\Security\ConfirmAccount\accountConfirmation.partial.obs" />
    <Content Include="src\Security\ConfirmAccount\changePassword.partial.obs" />
    <Content Include="src\Security\ConfirmAccount\confirmAccountAlert.partial.obs" />
    <Content Include="src\Security\ConfirmAccount\deleteConfirmation.partial.obs" />
    <Content Include="src\Security\forgotUserName.obs" />
    <Content Include="src\Security\restkeyDetail.vue" />
    <Content Include="src\Security\RestKeyDetail\editPanel.partial.vue" />
    <Content Include="src\Security\RestKeyDetail\viewPanel.partial.vue" />
    <Content Include="src\Reporting\mergeTemplateDetail.vue" />
    <Content Include="src\Reporting\MergeTemplateDetail\editPanel.partial.vue" />
    <Content Include="src\Reporting\MergeTemplateDetail\viewPanel.partial.vue" />
    <Content Include="src\WebFarm\webFarmNodeDetail.vue" />
    <Content Include="src\WebFarm\WebFarmNodeDetail\editPanel.partial.vue" />
    <Content Include="src\WebFarm\WebFarmNodeDetail\viewPanel.partial.vue" />
    <Content Include="src\Core\signatureDocumentTemplateDetail.vue" />
    <Content Include="src\Core\SignatureDocumentTemplateDetail\editPanel.partial.vue" />
    <Content Include="src\Core\SignatureDocumentTemplateDetail\viewPanel.partial.vue" />
    <Content Include="src\Core\tagDetail.vue" />
    <Content Include="src\Core\TagDetail\editPanel.partial.vue" />
    <Content Include="src\Core\TagDetail\viewPanel.partial.vue" />
    <Content Include="src\WebFarm\webFarmSettings.vue" />
    <Content Include="src\WebFarm\WebFarmSettings\editPanel.partial.vue" />
    <Content Include="src\WebFarm\WebFarmSettings\viewPanel.partial.vue" />
    <Content Include="src\Event\InteractiveExperiences\interactiveExperienceDetail.vue" />
    <Content Include="src\Event\InteractiveExperiences\InteractiveExperienceDetail\actionsPanel.partial.vue" />
    <Content Include="src\Event\InteractiveExperiences\InteractiveExperienceDetail\editPanel.partial.vue" />
    <Content Include="src\Event\InteractiveExperiences\InteractiveExperienceDetail\viewPanel.partial.vue" />
    <Content Include="src\Communication\snippetDetail.obs" />
    <Content Include="src\Communication\SnippetDetail\editPanel.partial.obs" />
    <Content Include="src\Communication\SnippetDetail\viewPanel.partial.obs" />
    <Content Include="src\Communication\snippetTypeDetail.obs" />
    <Content Include="src\Communication\SnippetTypeDetail\editPanel.partial.obs" />
    <Content Include="src\Communication\SnippetTypeDetail\viewPanel.partial.obs" />
    <Content Include="src\Communication\systemPhoneNumberDetail.obs" />
    <Content Include="src\Communication\SystemPhoneNumberDetail\editPanel.partial.obs" />
    <Content Include="src\Communication\SystemPhoneNumberDetail\viewPanel.partial.obs" />
    <Content Include="src\Engagement\SignUp\signUpAttendanceDetail.obs" />
    <Content Include="src\Engagement\SignUp\signUpDetail.obs" />
    <Content Include="src\Engagement\SignUp\signUpFinder.obs" />
    <Content Include="src\Engagement\SignUp\signUpFinderCustomSettings.obs" />
    <Content Include="src\Engagement\SignUp\SignUpFinder\signUpFilter.partial.obs" />
    <Content Include="src\Engagement\SignUp\signUpRegister.obs" />
    <Content Include="src\Engagement\SignUp\SignUpRegister\listUnmetRequirements.partial.obs" />
    <Content Include="src\Engagement\SignUp\SignUpRegister\registerAnonymous.partial.obs" />
    <Content Include="src\Engagement\SignUp\SignUpRegister\registerFamily.partial.obs" />
    <Content Include="src\Engagement\SignUp\SignUpRegister\registerGroup.partial.obs" />
    <Content Include="src\Engagement\SignUp\SignUpRegister\registerIndividual.partial.obs" />
    <Content Include="src\Event\InteractiveExperiences\experienceManager.obs" />
    <Content Include="src\Event\InteractiveExperiences\experienceManagerOccurrences.obs" />
    <Content Include="src\Event\InteractiveExperiences\ExperienceManager\experienceActionButtons.partial.obs" />
    <Content Include="src\Event\InteractiveExperiences\ExperienceManager\liveEventTab.partial.obs" />
    <Content Include="src\Event\InteractiveExperiences\ExperienceManager\liveQuestionsTab.partial.obs" />
    <Content Include="src\Event\InteractiveExperiences\ExperienceManager\moderationTab.partial.obs" />
    <Content Include="src\Event\InteractiveExperiences\ExperienceManager\panelNavigationBar.partial.obs" />
    <Content Include="src\Event\InteractiveExperiences\experienceVisualizer.obs" />
    <Content Include="src\Event\InteractiveExperiences\ExperienceVisualizer\barChart.partial.obs" />
    <Content Include="src\Event\InteractiveExperiences\ExperienceVisualizer\wordCloud.partial.obs" />
    <Content Include="src\Event\InteractiveExperiences\interactiveExperienceDetail.obs" />
    <Content Include="src\Event\InteractiveExperiences\InteractiveExperienceDetail\actionsPanel.partial.obs" />
    <Content Include="src\Event\InteractiveExperiences\InteractiveExperienceDetail\editPanel.partial.obs" />
    <Content Include="src\Event\InteractiveExperiences\InteractiveExperienceDetail\viewPanel.partial.obs" />
    <Content Include="src\Event\InteractiveExperiences\liveExperience.obs" />
    <Content Include="src\Event\InteractiveExperiences\liveExperienceOccurrences.obs" />
    <Content Include="src\Event\InteractiveExperiences\LiveExperience\actionPoll.partial.obs" />
    <Content Include="src\Event\InteractiveExperiences\LiveExperience\actionShortAnswer.partial.obs" />
    <Content Include="src\Group\groupAttendanceDetail.obs" />
    <Content Include="src\Group\GroupAttendanceDetail\attendanceRoster.partial.obs" />
    <Content Include="src\Group\GroupAttendanceDetail\campusFilter.partial.obs" />
    <Content Include="src\Group\GroupAttendanceDetail\cardCheckBox.partial.obs" />
    <Content Include="src\Group\GroupAttendanceDetail\didAttendFilter.partial.obs" />
    <Content Include="src\Group\GroupAttendanceDetail\groupLocationPicker.partial.obs" />
    <Content Include="src\Group\GroupAttendanceDetail\groupLocationScheduleDatePicker.partial.obs" />
    <Content Include="src\Group\GroupAttendanceDetail\groupLocationSchedulePicker.partial.obs" />
    <Content Include="src\Group\GroupAttendanceDetail\initialsFilter.partial.obs" />
    <Content Include="src\Group\GroupAttendanceDetail\searchFilter.partial.obs" />
    <Content Include="src\Security\accountEntry.obs" />
    <Content Include="src\Security\AccountEntry\completedStep.partial.obs" />
    <Content Include="src\Security\AccountEntry\confirmationSentStep.partial.obs" />
    <Content Include="src\Security\AccountEntry\duplicatePersonSelectionStep.partial.obs" />
    <Content Include="src\Security\AccountEntry\existingAccountStep.partial.obs" />
    <Content Include="src\Security\AccountEntry\passwordlessConfirmationSentStep.partial.obs" />
    <Content Include="src\Security\AccountEntry\phoneNumberDetails.partial.obs" />
    <Content Include="src\Security\AccountEntry\registrationStep.partial.obs" />
    <Content Include="src\Security\AccountEntry\registrationStepAccountInfo.partial.obs" />
    <Content Include="src\Security\AccountEntry\registrationStepPersonInfo.partial.obs" />
    <Content Include="src\Security\AccountEntry\simpleGrid.partial.obs" />
    <Content Include="src\Security\codeBox.obs" />
    <Content Include="src\Security\divider.obs" />
    <Content Include="src\Security\login.obs" />
    <Content Include="src\Security\Login\credentialLogin.partial.obs" />
    <Content Include="src\Security\Login\externalLogin.partial.obs" />
    <Content Include="src\Security\Login\loginMethodPicker.partial.obs" />
    <Content Include="src\Security\Login\passwordlessLogin.partial.obs" />
    <Content Include="src\Security\Login\passwordlessLoginStartStep.partial.obs" />
    <Content Include="src\Security\Login\passwordlessLoginVerifyStep.partial.obs" />
    <Content Include="src\Utility\realTimeDebugger.obs" />
    <Content Include="src\Utility\smsTestTransport.obs" />
    <Content Include="src\Utility\SmsTestTransport\attachment.partial.obs" />
    <Content Include="tsconfig.json" />
  </ItemGroup>
  <ItemGroup>
    <Folder Include="build\" />
    <Folder Include="src\" />
    <Folder Include="src\Bus\QueueDetail\" />
    <Folder Include="src\Cms\" />
    <Folder Include="src\Cms\BlockTypeDetail\" />
    <Folder Include="src\Cms\ContentCollectionDetail\" />
    <Folder Include="src\Cms\ContentCollectionView\" />
    <Folder Include="src\Cms\LayoutDetail\" />
    <Folder Include="src\Cms\MediaAccountDetail\" />
    <Folder Include="src\Cms\MediaFolderDetail\" />
    <Folder Include="src\Cms\PageShortLinkDetail\" />
    <Folder Include="src\Cms\PageRouteDetail\" />
    <Folder Include="src\Cms\PersistedDatasetDetail\" />
    <Folder Include="src\Cms\PersonalLinkSectionDetail\" />
    <Folder Include="src\Cms\SiteDetail\" />
    <Folder Include="src\Communication\" />
    <Folder Include="src\Communication\SnippetDetail\" />
    <Folder Include="src\Communication\SnippetTypeDetail\" />
    <Folder Include="src\Communication\SystemPhoneNumberDetail\" />
    <Folder Include="src\Core\" />
    <Folder Include="src\Core\AssetStorageProviderDetail\" />
    <Folder Include="src\Core\CampusDetail\" />
    <Folder Include="src\Core\CategoryDetail\" />
    <Folder Include="src\Core\ScheduleDetail\" />
    <Folder Include="src\Crm\DocumentTypeDetail\" />
    <Folder Include="src\Core\LocationDetail\" />
    <Folder Include="src\Core\NoteTypeDetail\" />
    <Folder Include="src\Core\ServiceJobDetail\" />
    <Folder Include="src\Core\SignatureDocumentTemplateDetail\" />
    <Folder Include="src\Core\TagDetail\" />
    <Folder Include="src\Crm\" />
    <Folder Include="src\Crm\AssessmentTypeDetail\" />
    <Folder Include="src\Crm\BadgeDetail\" />
    <Folder Include="src\Crm\FamilyPreRegistration\" />
    <Folder Include="src\Crm\PersonDetail\" />
    <Folder Include="src\Engagement\AchievementTypeDetail\" />
    <Folder Include="src\Bus\" />
    <Folder Include="src\Engagement\StreakDetail\" />
    <Folder Include="src\Engagement\StreakTypeDetail\" />
    <Folder Include="src\Finance\FinancialBatchDetail\" />
    <Folder Include="src\Prayer\" />
    <Folder Include="src\Prayer\PrayerRequestDetail\" />
    <Folder Include="src\Finance\FinancialPledgeDetail\" />
    <Folder Include="src\Group\" />
    <Folder Include="src\Group\GroupRegistration\" />
    <Folder Include="src\Security\ConfirmAccount\" />
    <Folder Include="src\Security\RestKeyDetail\" />
    <Folder Include="src\Engagement\" />
    <Folder Include="src\Engagement\SignUp\" />
    <Folder Include="src\Engagement\SignUp\SignUpFinder\" />
    <Folder Include="src\Engagement\SignUp\SignUpRegister\" />
    <Folder Include="src\Engagement\Steps\" />
    <Folder Include="src\Engagement\Steps\StepFlow\" />
    <Folder Include="src\Event\" />
    <Folder Include="src\Event\InteractiveExperiences\ExperienceManagerOccurrences\" />
    <Folder Include="src\Event\InteractiveExperiences\ExperienceManager\" />
    <Folder Include="src\Event\InteractiveExperiences\ExperienceVisualizer\" />
    <Folder Include="src\Event\InteractiveExperiences\InteractiveExperienceDetail\" />
    <Folder Include="src\Event\InteractiveExperiences\" />
    <Folder Include="src\Event\InteractiveExperiences\LiveExperienceOccurrences\" />
    <Folder Include="src\Event\InteractiveExperiences\LiveExperience\" />
    <Folder Include="src\Event\RegistrationEntry\" />
    <Folder Include="src\Example\" />
    <Folder Include="src\Finance\" />
<<<<<<< HEAD
    <Folder Include="src\Groups\" />
    <Folder Include="src\Groups\GroupAttendanceDetail\" />
    <Folder Include="src\Reporting\" />
    <Folder Include="src\Reporting\MergeTemplateDetail\" />
=======
    <Folder Include="src\Group\" />
    <Folder Include="src\Group\GroupAttendanceDetail\" />
>>>>>>> 30f7f600
    <Folder Include="src\Security\" />
    <Folder Include="src\Security\AccountEntry\" />
    <Folder Include="src\Security\Login\" />
    <Folder Include="src\Utility\" />
    <Folder Include="src\Utility\SmsTestTransport\" />
    <Folder Include="src\WebFarm\" />
    <Folder Include="src\WebFarm\WebFarmNodeDetail\" />
    <Folder Include="src\WebFarm\WebFarmSettings\" />
    <Folder Include="src\WorkFlow\" />
    <Folder Include="src\WorkFlow\FormBuilder\" />
    <Folder Include="src\WorkFlow\FormBuilder\FormBuilderDetail\" />
    <Folder Include="src\WorkFlow\FormBuilder\FormTemplateDetail\" />
    <Folder Include="src\WorkFlow\FormBuilder\Shared\" />
  </ItemGroup>
  <ItemGroup>
    <TypeScriptCompile Include="src\Cms\blockTypeDetail.ts" />
    <TypeScriptCompile Include="src\Cms\BlockTypeDetail\editPanel.partial.ts" />
    <TypeScriptCompile Include="src\Cms\BlockTypeDetail\types.partial.ts" />
    <TypeScriptCompile Include="src\Cms\BlockTypeDetail\viewPanel.partial.ts" />
    <TypeScriptCompile Include="src\Cms\contentCollectionDetail.ts" />
    <TypeScriptCompile Include="src\Cms\ContentCollectionDetail\attributeSearchFilter.partial.ts" />
    <TypeScriptCompile Include="src\Cms\ContentCollectionDetail\contentSources.partial.ts" />
    <TypeScriptCompile Include="src\Cms\ContentCollectionDetail\editPanel.partial.ts" />
    <TypeScriptCompile Include="src\Cms\ContentCollectionDetail\searchFilter.partial.ts" />
    <TypeScriptCompile Include="src\Cms\ContentCollectionDetail\searchFilters.partial.ts" />
    <TypeScriptCompile Include="src\Cms\ContentCollectionDetail\source.partial.ts" />
    <TypeScriptCompile Include="src\Cms\ContentCollectionDetail\types.partial.ts" />
    <TypeScriptCompile Include="src\Cms\ContentCollectionDetail\viewPanel.partial.ts" />
    <TypeScriptCompile Include="src\Cms\contentCollectionView.ts" />
    <TypeScriptCompile Include="src\Cms\contentCollectionViewCustomSettings.ts" />
    <TypeScriptCompile Include="src\Cms\ContentCollectionView\filterGrid.partial.ts" />
    <TypeScriptCompile Include="src\Cms\ContentCollectionView\filtersContainer.partial.ts" />
    <TypeScriptCompile Include="src\Cms\ContentCollectionView\types.partial.ts" />
    <TypeScriptCompile Include="src\Cms\layoutDetail.ts" />
    <TypeScriptCompile Include="src\Cms\LayoutDetail\editPanel.partial.ts" />
    <TypeScriptCompile Include="src\Cms\LayoutDetail\types.partial.ts" />
    <TypeScriptCompile Include="src\Cms\LayoutDetail\viewPanel.partial.ts" />
    <TypeScriptCompile Include="src\Cms\mediaAccountDetail.ts" />
    <TypeScriptCompile Include="src\Cms\MediaAccountDetail\editPanel.partial.ts" />
    <TypeScriptCompile Include="src\Cms\MediaAccountDetail\types.partail.ts" />
    <TypeScriptCompile Include="src\Cms\MediaAccountDetail\viewPanel.partial.ts" />
    <TypeScriptCompile Include="src\Cms\mediaFolderDetail.ts" />
    <TypeScriptCompile Include="src\Cms\MediaFolderDetail\editPanel.partial.ts" />
    <TypeScriptCompile Include="src\Cms\MediaFolderDetail\types.partial.ts" />
    <TypeScriptCompile Include="src\Cms\MediaFolderDetail\viewPanel.partial.ts" />
    <TypeScriptCompile Include="src\Cms\pageShortLinkDetail.ts" />
    <TypeScriptCompile Include="src\Cms\PageShortLinkDetail\editPanel.partial.ts" />
    <TypeScriptCompile Include="src\Cms\PageShortLinkDetail\types.partial.ts" />
    <TypeScriptCompile Include="src\Cms\PageShortLinkDetail\viewPanel.partial.ts" />
    <TypeScriptCompile Include="src\Cms\pageRouteDetail.ts" />
    <TypeScriptCompile Include="src\Cms\PageRouteDetail\editPanel.partial.ts" />
    <TypeScriptCompile Include="src\Cms\PageRouteDetail\types.partial.ts" />
    <TypeScriptCompile Include="src\Cms\PageRouteDetail\viewPanel.partial.ts" />
    <TypeScriptCompile Include="src\Cms\persistedDatasetDetail.ts" />
    <TypeScriptCompile Include="src\Cms\PersistedDatasetDetail\editPanel.partial.ts" />
    <TypeScriptCompile Include="src\Cms\PersistedDatasetDetail\types.partial.ts" />
    <TypeScriptCompile Include="src\Cms\PersistedDatasetDetail\viewPanel.partial.ts" />
    <TypeScriptCompile Include="src\Cms\personalLinkSectionDetail.ts" />
    <TypeScriptCompile Include="src\Cms\PersonalLinkSectionDetail\editPanel.partial.ts" />
    <TypeScriptCompile Include="src\Cms\PersonalLinkSectionDetail\types.partial.ts" />
    <TypeScriptCompile Include="src\Cms\PersonalLinkSectionDetail\viewPanel.partial.ts" />
    <TypeScriptCompile Include="src\Cms\siteDetail.ts" />
    <TypeScriptCompile Include="src\Cms\SiteDetail\editPanel.partial.ts" />
    <TypeScriptCompile Include="src\Cms\SiteDetail\types.partial.ts" />
    <TypeScriptCompile Include="src\Cms\SiteDetail\viewPanel.partial.ts" />
    <TypeScriptCompile Include="src\Core\assetStorageProviderDetail.ts" />
    <TypeScriptCompile Include="src\Core\AssetStorageProviderDetail\editPanel.partial.ts" />
    <TypeScriptCompile Include="src\Core\AssetStorageProviderDetail\types.partial.ts" />
    <TypeScriptCompile Include="src\Core\AssetStorageProviderDetail\viewPanel.partial.ts" />
    <TypeScriptCompile Include="src\Communication\SnippetDetail\types.partial.ts" />
    <TypeScriptCompile Include="src\Communication\SnippetTypeDetail\types.partial.ts" />
    <TypeScriptCompile Include="src\Communication\SystemPhoneNumberDetail\types.partial.ts" />
    <TypeScriptCompile Include="src\Core\attributes.ts" />
    <TypeScriptCompile Include="src\Core\campusDetail.ts" />
    <TypeScriptCompile Include="src\Core\CampusDetail\editPanel.partial.ts" />
    <TypeScriptCompile Include="src\Core\CampusDetail\types.partial.ts" />
    <TypeScriptCompile Include="src\Core\CampusDetail\viewPanel.partial.ts" />
    <TypeScriptCompile Include="src\Core\CategoryDetail\types.partial.ts" />
    <TypeScriptCompile Include="src\Core\ScheduleDetail\types.partial.ts" />
    <TypeScriptCompile Include="src\Crm\DocumentTypeDetail\types.partial.ts" />
    <TypeScriptCompile Include="src\Core\locationDetail.ts" />
    <TypeScriptCompile Include="src\Core\LocationDetail\editPanel.partial.ts" />
    <TypeScriptCompile Include="src\Core\LocationDetail\types.partial.ts" />
    <TypeScriptCompile Include="src\Core\LocationDetail\viewPanel.partial.ts" />
    <TypeScriptCompile Include="src\Core\noteTypeDetail.ts" />
    <TypeScriptCompile Include="src\Core\NoteTypeDetail\editPanel.partial.ts" />
    <TypeScriptCompile Include="src\Core\NoteTypeDetail\types.partial.ts" />
    <TypeScriptCompile Include="src\Core\NoteTypeDetail\viewPanel.partial.ts" />
    <TypeScriptCompile Include="src\Core\ServiceJobDetail\types.partial.ts" />
    <TypeScriptCompile Include="src\Core\SignatureDocumentTemplateDetail\types.partial.ts" />
    <TypeScriptCompile Include="src\Core\TagDetail\types.partial.ts" />
    <TypeScriptCompile Include="src\Crm\attributeValues.ts" />
    <TypeScriptCompile Include="src\Crm\BadgeDetail\types.partial.ts" />
    <TypeScriptCompile Include="src\Crm\FamilyPreRegistration\types.partial.ts" />
    <TypeScriptCompile Include="src\Crm\FamilyPreRegistration\utils.partial.ts" />
    <TypeScriptCompile Include="src\Crm\PersonDetail\badges.ts" />
    <TypeScriptCompile Include="src\Crm\assessmentTypeDetail.ts" />
    <TypeScriptCompile Include="src\Crm\AssessmentTypeDetail\editPanel.partial.ts" />
    <TypeScriptCompile Include="src\Crm\AssessmentTypeDetail\types.partial.ts" />
    <TypeScriptCompile Include="src\Crm\AssessmentTypeDetail\viewPanel.partial.ts" />
    <TypeScriptCompile Include="src\Crm\attributeValues.ts" />
    <TypeScriptCompile Include="src\Crm\PersonDetail\badges.ts" />
    <TypeScriptCompile Include="src\Engagement\StreakDetail\types.partial.ts" />
    <TypeScriptCompile Include="src\Prayer\PrayerRequestDetail\types.d.ts" />
    <TypeScriptCompile Include="src\Bus\QueueDetail\types.partial.ts" />
    <TypeScriptCompile Include="src\Finance\FinancialBatchDetail\types.partial.ts" />
    <TypeScriptCompile Include="src\Finance\FinancialPledgeDetail\types.d.ts" />
    <TypeScriptCompile Include="src\Group\GroupRegistration\types.d.ts" />
    <TypeScriptCompile Include="src\Security\ConfirmAccount\events.d.ts" />
    <TypeScriptCompile Include="src\Security\ConfirmAccount\views.ts" />
    <TypeScriptCompile Include="src\Security\RestKeyDetail\types.partial.ts" />
    <TypeScriptCompile Include="src\Engagement\SignUp\SignUpFinder\signUpFilterType.ts" />
    <TypeScriptCompile Include="src\Engagement\Steps\stepFlow.ts" />
    <TypeScriptCompile Include="src\Engagement\Steps\StepFlow\flowNodeDiagram.partial.ts" />
    <TypeScriptCompile Include="src\Event\InteractiveExperiences\ExperienceManagerOccurrences\types.partial.ts" />
    <TypeScriptCompile Include="src\Event\InteractiveExperiences\ExperienceManager\types.partial.ts" />
    <TypeScriptCompile Include="src\Event\InteractiveExperiences\ExperienceVisualizer\util.partial.ts" />
    <TypeScriptCompile Include="src\Event\InteractiveExperiences\InteractiveExperienceDetail\types.partial.ts" />
    <TypeScriptCompile Include="src\Event\InteractiveExperiences\LiveExperienceOccurrences\types.partial.ts" />
    <TypeScriptCompile Include="src\Event\InteractiveExperiences\LiveExperience\util.partial.ts" />
    <TypeScriptCompile Include="src\Event\InteractiveExperiences\types.partial.ts" />
    <TypeScriptCompile Include="src\Event\registrationEntry.ts" />
    <TypeScriptCompile Include="src\Event\RegistrationEntry\costSummary.partial.ts" />
    <TypeScriptCompile Include="src\Event\RegistrationEntry\discountCodeForm.partial.ts" />
    <TypeScriptCompile Include="src\Event\RegistrationEntry\feeField.partial.ts" />
    <TypeScriptCompile Include="src\Event\RegistrationEntry\intro.partial.ts" />
    <TypeScriptCompile Include="src\Event\RegistrationEntry\payment.partial.ts" />
    <TypeScriptCompile Include="src\Event\RegistrationEntry\registrant.partial.ts" />
    <TypeScriptCompile Include="src\Event\RegistrationEntry\registrantAttributeField.partial.ts" />
    <TypeScriptCompile Include="src\Event\RegistrationEntry\registrantPersonField.partial.ts" />
    <TypeScriptCompile Include="src\Event\RegistrationEntry\registrants.partial.ts" />
    <TypeScriptCompile Include="src\Event\RegistrationEntry\registrar.partial.ts" />
    <TypeScriptCompile Include="src\Event\RegistrationEntry\registrationEnd.partial.ts" />
    <TypeScriptCompile Include="src\Event\RegistrationEntry\registrationStart.partial.ts" />
    <TypeScriptCompile Include="src\Event\RegistrationEntry\sessionRenewal.partial.ts" />
    <TypeScriptCompile Include="src\Event\RegistrationEntry\success.partial.ts" />
    <TypeScriptCompile Include="src\Event\RegistrationEntry\summary.partial.ts" />
    <TypeScriptCompile Include="src\Event\RegistrationEntry\types.partial.ts" />
    <TypeScriptCompile Include="src\Event\RegistrationEntry\utils.partial.ts" />
    <TypeScriptCompile Include="src\Example\controlGallery.ts" />
    <TypeScriptCompile Include="src\Example\fieldTypeGallery.ts" />
    <TypeScriptCompile Include="src\Example\personDetail.ts" />
    <TypeScriptCompile Include="src\Example\personSecondary.ts" />
    <TypeScriptCompile Include="src\Finance\transactionEntry.ts" />
<<<<<<< HEAD
    <TypeScriptCompile Include="src\Groups\groupMemberList.ts" />
    <TypeScriptCompile Include="src\Reporting\MergeTemplateDetail\types.partial.ts" />
    <TypeScriptCompile Include="src\Security\login.ts" />
    <TypeScriptCompile Include="src\Security\Login\passwordlessCommunicationType.d.ts" />
    <TypeScriptCompile Include="src\Groups\GroupAttendanceDetail\types.partial.ts" />
    <TypeScriptCompile Include="src\Groups\GroupAttendanceDetail\utils.partial.ts" />
=======
    <TypeScriptCompile Include="src\Group\GroupAttendanceDetail\types.partial.ts" />
    <TypeScriptCompile Include="src\Group\GroupAttendanceDetail\utils.partial.ts" />
>>>>>>> 30f7f600
    <TypeScriptCompile Include="src\Security\Login\passwordlessCommunicationType.partial.ts" />
    <TypeScriptCompile Include="src\shims-vue.d.ts">
      <SubType>Code</SubType>
    </TypeScriptCompile>
    <TypeScriptCompile Include="src\Utility\starkDetail.ts" />
    <TypeScriptCompile Include="src\WebFarm\WebFarmNodeDetail\types.partial.ts" />
    <TypeScriptCompile Include="src\WebFarm\WebFarmSettings\types.partial.ts" />
    <TypeScriptCompile Include="src\WorkFlow\FormBuilder\formBuilderDetail.ts" />
    <TypeScriptCompile Include="src\WorkFlow\FormBuilder\FormBuilderDetail\communicationsTab.partial.ts" />
    <TypeScriptCompile Include="src\WorkFlow\FormBuilder\FormBuilderDetail\configurableZone.partial.ts" />
    <TypeScriptCompile Include="src\WorkFlow\FormBuilder\FormBuilderDetail\fieldEditAside.partial.ts" />
    <TypeScriptCompile Include="src\WorkFlow\FormBuilder\FormBuilderDetail\formBuilderTab.partial.ts" />
    <TypeScriptCompile Include="src\WorkFlow\FormBuilder\FormBuilderDetail\formContentModal.partial.ts" />
    <TypeScriptCompile Include="src\WorkFlow\FormBuilder\FormBuilderDetail\formContentZone.partial.ts" />
    <TypeScriptCompile Include="src\WorkFlow\FormBuilder\FormBuilderDetail\generalAside.partial.ts" />
    <TypeScriptCompile Include="src\WorkFlow\FormBuilder\FormBuilderDetail\generalSettings.partial.ts" />
    <TypeScriptCompile Include="src\WorkFlow\FormBuilder\FormBuilderDetail\notificationEmail.partial.ts" />
    <TypeScriptCompile Include="src\WorkFlow\FormBuilder\FormBuilderDetail\personEntryEditAside.partial.ts" />
    <TypeScriptCompile Include="src\WorkFlow\FormBuilder\FormBuilderDetail\sectionEditAside.partial.ts" />
    <TypeScriptCompile Include="src\WorkFlow\FormBuilder\FormBuilderDetail\sectionZone.partial.ts" />
    <TypeScriptCompile Include="src\WorkFlow\FormBuilder\FormBuilderDetail\settingsTab.partial.ts" />
    <TypeScriptCompile Include="src\WorkFlow\FormBuilder\FormBuilderDetail\types.partial.ts" />
    <TypeScriptCompile Include="src\WorkFlow\FormBuilder\FormBuilderDetail\utils.partial.ts" />
    <TypeScriptCompile Include="src\WorkFlow\FormBuilder\formTemplateDetail.ts" />
    <TypeScriptCompile Include="src\WorkFlow\FormBuilder\FormTemplateDetail\editPanel.partial.ts" />
    <TypeScriptCompile Include="src\WorkFlow\FormBuilder\FormTemplateDetail\types.partial.ts" />
    <TypeScriptCompile Include="src\WorkFlow\FormBuilder\FormTemplateDetail\utils.partial.ts" />
    <TypeScriptCompile Include="src\WorkFlow\FormBuilder\FormTemplateDetail\viewPanel.partial.ts" />
    <TypeScriptCompile Include="src\WorkFlow\FormBuilder\Shared\completionSettings.ts" />
    <TypeScriptCompile Include="src\WorkFlow\FormBuilder\Shared\confirmationEmail.ts" />
    <TypeScriptCompile Include="src\WorkFlow\FormBuilder\Shared\emailSource.ts" />
    <TypeScriptCompile Include="src\WorkFlow\FormBuilder\Shared\personEntrySettings.ts" />
    <TypeScriptCompile Include="src\WorkFlow\FormBuilder\Shared\segmentedPicker.ts" />
    <TypeScriptCompile Include="src\WorkFlow\FormBuilder\Shared\types.partial.ts" />
  </ItemGroup>
  <Import Project="$(VSToolsPath)\Node.js Tools\Microsoft.NodejsToolsV2.targets" />
  <Target Name="InstallNodePackages" AfterTargets="BeforeCompile;BeforeClean" Inputs="package.json" Outputs="node_modules/.install-stamp">
    <Exec Command="npm ci" />
    <Touch Files="node_modules/.install-stamp" AlwaysCreate="true" />
  </Target>
  <Target Name="AfterCompile">
    <Exec Condition="'$(EnableTypeScript)' == 'true'" Command="npm run build-fast" EnvironmentVariables="CONFIGURATION=$(Configuration)" />
  </Target>
</Project><|MERGE_RESOLUTION|>--- conflicted
+++ resolved
@@ -242,15 +242,10 @@
     <Folder Include="src\Event\RegistrationEntry\" />
     <Folder Include="src\Example\" />
     <Folder Include="src\Finance\" />
-<<<<<<< HEAD
-    <Folder Include="src\Groups\" />
-    <Folder Include="src\Groups\GroupAttendanceDetail\" />
+    <Folder Include="src\Group\" />
+    <Folder Include="src\Group\GroupAttendanceDetail\" />
     <Folder Include="src\Reporting\" />
     <Folder Include="src\Reporting\MergeTemplateDetail\" />
-=======
-    <Folder Include="src\Group\" />
-    <Folder Include="src\Group\GroupAttendanceDetail\" />
->>>>>>> 30f7f600
     <Folder Include="src\Security\" />
     <Folder Include="src\Security\AccountEntry\" />
     <Folder Include="src\Security\Login\" />
@@ -395,17 +390,12 @@
     <TypeScriptCompile Include="src\Example\personDetail.ts" />
     <TypeScriptCompile Include="src\Example\personSecondary.ts" />
     <TypeScriptCompile Include="src\Finance\transactionEntry.ts" />
-<<<<<<< HEAD
-    <TypeScriptCompile Include="src\Groups\groupMemberList.ts" />
+    <TypeScriptCompile Include="src\Group\groupMemberList.ts" />
     <TypeScriptCompile Include="src\Reporting\MergeTemplateDetail\types.partial.ts" />
     <TypeScriptCompile Include="src\Security\login.ts" />
     <TypeScriptCompile Include="src\Security\Login\passwordlessCommunicationType.d.ts" />
-    <TypeScriptCompile Include="src\Groups\GroupAttendanceDetail\types.partial.ts" />
-    <TypeScriptCompile Include="src\Groups\GroupAttendanceDetail\utils.partial.ts" />
-=======
     <TypeScriptCompile Include="src\Group\GroupAttendanceDetail\types.partial.ts" />
     <TypeScriptCompile Include="src\Group\GroupAttendanceDetail\utils.partial.ts" />
->>>>>>> 30f7f600
     <TypeScriptCompile Include="src\Security\Login\passwordlessCommunicationType.partial.ts" />
     <TypeScriptCompile Include="src\shims-vue.d.ts">
       <SubType>Code</SubType>
