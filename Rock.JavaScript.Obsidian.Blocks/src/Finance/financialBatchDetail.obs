<!-- Copyright by the Spark Development Network; Licensed under the Rock Community License -->
<template>
    <NotificationBox v-if="blockError" alertType="warning">{{ blockError }}</NotificationBox>

    <NotificationBox v-if="errorMessage" alertType="danger">{{ errorMessage }}</NotificationBox>

    <DetailBlock v-if="!blockError"
                 v-model:mode="panelMode"
                 :name="panelName"
                 :labels="blockLabels"
                 :entityKey="entityKey"
                 :entityTypeGuid="entityTypeGuid"
                 entityTypeName="Financial Batch"
                 :isAuditHidden="false"
                 :isBadgesVisible="true"
                 :footerSecondaryActions="footerActions"
                 :isEditVisible="isEditable"
                 :isFollowVisible="false"
                 :isSecurityHidden="true"
                 @cancelEdit="onCancelEdit"
                 @delete="onDelete"
                 @edit="onEdit"
                 @save="onSave">
        <template #view>
            <ViewPanel :modelValue="financialBatchViewBag" :options="options" />
        </template>

        <template #edit>
            <EditPanel v-model="financialBatchEditBag" :options="options" @propertyChanged="onPropertyChanged" />
        </template>
    </DetailBlock>
</template>

<script setup lang="ts">
    import { computed, ref } from "vue";
    import NotificationBox from "@Obsidian/Controls/notificationBox.obs";
    import { EntityType } from "@Obsidian/SystemGuids/entityType";
    import DetailBlock from "@Obsidian/Templates/detailBlock";
    import { DetailPanelMode } from "@Obsidian/Enums/Controls/detailPanelMode";
    import { PanelAction } from "@Obsidian/Types/Controls/panelAction";
    import EditPanel from "./FinancialBatchDetail/editPanel.partial.obs";
    import ViewPanel from "./FinancialBatchDetail/viewPanel.partial.obs";
<<<<<<< HEAD
    import { onConfigurationValuesChanged, getSecurityGrant, provideSecurityGrant, refreshDetailAttributes, useConfigurationValues, useInvokeBlockAction, useReloadBlock } from "@Obsidian/Utility/block";
=======
    import { getSecurityGrant, provideSecurityGrant, refreshDetailAttributes, useConfigurationValues, useInvokeBlockAction, onConfigurationValuesChanged, useReloadBlock } from "@Obsidian/Utility/block";
>>>>>>> c681a839
    import { debounce } from "@Obsidian/Utility/util";
    import { makeUrlRedirectSafe } from "@Obsidian/Utility/url";
    import { NavigationUrlKey } from "./FinancialBatchDetail/types.partial";
    import { DetailBlockBox } from "@Obsidian/ViewModels/Blocks/detailBlockBox";
    import { FinancialBatchBag } from "@Obsidian/ViewModels/Blocks/Finance/FinancialBatchDetail/financialBatchBag";
    import { FinancialBatchDetailOptionsBag } from "@Obsidian/ViewModels/Blocks/Finance/FinancialBatchDetail/financialBatchDetailOptionsBag";
    import { addQuickReturn } from "@Obsidian/Utility/page";

    const config = useConfigurationValues<DetailBlockBox<FinancialBatchBag, FinancialBatchDetailOptionsBag>>();
    const invokeBlockAction = useInvokeBlockAction();
    const securityGrant = getSecurityGrant(config.securityGrantToken);
    // #region Values

    const blockError = ref("");
    const errorMessage = ref("");

    const statusLabels = {
        0: { title: "Pending", type: "danger"},
        1: { title: "Open", type: "warning"},
        2: { title: "Closed", type: "default"}
    };

    const financialBatchViewBag = ref(config.entity);
    const financialBatchEditBag = ref<FinancialBatchBag>({} as FinancialBatchBag);

    const entityTypeGuid = EntityType.FinancialBatch;

    const panelMode = ref<DetailPanelMode>(DetailPanelMode.View);

    // The properties that are being edited in the UI. This is used to
    // inform the server which incoming values have valid data in them.
    const validProperties = [
        "attributeValues",
        "accountingSystemCode",
        "batchEndDateTime",
        "batchStartDateTime",
        "campus",
        "controlAmount",
        "controlItemCount",
        "name",
        "note",
        "status",
        "transactions"
    ];

    const refreshAttributesDebounce = debounce(() => refreshDetailAttributes(financialBatchEditBag, validProperties, invokeBlockAction), undefined, true);

    // #endregion

    // #region Computed Values

    /**
     * The entity name to display in the block panel.
     */
    const panelName = computed((): string => {
        return financialBatchViewBag.value?.name ?? "";
    });

    /**
     * The identifier key value for this entity.
     */
    const entityKey = computed((): string => {
        return financialBatchViewBag.value?.idKey ?? "";
    });

    /**
     * Additional labels to display in the block panel.
     */
    const blockLabels = computed((): PanelAction[] | undefined => {

        const labels: PanelAction[] = [{
                title: `Batch #${financialBatchViewBag.value?.id}`,
                type: "info",
            },
            // if in case the value of the status is not initialized in the component, the value is defaulted to the default status which is OPEN
            {
                title: `${statusLabels[financialBatchViewBag.value?.status ?? 1].title}`,
                type: `${statusLabels[financialBatchViewBag.value?.status ?? 1].type}`,
            }];

            if(financialBatchViewBag.value?.campus) {
                labels.push({
                    title: `${financialBatchViewBag.value?.campus.text ?? ""}`,
                    type: "campus",
                });
            }

            if(financialBatchViewBag.value?.isAutomated) {
                labels.push({
                    title: "Automated",
                    type: "warning",
                });
            }


        return labels;
    });

    const isEditable = computed((): boolean => {
        const isReopenDisabled = financialBatchViewBag.value?.status == 2 && !config.options?.isReopenAuthorized;
        return config.isEditable === true && !(isReopenDisabled) && !financialBatchViewBag.value?.isAutomated;
    });

    const options = computed((): FinancialBatchDetailOptionsBag => {
        return config.options ?? {
            isReopenAuthorized: false,
            isAccountTotalsHidden: false,
            isStatusChangeDisabled: true,
            transactionAmount: 0,
            transactionItemCount: 0,
            batchNameDefinedTypeGuid: null
        };
    });

    const footerActions = computed((): PanelAction[] => {
        if(panelMode.value != DetailPanelMode.View) {
            return [];
        }
        return [
                {
                    iconCssClass: "fa fa-money",
                    title: "Match Transactions",
                    type: "default",
                    handler: () => {
                        window.location.href = makeUrlRedirectSafe(config.navigationUrls?.[NavigationUrlKey.MatchTransactions] ?? "");
                    }
                },
                {
                    iconCssClass: "fa fa-file-text-o",
                    title: "Audit Log",
                    type: "default",
                    handler: () => {
                        window.location.href = makeUrlRedirectSafe(config.navigationUrls?.[NavigationUrlKey.AuditLogs] ?? "");
                    }
                }
            ];
    });
    // #endregion

    // #region Functions

    // #endregion

    // #region Event Handlers

    /**
     * Event handler for the Cancel button being clicked while in mode.
     * Handles redirect to parent page if creating a new entity.
     *
     * @returns true if the panel should leave edit mode; false if it should stay in edit mode; or a string containing a redirect URL.
     */
    async function onCancelEdit(): Promise<boolean | string> {
        if (!financialBatchEditBag.value?.idKey) {
            if (config.navigationUrls?.[NavigationUrlKey.ParentPage]) {
                return config.navigationUrls[NavigationUrlKey.ParentPage];
            }

            return false;
        }

        return true;
    }

    /**
     * Event handler for the Delete button being clicked. Sends the
     * delete request to the server and then redirects to the target page.
     *
     * @returns false if it should stay on the page; or a string containing a redirect URL.
     */
    async function onDelete(): Promise<false | string> {
        errorMessage.value = "";

        const result = await invokeBlockAction<string>("Delete", {
            key: financialBatchViewBag.value?.idKey
        });

        if (result.isSuccess && result.data) {
            return result.data;
        }
        else {
            errorMessage.value = result.errorMessage ?? "Unknown error while trying to delete financial batch.";

            return false;
        }
    }

    /**
     * Event handler for the Edit button being clicked. Request the edit
     * details from the server and then enter edit mode.
     *
     * @returns true if the panel should enter edit mode; otherwise false.
     */
    async function onEdit(): Promise<boolean> {
        const result = await invokeBlockAction<DetailBlockBox<FinancialBatchBag, FinancialBatchDetailOptionsBag>>("Edit", {
            key: financialBatchViewBag.value?.idKey
        });

        if (result.isSuccess && result.data && result.data.entity) {
            financialBatchEditBag.value = result.data.entity;
            return true;
        }
        else {
            return false;
        }
    }

    /**
     * Event handler for when a value has changed that has an associated
     * C# property name. This is used to detect changes to values that
     * might cause qualified attributes to either show up or not show up.
     *
     * @param propertyName The name of the C# property that was changed.
     */
    function onPropertyChanged(propertyName: string): void {
        // If we don't have any qualified attribute properties or this property
        // is not one of them then do nothing.
        if (!config.qualifiedAttributeProperties || !config.qualifiedAttributeProperties.some(n => n.toLowerCase() === propertyName.toLowerCase())) {
            return;
        }

        refreshAttributesDebounce();
    }

    /**
     * Event handler for the panel's Save event. Send the data to the server
     * to be saved and then leave edit mode or redirect to target page.
     *
     * @returns true if the panel should leave edit mode; false if it should stay in edit mode; or a string containing a redirect URL.
     */
    async function onSave(): Promise<boolean | string> {
        errorMessage.value = "";

        const data: DetailBlockBox<FinancialBatchBag, FinancialBatchDetailOptionsBag> = {
            entity: financialBatchEditBag.value,
            isEditable: true,
            validProperties: validProperties
        };

        const result = await invokeBlockAction<FinancialBatchBag | string>("Save", {
            box: data
        });

        if (result.isSuccess && result.data) {
            if (result.statusCode === 200 && typeof result.data === "object") {
                financialBatchViewBag.value = result.data;

                return true;
            }
            else if ((result.statusCode === 201 || result.statusCode === 200) && typeof result.data === "string") {
                return result.data;
            }
        }

        errorMessage.value = result.errorMessage ?? "Unknown error while trying to save financial batch.";

        return false;
    }

    // #endregion

    provideSecurityGrant(securityGrant);

    // Handle any initial error conditions or the need to go into edit mode.
    if (config.errorMessage) {
        blockError.value = config.errorMessage;
    }
    else if (!config.entity) {
        blockError.value = "The specified financial batch could not be viewed.";
    }
    else if (!config.entity.idKey) {
        financialBatchEditBag.value = config.entity;
        panelMode.value = DetailPanelMode.Add;
    }

    // Add a quick return link if we are in view mode and have a name - which
    // implies that the page has a valid batch being viewed.
    if (panelMode.value === DetailPanelMode.View && config.entity?.name) {
        addQuickReturn(config.entity.name, "Batches", 50);
    }

    onConfigurationValuesChanged(useReloadBlock());
</script><|MERGE_RESOLUTION|>--- conflicted
+++ resolved
@@ -40,11 +40,7 @@
     import { PanelAction } from "@Obsidian/Types/Controls/panelAction";
     import EditPanel from "./FinancialBatchDetail/editPanel.partial.obs";
     import ViewPanel from "./FinancialBatchDetail/viewPanel.partial.obs";
-<<<<<<< HEAD
-    import { onConfigurationValuesChanged, getSecurityGrant, provideSecurityGrant, refreshDetailAttributes, useConfigurationValues, useInvokeBlockAction, useReloadBlock } from "@Obsidian/Utility/block";
-=======
     import { getSecurityGrant, provideSecurityGrant, refreshDetailAttributes, useConfigurationValues, useInvokeBlockAction, onConfigurationValuesChanged, useReloadBlock } from "@Obsidian/Utility/block";
->>>>>>> c681a839
     import { debounce } from "@Obsidian/Utility/util";
     import { makeUrlRedirectSafe } from "@Obsidian/Utility/url";
     import { NavigationUrlKey } from "./FinancialBatchDetail/types.partial";
