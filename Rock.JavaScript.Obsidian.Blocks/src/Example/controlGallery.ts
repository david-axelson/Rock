--- conflicted
+++ resolved
@@ -61,11 +61,8 @@
 import ImageUploader from "@Obsidian/Controls/imageUploader";
 import EntityTypePicker from "@Obsidian/Controls/entityTypePicker";
 import AchievementTypePicker from "@Obsidian/Controls/achievementTypePicker";
-<<<<<<< HEAD
 import AssessmentTypePicker from "@Obsidian/Controls/assessmentTypePicker";
-=======
 import AssetStorageProviderPicker from "@Obsidian/Controls/assetStorageProviderPicker";
->>>>>>> ce00ee09
 import SlidingDateRangePicker from "@Obsidian/Controls/slidingDateRangePicker";
 import DefinedValuePicker from "@Obsidian/Controls/definedValuePicker";
 import CategoryPicker from "@Obsidian/Controls/categoryPicker";
@@ -2852,24 +2849,14 @@
 </GalleryAndResult>`
 });
 
-<<<<<<< HEAD
 /** Demonstrates assessment type picker */
 const assessmentTypePickerGallery = defineComponent({
     name: "AssessmentTypePickerGallery",
-=======
-/** Demonstrates Asset Storage Provider picker */
-const assetStorageProviderPickerGallery = defineComponent({
-    name: "AssetStorageProviderPickerGallery",
->>>>>>> ce00ee09
     components: {
         GalleryAndResult,
         CheckBox,
         DropDownList,
-<<<<<<< HEAD
         AssessmentTypePicker,
-=======
-        AssetStorageProviderPicker,
->>>>>>> ce00ee09
         NumberUpDown
     },
     setup() {
@@ -2878,20 +2865,87 @@
             displayStyle: ref(PickerDisplayStyle.Auto),
             displayStyleItems,
             enhanceForLongLists: ref(false),
-<<<<<<< HEAD
             isInactiveIncluded: ref(false),
             multiple: ref(false),
             showBlankItem: ref(false),
             value: ref({ value: AssessmentType.Disc, text: "DISC" }),
             importCode: getControlImportPath("assessmentTypePicker"),
             exampleCode: `<AssessmentTypePicker label="Assessment Type" v-model="value" :isInactiveIncluded="false" />`
-=======
+        };
+    },
+    template: `
+<GalleryAndResult
+    :value="value"
+    :importCode="importCode"
+    :exampleCode="exampleCode"
+    enableReflection
+>
+    <AssessmentTypePicker label="Assessment Type"
+        v-model="value"
+        :multiple="multiple"
+        :columnCount="columnCount"
+        :isInactiveIncluded="isInactiveIncluded"
+        :enhanceForLongLists="enhanceForLongLists"
+        :displayStyle="displayStyle"
+        :showBlankItem="showBlankItem" />
+
+    <template #settings>
+        <div class="row">
+            <div class="col-md-3">
+                <CheckBox label="Multiple" v-model="multiple" />
+            </div>
+
+            <div class="col-md-3">
+                <CheckBox label="Enhance For Long Lists" v-model="enhanceForLongLists" />
+            </div>
+
+            <div class="col-md-3">
+                <CheckBox label="Show Blank Item" v-model="showBlankItem" />
+            </div>
+
+            <div class="col-md-3">
+                <CheckBox label="Include Inactive" v-model="isInactiveIncluded" help="When set, inactive assessments will be included in the list." />
+            </div>
+        </div>
+
+        <div class="row">
+            <div class="col-md-3">
+                <DropDownList label="Display Style" v-model="displayStyle" :items="displayStyleItems" />
+            </div>
+
+            <div class="col-md-3">
+                <NumberUpDown label="Column Count" v-model="columnCount" :min="0" />
+            </div>
+        </div>
+
+        <p class="text-semibold font-italic">Not all options have been implemented yet.</p>
+        <p>Additional props extend and are passed to the underlying <code>Rock Button</code>.</p>
+    </template>
+</GalleryAndResult>`
+});
+
+
+/** Demonstrates Asset Storage Provider picker */
+const assetStorageProviderPickerGallery = defineComponent({
+    name: "AssetStorageProviderPickerGallery",
+    components: {
+        GalleryAndResult,
+        CheckBox,
+        DropDownList,
+        AssetStorageProviderPicker,
+        NumberUpDown
+    },
+    setup() {
+        return {
+            columnCount: ref(0),
+            displayStyle: ref(PickerDisplayStyle.Auto),
+            displayStyleItems,
+            enhanceForLongLists: ref(false),
             multiple: ref(false),
             showBlankItem: ref(false),
             value: ref(null),
             importCode: getControlImportPath("assetStorageProviderPicker"),
             exampleCode: `<AssetStorageProviderPicker label="Asset Storage Provider" v-model="value" />`
->>>>>>> ce00ee09
         };
     },
     template: `
@@ -2901,49 +2955,16 @@
     :exampleCode="exampleCode"
     enableReflection
 >
-<<<<<<< HEAD
-    <AssessmentTypePicker label="Assessment Type"
-        v-model="value"
-        :multiple="multiple"
-        :columnCount="columnCount"
-        :isInactiveIncluded="isInactiveIncluded"
-=======
     <AssetStorageProviderPicker label="Asset Storage Provider"
         v-model="value"
         :multiple="multiple"
         :columnCount="columnCount"
->>>>>>> ce00ee09
         :enhanceForLongLists="enhanceForLongLists"
         :displayStyle="displayStyle"
         :showBlankItem="showBlankItem" />
 
     <template #settings>
         <div class="row">
-<<<<<<< HEAD
-            <div class="col-md-3">
-                <CheckBox label="Multiple" v-model="multiple" />
-            </div>
-
-            <div class="col-md-3">
-                <CheckBox label="Enhance For Long Lists" v-model="enhanceForLongLists" />
-            </div>
-
-            <div class="col-md-3">
-                <CheckBox label="Show Blank Item" v-model="showBlankItem" />
-            </div>
-
-            <div class="col-md-3">
-                <CheckBox label="Include Inactive" v-model="isInactiveIncluded" help="When set, inactive assessments will be included in the list." />
-            </div>
-        </div>
-
-        <div class="row">
-            <div class="col-md-3">
-                <DropDownList label="Display Style" v-model="displayStyle" :items="displayStyleItems" />
-            </div>
-
-            <div class="col-md-3">
-=======
             <div class="col-md-4">
                 <CheckBox label="Multiple" v-model="multiple" />
             </div>
@@ -2963,24 +2984,15 @@
             </div>
 
             <div class="col-md-4">
->>>>>>> ce00ee09
                 <NumberUpDown label="Column Count" v-model="columnCount" :min="0" />
             </div>
         </div>
 
         <p class="text-semibold font-italic">Not all options have been implemented yet.</p>
-<<<<<<< HEAD
-        <p>Additional props extend and are passed to the underlying <code>Rock Button</code>.</p>
-    </template>
-</GalleryAndResult>`
-});
-
-=======
         <p>Additional props extend and are passed to the underlying <code>Rock Form Field</code>.</p>
     </template>
 </GalleryAndResult>`
 });
->>>>>>> ce00ee09
 
 
 const controlGalleryComponents: Record<string, Component> = [
@@ -3034,12 +3046,9 @@
     entityTagListGallery,
     followingGallery,
     achievementTypePickerGallery,
-<<<<<<< HEAD
     badgeComponentPickerGallery,
-    assessmentTypePickerGallery
-=======
+    assessmentTypePickerGallery,
     assetStorageProviderPickerGallery
->>>>>>> ce00ee09
 ]
     // Sort list by component name
     .sort((a, b) => a.name.localeCompare(b.name))
