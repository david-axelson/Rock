--- conflicted
+++ resolved
@@ -237,11 +237,8 @@
 import PersonPickerGallery from "./ControlGallery/personPickerGallery.partial.obs";
 import { MediaSelectorMode } from "@Obsidian/Enums/Controls/mediaSelectorMode";
 import { KeyValueItem } from "@Obsidian/Types/Controls/keyValueItem";
-<<<<<<< HEAD
 import LightGridGallery from "./ControlGallery/lightGridGallery.partial.obs";
-=======
 import ImageEditorGallery from "./ControlGallery/imageEditorGallery.partial.obs";
->>>>>>> ac98c4a8
 
 
 // #region Control Gallery
@@ -8131,11 +8128,8 @@
     DropDownContentGallery,
     ButtonDropDownListGallery,
     CampusAccountAmountPickerGallery,
-<<<<<<< HEAD
     LightGridGallery,
-=======
     ImageEditorGallery,
->>>>>>> ac98c4a8
 ]
     // Sort list by component name
     .sort((a, b) => a.name.localeCompare(b.name))
