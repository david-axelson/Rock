--- conflicted
+++ resolved
@@ -66,14 +66,9 @@
 
 <script setup lang="ts">
     import { computed, onMounted, ref } from "vue";
-<<<<<<< HEAD
+    import BreakpointObserver from "./breakpointObserver.partial.obs";
     import CredentialLogin from "./Login/credentialLogin.partial.obs";
     import Divider from "./Login/divider.partial.obs";
-=======
-    import BreakpointObserver from "./breakpointObserver.partial.obs";
-    import Divider from "./divider.obs";
-    import CredentialLogin from "./Login/credentialLogin.partial.obs";
->>>>>>> cf35ad92
     import ExternalLogin from "./Login/externalLogin.partial.obs";
     import LoginMethodPicker from "./Login/loginMethodPicker.partial.obs";
     import PasswordlessLogin from "./Login/passwordlessLogin.partial.obs";
