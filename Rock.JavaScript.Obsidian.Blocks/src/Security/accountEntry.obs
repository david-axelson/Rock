--- conflicted
+++ resolved
@@ -416,11 +416,10 @@
         stepStack.value.push(AccountEntryStep.Registration);
     }
 
-<<<<<<< HEAD
-    /**
-     * Shows the "Registration" step.
-     */
-    function displayStep(data: AccountEntryRegisterResponseBox ): void {
+    /**
+     * Shows a registration step.
+     */
+    function displayStep(data: AccountEntryRegisterResponseBox): void {
         switch (data.step) {
             case AccountEntryStep.Completed: {
                 showCompletedStepNext(data.completedStepBag);
@@ -456,19 +455,5 @@
 
     //#endregion
     displayStep(config.accountEntryRegisterStepBox || { step: AccountEntryStep.Registration });
-=======
-    //#endregion
-    if (config?.step || config?.step === AccountEntryStep.Completed) {
-        showCompletedStepNext({
-                isPlainCaption: true,
-                caption: successCaption.value,
-                isRedirectAutomatic: false
-            });
-    }
-    else {
-        showRegistrationStepNext();
-    }
-
->>>>>>> cf35ad92
     onConfigurationValuesChanged(useReloadBlock());
 </script>