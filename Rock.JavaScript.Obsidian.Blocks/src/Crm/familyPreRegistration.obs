--- conflicted
+++ resolved
@@ -491,13 +491,8 @@
     import DropDownList from "@Obsidian/Controls/dropDownList.obs";
     import EmailBox from "@Obsidian/Controls/emailBox.obs";
     import EthnicityPicker from "@Obsidian/Controls/ethnicityPicker.obs";
-<<<<<<< HEAD
     import GenderDropDownList from "@Obsidian/Controls/genderDropDownList.obs";
-    import ImageUploader from "@Obsidian/Controls/imageUploader.obs";
-=======
-    import GenderDropDownList from "@Obsidian/Controls/genderDropDownList";
     import ImageEditor from "@Obsidian/Controls/imageEditor.obs";
->>>>>>> 52d8ab6f
     import NotificationBox from "@Obsidian/Controls/notificationBox.obs";
     import Panel from "@Obsidian/Controls/panel.obs";
     import PhoneNumberBox from "@Obsidian/Controls/phoneNumberBox.obs";
