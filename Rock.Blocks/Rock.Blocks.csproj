--- conflicted
+++ resolved
@@ -62,13 +62,10 @@
     <Compile Include="Cms\ContentCollectionDetail.cs" />
     <Compile Include="Cms\ContentCollectionView.cs" />
     <Compile Include="Cms\MediaAccountDetail.cs" />
-<<<<<<< HEAD
+    <Compile Include="Cms\MediaFolderDetail.cs" />
     <Compile Include="Cms\PageShortLinkDetail.cs" />
-=======
-    <Compile Include="Cms\MediaFolderDetail.cs" />
     <Compile Include="Cms\PersistedDatasetDetail.cs" />
     <Compile Include="Cms\PersonalLinkSectionDetail.cs" />
->>>>>>> b85f8e1b
     <Compile Include="Core\Attributes.cs" />
     <Compile Include="Core\CampusDetail.cs" />
     <Compile Include="Crm\AssessmentTypeDetail.cs" />
