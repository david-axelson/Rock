--- conflicted
+++ resolved
@@ -124,11 +124,7 @@
     <Compile Include="ExtensionMethods\IEntityExtensions.cs" />
     <Compile Include="ExtensionMethods\IValidPropertiesBoxExtensions.cs" />
     <Compile Include="ExtensionMethods\SettingsExtensions.cs" />
-<<<<<<< HEAD
-    <Compile Include="IHasCustomActions.cs" />
     <Compile Include="Reporting\MergeTemplateDetail.cs" />
-=======
->>>>>>> 8f1931fe
     <Compile Include="RockObsidianBlockType.cs" />
     <Compile Include="Example\ControlGallery.cs" />
     <Compile Include="Properties\AssemblyInfo.cs" />
