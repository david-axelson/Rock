<?xml version="1.0" encoding="utf-8"?>
<Project ToolsVersion="15.0" xmlns="http://schemas.microsoft.com/developer/msbuild/2003">
  <Import Project="..\packages\EntityFramework.6.4.4\build\EntityFramework.props" Condition="Exists('..\packages\EntityFramework.6.4.4\build\EntityFramework.props')" />
  <Import Project="$(MSBuildExtensionsPath)\$(MSBuildToolsVersion)\Microsoft.Common.props" Condition="Exists('$(MSBuildExtensionsPath)\$(MSBuildToolsVersion)\Microsoft.Common.props')" />
  <PropertyGroup>
    <Configuration Condition=" '$(Configuration)' == '' ">Debug</Configuration>
    <Platform Condition=" '$(Platform)' == '' ">AnyCPU</Platform>
    <ProjectGuid>{E8C5F154-201F-4C67-BCDC-34787DEFFEAE}</ProjectGuid>
    <OutputType>Library</OutputType>
    <AppDesignerFolder>Properties</AppDesignerFolder>
    <RootNamespace>Rock.Blocks</RootNamespace>
    <AssemblyName>Rock.Blocks</AssemblyName>
    <TargetFrameworkVersion>v4.7.2</TargetFrameworkVersion>
    <FileAlignment>512</FileAlignment>
    <Deterministic>true</Deterministic>
    <TargetFrameworkProfile />
    <NuGetPackageImportStamp>
    </NuGetPackageImportStamp>
  </PropertyGroup>
  <PropertyGroup Condition=" '$(Configuration)|$(Platform)' == 'Debug|AnyCPU' ">
    <DebugSymbols>true</DebugSymbols>
    <DebugType>full</DebugType>
    <Optimize>false</Optimize>
    <OutputPath>bin\Debug\</OutputPath>
    <DefineConstants>DEBUG;TRACE</DefineConstants>
    <ErrorReport>prompt</ErrorReport>
    <WarningLevel>4</WarningLevel>
  </PropertyGroup>
  <PropertyGroup Condition=" '$(Configuration)|$(Platform)' == 'Release|AnyCPU' ">
    <DebugType>pdbonly</DebugType>
    <Optimize>true</Optimize>
    <OutputPath>bin\Release\</OutputPath>
    <DefineConstants>TRACE</DefineConstants>
    <ErrorReport>prompt</ErrorReport>
    <WarningLevel>4</WarningLevel>
  </PropertyGroup>
  <ItemGroup>
    <Reference Include="EntityFramework, Version=6.0.0.0, Culture=neutral, PublicKeyToken=b77a5c561934e089, processorArchitecture=MSIL">
      <HintPath>..\packages\EntityFramework.6.4.4\lib\net45\EntityFramework.dll</HintPath>
    </Reference>
    <Reference Include="EntityFramework.SqlServer, Version=6.0.0.0, Culture=neutral, PublicKeyToken=b77a5c561934e089, processorArchitecture=MSIL">
      <HintPath>..\packages\EntityFramework.6.4.4\lib\net45\EntityFramework.SqlServer.dll</HintPath>
    </Reference>
    <Reference Include="System" />
    <Reference Include="System.ComponentModel.Composition" />
    <Reference Include="System.ComponentModel.DataAnnotations" />
    <Reference Include="System.Core" />
    <Reference Include="System.Web.Http, Version=5.2.3.0, Culture=neutral, PublicKeyToken=31bf3856ad364e35" />
    <Reference Include="System.Xml.Linq" />
    <Reference Include="System.Data.DataSetExtensions" />
    <Reference Include="Microsoft.CSharp" />
    <Reference Include="System.Data" />
    <Reference Include="System.Net.Http" />
    <Reference Include="System.Xml" />
    <Reference Include="UAParser, Version=3.1.44.0, Culture=neutral, PublicKeyToken=f7377bf021646069, processorArchitecture=MSIL">
      <HintPath>..\packages\UAParser.3.1.44\lib\net45\UAParser.dll</HintPath>
    </Reference>
  </ItemGroup>
  <ItemGroup>
    <Compile Include="..\Rock.Version\AssemblySharedInfo.cs">
      <Link>Properties\AssemblySharedInfo.cs</Link>
    </Compile>
    <Compile Include="Cms\AdaptiveMessageAdaptationDetail.cs" />
    <Compile Include="Cms\AdaptiveMessageDetail.cs" />
    <Compile Include="Cms\AdaptiveMessageList.cs" />
<<<<<<< HEAD
    <Compile Include="Cms\PageShortLinkClickList.cs" />
    <Compile Include="Cms\PageShortLinkList.cs" />
=======
    <Compile Include="Cms\BlockList.cs" />
    <Compile Include="Cms\LayoutList.cs" />
>>>>>>> 9fe67671
    <Compile Include="Cms\SiteList.cs" />
    <Compile Include="Core\BinaryFileDetail.cs" />
    <Compile Include="Core\BinaryFileTypeDetail.cs" />
    <Compile Include="Core\CampusList.cs" />
    <Compile Include="Communication\EmailPreferenceEntry.cs" />
    <Compile Include="Core\DeviceDetail.cs" />
    <Compile Include="Core\Notes.cs" />
    <Compile Include="Core\NoteWatchDetail.cs" />
    <Compile Include="Core\NotificationMessageList.cs" />
    <Compile Include="Cms\BlockTypeDetail.cs" />
    <Compile Include="Core\InteractionChannelDetail.cs" />
    <Compile Include="Crm\SignalTypeDetail.cs" />
    <Compile Include="Core\SuggestionDetail.cs" />
    <Compile Include="Cms\LavaShortcodeDetail.cs" />
    <Compile Include="Engagement\AchievementAttemptDetail.cs" />
    <Compile Include="Engagement\AchievementTypeDetail.cs" />
    <Compile Include="Finance\BenevolenceTypeDetail.cs" />
    <Compile Include="Finance\FinancialAccountDetail.cs" />
    <Compile Include="Finance\FinancialBatchList.cs" />
    <Compile Include="Finance\FinancialGatewayDetail.cs" />
    <Compile Include="Engagement\StreakTypeExclusionDetail.cs" />
    <Compile Include="Finance\FinancialPledgeDetail.cs" />
    <Compile Include="Finance\FinancialPledgeList.cs" />
    <Compile Include="Finance\FinancialStatementTemplateDetail.cs" />
    <Compile Include="Mobile\MobileLayoutDetail.cs" />
    <Compile Include="Group\GroupMemberScheduleTemplateDetail.cs" />
    <Compile Include="Group\GroupRequirementTypeDetail.cs" />
    <Compile Include="Reporting\InteractionDetail.cs" />
    <Compile Include="Group\Scheduling\GroupScheduleToolbox.cs" />
    <Compile Include="Tv\AppleTvPageDetail.cs" />
    <Compile Include="Engagement\StepTypeDetail.cs" />
    <Compile Include="Tv\AppleTvAppDetail.cs" />
    <Compile Include="Event\EventItemDetail.cs" />
    <Compile Include="Event\EventCalendarDetail.cs" />
    <Compile Include="Event\RegistrationListLava.cs" />
    <Compile Include="Finance\BusinessDetail.cs" />
    <Compile Include="Engagement\StreakTypeDetail.cs" />
    <Compile Include="Prayer\PrayerRequestDetail.cs" />
    <Compile Include="Core\FollowingEventTypeDetail.cs" />
    <Compile Include="Core\ScheduleDetail.cs" />
    <Compile Include="Crm\AssessmentList.cs" />
    <Compile Include="Crm\FamilyPreRegistration.cs" />
    <Compile Include="Crm\PhotoOptOutDetail.cs" />
    <Compile Include="Engagement\StreakDetail.cs" />
    <Compile Include="Prayer\PrayerRequestEntry.cs" />
    <Compile Include="Cms\LibraryViewer.cs" />
    <Compile Include="Engagement\SignUp\SignUpDetail.cs" />
    <Compile Include="Example\ObsidianGalleryList.cs" />
    <Compile Include="Group\GroupAttendanceDetail.cs" />
    <Compile Include="RockDetailBlockType.cs" />
    <Compile Include="RockEntityListBlockType.cs" />
    <Compile Include="RockListBlockType.cs" />
    <Compile Include="Reporting\ServiceMetricsEntry.cs" />
    <Compile Include="Group\Scheduling\GroupScheduler.cs" />
    <Compile Include="Finance\FinancialBatchDetail.cs" />
    <Compile Include="Finance\FinancialPledgeEntry.cs" />
    <Compile Include="Group\GroupRegistration.cs" />
    <Compile Include="Security\AccountEntry.cs" />
    <Compile Include="Cms\ContentCollectionDetail.cs" />
    <Compile Include="Cms\ContentCollectionView.cs" />
    <Compile Include="Cms\LayoutDetail.cs" />
    <Compile Include="Cms\MediaAccountDetail.cs" />
    <Compile Include="Cms\MediaFolderDetail.cs" />
    <Compile Include="Cms\PageShortLinkDetail.cs" />
    <Compile Include="Cms\PersistedDatasetDetail.cs" />
    <Compile Include="Cms\PageRouteDetail.cs" />
    <Compile Include="Cms\PersonalLinkSectionDetail.cs" />
    <Compile Include="Cms\SiteDetail.cs" />
    <Compile Include="Core\AssetStorageProviderDetail.cs" />
    <Compile Include="Communication\SnippetDetail.cs" />
    <Compile Include="Communication\SnippetTypeDetail.cs" />
    <Compile Include="Communication\SystemPhoneNumberDetail.cs" />
    <Compile Include="Core\Attributes.cs" />
    <Compile Include="Core\CampusDetail.cs" />
    <Compile Include="Core\CategoryDetail.cs" />
    <Compile Include="Core\LocationDetail.cs" />
    <Compile Include="Crm\DocumentTypeDetail.cs" />
    <Compile Include="Core\NoteTypeDetail.cs" />
    <Compile Include="Core\ServiceJobDetail.cs" />
    <Compile Include="Core\SignatureDocumentTemplateDetail.cs" />
    <Compile Include="Core\TagDetail.cs" />
    <Compile Include="Crm\AssessmentTypeDetail.cs" />
    <Compile Include="Crm\BadgeDetail.cs" />
    <Compile Include="Crm\PersonDetail\Badges.cs" />
    <Compile Include="Bus\QueueDetail.cs" />
    <Compile Include="Security\ForgotUserName.cs" />
    <Compile Include="Security\ConfirmAccount.cs" />
    <Compile Include="Security\RestKeyDetail.cs" />
    <Compile Include="Engagement\SignUp\SignUpAttendanceDetail.cs" />
    <Compile Include="Engagement\SignUp\SignUpFinder.cs" />
    <Compile Include="Engagement\SignUp\SignUpRegister.cs" />
    <Compile Include="Event\InteractiveExperiences\ExperienceManager.cs" />
    <Compile Include="Event\InteractiveExperiences\ExperienceManagerOccurrences.cs" />
    <Compile Include="Event\InteractiveExperiences\ExperienceVisualizer.cs" />
    <Compile Include="Event\InteractiveExperiences\InteractiveExperienceDetail.cs" />
    <Compile Include="Event\InteractiveExperiences\LiveExperienceOccurrences.cs" />
    <Compile Include="Event\InteractiveExperiences\LiveExperience.cs" />
    <Compile Include="Event\RegistrationEntry.cs" />
    <Compile Include="Example\FieldTypeGallery.cs" />
    <Compile Include="ExtensionMethods\IEntityExtensions.cs" />
    <Compile Include="ExtensionMethods\SettingsExtensions.cs" />
    <Compile Include="Reporting\MergeTemplateDetail.cs" />
    <Compile Include="RockObsidianBlockType.cs" />
    <Compile Include="Example\ControlGallery.cs" />
    <Compile Include="Properties\AssemblyInfo.cs" />
    <Compile Include="RockObsidianDetailBlockType.cs" />
    <Compile Include="Engagement\Steps\StepFlow.cs" />
    <Compile Include="WebFarm\WebFarmNodeDetail.cs" />
    <Compile Include="WebFarm\WebFarmSettings.cs" />
    <Compile Include="Security\Login.cs" />
    <Compile Include="Utility\RealTimeDebugger.cs" />
    <Compile Include="Utility\RealTimeVisualizer.cs" />
    <Compile Include="Utility\SmsTestTransport.cs" />
    <Compile Include="WorkFlow\FormBuilder\ExtensionMethods.cs" />
    <Compile Include="WorkFlow\FormBuilder\FormBuilderDetail.cs" />
    <Compile Include="WorkFlow\FormBuilder\FormTemplateDetail.cs" />
    <Compile Include="WorkFlow\FormBuilder\Utility.cs" />
    <Compile Include="WorkFlow\WorkflowTriggerDetail.cs" />
  </ItemGroup>
  <ItemGroup>
    <ProjectReference Include="..\DotLiquid\DotLiquid.csproj">
      <Project>{00EDCB8D-EF33-459C-AD62-02876BD24DFF}</Project>
      <Name>DotLiquid</Name>
    </ProjectReference>
    <ProjectReference Include="..\Rock.Common\Rock.Common.csproj">
      <Project>{13568622-324e-4493-b605-c9896e725d30}</Project>
      <Name>Rock.Common</Name>
    </ProjectReference>
    <ProjectReference Include="..\Rock.Enums\Rock.Enums.csproj">
      <Project>{61dece2b-0434-435e-8d65-49a4fdf98365}</Project>
      <Name>Rock.Enums</Name>
    </ProjectReference>
    <ProjectReference Include="..\Rock.Lava.Shared\Rock.Lava.Shared.csproj">
      <Project>{8820CD93-70EE-496D-B17B-0C4C68DD4957}</Project>
      <Name>Rock.Lava.Shared</Name>
    </ProjectReference>
    <ProjectReference Include="..\Rock.Rest\Rock.Rest.csproj">
      <Project>{ADD1EDD0-A4CB-4E82-B6AD-6AD1D556DEAE}</Project>
      <Name>Rock.Rest</Name>
    </ProjectReference>
    <ProjectReference Include="..\Rock.ViewModels\Rock.ViewModels.csproj">
      <Project>{05baaf85-9c53-4ccd-a535-036427b0df72}</Project>
      <Name>Rock.ViewModels</Name>
    </ProjectReference>
    <ProjectReference Include="..\Rock\Rock.csproj">
      <Project>{185a31d7-3037-4dae-8797-0459849a84bd}</Project>
      <Name>Rock</Name>
    </ProjectReference>
  </ItemGroup>
  <ItemGroup>
    <None Include="App.config" />
    <None Include="packages.config" />
  </ItemGroup>
  <ItemGroup />
  <ItemGroup>
    <EmbeddedResource Include="DefaultTvApplication.js" />
  </ItemGroup>
  <Import Project="$(MSBuildToolsPath)\Microsoft.CSharp.targets" />
  <Target Name="EnsureNuGetPackageBuildImports" BeforeTargets="PrepareForBuild">
    <PropertyGroup>
      <ErrorText>This project references NuGet package(s) that are missing on this computer. Use NuGet Package Restore to download them.  For more information, see http://go.microsoft.com/fwlink/?LinkID=322105. The missing file is {0}.</ErrorText>
    </PropertyGroup>
    <Error Condition="!Exists('..\packages\EntityFramework.6.4.4\build\EntityFramework.props')" Text="$([System.String]::Format('$(ErrorText)', '..\packages\EntityFramework.6.4.4\build\EntityFramework.props'))" />
    <Error Condition="!Exists('..\packages\EntityFramework.6.4.4\build\EntityFramework.targets')" Text="$([System.String]::Format('$(ErrorText)', '..\packages\EntityFramework.6.4.4\build\EntityFramework.targets'))" />
  </Target>
  <Import Project="..\packages\EntityFramework.6.4.4\build\EntityFramework.targets" Condition="Exists('..\packages\EntityFramework.6.4.4\build\EntityFramework.targets')" />
</Project><|MERGE_RESOLUTION|>--- conflicted
+++ resolved
@@ -63,13 +63,10 @@
     <Compile Include="Cms\AdaptiveMessageAdaptationDetail.cs" />
     <Compile Include="Cms\AdaptiveMessageDetail.cs" />
     <Compile Include="Cms\AdaptiveMessageList.cs" />
-<<<<<<< HEAD
     <Compile Include="Cms\PageShortLinkClickList.cs" />
     <Compile Include="Cms\PageShortLinkList.cs" />
-=======
     <Compile Include="Cms\BlockList.cs" />
     <Compile Include="Cms\LayoutList.cs" />
->>>>>>> 9fe67671
     <Compile Include="Cms\SiteList.cs" />
     <Compile Include="Core\BinaryFileDetail.cs" />
     <Compile Include="Core\BinaryFileTypeDetail.cs" />
