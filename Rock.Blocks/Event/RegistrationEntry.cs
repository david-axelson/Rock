// <copyright>
// Copyright by the Spark Development Network
//
// Licensed under the Rock Community License (the "License");
// you may not use this file except in compliance with the License.
// You may obtain a copy of the License at
//
// http://www.rockrms.com/license
//
// Unless required by applicable law or agreed to in writing, software
// distributed under the License is distributed on an "AS IS" BASIS,
// WITHOUT WARRANTIES OR CONDITIONS OF ANY KIND, either express or implied.
// See the License for the specific language governing permissions and
// limitations under the License.
// </copyright>
//

using System;
using System.Collections.Generic;
using System.ComponentModel;
using System.Data.Entity;
using System.Linq;
using System.Security.Cryptography;
using System.Text;
using System.Threading.Tasks;

using Rock.Attribute;
using Rock.ClientService.Core.Campus;
using Rock.ClientService.Finance.FinancialPersonSavedAccount;
using Rock.ClientService.Finance.FinancialPersonSavedAccount.Options;
using Rock.Data;
using Rock.ElectronicSignature;
using Rock.Financial;
using Rock.Model;
using Rock.Pdf;
using Rock.Tasks;
using Rock.ViewModels.Blocks.Event.RegistrationEntry;
using Rock.ViewModels.Controls;
using Rock.ViewModels.Finance;
using Rock.ViewModels.Utility;
using Rock.Web.Cache;

namespace Rock.Blocks.Event
{
    /// <summary>
    /// Registration Entry.
    /// </summary>
    /// <seealso cref="Rock.Blocks.RockObsidianBlockType" />

    [DisplayName( "Registration Entry" )]
    [Category( "Obsidian > Event" )]
    [Description( "Block used to register for a registration instance." )]
    [IconCssClass( "fa fa-clipboard-list" )]

    #region Block Attributes

    [DefinedValueField( "Connection Status",
        Key = AttributeKey.ConnectionStatus,
        DefinedTypeGuid = Rock.SystemGuid.DefinedType.PERSON_CONNECTION_STATUS,
        Description = "The connection status to use for new individuals (default: 'Web Prospect'.)",
        IsRequired = true,
        AllowMultiple = false,
        DefaultValue = Rock.SystemGuid.DefinedValue.PERSON_CONNECTION_STATUS_PROSPECT,
        Order = 0 )]

    [DefinedValueField( "Record Status",
        Key = AttributeKey.RecordStatus,
        DefinedTypeGuid = Rock.SystemGuid.DefinedType.PERSON_RECORD_STATUS,
        Description = "The record status to use for new individuals (default: 'Pending'.)",
        IsRequired = true,
        AllowMultiple = false,
        DefaultValue = Rock.SystemGuid.DefinedValue.PERSON_RECORD_STATUS_PENDING,
        Order = 1 )]

    [DefinedValueField( "Source",
        Key = AttributeKey.Source,
        DefinedTypeGuid = Rock.SystemGuid.DefinedType.FINANCIAL_SOURCE_TYPE,
        Description = "The Financial Source Type to use when creating transactions",
        IsRequired = false,
        AllowMultiple = false,
        DefaultValue = Rock.SystemGuid.DefinedValue.FINANCIAL_SOURCE_TYPE_WEBSITE,
        Order = 2 )]

    [TextField( "Batch Name Prefix",
        Key = AttributeKey.BatchNamePrefix,
        Description = "The batch prefix name to use when creating a new batch",
        IsRequired = false,
        DefaultValue = "Event Registration",
        Order = 3 )]

    [BooleanField( "Display Progress Bar",
        Key = AttributeKey.DisplayProgressBar,
        Description = "Display a progress bar for the registration.",
        DefaultBooleanValue = true,
        Order = 4 )]

    [BooleanField( "Allow InLine Digital Signature Documents",
        Key = AttributeKey.SignInline,
        Description = "Should inline digital documents be allowed? This requires that the registration template is configured to display the document inline",
        DefaultBooleanValue = true,
        Order = 6 )]

    [TextField( "Family Term",
        Description = "The term to use for specifying which household or family a person is a member of.",
        IsRequired = true,
        DefaultValue = "immediate family",
        Order = 8,
        Key = AttributeKey.FamilyTerm )]

    [BooleanField( "Force Email Update",
        Description = "If enabled, no checkbox option will be available on the final confirmation screen regarding whether or not to update the  Registrar's email address. Instead, the registrar's email address will be updated to match the supplied Confirmation Email.",
        DefaultBooleanValue = false,
        Order = 9,
        Key = AttributeKey.ForceEmailUpdate )]

    [BooleanField( "Show Field Descriptions",
        Description = "Show the field description as help text",
        DefaultBooleanValue = true,
        Order = 10,
        Key = AttributeKey.ShowFieldDescriptions )]

    [BooleanField( "Enabled Saved Account",
        Key = AttributeKey.EnableSavedAccount,
        Description = "Set this to false to disable the using Saved Account as a payment option, and to also disable the option to create saved account for future use.",
        DefaultBooleanValue = true,
        Order = 11 )]

    #endregion Block Attributes

    [Rock.SystemGuid.EntityTypeGuid( Rock.SystemGuid.EntityType.OBSIDIAN_EVENT_REGISTRATION_ENTRY )]
    public class RegistrationEntry : RockObsidianBlockType
    {
        #region Keys

        /// <summary>
        /// Attribute Key
        /// </summary>
        private static class AttributeKey
        {
            public const string ConnectionStatus = "ConnectionStatus";
            public const string RecordStatus = "RecordStatus";
            public const string Source = "Source";
            public const string BatchNamePrefix = "BatchNamePrefix";
            public const string DisplayProgressBar = "DisplayProgressBar";
            public const string SignInline = "SignInline";
            public const string FamilyTerm = "FamilyTerm";
            public const string ForceEmailUpdate = "ForceEmailUpdate";
            public const string ShowFieldDescriptions = "ShowFieldDescriptions";
            public const string EnableSavedAccount = "EnableSavedAccount";
        }

        /// <summary>
        /// Page Parameter
        /// </summary>
        private static class PageParameterKey
        {
            public const string RegistrationId = "RegistrationId";
            public const string RegistrationInstanceId = "RegistrationInstanceId";
            public const string RegistrationSessionGuid = "SessionGuid";
            public const string CampusId = "CampusId";
            public const string Slug = "Slug";
            public const string GroupId = "GroupId";
            public const string StartAtBeginning = "StartAtBeginning";
        }

        /// <summary>
        /// The prefix to look for when identifying if any page parameters are
        /// for a return-from-payment redirect.
        /// </summary>
        public const string ReturnUrlSessionPrefix = "sessionGuid";

        #endregion Keys

        #region Obsidian Block Type Overrides

        /// <summary>
        /// Gets the property values that will be sent to the browser.
        /// </summary>
        /// <returns>
        /// A collection of string/object pairs.
        /// </returns>
        public override object GetObsidianBlockInitialization()
        {
            using ( var rockContext = new RockContext() )
            {
                var viewModel = GetViewModel( rockContext );
                return viewModel;
            }
        }

        #endregion Obsidian Block Type Overrides

        #region Block Actions

        /// <summary>
        /// Checks the discount code.
        /// </summary>
        /// <param name="code">The code.</param>
        /// <returns></returns>
        [BlockAction]
        public BlockActionResult CheckDiscountCode( string code )
        {
            using ( var rockContext = new RockContext() )
            {
                var registrationInstanceId = GetRegistrationInstanceId( rockContext );
                var registrationTemplateDiscountService = new RegistrationTemplateDiscountService( rockContext );
                var discount = registrationTemplateDiscountService.GetDiscountByCodeIfValid( registrationInstanceId, code );

                if ( discount == null )
                {
                    // The code is not found
                    return ActionNotFound();
                }

                return ActionOk( new
                {
                    DiscountCode = discount.RegistrationTemplateDiscount.Code,
                    UsagesRemaining = discount.UsagesRemaining,
                    DiscountAmount = discount.RegistrationTemplateDiscount.DiscountAmount,
                    DiscountPercentage = discount.RegistrationTemplateDiscount.DiscountPercentage
                } );
            }
        }

        /// <summary>
        /// Gets the payment redirect.
        /// </summary>
        /// <param name="args">The arguments.</param>
        /// <param name="sessionUrl">The URL currently being viewed in the browser for the registration session.</param>
        /// <returns>The URL to redirect the person to in order to handle payment.</returns>
        [BlockAction]
        public BlockActionResult GetPaymentRedirect( RegistrationEntryBlockArgs args, string returnUrl )
        {
            using ( var rockContext = new RockContext() )
            {
                var context = GetContext( rockContext, args, out var errorMessage );

                if ( !errorMessage.IsNullOrWhiteSpace() )
                {
                    return ActionBadRequest( errorMessage );
                }

                var session = UpsertSession( context, args, SessionStatus.PaymentPending, out errorMessage );

                if ( !errorMessage.IsNullOrWhiteSpace() )
                {
                    return ActionBadRequest( errorMessage );
                }

                if ( !Uri.TryCreate( returnUrl, UriKind.Absolute, out var uri ) )
                {
                    return ActionBadRequest( "Invalid return URL specified." );
                }

                // Parse the original query string and replace/insert our session key.
                var queryString = uri.Query.ParseQueryString();
                queryString.Remove( PageParameterKey.RegistrationSessionGuid );
                queryString.Add( PageParameterKey.RegistrationSessionGuid, session.Guid.ToString() );

                // Create the new return URI with the updated query string.
                var returnUri = new UriBuilder( uri )
                {
                    Query = queryString.ToQueryString()
                };

                // Generate the redirect URL
                var redirectUrl = GenerateRedirectUrl( rockContext, context, args.AmountToPayNow, args.Registrar, args.Registrants, session.Guid, returnUri.ToString() );

                return ActionOk( redirectUrl );
            }
        }

        /// <summary>
        /// Persists the session.
        /// </summary>
        /// <param name="args">The arguments.</param>
        /// <returns></returns>
        [BlockAction]
        public BlockActionResult PersistSession( RegistrationEntryBlockArgs args )
        {
            using ( var rockContext = new RockContext() )
            {
                var context = GetContext( rockContext, args, out var errorMessage );

                if ( !errorMessage.IsNullOrWhiteSpace() )
                {
                    return ActionBadRequest( errorMessage );
                }

                var session = UpsertSession( context, args, SessionStatus.PaymentPending, out errorMessage );

                if ( !errorMessage.IsNullOrWhiteSpace() )
                {
                    return ActionBadRequest( errorMessage );
                }

                return ActionOk( new
                {
                    ExpirationDateTime = session.ExpirationDateTime.ToRockDateTimeOffset()
                } );
            }
        }

        /// <summary>
        /// Calculates the cost.
        /// </summary>
        /// <param name="args">The arguments.</param>
        /// <returns></returns>
        [BlockAction]
        public BlockActionResult CalculateCost( RegistrationEntryBlockArgs args )
        {
            using ( var rockContext = new RockContext() )
            {
                var context = GetContext( rockContext, args, out var errorMessage );

                if ( !errorMessage.IsNullOrWhiteSpace() )
                {
                    return ActionBadRequest( errorMessage );
                }

                var registrationInstanceService = new RegistrationInstanceService( rockContext );
                var costs = registrationInstanceService.GetRegistrationCostSummaryInfo( context, args );

                return ActionOk( costs );
            }
        }

        /// <summary>
        /// Persists the session.
        /// </summary>
        /// <param name="registrationSessionGuid">The registration session unique identifier to be renewed.</param>
        /// <returns></returns>
        [BlockAction]
        public BlockActionResult TryToRenewSession( Guid registrationSessionGuid )
        {
            using ( var rockContext = new RockContext() )
            {
                var registrationSession = RegistrationSessionService.TryToRenewSession( registrationSessionGuid );

                // Null means the session failed to renew, generally because the
                // Guid wasn't valid.
                if ( registrationSession == null )
                {
                    return ActionNotFound();
                }

                return ActionOk( new SessionRenewalResult
                {
                    SpotsSecured = registrationSession.RegistrationCount,
                    ExpirationDateTime = registrationSession.ExpirationDateTime.ToRockDateTimeOffset()
                } );
            }
        }

        /// <summary>
        /// Submits the registration.
        /// </summary>
        /// <param name="args">The arguments.</param>
        /// <returns></returns>
        [BlockAction]
        public BlockActionResult SubmitRegistration( RegistrationEntryBlockArgs args )
        {
            using ( var rockContext = new RockContext() )
            {
                var context = GetContext( rockContext, args, out var errorMessage );

                if ( !errorMessage.IsNullOrWhiteSpace() )
                {
                    return ActionBadRequest( errorMessage );
                }

                SubmitRegistration( rockContext, context, args, out errorMessage );

                if ( !errorMessage.IsNullOrWhiteSpace() )
                {
                    return ActionBadRequest( errorMessage );
                }

                var successViewModel = GetSuccessViewModel( context.Registration.Id, context.TransactionCode, context.GatewayPersonIdentifier );

                return new BlockActionResult( System.Net.HttpStatusCode.Created, successViewModel );
            }
        }

        /// <summary>
        /// Gets the signature document data for a specific registrant.
        /// </summary>
        /// <param name="args">The registration entry arguments.</param>
        /// <param name="registrantGuid">The unique identifier of the registrant to build the signature document.</param>
        /// <returns>An instance of <see cref="RegistrationEntrySignatureDocument"/> that contains the document information.</returns>
        [BlockAction]
        public BlockActionResult GetSignatureDocumentData( RegistrationEntryBlockArgs args, Guid registrantGuid )
        {
            var registrantInfo = args.Registrants.FirstOrDefault( r => r.Guid == registrantGuid );

            if ( registrantInfo == null )
            {
                return ActionBadRequest( "Invalid registrant." );
            }

            using ( var rockContext = new RockContext() )
            {
                var context = GetContext( rockContext, args, out var errorMessage );

                if ( !errorMessage.IsNullOrWhiteSpace() )
                {
                    return ActionBadRequest( errorMessage );
                }

                var registrationInstance = new RegistrationInstanceService( rockContext ).Get( context.RegistrationSettings.RegistrationInstanceId );
                var documentTemplate = new SignatureDocumentTemplateService( rockContext ).Get( context.RegistrationSettings.SignatureDocumentTemplateId ?? 0 );

                if ( documentTemplate == null || !documentTemplate.IsActive/* OR IS LEGACY */)
                {
                    return ActionBadRequest( "Invalid signature template." );
                }

                var isNewRegistration = context.Registration == null;
                Person registrar = null;

                if ( isNewRegistration )
                {
                    // This is a new registration, generate a fake registration
                    // for the various support methods used.
                    context.Registration = new Registration
                    {
                        RegistrationInstanceId = context.RegistrationSettings.RegistrationInstanceId
                    };

                    if ( context.RegistrationSettings.RegistrarOption == RegistrarOption.UseLoggedInPerson && RequestContext.CurrentPerson != null )
                    {
                        registrar = RequestContext.CurrentPerson;
                        context.Registration.PersonAliasId = registrar.PrimaryAliasId;
                    }
                }
                else
                {
                    // This is an existing registration, re-use the old registrar.
                    registrar = context.Registration.PersonAlias.Person;

                    var registrationService = new RegistrationService( rockContext );
                    var previousRegistration = registrationService.Get( args.RegistrationGuid.Value );

                    if ( previousRegistration != null )
                    {
                        isNewRegistration = false;
                    }
                }

                // If the registrar person record does not exist, try to find the record.
                if ( registrar == null )
                {
                    registrar = GetExistingRegistrarPerson( context, RequestContext.CurrentPerson, rockContext );
                }

                var registrarFamily = registrar?.GetFamily( rockContext );

                // Process the Person so we have data for the Lava merge.
                var (person, registrant) = GetExistingOrCreatePerson( context, registrantInfo, registrar, registrarFamily?.Guid ?? Guid.Empty, rockContext );
                var (campusId, location, _) = UpdatePersonFromRegistrant( person, registrantInfo, new History.HistoryChangeList(), context.RegistrationSettings );

                if ( person.Attributes == null )
                {
                    person.LoadAttributes( rockContext );
                }

                UpdatePersonAttributes( person, new History.HistoryChangeList(), registrantInfo, context.RegistrationSettings );

                // Process the GroupMember so we have data for the Lava merge.
                GroupMember groupMember = null;
                var groupId = GetRegistrationGroupId( rockContext );

                if ( groupId.HasValue )
                {
                    var group = new GroupService( rockContext ).Get( groupId.Value );

                    groupMember = BuildGroupMember( person, group, context.RegistrationSettings );
                    groupMember.LoadAttributes( rockContext );
                    UpdateGroupMemberAttributes( groupMember, registrantInfo, context.RegistrationSettings );
                }

                // Prepare the merge fields.
                var campusCache = campusId.HasValue ? CampusCache.Get( campusId.Value ) : null;
                var mergeFields = new Dictionary<string, object>
                {
                    { "Registration", new LavaSignatureRegistration( registrationInstance, groupId, args.Registrants.Count ) },
                    { "Registrant", new LavaSignatureRegistrant( person, location, campusCache, groupMember ) }
                };

                var html = ElectronicSignatureHelper.GetSignatureDocumentHtml( documentTemplate.LavaTemplate, mergeFields );

                // Calculate a document hash from the registrant information to
                // be used later to validate the document after signing.
                var fieldHashToken = GetRegistrantSignatureHashToken( registrantInfo );
                var unencryptedSecurityToken = new[] { RockDateTime.Now.ToString( "o" ), GetSha256Hash( fieldHashToken + html ) }.ToJson();
                var encryptedSecurityToken = Security.Encryption.EncryptString( unencryptedSecurityToken );

                return ActionOk( new RegistrationEntrySignatureDocument
                {
                    DocumentHtml = html,
                    SecurityToken = encryptedSecurityToken
                } );
            }
        }

        /// <summary>
        /// Signs the document previously returned by <see cref="GetSignatureDocumentData(RegistrationEntryBlockArgs, Guid)"/>.
        /// </summary>
        /// <param name="args">The registration entry arguments.</param>
        /// <param name="registrantGuid">The unique identifier of the registrant this document will apply to.</param>
        /// <param name="documentHtml">The document HTML that was signed.</param>
        /// <param name="securityToken">The security token to validate the request.</param>
        /// <param name="signature">The signature of the person that signed the document.</param>
        /// <returns>A string that contains the encoded signed document details.</returns>
        [BlockAction]
        public BlockActionResult SignDocument( RegistrationEntryBlockArgs args, Guid registrantGuid, string documentHtml, string securityToken, ElectronicSignatureValueViewModel signature )
        {
            var registrantInfo = args.Registrants.FirstOrDefault( r => r.Guid == registrantGuid );

            if ( registrantInfo == null )
            {
                return ActionBadRequest( "Invalid registrant." );
            }

            using ( var rockContext = new RockContext() )
            {
                var context = GetContext( rockContext, args, out var errorMessage );

                if ( !errorMessage.IsNullOrWhiteSpace() )
                {
                    return ActionBadRequest( errorMessage );
                }

                var registrationInstance = new RegistrationInstanceService( rockContext ).Get( context.RegistrationSettings.RegistrationInstanceId );
                var documentTemplate = new SignatureDocumentTemplateService( rockContext ).Get( context.RegistrationSettings.SignatureDocumentTemplateId ?? 0 );

                if ( documentTemplate == null || !documentTemplate.IsActive/* OR IS LEGACY */)
                {
                    return ActionBadRequest( "Invalid signature template." );
                }

                // Validate they did not modify any of the fields or the signed HTML.
                var unencryptedSecurityToken = Security.Encryption.DecryptString( securityToken ).FromJsonOrNull<List<string>>();
                var fieldHashToken = GetRegistrantSignatureHashToken( registrantInfo );
                var hash = GetSha256Hash( fieldHashToken + documentHtml );

                if ( unencryptedSecurityToken == null || unencryptedSecurityToken.Count != 2 || hash != unencryptedSecurityToken[1] )
                {
                    return ActionBadRequest( "Invalid security token." );
                }

                // Create the details of the signed document for later use.
                var signedData = new SignedDocumentData
                {
                    IpAddress = RequestContext.ClientInformation.IpAddress,
                    UserAgent = RequestContext.ClientInformation.UserAgent,
                    DocumentHtml = documentHtml,
                    SignedDateTime = RockDateTime.Now,
                    SignatureData = signature.SignatureData,
                    SignedByName = signature.SignedByName,
                    SignedByEmail = signature.SignedByEmail
                };

                return ActionOk( Security.Encryption.EncryptString( signedData.ToJson() ) );
            }
        }

        #endregion Block Actions

        #region Helpers

        /// <summary>
        /// Updates or Inserts the session.
        /// </summary>
        /// <param name="context">The context.</param>
        /// <param name="args">The arguments.</param>
        /// <param name="sessionStatus">The status to set the session to.</param>
        /// <param name="errorMessage">On exit will contain any error message.</param>
        /// <returns>The <see cref="RegistrationSession"/> or <c>null</c> if an error occurred.</returns>
        private RegistrationSession UpsertSession(
            RegistrationContext context,
            RegistrationEntryBlockArgs args,
            SessionStatus sessionStatus,
            out string errorMessage )
        {
            var sessionData = new RegistrationEntryBlockSession
            {
                AmountToPayNow = args.AmountToPayNow,
                DiscountAmount = context.Discount?.RegistrationTemplateDiscount?.DiscountAmount ?? 0,
                DiscountCode = context.Discount?.RegistrationTemplateDiscount?.Code,
                DiscountPercentage = context.Discount?.RegistrationTemplateDiscount?.DiscountPercentage ?? 0,
                FieldValues = args.FieldValues,
                GatewayToken = args.GatewayToken,
                Registrants = args.Registrants,
                Registrar = args.Registrar,
                RegistrationGuid = context.Registration?.Guid,
                RegistrationSessionGuid = args.RegistrationSessionGuid
            };

            var nonWaitlistRegistrantCount = args.Registrants.Count( r => !r.IsOnWaitList );

            var registrationSession = RegistrationSessionService.CreateOrUpdateSession( args.RegistrationSessionGuid,
                // Create
                () => new RegistrationSession
                {
                    Guid = args.RegistrationSessionGuid,
                    RegistrationInstanceId = context.RegistrationSettings.RegistrationInstanceId,
                    RegistrationData = sessionData.ToJson(),
                    SessionStartDateTime = RockDateTime.Now,
                    RegistrationCount = nonWaitlistRegistrantCount,
                    RegistrationId = context.Registration?.Id,
                    SessionStatus = sessionStatus
                },
                // Update
                session =>
                {
                    session.RegistrationData = sessionData.ToJson();
                    session.SessionStatus = sessionStatus;
                    session.RegistrationCount = nonWaitlistRegistrantCount;
                },
                out errorMessage );

            return registrationSession;
        }

        /// <summary>
        /// Submits the registration.
        /// </summary>
        /// <param name="rockContext">The rock context.</param>
        /// <param name="context">The context.</param>
        /// <param name="args">The arguments.</param>
        /// <param name="errorMessage">The error message.</param>
        /// <returns></returns>
        /// <exception cref="Exception">There was a problem with the payment</exception>
        private Registration SubmitRegistration( RockContext rockContext, RegistrationContext context, RegistrationEntryBlockArgs args, out string errorMessage )
        {
            errorMessage = string.Empty;
            var currentPerson = GetCurrentPerson();

            var postSaveActions = new List<Action>();
            var registrationChanges = new History.HistoryChangeList();
            Person registrar = null;
            List<int> previousRegistrantPersonIds = null;
            var isNewRegistration = context.Registration == null;
            

            var personService = new PersonService( rockContext );

            if ( isNewRegistration )
            {
                // This is a new registration
                context.Registration = new Registration
                {
                    RegistrationInstanceId = context.RegistrationSettings.RegistrationInstanceId
                };

                var registrationService = new RegistrationService( rockContext );
                registrationService.Add( context.Registration );
                registrationChanges.AddChange( History.HistoryVerb.Add, History.HistoryChangeType.Record, "Registration" );

                if ( context.RegistrationSettings.RegistrarOption == RegistrarOption.UseLoggedInPerson && currentPerson != null )
                {
                    registrar = currentPerson;
                    context.Registration.PersonAliasId = currentPerson.PrimaryAliasId;
                }
                else if ( context.RegistrationSettings.RegistrarOption == RegistrarOption.UseFirstRegistrant )
                {
                    var registrantInfo = args.Registrants.FirstOrDefault();

                    var firstName = GetPersonFieldValue( context.RegistrationSettings, RegistrationPersonFieldType.FirstName, registrantInfo.FieldValues ).ToStringSafe();
                    var lastName = GetPersonFieldValue( context.RegistrationSettings, RegistrationPersonFieldType.LastName, registrantInfo.FieldValues ).ToStringSafe();
                    var email = GetPersonFieldValue( context.RegistrationSettings, RegistrationPersonFieldType.Email, registrantInfo.FieldValues ).ToStringSafe();
                    var birthday = GetPersonFieldValue( context.RegistrationSettings, RegistrationPersonFieldType.Birthdate, registrantInfo.FieldValues ).ToStringSafe().FromJsonOrNull<BirthdayPickerViewModel>().ToDateTime();
                    var mobilePhone = GetPersonFieldValue( context.RegistrationSettings, RegistrationPersonFieldType.MobilePhone, registrantInfo.FieldValues ).ToStringSafe();
                    bool forceEmailUpdate = GetAttributeValue( AttributeKey.ForceEmailUpdate ).AsBoolean();

                    var personQuery = new PersonService.PersonMatchQuery( firstName, lastName, email, mobilePhone, gender: null, birthDate: birthday );

                    registrar = personService.FindPerson( personQuery, forceEmailUpdate );
                    context.Registration.PersonAliasId = registrar?.PrimaryAliasId;
                }
            }
            else
            {
                // This is an existing registration
                registrar = context.Registration.PersonAlias.Person;

                var registrationService = new RegistrationService( rockContext );
                var previousRegistration = registrationService.Get( args.RegistrationGuid.Value );

                if ( previousRegistration != null )
                {
                    isNewRegistration = false;
                    previousRegistrantPersonIds = previousRegistration.Registrants
                        .Where( r => r.PersonAlias != null )
                        .Select( r => r.PersonAlias.PersonId )
                        .ToList();
                }
            }

            // Apply the registrar values to the registration record
            History.EvaluateChange( registrationChanges, "First Name", context.Registration.FirstName, args.Registrar.NickName );
            context.Registration.FirstName = args.Registrar.NickName;

            History.EvaluateChange( registrationChanges, "Last Name", context.Registration.LastName, args.Registrar.LastName );
            context.Registration.LastName = args.Registrar.LastName;

            History.EvaluateChange( registrationChanges, "Confirmation Email", context.Registration.ConfirmationEmail, args.Registrar.Email );
            context.Registration.ConfirmationEmail = args.Registrar.Email;

            History.EvaluateChange( registrationChanges, "Discount Code", context.Registration.DiscountCode, args.DiscountCode );
            context.Registration.DiscountCode = args.DiscountCode;

            var discountPercentage = context.Discount?.RegistrationTemplateDiscount.DiscountPercentage ?? 0;
            History.EvaluateChange( registrationChanges, "Discount Percentage", context.Registration.DiscountPercentage, discountPercentage );
            context.Registration.DiscountPercentage = discountPercentage;

            var discountAmount = context.Discount?.RegistrationTemplateDiscount.DiscountAmount ?? 0;
            History.EvaluateChange( registrationChanges, "Discount Amount", context.Registration.DiscountAmount, discountAmount );
            context.Registration.DiscountAmount = discountAmount;
<<<<<<< HEAD

            // If the registrar person record does not exist, try to find the record.
=======
            // If the registrar person record does not exist, find or create that record
>>>>>>> c35189dc
            if ( registrar == null )
            {
                registrar = GetExistingRegistrarPerson( context, currentPerson, rockContext );
            }

            // Load some attribute values about family roles and statuses
            var dvcConnectionStatus = DefinedValueCache.Get( GetAttributeValue( AttributeKey.ConnectionStatus ).AsGuid() );
            var dvcRecordStatus = DefinedValueCache.Get( GetAttributeValue( AttributeKey.RecordStatus ).AsGuid() );
            var familyGroupType = GroupTypeCache.Get( Rock.SystemGuid.GroupType.GROUPTYPE_FAMILY );
            var adultRoleId = familyGroupType.Roles
                .Where( r => r.Guid.Equals( Rock.SystemGuid.GroupRole.GROUPROLE_FAMILY_MEMBER_ADULT.AsGuid() ) )
                .Select( r => r.Id )
                .FirstOrDefault();
            var childRoleId = familyGroupType.Roles
                .Where( r => r.Guid.Equals( Rock.SystemGuid.GroupRole.GROUPROLE_FAMILY_MEMBER_CHILD.AsGuid() ) )
                .Select( r => r.Id )
                .FirstOrDefault();

            // Make sure there's an actual person associated to registration
            var campusId = PageParameter( PageParameterKey.CampusId ).AsIntegerOrNull();

            // variables to keep track of the family that new people should be added to
            int? singleFamilyId = null;
            var multipleFamilyGroupIds = new Dictionary<Guid, int>();

            if ( currentPerson?.PrimaryFamily != null )
            {
                multipleFamilyGroupIds.AddOrReplace( currentPerson.PrimaryFamily.Guid, currentPerson.PrimaryFamily.Id );
            }

            if ( !context.Registration.PersonAliasId.HasValue )
            {
                // If a match was not found, create a new person
                var person = new Person
                {
                    FirstName = context.Registration.FirstName,
                    LastName = context.Registration.LastName,
                    IsEmailActive = true,
                    Email = context.Registration.ConfirmationEmail,
                    EmailPreference = EmailPreference.EmailAllowed,
                    RecordTypeValueId = DefinedValueCache.Get( Rock.SystemGuid.DefinedValue.PERSON_RECORD_TYPE_PERSON.AsGuid() ).Id,
                    ConnectionStatusValueId = dvcConnectionStatus?.Id
                };

                if ( dvcConnectionStatus != null )
                {
                    person.ConnectionStatusValueId = dvcConnectionStatus.Id;
                }

                if ( dvcRecordStatus != null )
                {
                    person.RecordStatusValueId = dvcRecordStatus.Id;
                }

                registrar = SavePerson(
                    rockContext,
                    context.RegistrationSettings,
                    person,
                    args.Registrar.FamilyGuid ?? Guid.NewGuid(),
                    campusId,
                    null,
                    adultRoleId,
                    childRoleId,
                    multipleFamilyGroupIds,
                    ref singleFamilyId );

                context.Registration.PersonAliasId = registrar != null ? registrar.PrimaryAliasId : ( int? ) null;
                History.EvaluateChange( registrationChanges, "Registrar", string.Empty, registrar.FullName );
            }
            else
            {
                if ( context.Registration.ConfirmationEmail.IsNotNullOrWhiteSpace() )
                {
                    var isEmailDifferent = !context.Registration.ConfirmationEmail.Trim().Equals( registrar.Email.Trim(), StringComparison.OrdinalIgnoreCase );

                    var forceEmailUpdate = GetAttributeValue( AttributeKey.ForceEmailUpdate ).AsBoolean();

                    // Update the registrar's email if it has changed and either they
                    // requested it be updated or it is forced by the block settings.
                    if ( isEmailDifferent && ( forceEmailUpdate || args.Registrar.UpdateEmail ) )
                    {
                        var person = new PersonAliasService( rockContext ).GetPerson( context.Registration.PersonAliasId.Value );

                        if ( person != null )
                        {
                            person.Email = context.Registration.ConfirmationEmail;
                            rockContext.SaveChanges();
                        }
                    }
                }
            }

            // Determine the campus
            var registrarFamily = registrar.GetFamily( rockContext );
            campusId = campusId ?? registrarFamily.CampusId;

            // Set the family guid for any other registrants that were selected to be in the same family
            multipleFamilyGroupIds.AddOrIgnore( registrarFamily.Guid, registrarFamily.Id );

            if ( !singleFamilyId.HasValue )
            {
                singleFamilyId = registrarFamily.Id;
            }

            // If the Registration Instance linkage specified a group, load it now
            var groupId = GetRegistrationGroupId( rockContext );

            Group group = null;

            if ( groupId.HasValue )
            {
                group = new GroupService( rockContext ).Get( groupId.Value );

                if ( group != null && ( !context.Registration.GroupId.HasValue || context.Registration.GroupId.Value != group.Id ) )
                {
                    context.Registration.GroupId = group.Id;
                    History.EvaluateChange( registrationChanges, "Group", string.Empty, group.Name );
                }
            }

            var registrationSlug = PageParameter( PageParameterKey.Slug );
            var linkage = GetRegistrationLinkage( registrationSlug, rockContext );

            if ( linkage?.CampusId.HasValue == true )
            {
                campusId = linkage.CampusId;
            }

            if ( campusId.HasValue )
            {
                context.Registration.CampusId = campusId;
                History.EvaluateChange( registrationChanges, "Campus", string.Empty, linkage.Campus.Name );
            }

            // if this registration was marked as temporary (started from another page, then specified in the url), set IsTemporary to False now that we are done
            context.Registration.IsTemporary = false;

            // Set attribute values on the registration
            var registrationAttributes = GetRegistrationAttributes( context.RegistrationSettings.RegistrationTemplateId );
            context.Registration.LoadAttributes( rockContext );

            foreach ( var attribute in registrationAttributes )
            {
                var value = args.FieldValues.GetValueOrNull( attribute.Guid );
                context.Registration.SetAttributeValue( attribute.Key, value.ToStringSafe() );
            }

            // Save the registration ( so we can get an id )
            rockContext.SaveChanges();
            context.Registration.SaveAttributeValues( rockContext );

            // Save the history
            Task.Run( () => HistoryService.SaveChanges(
                new RockContext(),
                typeof( Registration ),
                Rock.SystemGuid.Category.HISTORY_EVENT_REGISTRATION.AsGuid(),
                context.Registration.Id,
                registrationChanges,
                true,
                currentPerson?.PrimaryAliasId ) );

            try
            {
                // Get each registrant
                var index = 0;

                foreach ( var registrantInfo in args.Registrants )
                {
                    var forceWaitlist = context.SpotsRemaining < 1;
                    bool isCreatedAsRegistrant = context.RegistrationSettings.RegistrarOption == RegistrarOption.UseFirstRegistrant && registrantInfo == args.Registrants.FirstOrDefault();

                    UpsertRegistrant(
                        rockContext,
                        context,
                        registrar,
                        registrarFamily.Guid,
                        registrantInfo,
                        index,
                        multipleFamilyGroupIds,
                        ref singleFamilyId,
                        forceWaitlist,
<<<<<<< HEAD
                        isNewRegistration,
                        postSaveActions );
=======
                        isCreatedAsRegistrant );
>>>>>>> c35189dc

                    index++;
                }

                rockContext.SaveChanges();

                var transactionGuid = args.AmountToPayNow > 0 ?
                    ProcessPayment( rockContext, context, args, out errorMessage ) :
                    null;

                if ( !errorMessage.IsNullOrWhiteSpace() )
                {
                    throw new Exception( errorMessage );
                }

                if ( args.AmountToPayNow > 0 && !transactionGuid.HasValue )
                {
                    throw new Exception( "There was a problem with the payment" );
                }
            }
            catch ( Exception )
            {
                using ( var newRockContext = new RockContext() )
                {
                    // Cleanup any new records created since there was an error
                    if ( isNewRegistration )
                    {
                        var newRegistrationService = new RegistrationService( newRockContext );
                        var savedRegistration = new RegistrationService( newRockContext ).Get( context.Registration.Id );

                        if ( savedRegistration != null )
                        {
                            HistoryService.DeleteChanges( newRockContext, typeof( Registration ), savedRegistration.Id );

                            newRegistrationService.Delete( savedRegistration );
                            newRockContext.SaveChanges();
                        }
                    }
                }

                throw;
            }

            // Now that the registration is submitted, delete the session if any
            try
            {
                var registrationSessionService = new RegistrationSessionService( rockContext );
                var sessionToDeleteQuery = registrationSessionService.Queryable()
                    .Where( s => s.Guid == args.RegistrationSessionGuid );

                registrationSessionService.DeleteRange( sessionToDeleteQuery );
                rockContext.SaveChanges();
            }
            catch ( Exception e )
            {
                ExceptionLogService.LogException( e );
            }

            // If there is a valid registration, and nothing went wrong processing the payment, add registrants to group and send the notifications
            if ( context.Registration != null && !context.Registration.IsTemporary )
            {
                ProcessPostSave( rockContext, context.RegistrationSettings, args, isNewRegistration, context.Registration, previousRegistrantPersonIds, postSaveActions );
            }

            return context.Registration;
        }

        /// <summary>
        /// Gets the existing registrar person from the registration.
        /// </summary>
        /// <param name="context">The registration context.</param>
        /// <param name="currentPerson">The current person that is logged in.</param>
        /// <param name="rockContext">The rock context.</param>
        /// <returns>The <see cref="Person"/> that should be used as the registrant or <c>null</c> if unknown.</returns>
        private Person GetExistingRegistrarPerson( RegistrationContext context, Person currentPerson, RockContext rockContext )
        {
            /**
             * 1/26/2022 - DSH
             * 
             * Logic is as follows. If we have a logged in person and the name has
             * not been changed, then just use the current person as the registrar.
             * 
             * Otherwise (no logged in person or the name was changed), perform a
             * standard person match search to try to find an existing person.
             */
            bool currentPersonNamesMatch = false;
            Person registrar;

            if ( currentPerson != null )
            {
                var isFirstNameSame = currentPerson.NickName.Trim().Equals( context.Registration.FirstName, StringComparison.OrdinalIgnoreCase )
                    || currentPerson.FirstName.Trim().Equals( context.Registration.FirstName, StringComparison.OrdinalIgnoreCase );
                var isLastNameSame = currentPerson.LastName.Trim().Equals( context.Registration.LastName, StringComparison.OrdinalIgnoreCase );

                currentPersonNamesMatch = isFirstNameSame && isLastNameSame;
            }

            if ( currentPersonNamesMatch )
            {
                registrar = currentPerson;
                context.Registration.PersonAliasId = currentPerson.PrimaryAliasId;
            }
            else
            {
                var personService = new PersonService( rockContext );
                registrar = personService.FindPerson( context.Registration.FirstName, context.Registration.LastName, context.Registration.ConfirmationEmail, true );

                if ( registrar != null )
                {
                    context.Registration.PersonAliasId = registrar.PrimaryAliasId;
                }
                else
                {
                    registrar = null;
                    context.Registration.PersonAlias = null;
                    context.Registration.PersonAliasId = null;
                }
            }

            return registrar;
        }

        /// <summary>
        /// Gets the registration group identifier.
        /// </summary>
        /// <param name="rockContext">The rock context.</param>
        /// <returns>The <see cref="Group"/> identifier or <c>null</c> if one is not available.</returns>
        private int? GetRegistrationGroupId( RockContext rockContext )
        {
            var groupId = PageParameter( PageParameterKey.GroupId ).AsIntegerOrNull();
            var registrationSlug = PageParameter( PageParameterKey.Slug );

            if ( !groupId.HasValue && !registrationSlug.IsNullOrWhiteSpace() )
            {
                var dateTime = RockDateTime.Now;
                var linkage = new EventItemOccurrenceGroupMapService( rockContext )
                    .Queryable().AsNoTracking()
                    .Where( l =>
                        l.UrlSlug == registrationSlug &&
                        l.RegistrationInstance != null &&
                        l.RegistrationInstance.IsActive &&
                        l.RegistrationInstance.RegistrationTemplate != null &&
                        l.RegistrationInstance.RegistrationTemplate.IsActive &&
                        ( !l.RegistrationInstance.StartDateTime.HasValue || l.RegistrationInstance.StartDateTime <= dateTime ) &&
                        ( !l.RegistrationInstance.EndDateTime.HasValue || l.RegistrationInstance.EndDateTime > dateTime ) )
                    .FirstOrDefault();

                if ( linkage != null )
                {
                    groupId = linkage.GroupId;
                }
            }

            return groupId;
        }

        /// <summary>
        /// Gets the registration linkage.
        /// </summary>
        /// <param name="slug">The slug.</param>
        /// <param name="rockContext">The rock context.</param>
        /// <returns></returns>
        private EventItemOccurrenceGroupMap GetRegistrationLinkage( string slug, RockContext rockContext )
        {
            var dateTime = RockDateTime.Now;

            var linkage = new EventItemOccurrenceGroupMapService( rockContext ?? new RockContext() )
                .Queryable().AsNoTracking()
                .Include( m => m.Campus )
                .Where( l =>
                    l.UrlSlug == slug &&
                    l.RegistrationInstance != null &&
                    l.RegistrationInstance.IsActive &&
                    l.RegistrationInstance.RegistrationTemplate != null &&
                    l.RegistrationInstance.RegistrationTemplate.IsActive &&
                    ( !l.RegistrationInstance.StartDateTime.HasValue || l.RegistrationInstance.StartDateTime <= dateTime ) &&
                    ( !l.RegistrationInstance.EndDateTime.HasValue || l.RegistrationInstance.EndDateTime > dateTime ) )
                .FirstOrDefault();

            return linkage;
        }

        /// <summary>
        /// Gets a person field value.
        /// </summary>
        /// <param name="settings">The settings.</param>
        /// <param name="personFieldType">Type of the person field.</param>
        /// <returns></returns>
        private object GetPersonFieldValue( RegistrationSettings settings, RegistrationPersonFieldType personFieldType, Dictionary<Guid, object> fieldValues )
        {
            if ( settings == null || settings.Forms == null )
            {
                return null;
            }

            var fieldGuid = settings.Forms
                .SelectMany( t => t.Fields
                    .Where( f =>
                        f.FieldSource == RegistrationFieldSource.PersonField &&
                        f.PersonFieldType == personFieldType )
                    .Select( f => f.Guid ) )
                .FirstOrDefault();

            return fieldValues.GetValueOrNull( fieldGuid );
        }

        /// <summary>
        /// Gets the registration instance query.
        /// </summary>
        /// <param name="rockContext">The rock context.</param>
        /// <param name="includes">The includes.</param>
        /// <returns></returns>
        private IQueryable<RegistrationInstance> GetRegistrationInstanceQuery( RockContext rockContext, string includes )
        {
            var registrationInstanceId = GetRegistrationInstanceId( rockContext );
            var now = RockDateTime.Now;

            var query = new RegistrationInstanceService( rockContext )
                .Queryable( includes )
                .Where( r =>
                    r.Id == registrationInstanceId &&
                    r.IsActive &&
                    r.RegistrationTemplate != null &&
                    r.RegistrationTemplate.IsActive &&
                    ( !r.StartDateTime.HasValue || r.StartDateTime <= now ) &&
                    ( !r.EndDateTime.HasValue || r.EndDateTime > now ) );

            return query;
        }

        /// <summary>
        /// Gets the first name of the registrant.
        /// </summary>
        /// <param name="context">The context.</param>
        /// <param name="registrantInfo">The registrant information.</param>
        /// <returns></returns>
        private string GetRegistrantFirstName( RegistrationContext context, ViewModels.Blocks.Event.RegistrationEntry.RegistrantInfo registrantInfo )
        {
            var fields = context.RegistrationSettings.Forms.SelectMany( f => f.Fields );
            var field = fields.FirstOrDefault( f => f.PersonFieldType == RegistrationPersonFieldType.FirstName );
            return registrantInfo.FieldValues.GetValueOrNull( field.Guid ).ToStringSafe();
        }

        /// <summary>
        /// Gets the last name of the registrant.
        /// </summary>
        /// <param name="context">The context.</param>
        /// <param name="registrantInfo">The registrant information.</param>
        /// <returns></returns>
        private string GetRegistrantLastName( RegistrationContext context, ViewModels.Blocks.Event.RegistrationEntry.RegistrantInfo registrantInfo )
        {
            var fields = context.RegistrationSettings.Forms.SelectMany( f => f.Fields );
            var field = fields.FirstOrDefault( f => f.PersonFieldType == RegistrationPersonFieldType.LastName );
            return registrantInfo.FieldValues.GetValueOrNull( field.Guid ).ToStringSafe();
        }

        /// <summary>
        /// Gets the last name of the registrant.
        /// </summary>
        /// <param name="context">The context.</param>
        /// <param name="registrantInfo">The registrant information.</param>
        /// <returns></returns>
        private string GetRegistrantFullName( RegistrationContext context, ViewModels.Blocks.Event.RegistrationEntry.RegistrantInfo registrantInfo )
        {
            var firstName = GetRegistrantFirstName( context, registrantInfo );
            var lastName = GetRegistrantLastName( context, registrantInfo );
            return $"{firstName} {lastName}";
        }

        /// <summary>
        /// Gets the field values.
        /// </summary>
        /// <param name="rockContext">The rock context.</param>
        /// <param name="person">The person.</param>
        /// <param name="registrant">The registrant to use when retrieving registrant attribute values..</param>
        /// <param name="forms">The forms.</param>
        /// <returns></returns>
        private Dictionary<Guid, object> GetCurrentValueFieldValues( RockContext rockContext, Person person, RegistrationRegistrant registrant, IEnumerable<RegistrationTemplateForm> forms )
        {
            var fieldValues = new Dictionary<Guid, object>();

            if ( person is null )
            {
                return fieldValues;
            }

            foreach ( var form in forms )
            {
                var fields = form.Fields.Where( f =>
                {
                    if ( f.ShowCurrentValue && !f.IsInternal && ( f.Attribute == null || f.Attribute.IsActive ) )
                    {
                        return true;
                    }

                    if ( f.FieldSource == RegistrationFieldSource.PersonField )
                    {
                        return f.PersonFieldType == RegistrationPersonFieldType.FirstName
                            || f.PersonFieldType == RegistrationPersonFieldType.LastName;
                    }

                    if ( f.FieldSource == RegistrationFieldSource.RegistrantAttribute )
                    {
                        return true;
                    }

                    return false;
                } );

                foreach ( var field in fields )
                {
                    var value = GetCurrentFieldValue( rockContext, person, registrant, field );

                    if ( value != null )
                    {
                        fieldValues[field.Guid] = value;
                    }
                }
            }

            return fieldValues;
        }

        /// <summary>
        /// Gets the current field value.
        /// </summary>
        /// <param name="rockContext">The rock context.</param>
        /// <param name="person">The person.</param>
        /// <param name="registrant">The registrant to use when retrieving registrant attribute values..</param>
        /// <param name="field">The field.</param>
        /// <returns></returns>
        private object GetCurrentFieldValue( RockContext rockContext, Person person, RegistrationRegistrant registrant, RegistrationTemplateFormField field )
        {
            switch ( field.FieldSource )
            {
                case RegistrationFieldSource.PersonField:
                    return GetPersonCurrentFieldValue( rockContext, person, field );
                case RegistrationFieldSource.PersonAttribute:
                    return GetEntityCurrentClientAttributeValue( rockContext, person, field );
                case RegistrationFieldSource.RegistrantAttribute:
                    return GetEntityCurrentClientAttributeValue( rockContext, registrant, field );
            }

            return null;
        }

        /// <summary>
        /// Gets the current person field value.
        /// </summary>
        /// <param name="rockContext">The rock context.</param>
        /// <param name="person">The person.</param>
        /// <param name="field">The field.</param>
        /// <returns></returns>
        private object GetPersonCurrentFieldValue( RockContext rockContext, Person person, RegistrationTemplateFormField field )
        {
            switch ( field.PersonFieldType )
            {
                case RegistrationPersonFieldType.FirstName:
                    return person.NickName.IsNullOrWhiteSpace() ? person.FirstName : person.NickName;

                case RegistrationPersonFieldType.LastName:
                    return person.LastName;

                case RegistrationPersonFieldType.MiddleName:
                    return person.MiddleName;

                case RegistrationPersonFieldType.Email:
                    return person.Email;

                case RegistrationPersonFieldType.Campus:
                    var family = person.GetFamily( rockContext );
                    return family?.Campus?.Guid;

                case RegistrationPersonFieldType.Gender:
                    return person.Gender.ConvertToInt().ToString();

                case RegistrationPersonFieldType.Birthdate:
                    return new BirthdayPickerBag
                    {
                        Year = person.BirthYear ?? 0,
                        Month = person.BirthMonth ?? 0,
                        Day = person.BirthDay ?? 0
                    };

                case RegistrationPersonFieldType.AnniversaryDate:
                    return new BirthdayPickerBag
                    {
                        Year = person.AnniversaryDate?.Year ?? 0,
                        Month = person.AnniversaryDate?.Month ?? 0,
                        Day = person.AnniversaryDate?.Day ?? 0
                    };

                case RegistrationPersonFieldType.Address:
                    var location = person.GetHomeLocation( rockContext );

                    return new AddressControlBag
                    {
                        Street1 = location?.Street1 ?? string.Empty,
                        Street2 = location?.Street2 ?? string.Empty,
                        City = location?.City ?? string.Empty,
                        State = location?.State ?? string.Empty,
                        PostalCode = location?.PostalCode ?? string.Empty
                    };

                case RegistrationPersonFieldType.MaritalStatus:
                    {
                        var maritalStatus = person.MaritalStatusValueId.HasValue ? DefinedValueCache.Get( person.MaritalStatusValueId.Value ) : null;

                        return maritalStatus?.Guid.ToString() ?? string.Empty;
                    }

                case RegistrationPersonFieldType.ConnectionStatus:
                    {
                        var connectionStatus = person.ConnectionStatusValueId.HasValue ? DefinedValueCache.Get( person.ConnectionStatusValueId.Value ) : null;

                        return connectionStatus?.Guid.ToString() ?? string.Empty;
                    }

                case RegistrationPersonFieldType.Grade:
                    {
                        var gradeOffset = person.GradeOffset ?? -1;
                        var gradeValue = DefinedTypeCache.Get( SystemGuid.DefinedType.SCHOOL_GRADES )
                            .DefinedValues
                            .FirstOrDefault( v => v.Value == gradeOffset.ToString() );

                        return gradeValue?.Guid.ToString() ?? string.Empty;
                    }

                case RegistrationPersonFieldType.HomePhone:
                    return person.GetPhoneNumber( SystemGuid.DefinedValue.PERSON_PHONE_TYPE_HOME.AsGuid() )?.Number;

                case RegistrationPersonFieldType.WorkPhone:
                    return person.GetPhoneNumber( SystemGuid.DefinedValue.PERSON_PHONE_TYPE_WORK.AsGuid() )?.Number;

                case RegistrationPersonFieldType.MobilePhone:
                    return person.GetPhoneNumber( SystemGuid.DefinedValue.PERSON_PHONE_TYPE_MOBILE.AsGuid() )?.Number;
            }

            return null;
        }

        /// <summary>
        /// Gets the entity's attribute value.
        /// </summary>
        /// <param name="rockContext">The rock context.</param>
        /// <param name="entity">The entity.</param>
        /// <param name="field">The field.</param>
        /// <returns></returns>
        private string GetEntityCurrentClientAttributeValue( RockContext rockContext, IHasAttributes entity, RegistrationTemplateFormField field )
        {
            var attribute = AttributeCache.Get( field.AttributeId ?? 0 );

            if ( attribute is null )
            {
                return null;
            }

            if ( entity == null )
            {
                return PublicAttributeHelper.GetPublicEditValue( attribute, attribute.DefaultValue );
            }

            entity.LoadAttributes( rockContext );

            return PublicAttributeHelper.GetPublicEditValue( attribute, entity.GetAttributeValue( attribute.Key ) );
        }

        /// <summary>
        /// Saves the person.
        /// </summary>
        /// <param name="rockContext">The rock context.</param>
        /// <param name="settings">The registration settings.</param>
        /// <param name="person">The person.</param>
        /// <param name="familyGuid">The family unique identifier.</param>
        /// <param name="campusId">The campus identifier.</param>
        /// <param name="location">The location.</param>
        /// <param name="adultRoleId">The adult role identifier.</param>
        /// <param name="childRoleId">The child role identifier.</param>
        /// <param name="multipleFamilyGroupIds">The multiple family group ids.</param>
        /// <param name="singleFamilyId">The single family identifier.</param>
        /// <param name="updateExistingCampus">if set to <c>true</c> updates the existing campus for the family group to the one provided in the campusId parameter.</param>
        /// <returns>Person.</returns>
        private Person SavePerson( RockContext rockContext, RegistrationSettings settings, Person person, Guid familyGuid, int? campusId, Location location, int adultRoleId, int childRoleId, Dictionary<Guid, int> multipleFamilyGroupIds, ref int? singleFamilyId, bool updateExistingCampus = false )
        {
            if ( !person.PrimaryCampusId.HasValue && campusId.HasValue )
            {
                person.PrimaryCampusId = campusId;
                rockContext.SaveChanges();
            }

            int? familyId = null;

            if ( person.Id > 0 )
            {
                rockContext.SaveChanges();

                // Set the family guid for any other registrants that were selected to be in the same family
                var family = person.GetFamily( rockContext );
                if ( family != null )
                {
                    familyId = family.Id;
                    multipleFamilyGroupIds.AddOrIgnore( familyGuid, family.Id );
                    if ( !singleFamilyId.HasValue )
                    {
                        singleFamilyId = family.Id;
                    }
                }
            }
            else
            {
                // If we've created the family already for this registrant, add them to it
                if (
                        ( settings.RegistrantsSameFamily == RegistrantsSameFamily.Ask && multipleFamilyGroupIds.ContainsKey( familyGuid ) ) ||
                        ( settings.RegistrantsSameFamily == RegistrantsSameFamily.Yes && singleFamilyId.HasValue )
                    )
                {
                    // Add person to existing family
                    var age = person.Age;
                    int familyRoleId = age.HasValue && age < 18 ? childRoleId : adultRoleId;

                    familyId = settings.RegistrantsSameFamily == RegistrantsSameFamily.Ask ?
                        multipleFamilyGroupIds[familyGuid] :
                        singleFamilyId.Value;
                    PersonService.AddPersonToFamily( person, true, familyId.Value, familyRoleId, rockContext );
                }
                else
                {
                    // otherwise create a new family
                    // Create Person/Family
                    var familyGroup = PersonService.SaveNewPerson( person, rockContext, campusId, false );
                    if ( familyGroup != null )
                    {
                        familyId = familyGroup.Id;

                        // Store the family id for next person
                        multipleFamilyGroupIds.AddOrIgnore( familyGuid, familyGroup.Id );
                        if ( !singleFamilyId.HasValue )
                        {
                            singleFamilyId = familyGroup.Id;
                        }
                    }
                }
            }

            // If we have family ID and a meaningful location then update that info
            if ( familyId.HasValue )
            {
                var familyGroup = new GroupService( rockContext ).Get( familyId.Value );

                if ( campusId.HasValue && ( updateExistingCampus || !familyGroup.CampusId.HasValue ) )
                {
                    familyGroup.CampusId = campusId;
                    rockContext.SaveChanges();
                }

                if ( location != null && location.IsMinimumViableAddress() )
                {

                    var existingLocation = new LocationService( rockContext ).Get(
                        location.Street1,
                        location.Street2,
                        location.City,
                        location.State,
                        location.PostalCode,
                        location.Country,
                        familyGroup,
                        true,
                        false );

                    var homeLocationType = DefinedValueCache.Get( Rock.SystemGuid.DefinedValue.GROUP_LOCATION_TYPE_HOME.AsGuid() );
                    if ( homeLocationType != null && familyGroup != null )
                    {
                        if ( existingLocation != null )
                        {
                            // A location exists but is not associated with this family group
                            GroupService.AddNewGroupAddress( rockContext, familyGroup, Rock.SystemGuid.DefinedValue.GROUP_LOCATION_TYPE_HOME, existingLocation );
                        }
                        else
                        {
                            // Create a new location and save it to the family group
                            GroupService.AddNewGroupAddress(
                                rockContext,
                                familyGroup,
                                Rock.SystemGuid.DefinedValue.GROUP_LOCATION_TYPE_HOME,
                                location.Street1,
                                location.Street2,
                                location.City,
                                location.State,
                                location.PostalCode,
                                location.Country,
                                true );
                        }
                    }
                }
            }

            return new PersonService( rockContext ).Get( person.Id );
        }

        /// <summary>
        /// Saves the phone.
        /// </summary>
        /// <param name="fieldValue">The field value.</param>
        /// <param name="person">The person.</param>
        /// <param name="phoneTypeGuid">The phone type unique identifier.</param>
        /// <param name="changes">The changes.</param>
        private void SavePhone( object fieldValue, Person person, Guid phoneTypeGuid, History.HistoryChangeList changes )
        {
            var phoneNumber = fieldValue as string;
            if ( phoneNumber != null )
            {
                string cleanNumber = PhoneNumber.CleanNumber( phoneNumber );
                if ( !string.IsNullOrWhiteSpace( cleanNumber ) )
                {
                    var numberType = DefinedValueCache.Get( phoneTypeGuid );
                    if ( numberType != null )
                    {
                        var phone = person.PhoneNumbers.FirstOrDefault( p => p.NumberTypeValueId == numberType.Id );
                        string oldPhoneNumber = string.Empty;
                        if ( phone == null )
                        {
                            phone = new PhoneNumber();
                            person.PhoneNumbers.Add( phone );
                            phone.NumberTypeValueId = numberType.Id;
                        }
                        else
                        {
                            oldPhoneNumber = phone.NumberFormattedWithCountryCode;
                        }

                        phone.Number = cleanNumber;

                        History.EvaluateChange(
                            changes,
                            string.Format( "{0} Phone", numberType.Value ),
                            oldPhoneNumber,
                            phone.NumberFormattedWithCountryCode );
                    }
                }
            }
        }

        /// <summary>
        /// Gets an existing person if possible, otherwise creates a new Person object
        /// which can be later saved to the database.
        /// </summary>
        /// <param name="context">The registration context.</param>
        /// <param name="registrantInfo">The registrant information.</param>
<<<<<<< HEAD
        /// <param name="registrar">The registrar person that is performing the registering.</param>
        /// <param name="registrarFamilyGuid">The registrar family unique identifier.</param>
        /// <param name="rockContext">The rock context for any database lookups.</param>
        /// <returns>A tuple that contains the <see cref="Person"/> object and the optional <see cref="RegistrationRegistrant"/> object.</returns>
        private (Person person, RegistrationRegistrant registrant) GetExistingOrCreatePerson( RegistrationContext context, ViewModels.Blocks.Event.RegistrationEntry.RegistrantInfo registrantInfo, Person registrar, Guid registrarFamilyGuid, RockContext rockContext )
=======
        /// <param name="index">The index.</param>
        /// <param name="multipleFamilyGroupIds">The multiple family group ids.</param>
        /// <param name="singleFamilyId">The single family identifier.</param>
        /// <param name="isWaitlist">if set to <c>true</c> [is waitlist].</param>
        /// <param name="isCreatedAsRegistrant">if set to <c>true</c> person has already been created as registrar</param>
        private void UpsertRegistrant(
            RockContext rockContext,
            RegistrationContext context,
            Person registrar,
            Guid registrarFamilyGuid,
            ViewModel.Blocks.Event.RegistrationEntry.RegistrantInfo registrantInfo,
            int index,
            Dictionary<Guid, int> multipleFamilyGroupIds,
            ref int? singleFamilyId,
            bool isWaitlist,
            bool isCreatedAsRegistrant  )
>>>>>>> c35189dc
        {
            RegistrationRegistrant registrant = null;
            Person person = null;
            var personService = new PersonService( rockContext );

            var firstName = GetPersonFieldValue( context.RegistrationSettings, RegistrationPersonFieldType.FirstName, registrantInfo.FieldValues ).ToStringSafe();
            var lastName = GetPersonFieldValue( context.RegistrationSettings, RegistrationPersonFieldType.LastName, registrantInfo.FieldValues ).ToStringSafe();
            var email = GetPersonFieldValue( context.RegistrationSettings, RegistrationPersonFieldType.Email, registrantInfo.FieldValues ).ToStringSafe();
            var birthday = GetPersonFieldValue( context.RegistrationSettings, RegistrationPersonFieldType.Birthdate, registrantInfo.FieldValues ).ToStringSafe().FromJsonOrNull<BirthdayPickerBag>().ToDateTime();
            var mobilePhone = GetPersonFieldValue( context.RegistrationSettings, RegistrationPersonFieldType.MobilePhone, registrantInfo.FieldValues ).ToStringSafe();

            registrant = context.Registration.Registrants.FirstOrDefault( r => r.Guid == registrantInfo.Guid );

            if ( registrant != null )
            {
                person = registrant.Person;
                if ( person != null && (
                    ( registrant.Person.FirstName.Equals( firstName, StringComparison.OrdinalIgnoreCase ) || registrant.Person.NickName.Equals( firstName, StringComparison.OrdinalIgnoreCase ) ) &&
                    registrant.Person.LastName.Equals( lastName, StringComparison.OrdinalIgnoreCase ) ) )
                {
                    // Do nothing
                }
                else
                {
                    person = null;
                    registrant.PersonAlias = null;
                    registrant.PersonAliasId = null;
                }
            }
            else if ( registrantInfo.PersonGuid.HasValue )
            {
                // This can happen if the page has reloaded due to an error. The person was saved to the DB and we don't want to add them again.
                person = personService.Get( registrantInfo.PersonGuid.Value );
            }
            else
            {
                if ( registrantInfo.PersonGuid.HasValue && context.RegistrationSettings.AreCurrentFamilyMembersShown )
                {
                    person = personService.Get( registrantInfo.PersonGuid.Value );
                }
            }

            if ( person == null )
            {
                // Try to find a matching person based on name, email address, mobile phone, and birthday. If these were not provided they are not considered.
                var personQuery = new PersonService.PersonMatchQuery( firstName, lastName, email, mobilePhone, gender: null, birthDate: birthday );
                person = personService.FindPerson( personQuery, true );

                // Try to find a matching person based on name within same family as registrar
                if ( person == null && registrar != null && registrantInfo.FamilyGuid == registrarFamilyGuid )
                {
                    var familyMembers = registrar.GetFamilyMembers( true, rockContext )
                        .Where( m => ( m.Person.FirstName == firstName || m.Person.NickName == firstName ) && m.Person.LastName == lastName )
                        .Select( m => m.Person )
                        .ToList();

                    if ( familyMembers.Count() == 1 )
                    {
                        person = familyMembers.First();
                        if ( !string.IsNullOrWhiteSpace( email ) )
                        {
                            person.Email = email;
                        }
                    }

                    if ( familyMembers.Count() > 1 && !string.IsNullOrWhiteSpace( email ) )
                    {
                        familyMembers = familyMembers
                            .Where( m =>
                                m.Email != null &&
                                m.Email.Equals( email, StringComparison.OrdinalIgnoreCase ) )
                            .ToList();
                        if ( familyMembers.Count() == 1 )
                        {
                            person = familyMembers.First();
                        }
                    }
                }
            }

            if ( person == null )
            {
<<<<<<< HEAD
                var dvcConnectionStatus = DefinedValueCache.Get( GetAttributeValue( AttributeKey.ConnectionStatus ).AsGuid() );
                var dvcRecordStatus = DefinedValueCache.Get( GetAttributeValue( AttributeKey.RecordStatus ).AsGuid() );

                // If a match was not found, create a new person
                person = new Person();
                person.FirstName = firstName;
                person.LastName = lastName;
                person.IsEmailActive = true;
                person.Email = email;
                person.EmailPreference = EmailPreference.EmailAllowed;
                person.RecordTypeValueId = DefinedValueCache.Get( Rock.SystemGuid.DefinedValue.PERSON_RECORD_TYPE_PERSON.AsGuid() ).Id;

                if ( dvcConnectionStatus != null )
                {
                    person.ConnectionStatusValueId = dvcConnectionStatus.Id;
=======
                /**
                  * 06/07/2022 - KA
                  * 
                  * Logic is as follows. If the Template RegistrarOption was set to UseFirstRegistrant
                  * then chances are a Person was created or found for the first Registrant and used
                  * as the Registrar. In that case then we don't create a new Person for the first
                  * Registrant. Otherwise we go ahead and create a new Person. This is of Particular
                  * importance when the AccountProtectionProfilesForDuplicateDetectionToIgnore includes
                  * AccountProtectionProfile.Low. That means the PersonMatch query will return a null
                  * any time it is called. This prevents us from creating duplicate Person entities for
                  * both the Registrar and first Registrant who are the same person in this scenario.
                */
                if ( isCreatedAsRegistrant )
                {
                    person = registrar;
>>>>>>> c35189dc
                }
                else
                {
                    // If a match was not found, create a new person
                    person = new Person();
                    person.FirstName = firstName;
                    person.LastName = lastName;
                    person.IsEmailActive = true;
                    person.Email = email;
                    person.EmailPreference = EmailPreference.EmailAllowed;
                    person.RecordTypeValueId = DefinedValueCache.Get( Rock.SystemGuid.DefinedValue.PERSON_RECORD_TYPE_PERSON.AsGuid() ).Id;

                    if ( dvcConnectionStatus != null )
                    {
                        person.ConnectionStatusValueId = dvcConnectionStatus.Id;
                    }

                    if ( dvcRecordStatus != null )
                    {
                        person.RecordStatusValueId = dvcRecordStatus.Id;
                    }
                }
            }

            return (person, registrant);
        }

        /// <summary>
        /// Updates the person object from information provided in the registrant.
        /// This does not perform the SaveChanges() call, so all changes are made
        /// only to the in-memory object.
        /// </summary>
        /// <param name="person">The person to update.</param>
        /// <param name="registrantInfo">The registrant information.</param>
        /// <param name="personChanges">The person history changes that were made.</param>
        /// <param name="settings">The registration settings.</param>
        /// <returns>A tuple that contains the <see cref="Campus"/> identifier and the <see cref="Location"/> object if either were found.</returns>
        private (int? campusId, Location location, bool updateExistingCampus) UpdatePersonFromRegistrant( Person person, ViewModels.Blocks.Event.RegistrationEntry.RegistrantInfo registrantInfo, History.HistoryChangeList personChanges, RegistrationSettings settings )
        {
            Location location = null;
            var campusId = PageParameter( PageParameterKey.CampusId ).AsIntegerOrNull();
            var updateExistingCampus = false;

            // Set any of the template's person fields
            foreach ( var field in settings.Forms
                .SelectMany( f => f.Fields
                    .Where( t => t.FieldSource == RegistrationFieldSource.PersonField ) ) )
            {
                // Find the registrant's value
                var fieldValue = GetPersonFieldValue( settings, field.PersonFieldType, registrantInfo.FieldValues );

                if ( fieldValue != null )
                {
                    switch ( field.PersonFieldType )
                    {
                        case RegistrationPersonFieldType.Campus:
                            var campusGuid = fieldValue.ToString().AsGuidOrNull();
                            updateExistingCampus = campusGuid.HasValue;
                            campusId = campusGuid.HasValue ? CampusCache.Get( campusGuid.Value )?.Id ?? campusId : campusId;
                            break;

                        case RegistrationPersonFieldType.MiddleName:
                            string middleName = fieldValue.ToString().Trim();
                            History.EvaluateChange( personChanges, "Middle Name", person.MiddleName, middleName );
                            person.MiddleName = middleName;
                            break;

                        case RegistrationPersonFieldType.Address:
                            var addressViewModel = fieldValue.ToStringSafe().FromJsonOrNull<AddressControlBag>();

                            if ( addressViewModel != null )
                            {
                                // TODO: The default country should be removed once Obsidian has full country support.
                                location = new Location
                                {
                                    Street1 = addressViewModel.Street1,
                                    Street2 = addressViewModel.Street2,
                                    City = addressViewModel.City,
                                    State = addressViewModel.State,
                                    PostalCode = addressViewModel.PostalCode,
                                    Country = addressViewModel.Country ?? GlobalAttributesCache.Get().OrganizationCountry
                                };
                            }

                            break;

                        case RegistrationPersonFieldType.Birthdate:
                            var oldBirthMonth = person.BirthMonth;
                            var oldBirthDay = person.BirthDay;
                            var oldBirthYear = person.BirthYear;

                            person.SetBirthDate( fieldValue.ToStringSafe().FromJsonOrNull<BirthdayPickerBag>().ToDateTime() );

                            History.EvaluateChange( personChanges, "Birth Month", oldBirthMonth, person.BirthMonth );
                            History.EvaluateChange( personChanges, "Birth Day", oldBirthDay, person.BirthDay );
                            History.EvaluateChange( personChanges, "Birth Year", oldBirthYear, person.BirthYear );
                            break;

                        case RegistrationPersonFieldType.Gender:
                            var newGender = fieldValue.ToString().ConvertToEnumOrNull<Gender>() ?? Gender.Unknown;
                            History.EvaluateChange( personChanges, "Gender", person.Gender, newGender );
                            person.Gender = newGender;
                            break;

                        case RegistrationPersonFieldType.AnniversaryDate:
                            var oldAnniversaryDate = person.AnniversaryDate;
                            person.AnniversaryDate = fieldValue.ToStringSafe().FromJsonOrNull<BirthdayPickerBag>().ToDateTime();
                            History.EvaluateChange( personChanges, "Anniversary Date", oldAnniversaryDate, person.AnniversaryDate );
                            break;

                        case RegistrationPersonFieldType.MaritalStatus:
                            {
                                var newMaritalStatusValueGuid = fieldValue.ToStringSafe().AsGuidOrNull();
                                var newMaritalStatusValueId = newMaritalStatusValueGuid.HasValue ? DefinedValueCache.Get( newMaritalStatusValueGuid.Value )?.Id : null;
                                var oldMaritalStatusValueId = person.MaritalStatusValueId;
                                person.MaritalStatusValueId = newMaritalStatusValueId;
                                History.EvaluateChange( personChanges, "Marital Status", DefinedValueCache.GetName( oldMaritalStatusValueId ), DefinedValueCache.GetName( person.MaritalStatusValueId ) );
                                break;
                            }

                        case RegistrationPersonFieldType.MobilePhone:
                            SavePhone( fieldValue, person, Rock.SystemGuid.DefinedValue.PERSON_PHONE_TYPE_MOBILE.AsGuid(), personChanges );
                            break;

                        case RegistrationPersonFieldType.HomePhone:
                            SavePhone( fieldValue, person, Rock.SystemGuid.DefinedValue.PERSON_PHONE_TYPE_HOME.AsGuid(), personChanges );
                            break;

                        case RegistrationPersonFieldType.WorkPhone:
                            SavePhone( fieldValue, person, Rock.SystemGuid.DefinedValue.PERSON_PHONE_TYPE_WORK.AsGuid(), personChanges );
                            break;

                        case RegistrationPersonFieldType.ConnectionStatus:
                            {
                                var newConnectionStatusValueGuid = fieldValue.ToStringSafe().AsGuidOrNull();
                                var newConnectionStatusValueId = newConnectionStatusValueGuid.HasValue ? DefinedValueCache.Get( newConnectionStatusValueGuid.Value )?.Id : null;
                                var oldConnectionStatusValueId = person.ConnectionStatusValueId;
                                person.ConnectionStatusValueId = newConnectionStatusValueId;
                                History.EvaluateChange( personChanges, "Connection Status", DefinedValueCache.GetName( oldConnectionStatusValueId ), DefinedValueCache.GetName( person.ConnectionStatusValueId ) );
                                break;
                            }

                        case RegistrationPersonFieldType.Grade:
                            {
                                var newGradeGuid = fieldValue.ToStringSafe().AsGuidOrNull();
                                var newGradeOffset = newGradeGuid.HasValue ? DefinedValueCache.Get( newGradeGuid.Value )?.Value.AsIntegerOrNull() : null;
                                var newGraduationYear = Person.GraduationYearFromGradeOffset( newGradeOffset );

                                // Don't wipe out a past graduation date if they picked a blank value.
                                if ( newGraduationYear.HasValue || ( person.GradeOffset.HasValue && person.GradeOffset >= 0 ) )
                                {
                                    var oldGraduationYear = person.GraduationYear;
                                    person.GraduationYear = newGraduationYear;
                                    History.EvaluateChange( personChanges, "Graduation Year", oldGraduationYear, person.GraduationYear );
                                }

                                break;
                            }
                    }
                }
            }

            return (campusId, location, updateExistingCampus);
        }

        /// <summary>
        /// Updates the person attributes from the information contained in the
        /// registrant information.
        /// </summary>
        /// <param name="person">The person object to be updated.</param>
        /// <param name="personChanges">The person history changes that were made.</param>
        /// <param name="registrantInfo">The registrant information.</param>
        /// <param name="settings">The registration settings.</param>
        /// <returns><c>true</c> if any attributes were modified, <c>false</c> otherwise.</returns>
        private bool UpdatePersonAttributes( Person person, History.HistoryChangeList personChanges, ViewModels.Blocks.Event.RegistrationEntry.RegistrantInfo registrantInfo, RegistrationSettings settings )
        {
            bool isChanged = false;
            var personAttributes = settings.Forms
                .SelectMany( f => f.Fields
                    .Where( t =>
                        t.FieldSource == RegistrationFieldSource.PersonAttribute &&
                        t.AttributeId.HasValue ) );

            // Set any of the template's person attribute fields
            foreach ( var field in personAttributes )
            {
                // Find the registrant's value
                var fieldValue = registrantInfo.FieldValues.GetValueOrNull( field.Guid );

                if ( fieldValue != null )
                {
                    var attribute = AttributeCache.Get( field.AttributeId.Value );
                    if ( attribute != null )
                    {
                        string originalValue = person.GetAttributeValue( attribute.Key );
                        string newValue = PublicAttributeHelper.GetPrivateValue( attribute, fieldValue.ToString() );
                        person.SetAttributeValue( attribute.Key, newValue );

                        if ( ( originalValue ?? string.Empty ).Trim() != ( newValue ?? string.Empty ).Trim() )
                        {
                            string formattedOriginalValue = string.Empty;
                            if ( !string.IsNullOrWhiteSpace( originalValue ) )
                            {
                                formattedOriginalValue = attribute.FieldType.Field.GetTextValue( originalValue, attribute.ConfigurationValues );
                            }

                            string formattedNewValue = string.Empty;
                            if ( !string.IsNullOrWhiteSpace( newValue ) )
                            {
                                formattedNewValue = attribute.FieldType.Field.GetTextValue( newValue, attribute.ConfigurationValues );
                            }

                            isChanged = true;
                            History.EvaluateChange( personChanges, attribute.Name, formattedOriginalValue, formattedNewValue );
                        }
                    }
                }
            }

            return isChanged;
        }

        /// <summary>
        /// Upserts the registrant.
        /// </summary>
        /// <param name="rockContext">The rock context.</param>
        /// <param name="context">The context.</param>
        /// <param name="registrar">The registrar.</param>
        /// <param name="registrarFamilyGuid">The registrar family unique identifier.</param>
        /// <param name="registrantInfo">The registrant information.</param>
        /// <param name="index">The index.</param>
        /// <param name="multipleFamilyGroupIds">The multiple family group ids.</param>
        /// <param name="singleFamilyId">The single family identifier.</param>
        /// <param name="isWaitlist">if set to <c>true</c> then registrant is on the wait list.</param>
        /// <param name="isNewRegistration"><c>true</c> if the registration is new; otherwise <c>false</c>.</param>
        /// <param name="postSaveActions">Additional post save actions that can be appended to.</param>
        private void UpsertRegistrant(
            RockContext rockContext,
            RegistrationContext context,
            Person registrar,
            Guid registrarFamilyGuid,
            ViewModels.Blocks.Event.RegistrationEntry.RegistrantInfo registrantInfo,
            int index,
            Dictionary<Guid, int> multipleFamilyGroupIds,
            ref int? singleFamilyId,
            bool isWaitlist,
            bool isNewRegistration,
            List<Action> postSaveActions )
        {
            // Force waitlist if specified by param, but allow waitlist if requested
            isWaitlist |= ( context.RegistrationSettings.IsWaitListEnabled && registrantInfo.IsOnWaitList );

            var personService = new PersonService( rockContext );
            var registrationInstanceService = new RegistrationInstanceService( rockContext );
            var registrantService = new RegistrationRegistrantService( rockContext );

            var registrantChanges = new History.HistoryChangeList();
            var personChanges = new History.HistoryChangeList();

            var (person, registrant) = GetExistingOrCreatePerson( context, registrantInfo, registrar, registrarFamilyGuid, rockContext );

            var familyGroupType = GroupTypeCache.Get( Rock.SystemGuid.GroupType.GROUPTYPE_FAMILY );
            var adultRoleId = familyGroupType.Roles
                .Where( r => r.Guid.Equals( Rock.SystemGuid.GroupRole.GROUPROLE_FAMILY_MEMBER_ADULT.AsGuid() ) )
                .Select( r => r.Id )
                .FirstOrDefault();
            var childRoleId = familyGroupType.Roles
                .Where( r => r.Guid.Equals( Rock.SystemGuid.GroupRole.GROUPROLE_FAMILY_MEMBER_CHILD.AsGuid() ) )
                .Select( r => r.Id )
                .FirstOrDefault();

            // Update the person object from the registrant information.
            var (campusId, location, updateExistingCampus) = UpdatePersonFromRegistrant( person, registrantInfo, personChanges, context.RegistrationSettings );

            // If campus was not provided, then check the page parameter.
            campusId = campusId ?? PageParameter( PageParameterKey.CampusId ).AsIntegerOrNull();

            // Save the person ( and family if needed )
            SavePerson( rockContext, context.RegistrationSettings, person, registrantInfo.FamilyGuid ?? Guid.NewGuid(), campusId, location, adultRoleId, childRoleId, multipleFamilyGroupIds, ref singleFamilyId, updateExistingCampus );

            // Load the person's attributes
            person.LoadAttributes();

            if ( UpdatePersonAttributes( person, personChanges, registrantInfo, context.RegistrationSettings ) )
            {
                person.SaveAttributeValues( rockContext );
            }

            var registrantName = person.FullName + ": ";

            personChanges.ForEach( c => registrantChanges.Add( c ) );

            if ( registrant == null )
            {
                registrant = new RegistrationRegistrant();
                registrant.Guid = registrantInfo.Guid;
                registrantService.Add( registrant );
                registrant.RegistrationId = context.Registration.Id;
            }

            registrant.OnWaitList = isWaitlist;
            registrant.PersonAliasId = person.PrimaryAliasId;
            registrant.Cost = isWaitlist ? 0 : context.RegistrationSettings.PerRegistrantCost;

            // Check if discount applies
            var maxRegistrants = context.Discount?.RegistrationTemplateDiscount.MaxRegistrants;
            var isWithinMaxRegistrants = !maxRegistrants.HasValue || index < maxRegistrants.Value;
            var usesRemaining = context.Discount?.UsagesRemaining ?? int.MaxValue;
            var isWithinUsageCap = usesRemaining >= 1;
            registrant.DiscountApplies = isWithinMaxRegistrants && isWithinUsageCap;

            if ( registrant.DiscountApplies && context.Discount?.UsagesRemaining != null )
            {
                context.Discount.UsagesRemaining--;
            }

            var registrantFeeService = new RegistrationRegistrantFeeService( rockContext );
            var registrationTemplateFeeItemService = new RegistrationTemplateFeeItemService( rockContext );

            // Delete any existing fees that were removed
            foreach ( var dbFee in registrant.Fees.ToList() )
            {
                var feeItemGuid = dbFee.RegistrationTemplateFeeItem.Guid;
                var quantity = isWaitlist ? 0 : ( registrantInfo.FeeItemQuantities.GetValueOrNull( feeItemGuid ) ?? 0 );

                if ( quantity < 1 )
                {
                    var oldFeeValue = $"'{dbFee.RegistrationTemplateFee.Name}' Fee (Quantity:{dbFee.Quantity:N0}, Cost:{dbFee.Cost:C2}, Option:{dbFee.Option}";
                    registrantChanges.AddChange( History.HistoryVerb.Delete, History.HistoryChangeType.Record, "Fee" ).SetOldValue( oldFeeValue );

                    registrant.Fees.Remove( dbFee );
                    registrantFeeService.Delete( dbFee );
                }
            }

            // Upsert fees if not on the waiting list
            if ( !isWaitlist )
            {
                var feeModels = context.RegistrationSettings.Fees?
                    .Where( f => f.IsActive )
                    .OrderBy( f => f.Order )
                    .ToList() ?? new List<RegistrationTemplateFee>();

                foreach ( var feeModel in feeModels )
                {
                    var totalFeeQuantity = 0;
                    var feeItemModels = feeModel.FeeItems.Where( f => f.IsActive ).ToList();

                    for ( var i = 0; i < feeItemModels.Count; i++ )
                    {
                        var feeItemModel = feeItemModels[i];
                        var isLastFeeItemModel = i == ( feeItemModels.Count - 1 );

                        var quantity = registrantInfo.FeeItemQuantities.GetValueOrNull( feeItemModel.Guid ) ?? 0;
                        var registrantFee = registrant.Fees
                                .FirstOrDefault( f =>
                                    f.RegistrationTemplateFeeId == feeModel.Id &&
                                    f.RegistrationTemplateFeeItemId == feeItemModel.Id );

                        // If this fee is required and this is the last item, then make sure at least 1 is selected
                        if ( isLastFeeItemModel && totalFeeQuantity < 1 && quantity < 1 && feeModel.IsRequired )
                        {
                            quantity = 1;
                        }

                        // If there is a limited supply, ensure that more are not ordered than available
                        var countRemaining = context.FeeItemsCountRemaining.GetValueOrNull( feeItemModel.Guid );

                        // Don't allow quantity to be more than supply
                        if ( countRemaining.HasValue && countRemaining < quantity )
                        {
                            quantity = countRemaining.Value;
                        }

                        // Don't allow selecting more than 1 if not allowed
                        if ( !feeModel.AllowMultiple && quantity > 1 )
                        {
                            quantity = 1;
                        }

                        // Don't allow selecting any if other items of this fee are already selected
                        if ( !feeModel.AllowMultiple && totalFeeQuantity > 0 )
                        {
                            quantity = 0;
                        }

                        // Check if the item is selected (either actually selected or not allowed to be selected)
                        if ( quantity < 1 )
                        {
                            // The item is not selected, so remove it if it already exists
                            if ( registrantFee != null )
                            {
                                var oldFeeValue = $"'{registrantFee.RegistrationTemplateFee.Name}' Fee (Quantity:{registrantFee.Quantity:N0}, Cost:{registrantFee.Cost:C2}, Option:{registrantFee.Option}";
                                registrantChanges.AddChange( History.HistoryVerb.Delete, History.HistoryChangeType.Record, "Fee" ).SetOldValue( oldFeeValue );

                                registrant.Fees.Remove( registrantFee );
                                registrantFeeService.Delete( registrantFee );
                            }

                            continue;
                        }

                        // Update the total quantity for this fee
                        totalFeeQuantity += quantity;

                        var feeName = $"{feeModel.Name} ({feeItemModel.Name})";

                        // Create the fee record if needed
                        if ( registrantFee == null )
                        {
                            registrantFee = new RegistrationRegistrantFee
                            {
                                RegistrationTemplateFeeId = feeModel.Id,
                                RegistrationTemplateFeeItemId = feeItemModel.Id,
                                Option = feeItemModel.Name
                            };

                            registrant.Fees.Add( registrantFee );
                            registrantChanges.AddChange( History.HistoryVerb.Add, History.HistoryChangeType.Record, "Fee" ).SetNewValue( feeName );
                        }

                        // Update the cost and quantity of the fee record
                        History.EvaluateChange( registrantChanges, feeName + " Quantity", registrantFee.Quantity, quantity );
                        registrantFee.Quantity = quantity;

                        History.EvaluateChange( registrantChanges, feeName + " Cost", registrantFee.Cost, feeItemModel.Cost );
                        registrantFee.Cost = feeItemModel.Cost;
                    }
                }
            }

            rockContext.SaveChanges();
            registrantInfo.Guid = registrant.Guid;

            // Set any of the template's registrant attributes
            registrant.LoadAttributes();
            if ( UpdateRegistrantAttributes( registrant, registrantInfo, registrantChanges, context.RegistrationSettings ) )
            {
                rockContext.SaveChanges();
            }

            // Save the signed document if we have one. We only process a document
            // if this is a new registration since editing registrations with an
            // inline signature is not currently supported.
            if ( context.RegistrationSettings.SignatureDocumentTemplateId.HasValue && context.RegistrationSettings.IsInlineSignatureRequired && isNewRegistration )
            {
                var documentTemplate = new SignatureDocumentTemplateService( rockContext ).Get( context.RegistrationSettings.SignatureDocumentTemplateId ?? 0 );
                var signedData = Security.Encryption.DecryptString( registrantInfo.SignatureData ).FromJsonOrThrow<SignedDocumentData>();
                var signedBy = RequestContext.CurrentPerson ?? registrar;

                var document = CreateSignatureDocument( documentTemplate, signedData, registrant, signedBy, registrar, person, registrant.Person.FullName, context.RegistrationSettings.Name);

                new SignatureDocumentService( rockContext ).Add( document );
                rockContext.SaveChanges();

                // Send communication after the save is complete.
                if ( documentTemplate.CompletionSystemCommunication != null )
                {
                    postSaveActions.Add( () =>
                    {
                        ElectronicSignatureHelper.SendSignatureCompletionCommunication( document.Id, out _ );
                    } );
                }
            }

            var currentPerson = GetCurrentPerson();
            var currentPersonAliasId = currentPerson?.PrimaryAliasId;

            Task.Run( () =>
                HistoryService.SaveChanges(
                    new RockContext(),
                    typeof( Registration ),
                    Rock.SystemGuid.Category.HISTORY_EVENT_REGISTRATION.AsGuid(),
                    context.Registration.Id,
                    registrantChanges,
                    "Registrant: " + person.FullName,
                    null,
                    null,
                    true,
                    currentPersonAliasId ) );

            // Clear this registrant's family guid so it's not updated again
            registrantInfo.FamilyGuid = Guid.Empty;
            registrantInfo.PersonGuid = person.Guid;
        }

        /// <summary>
        /// Updates the registrant attribute values with those provided by the
        /// registrant information.
        /// </summary>
        /// <param name="registrant">The registrant to be updated.</param>
        /// <param name="registrantInfo">The registrant information.</param>
        /// <param name="registrantChanges">The registrant changes that were made.</param>
        /// <param name="settings">The registration settings.</param>
        /// <returns><c>true</c> if any attributes were modified, <c>false</c> otherwise.</returns>
        private bool UpdateRegistrantAttributes( RegistrationRegistrant registrant, ViewModels.Blocks.Event.RegistrationEntry.RegistrantInfo registrantInfo, History.HistoryChangeList registrantChanges, RegistrationSettings settings )
        {
            var isChanged = false;
            var registrantAttributeFields = settings.Forms
                .SelectMany( f => f.Fields.Where( ff => ff.AttributeId.HasValue && ff.FieldSource == RegistrationFieldSource.RegistrantAttribute ) )
                .ToList();

            foreach ( var field in registrantAttributeFields )
            {
                var attribute = AttributeCache.Get( field.AttributeId.Value );

                if ( attribute is null )
                {
                    continue;
                }

                var originalValue = registrant.GetAttributeValue( attribute.Key );
                var newValue = registrantInfo.FieldValues.GetValueOrNull( field.Guid ).ToStringSafe();
                newValue = PublicAttributeHelper.GetPrivateValue( attribute, newValue );

                registrant.SetAttributeValue( attribute.Key, newValue );

                if ( ( originalValue ?? string.Empty ).Trim() != ( newValue ?? string.Empty ).Trim() )
                {
                    var formattedOriginalValue = string.Empty;
                    if ( !string.IsNullOrWhiteSpace( originalValue ) )
                    {
                        formattedOriginalValue = attribute.FieldType.Field.GetTextValue( originalValue, attribute.ConfigurationValues );
                    }

                    string formattedNewValue = string.Empty;
                    if ( !string.IsNullOrWhiteSpace( newValue ) )
                    {
                        formattedNewValue = attribute.FieldType.Field.GetTextValue( newValue, attribute.ConfigurationValues );
                    }

                    isChanged = true;
                    History.EvaluateChange( registrantChanges, attribute.Name, formattedOriginalValue, formattedNewValue );
                }
            }

            return isChanged;
        }

        /// <summary>
        /// Gets the view model.
        /// </summary>
        /// <returns></returns>
        private RegistrationEntryBlockViewModel GetViewModel( RockContext rockContext )
        {
            // Get the registration context (template, instance, actual registration (if existing))
            var context = GetContext( rockContext, out var errorMessage );

            if ( context is null )
            {
                return new RegistrationEntryBlockViewModel
                {
                    RegistrationInstanceNotFoundMessage = errorMessage
                };
            }

            // If the registration is existing, then add the args that describe it to the view model
            var isExistingRegistration = PageParameter( PageParameterKey.RegistrationId ).AsIntegerOrNull().HasValue;
            var session = GetRegistrationEntryBlockSession( rockContext, context.RegistrationSettings );
            var isUnauthorized = isExistingRegistration && session == null;
            RegistrationEntryBlockSuccessViewModel successViewModel = null;

            if ( session != null )
            {
                var args = new RegistrationEntryBlockArgs
                {
                    AmountToPayNow = session.AmountToPayNow,
                    DiscountCode = session.DiscountCode,
                    FieldValues = session.FieldValues,
                    Registrants = session.Registrants,
                    Registrar = session.Registrar,
                    RegistrationGuid = null,
                    RegistrationSessionGuid = session.RegistrationSessionGuid
                };

                // Only populate the RegistrationGuid if this is an existing registration.
                // Otherwise a security check on the current person will be performed
                // which may throw an incorrect error since the current person may not
                // match the person that was created as the registrar.
                if ( isExistingRegistration )
                {
                    args.RegistrationGuid = session.RegistrationGuid;
                }

                // Get a new context with the args
                context = GetContext( rockContext, args, out errorMessage );

                var financialGatewayService = new FinancialGatewayService( rockContext );
                var paymentFinancialGateway = financialGatewayService.Get( context.RegistrationSettings.FinancialGatewayId ?? 0 );
                var paymentGateway = paymentFinancialGateway?.GetGatewayComponent() as IPaymentTokenGateway;

                string paymentToken = null;
                var wasRedirectedFromPayment = paymentGateway?.TryGetPaymentTokenFromParameters( paymentFinancialGateway, RequestContext.GetPageParameters(), out paymentToken ) ?? false;

                if ( wasRedirectedFromPayment )
                {
                    args.GatewayToken = paymentToken;

                    // This is a redirect from a redirect gateway. The user was sent to
                    // another site, made payment, and has come back after completion.
                    if ( !isExistingRegistration )
                    {
                        SubmitRegistration( rockContext, context, args, out errorMessage );
                    }
                    else
                    {
                        // Existing registration, but they are making another payment.
                        var transactionGuid = ProcessPayment( rockContext, context, args, out errorMessage );

                        if ( !errorMessage.IsNullOrWhiteSpace() )
                        {
                            throw new Exception( errorMessage );
                        }

                        if ( !transactionGuid.HasValue )
                        {
                            throw new Exception( "There was a problem with the payment" );
                        }
                    }

                    successViewModel = GetSuccessViewModel( context.Registration.Id, context.TransactionCode, context.GatewayPersonIdentifier );
                }
            }

            // Get models needed for the view model
            var hasDiscountsAvailable = context.RegistrationSettings.Discounts?.Any() == true;
            var formModels = context.RegistrationSettings.Forms?.OrderBy( f => f.Order ).ToList() ?? new List<RegistrationTemplateForm>();

            // Get family members
            var currentPerson = GetCurrentPerson();
            var familyMembers = context.RegistrationSettings.AreCurrentFamilyMembersShown ?
                currentPerson.GetFamilyMembers( true, rockContext )
                    .Select( gm => new
                    {
                        FamilyGuid = gm.Group.Guid,
                        Person = gm.Person
                    } )
                    .ToList()
                    .Select( gm => new RegistrationEntryBlockFamilyMemberViewModel
                    {
                        Guid = gm.Person.Guid,
                        FamilyGuid = gm.FamilyGuid,
                        FullName = gm.Person.FullName,
                        FieldValues = GetCurrentValueFieldValues( rockContext, gm.Person, null, formModels )
                    } )
                    .ToList() :
                    new List<RegistrationEntryBlockFamilyMemberViewModel>();

            // Get the instructions
            var instructions = context.RegistrationSettings.Instructions;

            // Get the fee term
            var feeTerm = context.RegistrationSettings.FeeTerm;
            feeTerm = feeTerm.ToLower();
            var pluralFeeTerm = feeTerm.Pluralize();

            // Get the registrant term
            var registrantTerm = context.RegistrationSettings.RegistrantTerm;
            registrantTerm = registrantTerm.ToLower();
            var pluralRegistrantTerm = registrantTerm.Pluralize();

            // Get the fees
            var feeModels = context.RegistrationSettings.Fees?.Where( f => f.IsActive ).OrderBy( f => f.Order ).ToList() ?? new List<RegistrationTemplateFee>();
            var fees = new List<RegistrationEntryBlockFeeViewModel>();

            foreach ( var feeModel in feeModels )
            {
                var feeViewModel = new RegistrationEntryBlockFeeViewModel
                {
                    Guid = feeModel.Guid,
                    Name = feeModel.Name,
                    AllowMultiple = feeModel.AllowMultiple,
                    IsRequired = feeModel.IsRequired,
                    DiscountApplies = feeModel.DiscountApplies,
                    Items = feeModel.FeeItems.Where( f => f.IsActive ).Select( fi => new RegistrationEntryBlockFeeItemViewModel
                    {
                        Cost = fi.Cost,
                        Name = fi.Name,
                        Guid = fi.Guid,
                        CountRemaining = context.FeeItemsCountRemaining.GetValueOrNull( fi.Guid )
                    } )
                };

                fees.Add( feeViewModel );
            }

            // Get forms with fields
            var formViewModels = new List<RegistrationEntryBlockFormViewModel>();

            foreach ( var formModel in formModels )
            {
                var form = new RegistrationEntryBlockFormViewModel();
                var fieldModels = formModel.Fields.Where( f => !f.IsInternal && ( f.Attribute == null || f.Attribute.IsActive ) ).OrderBy( f => f.Order );
                var fields = new List<RegistrationEntryBlockFormFieldViewModel>();

                foreach ( var fieldModel in fieldModels )
                {
                    var field = new RegistrationEntryBlockFormFieldViewModel();
                    var attribute = fieldModel.AttributeId.HasValue ? AttributeCache.Get( fieldModel.AttributeId.Value ) : null;

                    field.Guid = fieldModel.Guid;
                    field.Attribute = attribute != null ? PublicAttributeHelper.GetPublicAttributeForEdit( attribute ) : null;
                    field.FieldSource = ( int ) fieldModel.FieldSource;
                    field.PersonFieldType = ( int ) fieldModel.PersonFieldType;
                    field.IsRequired = fieldModel.IsRequired;
                    field.IsSharedValue = fieldModel.IsSharedValue;
                    field.VisibilityRuleType = ( int ) fieldModel.FieldVisibilityRules.FilterExpressionType;
                    field.PreHtml = fieldModel.PreText;
                    field.PostHtml = fieldModel.PostText;
                    field.ShowOnWaitList = fieldModel.ShowOnWaitlist;

                    field.VisibilityRules = fieldModel.FieldVisibilityRules
                        .RuleList
                        .Where( vr => vr.ComparedToFormFieldGuid.HasValue )
                        .Select( vr => new RegistrationEntryBlockVisibilityViewModel
                        {
                            ComparedToRegistrationTemplateFormFieldGuid = vr.ComparedToFormFieldGuid.Value,
                            ComparedToValue = vr.ComparedToValue,
                            ComparisonType = ( int ) vr.ComparisonType
                        } );

                    fields.Add( field );
                }

                form.Fields = fields;
                formViewModels.Add( form );
            }

            // Get the registration attributes term
            var registrationAttributeTitleStart = context.RegistrationSettings.AttributeTitleStart;
            var registrationAttributeTitleEnd = context.RegistrationSettings.AttributeTitleEnd;

            // Get the registration term
            var registrationTerm = context.RegistrationSettings.RegistrationTerm;
            var pluralRegistrationTerm = registrationTerm.Pluralize();

            // Get the registration attributes
            var registrationAttributes = GetRegistrationAttributes( context.RegistrationSettings.RegistrationTemplateId );

            // only show the Registration Attributes Before Registrants that have a category of REGISTRATION_ATTRIBUTE_START_OF_REGISTRATION
            var beforeAttributes = registrationAttributes
                .Where( a =>
                    a.Categories.Any( c => c.Guid == Rock.SystemGuid.Category.REGISTRATION_ATTRIBUTE_START_OF_REGISTRATION.AsGuid() ) )
                .Select( a => PublicAttributeHelper.GetPublicAttributeForEdit( a ) )
                .ToList();

            // only show the Registration Attributes After Registrants that have don't have a category or have a category of REGISTRATION_ATTRIBUTE_END_OF_REGISTRATION
            var afterAttributes = registrationAttributes
                .Where( a =>
                    !a.Categories.Any() ||
                    a.Categories.Any( c => c.Guid == Rock.SystemGuid.Category.REGISTRATION_ATTRIBUTE_END_OF_REGISTRATION.AsGuid() ) )
                .Select( a => PublicAttributeHelper.GetPublicAttributeForEdit( a ) )
                .ToList();

            // Get the maximum number of registrants
            var maxRegistrants = context.RegistrationSettings.MaxRegistrants;

            // Force the registrar to update their email?
            var forceEmailUpdate = GetAttributeValue( AttributeKey.ForceEmailUpdate ).AsBoolean();

            // Check if saved accounts should be enabled.
            var enableSavedAccount = GetAttributeValue( AttributeKey.EnableSavedAccount ).AsBoolean();

            // Load the gateway control settings
            var financialGatewayId = context.RegistrationSettings.FinancialGatewayId;
            var financialGateway = financialGatewayId.HasValue ? new FinancialGatewayService( rockContext ).GetNoTracking( financialGatewayId.Value ) : null;
            var gatewayComponent = financialGateway?.GetGatewayComponent();
            var financialGatewayComponent = gatewayComponent as IObsidianHostedGatewayComponent;

            // Determine if this is a redirect gateway and get the redirect URL
            var redirectGateway = gatewayComponent as IRedirectionGatewayComponent;
            var isRedirectGateway = redirectGateway != null;
            var redirectGatewayUrl = string.Empty;

            // Get the amount due today and the initial amount to recommend paying
            var amountDueToday = context.RegistrationSettings.PerRegistrantMinInitialPayment;
            var initialAmountToPay = context.RegistrationSettings.PerRegistrantDefaultInitialPayment;
            var baseCost = context.RegistrationSettings.PerRegistrantCost;

            // Determine the timeout
            int? timeoutMinutes = null;

            if ( context.SpotsRemaining.HasValue && context.RegistrationSettings.TimeoutMinutes.HasValue )
            {
                var hasMetThreshold =
                    !context.RegistrationSettings.TimeoutThreshold.HasValue ||
                    context.SpotsRemaining.Value <= context.RegistrationSettings.TimeoutThreshold.Value;

                if ( hasMetThreshold )
                {
                    timeoutMinutes = context.RegistrationSettings.TimeoutMinutes.Value;
                }
            }

            // Initialize the client services to retrieve data in a way we can send
            // to the client.
            var campusClientService = new CampusClientService( rockContext, RequestContext.CurrentPerson );
            var savedAccountClientService = new FinancialPersonSavedAccountClientService( rockContext, RequestContext.CurrentPerson );

            // If we are using saved accounts and have all the details that we
            // need then attempt to load the current person's saved accounts.
            List<SavedFinancialAccountListItemBag> savedAccounts = null;
            if ( enableSavedAccount && RequestContext.CurrentPerson != null && financialGateway != null )
            {
                var accountOptions = new SavedFinancialAccountOptions
                {
                    FinancialGatewayGuids = new List<Guid> { financialGateway.Guid },
                    CurrencyTypeGuids = GetAllowedCurrencyTypes( gatewayComponent ).Select( a => a.Guid ).ToList()
                };

                savedAccounts = savedAccountClientService.GetSavedFinancialAccountsForPersonAsAccountListItems( RequestContext.CurrentPerson.Id, accountOptions );
            }

            // If we don't have a session that means we are starting new. Create
            // an empty session.
            if ( session == null && currentPerson != null )
            {
                session = new RegistrationEntryBlockSession
                {
                    RegistrationSessionGuid = Guid.NewGuid()
                };

                session.Registrants = new List<ViewModels.Blocks.Event.RegistrationEntry.RegistrantInfo>();
                var isOnWaitList = context.SpotsRemaining.HasValue && context.SpotsRemaining.Value == 0;

                if ( context.RegistrationSettings.AreCurrentFamilyMembersShown )
                {
                    // Fill in first registrant info as a member of the family.
                    session.Registrants.Add( new ViewModels.Blocks.Event.RegistrationEntry.RegistrantInfo
                    {
                        Guid = Guid.NewGuid(),
                        FamilyGuid = currentPerson.PrimaryFamily.Guid,
                        IsOnWaitList = isOnWaitList,
                        PersonGuid = currentPerson.Guid,
                        FeeItemQuantities = new Dictionary<Guid, int>(),
                        FieldValues = GetCurrentValueFieldValues( rockContext, currentPerson, null, formModels )
                    } );
                }
                else
                {
                    // Only fill in the first registrant with existing values
                    // as a "new" person if family members are not shown.
                    session.Registrants.Add( new ViewModels.Blocks.Event.RegistrationEntry.RegistrantInfo
                    {
                        Guid = Guid.NewGuid(),
                        FamilyGuid = Guid.NewGuid(),
                        IsOnWaitList = isOnWaitList,
                        PersonGuid = null,
                        FeeItemQuantities = new Dictionary<Guid, int>(),
                        FieldValues = !isOnWaitList ? GetCurrentValueFieldValues( rockContext, currentPerson, null, formModels ) : new Dictionary<Guid, object>()
                    } );
                }
            }

            // Determine the starting point. External registration updates are
            // currently only supported if we are not doing inline signatures.
            var allowExternalRegistrationUpdates = context.RegistrationSettings.AllowExternalRegistrationUpdates && !context.RegistrationSettings.IsInlineSignatureRequired;
            var allowRegistrationUpdates = !isExistingRegistration || allowExternalRegistrationUpdates;
            var startAtBeginning = !isExistingRegistration ||
                ( allowExternalRegistrationUpdates && PageParameter( PageParameterKey.StartAtBeginning ).AsBoolean() );

            var viewModel = new RegistrationEntryBlockViewModel
            {
                RegistrationAttributesStart = beforeAttributes,
                RegistrationAttributesEnd = afterAttributes,
                RegistrationAttributeTitleStart = registrationAttributeTitleStart,
                RegistrationAttributeTitleEnd = registrationAttributeTitleEnd,
                InstructionsHtml = instructions,
                RegistrantTerm = registrantTerm,
                PluralRegistrantTerm = pluralRegistrantTerm,
                PluralFeeTerm = pluralFeeTerm,
                RegistrationTerm = registrationTerm,
                RegistrantForms = formViewModels,
                Fees = fees,
                FamilyMembers = familyMembers,
                MaxRegistrants = context.RegistrationSettings.MaxRegistrants ?? 25,
                RegistrantsSameFamily = ( int ) context.RegistrationSettings.RegistrantsSameFamily,
                ForceEmailUpdate = forceEmailUpdate,
                RegistrarOption = ( int ) context.RegistrationSettings.RegistrarOption,
                Cost = baseCost,
                GatewayControl = isRedirectGateway ? null : new GatewayControlBag
                {
                    FileUrl = financialGatewayComponent?.GetObsidianControlFileUrl( financialGateway ) ?? string.Empty,
                    Settings = financialGatewayComponent?.GetObsidianControlSettings( financialGateway, null ) ?? new object()
                },
                IsRedirectGateway = isRedirectGateway,
                SpotsRemaining = context.SpotsRemaining,
                WaitListEnabled = context.RegistrationSettings.IsWaitListEnabled,
                InstanceName = context.RegistrationSettings.Name,
                PluralRegistrationTerm = pluralRegistrationTerm,
                AmountDueToday = amountDueToday,
                InitialAmountToPay = initialAmountToPay,
                HasDiscountsAvailable = hasDiscountsAvailable,
                RedirectGatewayUrl = redirectGatewayUrl,
                LoginRequiredToRegister = context.RegistrationSettings.IsLoginRequired,
                Session = session,
                IsUnauthorized = isUnauthorized,
                SuccessViewModel = successViewModel,
                TimeoutMinutes = timeoutMinutes,
                AllowRegistrationUpdates = allowRegistrationUpdates,
                StartAtBeginning = startAtBeginning,
                GatewayGuid = financialGateway?.Guid,
                Campuses = campusClientService.GetCampusesAsListItems(),
                MaritalStatuses = DefinedTypeCache.Get( SystemGuid.DefinedType.PERSON_MARITAL_STATUS )
                    .DefinedValues
                    .OrderBy( v => v.Order )
                    .Select( v => new ListItemBag
                    {
                        Value = v.Guid.ToString(),
                        Text = v.Value
                    } )
                    .ToList(),
                ConnectionStatuses = DefinedTypeCache.Get( SystemGuid.DefinedType.PERSON_CONNECTION_STATUS )
                    .DefinedValues
                    .OrderBy( v => v.Order )
                    .Select( v => new ListItemBag
                    {
                        Value = v.Guid.ToString(),
                        Text = v.Value
                    } )
                    .ToList(),
                Grades = DefinedTypeCache.Get( SystemGuid.DefinedType.SCHOOL_GRADES )
                    .DefinedValues
                    .OrderBy( v => v.Order )
                    .Select( v => new ListItemBag
                    {
                        Value = v.Guid.ToString(),
                        Text = v.GetAttributeValue( "Abbreviation" )
                    } )
                    .ToList(),

                EnableSaveAccount = enableSavedAccount,
                SavedAccounts = savedAccounts
            };

            if ( context.RegistrationSettings.SignatureDocumentTemplateId.HasValue && context.RegistrationSettings.IsInlineSignatureRequired )
            {
                var documentTemplate = new SignatureDocumentTemplateService( rockContext ).Get( context.RegistrationSettings.SignatureDocumentTemplateId.Value );

                if ( documentTemplate != null && !documentTemplate.IsLegacyProvider() )
                {
                    viewModel.IsInlineSignatureRequired = context.RegistrationSettings.IsInlineSignatureRequired;
                    viewModel.IsSignatureDrawn = context.RegistrationSettings.IsSignatureDrawn;
                    viewModel.SignatureDocumentTerm = context.RegistrationSettings.SignatureDocumentTerm;
                    viewModel.SignatureDocumentTemplateName = context.RegistrationSettings.SignatureDocumentTemplateName;
                }
            }

            return viewModel;
        }

        /// <summary>
        /// Generates the redirect URL.
        /// </summary>
        /// <param name="rockContext">The rock context.</param>
        /// <param name="context">The context.</param>
        /// <param name="amount">The amount.</param>
        /// <param name="registrar">The registrar.</param>
        /// <param name="registrants">The registrants.</param>
        /// <param name="registrationSessionGuid">The registration session unique identifier.</param>
        /// <param name="returnUrl">The URL to return to after payment has been made.</param>
        /// <returns>A string that contains the URL the individual should be sent to in order to make payments.</returns>
        private string GenerateRedirectUrl(
            RockContext rockContext,
            RegistrationContext context,
            decimal amount,
            RegistrarInfo registrar,
            List<ViewModels.Blocks.Event.RegistrationEntry.RegistrantInfo> registrants,
            Guid registrationSessionGuid,
            string returnUrl )
        {
            var financialGatewayId = context.RegistrationSettings.FinancialGatewayId;
            var fundId = context.RegistrationSettings.ExternalGatewayFundId;

            if ( financialGatewayId is null )
            {
                return null;
            }

            var financialGateway = new FinancialGatewayService( rockContext ).GetNoTracking( financialGatewayId.Value );
            var gatewayComponent = financialGateway?.GetGatewayComponent();
            var redirectGateway = gatewayComponent as IRedirectionGatewayComponent;

            if ( redirectGateway is null )
            {
                return null;
            }

            var registrantNames = registrants.Select( r => GetRegistrantFullName( context, r ) ).JoinStringsWithCommaAnd();
            var registrarName = $"{registrar.NickName} {registrar.LastName}";

            return redirectGateway.GetPaymentRedirectUrl( fundId, amount, returnUrl, new Dictionary<string, string>
            {
                { "ReturnToken", $"{ReturnUrlSessionPrefix}:{registrationSessionGuid}" },
                { "FirstName", registrar.NickName },
                { "LastName", registrar.LastName },
                { "EmailAddress", registrar.Email },
                { "RegistrationSessionGuid", registrationSessionGuid.ToString() },
                { "Note", $"Event registration for {context.RegistrationSettings.Name} for {registrantNames} by {registrarName}" }
            } );
        }

        /// <summary>
        /// Gets the registration attributes.
        /// </summary>
        /// <param name="registrationTemplateId">The registration template identifier.</param>
        /// <returns></returns>
        private List<AttributeCache> GetRegistrationAttributes( int registrationTemplateId )
        {
            var currentPerson = GetCurrentPerson();
            var registrationEntityTypeId = EntityTypeCache.Get<Registration>().Id;

            var registrationAttributes = AttributeCache.All()
                .Where( a =>
                    a.IsActive &&
                    a.EntityTypeId == registrationEntityTypeId &&
                    a.EntityTypeQualifierColumn.Equals( nameof( RegistrationInstance.RegistrationTemplateId ), StringComparison.OrdinalIgnoreCase ) &&
                    a.EntityTypeQualifierValue.Equals( registrationTemplateId.ToStringSafe() ) &&
                    a.IsAuthorized( Rock.Security.Authorization.VIEW, currentPerson ) )
                .OrderBy( a => a.Order )
                .ThenBy( a => a.Name )
                .ToList();

            return registrationAttributes;
        }

        /// <summary>
        /// Processes the payment.
        /// </summary>
        /// <param name="rockContext">The rock context.</param>
        /// <param name="context">The context.</param>
        /// <param name="args">The arguments.</param>
        /// <param name="errorMessage">The error message.</param>
        /// <returns></returns>
        private Guid? ProcessPayment(
            RockContext rockContext,
            RegistrationContext context,
            RegistrationEntryBlockArgs args,
            out string errorMessage )
        {
            errorMessage = string.Empty;
            var financialGatewayService = new FinancialGatewayService( rockContext );
            var financialGateway = financialGatewayService.Get( context.RegistrationSettings.FinancialGatewayId ?? 0 );
            var gateway = financialGateway?.GetGatewayComponent();
            var redirectGateway = gateway as IRedirectionGatewayComponent;

            if ( gateway == null )
            {
                errorMessage = "There was a problem creating the payment gateway information";
                return null;
            }

            var financialAccountService = new FinancialAccountService( rockContext );
            var financialAccount = financialAccountService.Get( context.RegistrationSettings.FinancialAccountId ?? 0 );

            if ( financialAccount == null )
            {
                errorMessage = "There was a problem with the financial account configuration for this registration instance";
                return null;
            }

            var comment = redirectGateway == null ?
                $"{context.RegistrationSettings.Name} ({financialAccount.GlCode})" :
                context.RegistrationSettings.Name;

            ReferencePaymentInfo paymentInfo;

            // Get the payment info from either the saved account or the gateway
            // token when using a new payment method.
            if ( args.SavedAccountGuid.HasValue && RequestContext.CurrentPerson != null )
            {
                var savedAccount = new FinancialPersonSavedAccountService( rockContext )
                    .Queryable()
                    .Where( a => a.Guid == args.SavedAccountGuid.Value
                        && a.PersonAlias.PersonId == RequestContext.CurrentPerson.Id )
                    .AsNoTracking()
                    .FirstOrDefault();

                if ( savedAccount != null )
                {
                    paymentInfo = savedAccount.GetReferencePayment();
                }
                else
                {
                    errorMessage = "There was a problem retrieving the saved account";
                    return null;
                }
            }
            else
            {
                paymentInfo = new ReferencePaymentInfo
                {
                    ReferenceNumber = args.GatewayToken,
                };
            }

            // Update payment into with details about this payment.
            paymentInfo.Amount = args.AmountToPayNow;
            paymentInfo.Email = args.Registrar.Email;
            paymentInfo.FirstName = args.Registrar.NickName;
            paymentInfo.LastName = args.Registrar.LastName;
            paymentInfo.Comment1 = comment;
            paymentInfo.TransactionTypeValueId = DefinedValueCache.Get( new Guid( Rock.SystemGuid.DefinedValue.TRANSACTION_TYPE_EVENT_REGISTRATION ) ).Id;

            FinancialTransaction transaction;

            if ( gateway is IRedirectionGatewayComponent redirectionGateway )
            {
                // Download the payment from the redirect gateway
                var fundId = context.RegistrationSettings.ExternalGatewayFundId;
                transaction = redirectionGateway.FetchPaymentTokenTransaction( rockContext, financialGateway, fundId, args.GatewayToken );
                paymentInfo.Amount = transaction.TotalAmount;
            }
            else if ( gateway is IObsidianHostedGatewayComponent obsidianGateway )
            {
                if ( paymentInfo.GatewayPersonIdentifier.IsNullOrWhiteSpace() )
                {
                    var customerToken = obsidianGateway.CreateCustomerAccount( financialGateway, paymentInfo, out errorMessage );

                    if ( !errorMessage.IsNullOrWhiteSpace() )
                    {
                        return null;
                    }

                    paymentInfo.GatewayPersonIdentifier = customerToken;
                }

                if ( args.GatewayToken.IsNotNullOrWhiteSpace() && obsidianGateway.IsPaymentTokenCharged( financialGateway, args.GatewayToken ) )
                {
                    // Download the existing payment from the gateway.
                    var fundId = context.RegistrationSettings.ExternalGatewayFundId;

                    transaction = obsidianGateway.FetchPaymentTokenTransaction( rockContext, financialGateway, fundId, args.GatewayToken );
                    paymentInfo.Amount = transaction.TotalAmount;
                }
                else
                {
                    // Charge a new payment with the tokenized payment method
                    transaction = gateway.Charge( financialGateway, paymentInfo, out errorMessage );
                }

                if ( !errorMessage.IsNullOrWhiteSpace() )
                {
                    return null;
                }
            }
            else
            {
                // Charge a new payment with the tokenized payment method
                transaction = gateway.Charge( financialGateway, paymentInfo, out errorMessage );
            }

            return SaveTransaction( financialGateway, gateway, context, transaction, paymentInfo, rockContext, paymentInfo.Amount, paymentInfo.GatewayPersonIdentifier );
        }

        /// <summary>
        /// Saves the transaction.
        /// </summary>
        /// <param name="financialGateway">The financial gateway.</param>
        /// <param name="gateway">The gateway.</param>
        /// <param name="context">The context.</param>
        /// <param name="transaction">The transaction.</param>
        /// <param name="paymentInfo">The payment information.</param>
        /// <param name="rockContext">The rock context.</param>
        /// <param name="amount">The amount.</param>
        /// <param name="gatewayPersonIdentifier">The gateway person identifier.</param>
        /// <returns></returns>
        private Guid? SaveTransaction(
            FinancialGateway financialGateway,
            GatewayComponent gateway,
            RegistrationContext context,
            FinancialTransaction transaction,
            PaymentInfo paymentInfo,
            RockContext rockContext,
            decimal amount,
            string gatewayPersonIdentifier )
        {
            if ( transaction is null )
            {
                return null;
            }

            var currentPerson = GetCurrentPerson();

            transaction.AuthorizedPersonAliasId = context.Registration.PersonAliasId;
            transaction.TransactionDateTime = RockDateTime.Now;
            transaction.FinancialGatewayId = context.RegistrationSettings.FinancialGatewayId;

            var txnType = DefinedValueCache.Get( new Guid( Rock.SystemGuid.DefinedValue.TRANSACTION_TYPE_EVENT_REGISTRATION ) );
            transaction.TransactionTypeValueId = txnType.Id;

            if ( transaction.FinancialPaymentDetail == null )
            {
                transaction.FinancialPaymentDetail = new FinancialPaymentDetail();
            }

            /* 02/17/2022 MDP
            Note that after the transaction, the HostedGateway knows more about the FinancialPaymentDetail than Rock does
            since it is the gateway that collects the payment info. But just in case paymentInfo has information the the gateway hasn't set,
            we'll fill in any missing details.
            But then we'll want to use FinancialPaymentDetail as the most accurate values for the payment info. 
            */

            if ( paymentInfo != null )
            {
                transaction.FinancialPaymentDetail.SetFromPaymentInfo( paymentInfo, gateway, rockContext );
            }

            var currencyTypeValue = transaction.FinancialPaymentDetail?.CurrencyTypeValueId != null
                ? DefinedValueCache.Get( transaction.FinancialPaymentDetail.CurrencyTypeValueId.Value )
                : null;

            var creditCardTypeValue = transaction.FinancialPaymentDetail?.CreditCardTypeValueId != null
                ? DefinedValueCache.Get( transaction.FinancialPaymentDetail.CreditCardTypeValueId.Value )
                : null;

            Guid sourceGuid = Guid.Empty;
            if ( Guid.TryParse( GetAttributeValue( AttributeKey.Source ), out sourceGuid ) )
            {
                var source = DefinedValueCache.Get( sourceGuid );
                if ( source != null )
                {
                    transaction.SourceTypeValueId = source.Id;
                }
            }

            transaction.Summary = context.Registration.GetSummary();

            var transactionDetail = transaction.TransactionDetails?.FirstOrDefault() ?? new FinancialTransactionDetail();
            transactionDetail.Amount = amount;
            transactionDetail.AccountId = context.RegistrationSettings.FinancialAccountId ?? transactionDetail.AccountId;
            transactionDetail.EntityTypeId = EntityTypeCache.Get( typeof( Rock.Model.Registration ) ).Id;
            transactionDetail.EntityId = context.Registration.Id;
            transaction.TransactionDetails.Add( transactionDetail );

            var batchChanges = new History.HistoryChangeList();

            rockContext.WrapTransaction( () =>
            {
                var batchService = new FinancialBatchService( rockContext );

                // determine batch prefix
                var batchPrefix = context.RegistrationSettings.BatchNamePrefix.IsNullOrWhiteSpace() ?
                    GetAttributeValue( AttributeKey.BatchNamePrefix ) :
                    context.RegistrationSettings.BatchNamePrefix;

                // Get the batch
                var batch = batchService.Get(
                batchPrefix,
                currencyTypeValue,
                creditCardTypeValue,
                transaction.TransactionDateTime.Value,
                financialGateway.GetBatchTimeOffset() );

                if ( batch.Id == 0 )
                {
                    batchChanges.AddChange( History.HistoryVerb.Add, History.HistoryChangeType.Record, "Batch" );
                    History.EvaluateChange( batchChanges, "Batch Name", string.Empty, batch.Name );
                    History.EvaluateChange( batchChanges, "Status", null, batch.Status );
                    History.EvaluateChange( batchChanges, "Start Date/Time", null, batch.BatchStartDateTime );
                    History.EvaluateChange( batchChanges, "End Date/Time", null, batch.BatchEndDateTime );
                }

                var financialTransactionService = new FinancialTransactionService( rockContext );

                // If this is a new Batch, SaveChanges so that we can get the Batch.Id
                if ( batch.Id == 0 )
                {
                    rockContext.SaveChanges();
                }

                transaction.BatchId = batch.Id;

                // use the financialTransactionService to add the transaction instead of batch.Transactions to avoid lazy-loading the transactions already associated with the batch
                financialTransactionService.Add( transaction );
                rockContext.SaveChanges();

                batchService.IncrementControlAmount( batch.Id, transaction.TotalAmount, batchChanges );
                rockContext.SaveChanges();
            } );

            if ( transaction.BatchId.HasValue )
            {
                Task.Run( () =>
                    HistoryService.SaveChanges(
                        new RockContext(),
                        typeof( FinancialBatch ),
                        Rock.SystemGuid.Category.HISTORY_FINANCIAL_BATCH.AsGuid(),
                        transaction.BatchId.Value,
                        batchChanges,
                        true,
                        currentPerson?.PrimaryAliasId ) );
            }

            var registrationChanges = new History.HistoryChangeList();
            registrationChanges.AddChange( History.HistoryVerb.Add, History.HistoryChangeType.Record, "Payment" ).SetNewValue( string.Format( "{0} payment", transaction.TotalAmount.FormatAsCurrency() ) );
            Task.Run( () =>
                HistoryService.SaveChanges(
                    new RockContext(),
                    typeof( Registration ),
                    Rock.SystemGuid.Category.HISTORY_EVENT_REGISTRATION.AsGuid(),
                    context.Registration.Id,
                    registrationChanges,
                    true,
                    currentPerson?.PrimaryAliasId ) );

            context.TransactionCode = transaction.TransactionCode;
            context.GatewayPersonIdentifier = gatewayPersonIdentifier;
            return transaction.Guid;
        }

        /// <summary>
        /// Gets the success view model.
        /// </summary>
        /// <param name="registrationId">The registration identifier.</param>
        /// <param name="transactionCode">The transaction code.</param>
        /// <param name="gatewayPersonIdentifier">The gateway person identifier.</param>
        /// <returns></returns>
        private RegistrationEntryBlockSuccessViewModel GetSuccessViewModel( int registrationId, string transactionCode, string gatewayPersonIdentifier )
        {
            var currentPerson = GetCurrentPerson();

            // Create a view model with default values in case anything goes wrong
            var viewModel = new RegistrationEntryBlockSuccessViewModel
            {
                TitleHtml = "Congratulations",
                MessageHtml = "You have successfully completed this registration.",
                TransactionCode = transactionCode,
                GatewayPersonIdentifier = gatewayPersonIdentifier
            };

            try
            {
                var rockContext = new RockContext();
                var registration = new RegistrationService( rockContext )
                    .Queryable( "RegistrationInstance.RegistrationTemplate" )
                    .FirstOrDefault( r => r.Id == registrationId );

                if ( registration != null &&
                    registration.RegistrationInstance != null &&
                    registration.RegistrationInstance.RegistrationTemplate != null )
                {
                    var template = registration.RegistrationInstance.RegistrationTemplate;

                    var mergeFields = new Dictionary<string, object>
                    {
                        { "CurrentPerson", currentPerson },
                        { "RegistrationInstance", registration.RegistrationInstance },
                        { "Registration", registration }
                    };

                    if ( template != null && !string.IsNullOrWhiteSpace( template.SuccessTitle ) )
                    {
                        viewModel.TitleHtml = template.SuccessTitle.ResolveMergeFields( mergeFields );
                    }
                    else
                    {
                        viewModel.TitleHtml = "Congratulations";
                    }

                    if ( template != null && !string.IsNullOrWhiteSpace( template.SuccessText ) )
                    {
                        viewModel.MessageHtml = template.SuccessText.ResolveMergeFields( mergeFields );
                    }
                    else
                    {
                        viewModel.MessageHtml = "You have successfully completed this " + template.RegistrationTerm.ToLower();
                    }
                }
            }
            catch ( Exception ex )
            {
                // Log the exception, but continue since we need to display the confirmation page. The person has been registered and this
                // error just means the success lava went wrong somehow.
                ExceptionLogService.LogException( ex );
            }

            return viewModel;
        }

        /// <summary>
        /// Gets the allowed currency types supported by both the block and the
        /// financial gateway.
        /// </summary>
        /// <param name="gatewayComponent">The gateway component that must support the currency types.</param>
        /// <returns>A list of <see cref="DefinedValueCache"/> objects that represent the currency types.</returns>
        private List<DefinedValueCache> GetAllowedCurrencyTypes( GatewayComponent gatewayComponent )
        {
            var enableACH = true;// this.GetAttributeValue( AttributeKey.EnableACH ).AsBoolean();
            var enableCreditCard = true;// this.GetAttributeValue( AttributeKey.EnableCreditCard ).AsBoolean();
            var creditCardCurrency = DefinedValueCache.Get( Rock.SystemGuid.DefinedValue.CURRENCY_TYPE_CREDIT_CARD.AsGuid() );
            var achCurrency = DefinedValueCache.Get( Rock.SystemGuid.DefinedValue.CURRENCY_TYPE_ACH.AsGuid() );
            var allowedCurrencyTypes = new List<DefinedValueCache>();

            // Conditionally enable credit card.
            if ( enableCreditCard && gatewayComponent.SupportsSavedAccount( creditCardCurrency ) )
            {
                allowedCurrencyTypes.Add( creditCardCurrency );
            }

            // Conditionally enable ACH.
            if ( enableACH && gatewayComponent.SupportsSavedAccount( achCurrency ) )
            {
                allowedCurrencyTypes.Add( achCurrency );
            }

            return allowedCurrencyTypes;
        }

        /// <summary>
        /// Gets the registration session page parameter value from all possible sources.
        /// </summary>
        /// <returns>The session unique identifier or <c>null</c> if it could not be obtained.</returns>
        private Guid? GetRegistrationSessionPageParameter()
        {
            var sessionGuid = PageParameter( PageParameterKey.RegistrationSessionGuid ).AsGuidOrNull();

            if ( sessionGuid.HasValue )
            {
                return sessionGuid;
            }

            var prefixedSessionValue = RequestContext.GetPageParameters()
                .Select( k => k.Value )
                .Where( v => v != null && v.StartsWith( ReturnUrlSessionPrefix ) )
                .FirstOrDefault();

            if ( prefixedSessionValue == null )
            {
                return null;
            }

            return prefixedSessionValue.Substring( ReturnUrlSessionPrefix.Length + 1 ).AsGuidOrNull();
        }

        /// <summary>
        /// Gets the registration instance identifier.
        /// </summary>
        /// <param name="rockContext">The rock context.</param>
        /// <returns></returns>
        private int GetRegistrationInstanceId( RockContext rockContext )
        {
            // The page param is the least costly since there is no database call, so try that first
            var registrationInstanceId = PageParameter( PageParameterKey.RegistrationInstanceId ).AsIntegerOrNull();

            if ( registrationInstanceId.HasValue )
            {
                return registrationInstanceId.Value;
            }

            // Try a session. This is typically from a redirect
            var registrationSessionGuid = GetRegistrationSessionPageParameter();

            if ( registrationSessionGuid.HasValue )
            {
                var registrationSessionService = new RegistrationSessionService( rockContext );
                var registrationSession = registrationSessionService.Queryable()
                    .AsNoTracking()
                    .Where( rs => rs.Guid == registrationSessionGuid.Value )
                    .Select( rs => new
                    {
                        rs.RegistrationInstanceId
                    } )
                    .FirstOrDefault();

                if ( registrationSession != null )
                {
                    return registrationSession.RegistrationInstanceId;
                }
            }

            // Try a url slug
            var slug = PageParameter( PageParameterKey.Slug );

            if ( !slug.IsNullOrWhiteSpace() )
            {
                var linkage = new EventItemOccurrenceGroupMapService( rockContext )
                    .Queryable()
                    .AsNoTracking()
                    .Where( l =>
                        l.UrlSlug == slug &&
                        l.RegistrationInstanceId.HasValue )
                    .Select( l => new
                    {
                        RegistrationInstanceId = l.RegistrationInstanceId.Value
                    } )
                    .FirstOrDefault();

                if ( linkage != null )
                {
                    return linkage.RegistrationInstanceId;
                }
            }

            // Try the registration id
            var registrationId = PageParameter( PageParameterKey.RegistrationId ).AsIntegerOrNull();

            if ( registrationId.HasValue )
            {
                var registration = new RegistrationService( rockContext )
                    .Queryable()
                    .Where( r => r.Id == registrationId.Value )
                    .Select( r => new
                    {
                        r.RegistrationInstanceId
                    } )
                    .FirstOrDefault();

                if ( registration != null )
                {
                    return registration.RegistrationInstanceId;
                }
            }

            // The instance id is unknown
            return default;
        }

        /// <summary>
        /// Gets the registration entry block arguments if this is an existing registration.
        /// </summary>
        /// <param name="rockContext">The rock context.</param>
        /// <param name="settings">The settings.</param>
        /// <returns></returns>
        private RegistrationEntryBlockSession GetRegistrationEntryBlockSession( RockContext rockContext, RegistrationSettings settings )
        {
            // Try to restore the session from the RegistrationSessionGuid, which is typically a PushPay redirect
            var registrationSessionGuid = GetRegistrationSessionPageParameter();

            if ( registrationSessionGuid.HasValue )
            {
                var registrationSessionService = new RegistrationSessionService( rockContext );
                var registrationSession = registrationSessionService.Queryable()
                    .AsNoTracking()
                    .Where( rs => rs.Guid == registrationSessionGuid.Value )
                    .Select( rs => new
                    {
                        rs.RegistrationData
                    } )
                    .FirstOrDefault();

                if ( registrationSession != null )
                {
                    return registrationSession.RegistrationData.FromJsonOrNull<RegistrationEntryBlockSession>();
                }
            }

            // Try to restore the session from an existing registration
            var currentPerson = GetCurrentPerson();
            var registrationId = PageParameter( PageParameterKey.RegistrationId ).AsIntegerOrNull();

            if ( registrationId is null || currentPerson is null )
            {
                return null;
            }

            var authorizedAliasIds = currentPerson.Aliases?.Select( a => a.Id ).ToList();

            if ( authorizedAliasIds?.Any() != true )
            {
                return null;
            }

            // Query for a registration that matches the ID and is owned or was created by the current person
            var registrationService = new RegistrationService( rockContext );
            var registration = registrationService
                .Queryable( "Registrants.PersonAlias.Person, Registrants.Fees" )
                .Include( r => r.Registrants )
                .AsNoTracking()
                .FirstOrDefault( r =>
                    r.Id == registrationId.Value && (
                        ( r.PersonAliasId.HasValue && authorizedAliasIds.Contains( r.PersonAliasId.Value ) ) ||
                        ( r.CreatedByPersonAliasId.HasValue && authorizedAliasIds.Contains( r.CreatedByPersonAliasId.Value ) )
                    ) &&
                    r.RegistrationInstanceId == settings.RegistrationInstanceId );

            if ( registration is null )
            {
                return null;
            }

            var alreadyPaid = registrationService.GetTotalPayments( registration.Id );
            var balanceDue = registration.DiscountedCost - alreadyPaid;

            if ( balanceDue < 0 )
            {
                balanceDue = 0;
            }

            // Create the base args data
            var session = new RegistrationEntryBlockSession
            {
                RegistrationSessionGuid = Guid.NewGuid(),
                AmountToPayNow = balanceDue,
                DiscountCode = registration.DiscountCode,
                DiscountAmount = registration.DiscountAmount,
                DiscountPercentage = registration.DiscountPercentage,
                FieldValues = new Dictionary<Guid, object>(),
                GatewayToken = string.Empty,
                Registrants = new List<ViewModels.Blocks.Event.RegistrationEntry.RegistrantInfo>(),
                Registrar = new RegistrarInfo(),
                RegistrationGuid = registration.Guid,
                PreviouslyPaid = alreadyPaid
            };

            // Add attributes about the registration itself
            var registrationAttributes = GetRegistrationAttributes( settings.RegistrationTemplateId );
            registration.LoadAttributes( rockContext );

            foreach ( var attribute in registrationAttributes )
            {
                var value = registration.GetAttributeValue( attribute.Key );
                session.FieldValues[attribute.Guid] = value;
            }

            // Add information about the registrants
            foreach ( var registrant in registration.Registrants )
            {
                var person = registrant.PersonAlias?.Person;
                person.LoadAttributes( rockContext );
                registrant.LoadAttributes( rockContext );

                var registrantInfo = new ViewModels.Blocks.Event.RegistrationEntry.RegistrantInfo
                {
                    FamilyGuid = person?.GetFamily( rockContext )?.Guid,
                    Guid = registrant.Guid,
                    PersonGuid = person?.Guid,
                    FieldValues = GetCurrentValueFieldValues( rockContext, person, registrant, settings.Forms ),
                    FeeItemQuantities = new Dictionary<Guid, int>(),
                    IsOnWaitList = registrant.OnWaitList
                };

                // Person fields and person attribute fields are already loaded via GetCurrentValueFieldValues, but we still need
                // to get registrant attributes
                foreach ( var form in settings.Forms )
                {
                    var fields = form.Fields
                        .Where( f =>
                            !f.IsInternal &&
                            f.FieldSource == RegistrationFieldSource.RegistrantAttribute &&
                            ( f.Attribute == null || f.Attribute.IsActive ) &&
                            f.AttributeId.HasValue )
                        .ToList();

                    foreach ( var field in fields )
                    {
                        var attribute = AttributeCache.Get( field.AttributeId.Value );
                        var value = registration.GetAttributeValue( attribute.Key );
                        registrantInfo.FieldValues[attribute.Guid] = value;
                    }
                }

                // Add the fees
                foreach ( var fee in settings.Fees.Where( f => f.IsActive ) )
                {
                    foreach ( var feeItem in fee.FeeItems.Where( f => f.IsActive ) )
                    {
                        var registrantFee = registrant.Fees.FirstOrDefault( f => f.RegistrationTemplateFeeItemId == feeItem.Id );
                        var quantity = registrantFee?.Quantity ?? 0;
                        registrantInfo.FeeItemQuantities[feeItem.Guid] = quantity;
                    }
                }

                session.Registrants.Add( registrantInfo );
            }

            return session;
        }

        /// <summary>
        /// Gets the context.
        /// </summary>
        /// <param name="rockContext">The rock context.</param>
        /// <param name="args">The arguments.</param>
        /// <param name="errorMessage">The error message.</param>
        /// <returns></returns>
        private RegistrationContext GetContext( RockContext rockContext, RegistrationEntryBlockArgs args, out string errorMessage )
        {
            var currentPerson = GetCurrentPerson();
            var registrationInstanceId = GetRegistrationInstanceId( rockContext );
            var registrationService = new RegistrationService( rockContext );

            // Basic check on the args to see that they appear valid
            if ( args == null )
            {
                errorMessage = "The args cannot be null";
                return null;
            }

            if ( args.Registrants?.Any() != true )
            {
                errorMessage = "At least one registrant is required";
                return null;
            }

            if ( args.Registrar == null )
            {
                errorMessage = "A registrar is required";
                return null;
            }

            var context = registrationService.GetRegistrationContext( registrationInstanceId, args.RegistrationGuid, currentPerson, args.DiscountCode, out errorMessage );
            if ( context == null )
            {
                return null;
            }

            // Validate the amount to pay today
            var amountDue = CalculateTotalAmountDue( rockContext, context, args );

            // Cannot pay less than 0
            if ( args.AmountToPayNow < 0 )
            {
                args.AmountToPayNow = 0;
            }

            // Cannot pay more than is owed
            if ( args.AmountToPayNow > amountDue )
            {
                args.AmountToPayNow = amountDue;
            }

            var isNewRegistration = context.Registration == null;

            // Validate the charge amount is not too low according to the initial payment amount
            if ( isNewRegistration && amountDue > 0 )
            {
                var minimumInitialPayment = context.RegistrationSettings.PerRegistrantMinInitialPayment.HasValue
                    ? context.RegistrationSettings.PerRegistrantMinInitialPayment.Value * args.Registrants.Count
                    : amountDue;

                if ( args.AmountToPayNow < minimumInitialPayment )
                {
                    args.AmountToPayNow = minimumInitialPayment;
                }
            }

            return context;
        }

        /// <summary>
        /// Calculates the total amount still due on the registration. This takes
        /// into account all costs, fees, discounts and payments already applied.
        /// </summary>
        /// <param name="rockContext">The Rock database context to operate in when loading data.</param>
        /// <param name="context">The registration context that describes the registration details.</param>
        /// <param name="args">The arguments that describe the current registration request.</param>
        /// <returns>The amount still due in dollars and cents.</returns>
        private static decimal CalculateTotalAmountDue( RockContext rockContext, RegistrationContext context, RegistrationEntryBlockArgs args )
        {
            var registrationService = new RegistrationService( rockContext );
            var registrationInstanceService = new RegistrationInstanceService( rockContext );

            var costs = registrationInstanceService.GetRegistrationCostSummaryInfo( context, args );
            var totalDiscountedCost = costs.Sum( c => c.DiscountedCost );

            if ( context.Registration != null )
            {
                var totalPayments = registrationService.GetTotalPayments( context.Registration.Id );
                totalDiscountedCost -= totalPayments;
            }

            return totalDiscountedCost;
        }

        /// <summary>
        /// Gets the context.
        /// </summary>
        /// <param name="rockContext">The rock context.</param>
        /// <param name="args">The arguments.</param>
        /// <param name="errorMessage">The error message.</param>
        /// <returns></returns>
        private RegistrationContext GetContext( RockContext rockContext, out string errorMessage )
        {
            var registrationInstanceId = GetRegistrationInstanceId( rockContext );
            var registrationService = new RegistrationService( rockContext );

            return registrationService.GetRegistrationContext( registrationInstanceId, out errorMessage );
        }

        /// <summary>
        /// Sends notifications after the registration is saved
        /// </summary>
        /// <param name="rockContext">The rock context.</param>
        /// <param name="settings">The settings.</param>
        /// <param name="args">The arguments.</param>
        /// <param name="isNewRegistration">if set to <c>true</c> [is new registration].</param>
        /// <param name="registration">The registration.</param>
        /// <param name="previousRegistrantPersonIds">The previous registrant person ids.</param>
        /// <param name="postSaveActions">Additional actions to run during the post save process.</param>
        private void ProcessPostSave( RockContext rockContext, RegistrationSettings settings, RegistrationEntryBlockArgs args, bool isNewRegistration, Registration registration, List<int> previousRegistrantPersonIds, List<Action> postSaveActions )
        {
            var currentPerson = GetCurrentPerson();
            var currentPersonAliasId = currentPerson?.PrimaryAliasId;

            if ( registration.PersonAlias != null && registration.PersonAlias.Person != null )
            {
                registration.SavePersonNotesAndHistory( registration.PersonAlias.Person, currentPersonAliasId, previousRegistrantPersonIds );
            }
            // This occurs when the registrar is logged in
            else if ( registration.PersonAliasId.HasValue )
            {
                var registrar = new PersonAliasService( rockContext ).Get( registration.PersonAliasId.Value );
                registration.SavePersonNotesAndHistory( registrar.Person, currentPersonAliasId, previousRegistrantPersonIds );
            }

            AddRegistrantsToGroup( rockContext, settings, registration, args );

            // Send/Resend a confirmation
            var processSendRegistrationConfirmationMsg = new ProcessSendRegistrationConfirmation.Message()
            {
                RegistrationId = registration.Id
            };

            processSendRegistrationConfirmationMsg.Send();

            if ( isNewRegistration )
            {
                // Send notice of a new registration
                new ProcesSendRegistrationNotification.Message
                {
                    RegistrationId = registration.Id
                }.Send();

                var registrationService = new RegistrationService( new RockContext() );
                var newRegistration = registrationService.Get( registration.Id );

                if ( newRegistration != null )
                {
                    foreach ( var item in newRegistration.Registrants.Where( r => r.PersonAlias != null && r.PersonAlias.Person != null ) )
                    {
                        var parameters = new Dictionary<string, string>();
                        parameters.Add( "RegistrationId", item.RegistrationId.ToString() );
                        parameters.Add( "RegistrationRegistrantId", item.Id.ToString() );
                        newRegistration.LaunchWorkflow( settings.RegistrantWorkflowTypeId, newRegistration.ToString(), parameters, null );
                    }

                    if ( settings.WorkflowTypeIds.Any() )
                    {
                        foreach ( var workflowTypeId in settings.WorkflowTypeIds )
                        {
                            newRegistration.LaunchWorkflow( workflowTypeId, newRegistration.ToString(), null, null );
                        }
                    }
                }
            }

            // Run all the additional post save actions.
            foreach ( var postSaveAction in postSaveActions )
            {
                try
                {
                    postSaveAction();
                }
                catch ( Exception ex )
                {
                    ExceptionLogService.LogException( ex );
                }
            }
        }

        /// <summary>
        /// Builds a new <see cref="GroupMember"/> object that will be saved to
        /// the database later.
        /// </summary>
        /// <param name="person">The person that will be added to the group.</param>
        /// <param name="group">The group the person will be added to.</param>
        /// <param name="settings">The registration settings.</param>
        /// <returns>A new <see cref="GroupMember"/> instance.</returns>
        private GroupMember BuildGroupMember( Person person, Group group, RegistrationSettings settings )
        {
            var groupMember = new GroupMember();
            groupMember.GroupId = group.Id;
            groupMember.Group = group;
            groupMember.PersonId = person.Id;
            groupMember.Person = person;
            groupMember.GroupMemberStatus = settings.GroupMemberStatus;

            if ( settings.GroupTypeId.HasValue &&
                settings.GroupTypeId == group.GroupTypeId &&
                settings.GroupMemberRoleId.HasValue )
            {
                groupMember.GroupRoleId = settings.GroupMemberRoleId.Value;
            }
            else
            {
                if ( group.GroupType.DefaultGroupRoleId.HasValue )
                {
                    groupMember.GroupRoleId = group.GroupType.DefaultGroupRoleId.Value;
                }
                else
                {
                    groupMember.GroupRoleId = group.GroupType.Roles.Select( r => r.Id ).FirstOrDefault();
                }
            }

            return groupMember;
        }

        /// <summary>
        /// Updates the group member attributes from the registrant information.
        /// </summary>
        /// <param name="groupMember">The group member to be updated.</param>
        /// <param name="registrantInfo">The registrant information.</param>
        /// <param name="settings">The registration settings.</param>
        /// <returns><c>true</c> if any attribute value was changed, <c>false</c> otherwise.</returns>
        private bool UpdateGroupMemberAttributes( GroupMember groupMember, ViewModels.Blocks.Event.RegistrationEntry.RegistrantInfo registrantInfo, RegistrationSettings settings )
        {
            bool isChanged = false;
            var memberAttributeFields = settings.Forms
                .SelectMany( f => f.Fields
                    .Where( t =>
                        t.FieldSource == RegistrationFieldSource.GroupMemberAttribute &&
                        t.AttributeId.HasValue ) );

            foreach ( var field in memberAttributeFields )
            {
                // Find the registrant's value
                var fieldValue = registrantInfo.FieldValues
                    .Where( f => f.Key == field.Guid )
                    .Select( f => f.Value )
                    .FirstOrDefault();

                if ( fieldValue != null )
                {
                    var attribute = AttributeCache.Get( field.AttributeId.Value );
                    if ( attribute != null )
                    {
                        string originalValue = groupMember.GetAttributeValue( attribute.Key );
                        string newValue = PublicAttributeHelper.GetPrivateValue( attribute, fieldValue.ToString() );
                        groupMember.SetAttributeValue( attribute.Key, newValue );

                        if ( ( originalValue ?? string.Empty ).Trim() != ( newValue ?? string.Empty ).Trim() )
                        {
                            isChanged = true;
                        }
                    }
                }
            }

            return isChanged;
        }

        /// <summary>
        /// Adds the registrants to group.
        /// </summary>
        /// <param name="rockContext">The rock context.</param>
        /// <param name="settings">The settings.</param>
        /// <param name="registration">The registration.</param>
        /// <param name="args">The arguments.</param>
        private void AddRegistrantsToGroup( RockContext rockContext, RegistrationSettings settings, Registration registration, RegistrationEntryBlockArgs args )
        {
            if ( !registration.GroupId.HasValue )
            {
                return;
            }

            // If the registration instance linkage specified a group to add registrant to, add them if they're not already
            // part of that group
            var groupService = new GroupService( rockContext );
            var personAliasService = new PersonAliasService( rockContext );
            var groupMemberService = new GroupMemberService( rockContext );
            var group = groupService.Get( registration.GroupId.Value );

            if ( group is null )
            {
                return;
            }

            foreach ( var registrant in registration.Registrants.Where( r => !r.OnWaitList && r.PersonAliasId.HasValue ).ToList() )
            {
                var personAlias = personAliasService.Get( registrant.PersonAliasId.Value );
                GroupMember groupMember = group.Members.Where( m => m.PersonId == personAlias.PersonId ).FirstOrDefault();
                if ( groupMember == null )
                {
                    groupMember = BuildGroupMember( personAlias.Person, group, settings );

                    groupMemberService.Add( groupMember );
                }
                else
                {
                    groupMember.GroupMemberStatus = settings.GroupMemberStatus;
                }

                rockContext.SaveChanges();

                registrant.GroupMemberId = groupMember != null ? groupMember.Id : ( int? ) null;
                rockContext.SaveChanges();

                // Set any of the template's group member attributes
                groupMember.LoadAttributes();

                var registrantInfo = args.Registrants.FirstOrDefault( r => r.Guid == registrant.Guid );
                if ( registrantInfo != null )
                {
                    if ( UpdateGroupMemberAttributes( groupMember, registrantInfo, settings ) )
                    {
                        groupMember.SaveAttributeValues( rockContext );
                    }
                }
            }
        }

        /// <summary>
        /// Gets the registrant signature hash token. This token contains all the
        /// fields related to a registrant in a deterministic order so it can be
        /// used for validation later.
        /// </summary>
        /// <param name="registrantInfo">The registrant information.</param>
        /// <returns>A <see cref="string"/> that contains the token to be hashed.</returns>
        private string GetRegistrantSignatureHashToken( ViewModels.Blocks.Event.RegistrationEntry.RegistrantInfo registrantInfo )
        {
            return registrantInfo.FieldValues
                .OrderBy( kvp => kvp.Key )
                .ThenBy( kvp => kvp.Value.ToStringSafe() )
                .Select( kvp => $"{kvp.Key}:{kvp.ToStringSafe()}" )
                .JoinStrings( "," );
        }

        /// <summary>
        /// Creates a SHA-256 hashed value of the source string. The hash is
        /// then base 64 encoded before it is returned.
        /// </summary>
        /// <param name="source">The source string to be hashed.</param>
        /// <returns>A <see cref="string"/> that contains the base-64 encoded hash value.</returns>
        private string GetSha256Hash( string source )
        {
            using ( var sha256 = SHA256.Create() )
            {
                var hashed = sha256.ComputeHash( Encoding.Unicode.GetBytes( source ) );

                return Convert.ToBase64String( hashed );
            }
        }

        /// <summary>
        /// Creates the signature document object in memory for later saving to
        /// the database. The document and the associated BinaryFile are both
        /// populated.
        /// </summary>
        /// <param name="signatureDocumentTemplate">The signature document template.</param>
        /// <param name="documentData">The document data from a previous signing session.</param>
        /// <param name="entity">The entity that should be associated with the document.</param>
        /// <param name="signedBy">The <see cref="Person"/> that signed the document.</param>
        /// <param name="assignedTo">The <see cref="Person"/> that is the responsible party for signing the document.</param>
        /// <param name="appliesTo">The <see cref="Person"/> that this document will apply to.</param>
        /// <returns>A <see cref="SignatureDocument"/> object that can be saved to the database.</returns>
        private static SignatureDocument CreateSignatureDocument( SignatureDocumentTemplate signatureDocumentTemplate, SignedDocumentData documentData, IEntity entity, Person signedBy, Person assignedTo, Person appliesTo, String registrantName, String registrationInstanceName )
        {
            // Glue stuff into the signature document
            var signatureDocument = new SignatureDocument
            {
                SignatureDocumentTemplateId = signatureDocumentTemplate.Id,
                Status = SignatureDocumentStatus.Signed,
                Name = $"{registrantName} ({registrationInstanceName})",
                EntityTypeId = entity != null ? EntityTypeCache.GetId( entity.GetType() ) : null,
                EntityId = entity?.Id,
                SignedByPersonAliasId = signedBy.PrimaryAliasId,
                AssignedToPersonAliasId = assignedTo.PrimaryAliasId,
                AppliesToPersonAliasId = appliesTo.PrimaryAliasId,

                SignedDocumentText = documentData.DocumentHtml,
                LastStatusDate = documentData.SignedDateTime,
                SignedDateTime = documentData.SignedDateTime,

                SignatureData = documentData.SignatureData,
                SignedName = documentData.SignedByName,
                SignedByEmail = documentData.SignedByEmail,

                SignedClientIp = documentData.IpAddress,
                SignedClientUserAgent = documentData.UserAgent
            };

            // Needed before determining SignatureInformation (Signed Name, metadata)
            signatureDocument.SignatureVerificationHash = SignatureDocumentService.CalculateSignatureVerificationHash( signatureDocument );

            var signatureInformationHtmlArgs = new GetSignatureInformationHtmlOptions
            {
                SignatureType = signatureDocumentTemplate.SignatureType,
                SignedName = signatureDocument.SignedName,
                DrawnSignatureDataUrl = signatureDocument.SignatureData,
                SignedByPerson = signedBy,
                SignedDateTime = signatureDocument.SignedDateTime,
                SignedClientIp = signatureDocument.SignedClientIp,
                SignatureVerificationHash = signatureDocument.SignatureVerificationHash
            };

            // Helper takes care of generating HTML and combining SignatureDocumentHTML and signedSignatureDocumentHtml into the final Signed Document
            var signatureInformationHtml = ElectronicSignatureHelper.GetSignatureInformationHtml( signatureInformationHtmlArgs );
            var signedSignatureDocumentHtml = ElectronicSignatureHelper.GetSignedDocumentHtml( documentData.DocumentHtml, signatureInformationHtml );

            // Generate the PDF representation of the form.
            using ( var pdfGenerator = new PdfGenerator() )
            {
                var binaryFileTypeId = signatureDocumentTemplate.BinaryFileTypeId;
                if ( !binaryFileTypeId.HasValue )
                {
                    binaryFileTypeId = BinaryFileTypeCache.GetId( Rock.SystemGuid.BinaryFiletype.DIGITALLY_SIGNED_DOCUMENTS.AsGuid() );
                }

                signatureDocument.BinaryFile = pdfGenerator.GetAsBinaryFileFromHtml( binaryFileTypeId ?? 0, signatureDocument.Name, signedSignatureDocumentHtml );
                signatureDocument.BinaryFile.IsTemporary = false;
            }

            return signatureDocument;
        }

        #endregion Helpers

        #region Internal Classes

        /// <summary>
        /// Provides a custom registration object that is used during Lava merge
        /// for a signature document.
        /// </summary>
        private class LavaSignatureRegistration : Rock.Lava.LavaDataObject
        {
            public int InstanceId { get; }

            public string InstanceName { get; }

            public int TemplateId { get; }

            public string TemplateName { get; }

            public string RegistrationTerm { get; }

            public string RegistrantTerm { get; }

            public int RegistrantCount { get; }

            public int? GroupId { get; }

            public LavaSignatureRegistration( RegistrationInstance registrationInstance, int? groupId, int registrantCount )
            {
                InstanceId = registrationInstance.Id;
                InstanceName = registrationInstance.Name;
                TemplateId = registrationInstance.RegistrationTemplateId;
                TemplateName = registrationInstance.RegistrationTemplate.Name;
                RegistrationTerm = registrationInstance.RegistrationTemplate.RegistrationTerm;
                RegistrantTerm = registrationInstance.RegistrationTemplate.RegistrantTerm;
                RegistrantCount = registrantCount;
                GroupId = groupId;
            }
        }

        /// <summary>
        /// Provides a custom registrant object that is used during Lava merge
        /// for a signature document.
        /// </summary>
        private class LavaSignatureRegistrant : LavaHasAttributes
        {
            public Location Address { get; }

            public DateTime? AnniversaryDate { get; }

            public DateTime? BirthDate { get; }

            public CampusCache Campus { get; }

            public DefinedValueCache ConnectionStatus { get; }

            public string Email { get; }

            public string FirstName { get; }

            public Gender Gender { get; }

            public string GradeFormatted { get; }

            public int? GradeOffset { get; }

            public int? GraduationYear { get; }

            public string HomePhone { get; }

            public string LastName { get; }

            public DefinedValueCache MaritalStatus { get; }

            public string MiddleName { get; }

            public string MobilePhone { get; }

            public string WorkPhone { get; }

            public LavaHasAttributes Person { get; }

            public LavaHasAttributes GroupMember { get; }

            public LavaSignatureRegistrant( RegistrationRegistrant registrant )
                : this( registrant.Person, null, null, registrant.GroupMember )
            {
                FirstName = registrant.FirstName;
                LastName = registrant.LastName;
                Email = registrant.Email;

                Address = registrant.Person.GetHomeLocation();

                var campus = registrant.Person.GetCampus();
                if ( campus != null )
                {
                    Campus = CampusCache.Get( campus.Id );
                }
            }

            public LavaSignatureRegistrant( Person person, Location homeLocation, CampusCache campus, GroupMember groupMember )
            {
                Address = homeLocation;
                AnniversaryDate = person.AnniversaryDate;
                BirthDate = person.BirthDate;
                Campus = campus;
                ConnectionStatus = person.ConnectionStatusValueId.HasValue ? DefinedValueCache.Get( person.ConnectionStatusValueId.Value ) : null;
                Email = person.Email;
                FirstName = person.FirstName;
                Gender = person.Gender;
                GradeFormatted = person.GradeFormatted;
                GradeOffset = person.GradeOffset;
                GraduationYear = person.GraduationYear;
                HomePhone = person.GetPhoneNumber( SystemGuid.DefinedValue.PERSON_PHONE_TYPE_HOME.AsGuid() )?.NumberFormatted;
                LastName = person.LastName;
                MaritalStatus = person.MaritalStatusValueId.HasValue ? DefinedValueCache.Get( person.MaritalStatusValueId.Value ) : null;
                MiddleName = person.MiddleName;
                MobilePhone = person.GetPhoneNumber( SystemGuid.DefinedValue.PERSON_PHONE_TYPE_MOBILE.AsGuid() )?.NumberFormatted;
                WorkPhone = person.GetPhoneNumber( SystemGuid.DefinedValue.PERSON_PHONE_TYPE_WORK.AsGuid() )?.NumberFormatted;

                if ( person != null )
                {
                    if ( person.Attributes == null )
                    {
                        person.LoadAttributes();
                    }

                    Person = new LavaHasAttributes
                    {
                        Attributes = person.Attributes,
                        AttributeValues = person.AttributeValues
                    };
                }

                if ( groupMember != null )
                {
                    if ( groupMember.Attributes == null )
                    {
                        groupMember.LoadAttributes();
                    }

                    GroupMember = new LavaHasAttributes
                    {
                        Attributes = groupMember.Attributes,
                        AttributeValues = groupMember.AttributeValues
                    };
                }
            }
        }

        /// <summary>
        /// Provides a custom object that has attributes that is used during
        /// Lava merge for a signature document.
        /// </summary>
        private class LavaHasAttributes : Rock.Lava.LavaDataObject, IHasAttributes
        {
            #region IHasAttributes

            int IHasAttributes.Id => 0;

            public Dictionary<string, AttributeCache> Attributes { get; set; }

            public Dictionary<string, AttributeValueCache> AttributeValues { get; set; }

            public Dictionary<string, string> AttributeValueDefaults => throw new NotImplementedException();

            public string GetAttributeValue( string key )
            {
                if ( AttributeValues != null &&
                    AttributeValues.ContainsKey( key ) )
                {
                    return this.AttributeValues[key].Value;
                }

                if ( this.Attributes != null &&
                    this.Attributes.ContainsKey( key ) )
                {
                    return this.Attributes[key].DefaultValue;
                }

                return null;
            }

            public List<string> GetAttributeValues( string key )
            {
                string value = GetAttributeValue( key );
                if ( !string.IsNullOrWhiteSpace( value ) )
                {
                    return value.SplitDelimitedValues().ToList();
                }

                return new List<string>();
            }

            public void SetAttributeValue( string key, string value )
            {
                throw new NotImplementedException();
            }

            #endregion
        }

        /// <summary>
        /// Internal structure for the encoded data that contains the signed document.
        /// This is sent to the browser in encrypted form and then included in
        /// the final submission process to be used to generate the actual document.
        /// </summary>
        private class SignedDocumentData
        {
            public string DocumentHtml { get; set; }

            public string SignatureData { get; set; }

            public string SignedByName { get; set; }

            public string SignedByEmail { get; set; }

            public string IpAddress { get; set; }

            public string UserAgent { get; set; }

            public DateTime SignedDateTime { get; set; }
        }

        #endregion
    }
}<|MERGE_RESOLUTION|>--- conflicted
+++ resolved
@@ -1,4 +1,4 @@
-// <copyright>
+﻿// <copyright>
 // Copyright by the Spark Development Network
 //
 // Licensed under the Rock Community License (the "License");
@@ -456,7 +456,8 @@
                 var registrarFamily = registrar?.GetFamily( rockContext );
 
                 // Process the Person so we have data for the Lava merge.
-                var (person, registrant) = GetExistingOrCreatePerson( context, registrantInfo, registrar, registrarFamily?.Guid ?? Guid.Empty, rockContext );
+                bool isCreatedAsRegistrant = context.RegistrationSettings.RegistrarOption == RegistrarOption.UseFirstRegistrant && registrantInfo == args.Registrants.FirstOrDefault();
+                var (person, registrant) = GetExistingOrCreatePerson( context, registrantInfo, registrar, registrarFamily?.Guid ?? Guid.Empty, isCreatedAsRegistrant, rockContext );
                 var (campusId, location, _) = UpdatePersonFromRegistrant( person, registrantInfo, new History.HistoryChangeList(), context.RegistrationSettings );
 
                 if ( person.Attributes == null )
@@ -642,9 +643,6 @@
             Person registrar = null;
             List<int> previousRegistrantPersonIds = null;
             var isNewRegistration = context.Registration == null;
-            
-
-            var personService = new PersonService( rockContext );
 
             if ( isNewRegistration )
             {
@@ -670,13 +668,13 @@
                     var firstName = GetPersonFieldValue( context.RegistrationSettings, RegistrationPersonFieldType.FirstName, registrantInfo.FieldValues ).ToStringSafe();
                     var lastName = GetPersonFieldValue( context.RegistrationSettings, RegistrationPersonFieldType.LastName, registrantInfo.FieldValues ).ToStringSafe();
                     var email = GetPersonFieldValue( context.RegistrationSettings, RegistrationPersonFieldType.Email, registrantInfo.FieldValues ).ToStringSafe();
-                    var birthday = GetPersonFieldValue( context.RegistrationSettings, RegistrationPersonFieldType.Birthdate, registrantInfo.FieldValues ).ToStringSafe().FromJsonOrNull<BirthdayPickerViewModel>().ToDateTime();
+                    var birthday = GetPersonFieldValue( context.RegistrationSettings, RegistrationPersonFieldType.Birthdate, registrantInfo.FieldValues ).ToStringSafe().FromJsonOrNull<BirthdayPickerBag>().ToDateTime();
                     var mobilePhone = GetPersonFieldValue( context.RegistrationSettings, RegistrationPersonFieldType.MobilePhone, registrantInfo.FieldValues ).ToStringSafe();
                     bool forceEmailUpdate = GetAttributeValue( AttributeKey.ForceEmailUpdate ).AsBoolean();
 
                     var personQuery = new PersonService.PersonMatchQuery( firstName, lastName, email, mobilePhone, gender: null, birthDate: birthday );
 
-                    registrar = personService.FindPerson( personQuery, forceEmailUpdate );
+                    registrar = new PersonService( rockContext ).FindPerson( personQuery, forceEmailUpdate );
                     context.Registration.PersonAliasId = registrar?.PrimaryAliasId;
                 }
             }
@@ -718,12 +716,8 @@
             var discountAmount = context.Discount?.RegistrationTemplateDiscount.DiscountAmount ?? 0;
             History.EvaluateChange( registrationChanges, "Discount Amount", context.Registration.DiscountAmount, discountAmount );
             context.Registration.DiscountAmount = discountAmount;
-<<<<<<< HEAD
 
             // If the registrar person record does not exist, try to find the record.
-=======
-            // If the registrar person record does not exist, find or create that record
->>>>>>> c35189dc
             if ( registrar == null )
             {
                 registrar = GetExistingRegistrarPerson( context, currentPerson, rockContext );
@@ -905,12 +899,9 @@
                         multipleFamilyGroupIds,
                         ref singleFamilyId,
                         forceWaitlist,
-<<<<<<< HEAD
+                        isCreatedAsRegistrant,
                         isNewRegistration,
                         postSaveActions );
-=======
-                        isCreatedAsRegistrant );
->>>>>>> c35189dc
 
                     index++;
                 }
@@ -1559,30 +1550,12 @@
         /// </summary>
         /// <param name="context">The registration context.</param>
         /// <param name="registrantInfo">The registrant information.</param>
-<<<<<<< HEAD
         /// <param name="registrar">The registrar person that is performing the registering.</param>
         /// <param name="registrarFamilyGuid">The registrar family unique identifier.</param>
+        /// <param name="isCreatedAsRegistrant">if set to <c>true</c> [is created as registrant].</param>
         /// <param name="rockContext">The rock context for any database lookups.</param>
-        /// <returns>A tuple that contains the <see cref="Person"/> object and the optional <see cref="RegistrationRegistrant"/> object.</returns>
-        private (Person person, RegistrationRegistrant registrant) GetExistingOrCreatePerson( RegistrationContext context, ViewModels.Blocks.Event.RegistrationEntry.RegistrantInfo registrantInfo, Person registrar, Guid registrarFamilyGuid, RockContext rockContext )
-=======
-        /// <param name="index">The index.</param>
-        /// <param name="multipleFamilyGroupIds">The multiple family group ids.</param>
-        /// <param name="singleFamilyId">The single family identifier.</param>
-        /// <param name="isWaitlist">if set to <c>true</c> [is waitlist].</param>
-        /// <param name="isCreatedAsRegistrant">if set to <c>true</c> person has already been created as registrar</param>
-        private void UpsertRegistrant(
-            RockContext rockContext,
-            RegistrationContext context,
-            Person registrar,
-            Guid registrarFamilyGuid,
-            ViewModel.Blocks.Event.RegistrationEntry.RegistrantInfo registrantInfo,
-            int index,
-            Dictionary<Guid, int> multipleFamilyGroupIds,
-            ref int? singleFamilyId,
-            bool isWaitlist,
-            bool isCreatedAsRegistrant  )
->>>>>>> c35189dc
+        /// <returns>A tuple that contains the <see cref="Person" /> object and the optional <see cref="RegistrationRegistrant" /> object.</returns>
+        private (Person person, RegistrationRegistrant registrant) GetExistingOrCreatePerson( RegistrationContext context, ViewModels.Blocks.Event.RegistrationEntry.RegistrantInfo registrantInfo, Person registrar, Guid registrarFamilyGuid, bool isCreatedAsRegistrant, RockContext rockContext )
         {
             RegistrationRegistrant registrant = null;
             Person person = null;
@@ -1665,23 +1638,6 @@
 
             if ( person == null )
             {
-<<<<<<< HEAD
-                var dvcConnectionStatus = DefinedValueCache.Get( GetAttributeValue( AttributeKey.ConnectionStatus ).AsGuid() );
-                var dvcRecordStatus = DefinedValueCache.Get( GetAttributeValue( AttributeKey.RecordStatus ).AsGuid() );
-
-                // If a match was not found, create a new person
-                person = new Person();
-                person.FirstName = firstName;
-                person.LastName = lastName;
-                person.IsEmailActive = true;
-                person.Email = email;
-                person.EmailPreference = EmailPreference.EmailAllowed;
-                person.RecordTypeValueId = DefinedValueCache.Get( Rock.SystemGuid.DefinedValue.PERSON_RECORD_TYPE_PERSON.AsGuid() ).Id;
-
-                if ( dvcConnectionStatus != null )
-                {
-                    person.ConnectionStatusValueId = dvcConnectionStatus.Id;
-=======
                 /**
                   * 06/07/2022 - KA
                   * 
@@ -1697,10 +1653,12 @@
                 if ( isCreatedAsRegistrant )
                 {
                     person = registrar;
->>>>>>> c35189dc
                 }
                 else
                 {
+                    var dvcConnectionStatus = DefinedValueCache.Get( GetAttributeValue( AttributeKey.ConnectionStatus ).AsGuid() );
+                    var dvcRecordStatus = DefinedValueCache.Get( GetAttributeValue( AttributeKey.RecordStatus ).AsGuid() );
+
                     // If a match was not found, create a new person
                     person = new Person();
                     person.FirstName = firstName;
@@ -1932,6 +1890,7 @@
         /// <param name="multipleFamilyGroupIds">The multiple family group ids.</param>
         /// <param name="singleFamilyId">The single family identifier.</param>
         /// <param name="isWaitlist">if set to <c>true</c> then registrant is on the wait list.</param>
+        /// <param name="isCreatedAsRegistrant">if set to <c>true</c> [is created as registrant].</param>
         /// <param name="isNewRegistration"><c>true</c> if the registration is new; otherwise <c>false</c>.</param>
         /// <param name="postSaveActions">Additional post save actions that can be appended to.</param>
         private void UpsertRegistrant(
@@ -1944,6 +1903,7 @@
             Dictionary<Guid, int> multipleFamilyGroupIds,
             ref int? singleFamilyId,
             bool isWaitlist,
+            bool isCreatedAsRegistrant,
             bool isNewRegistration,
             List<Action> postSaveActions )
         {
@@ -1957,7 +1917,7 @@
             var registrantChanges = new History.HistoryChangeList();
             var personChanges = new History.HistoryChangeList();
 
-            var (person, registrant) = GetExistingOrCreatePerson( context, registrantInfo, registrar, registrarFamilyGuid, rockContext );
+            var (person, registrant) = GetExistingOrCreatePerson( context, registrantInfo, registrar, registrarFamilyGuid, isCreatedAsRegistrant, rockContext );
 
             var familyGroupType = GroupTypeCache.Get( Rock.SystemGuid.GroupType.GROUPTYPE_FAMILY );
             var adultRoleId = familyGroupType.Roles
