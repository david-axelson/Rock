﻿// <copyright>
// Copyright by the Spark Development Network
//
// Licensed under the Rock Community License (the "License");
// you may not use this file except in compliance with the License.
// You may obtain a copy of the License at
//
// http://www.rockrms.com/license
//
// Unless required by applicable law or agreed to in writing, software
// distributed under the License is distributed on an "AS IS" BASIS,
// WITHOUT WARRANTIES OR CONDITIONS OF ANY KIND, either express or implied.
// See the License for the specific language governing permissions and
// limitations under the License.
// </copyright>
//

using System;
using System.Collections.Generic;
using System.ComponentModel;
using System.IO;
using System.Linq;

using Rock.Attribute;
using Rock.Constants;
using Rock.Data;
using Rock.Model;
using Rock.Utility;
using Rock.ViewModels.Blocks;
using Rock.ViewModels.Blocks.Cms.SiteDetail;
using Rock.ViewModels.Utility;
using Rock.Web.Cache;

namespace Rock.Blocks.Cms
{
    /// <summary>
    /// Displays the details of a particular site.
    /// </summary>
    /// <seealso cref="Rock.Blocks.RockDetailBlockType" />

    [DisplayName( "Site Detail" )]
    [Category( "CMS" )]
    [Description( "Displays the details of a particular site." )]
    [IconCssClass( "fa fa-question" )]
<<<<<<< HEAD
    //[SupportedSiteTypes( Model.SiteType.Web )]
=======
    // [SupportedSiteTypes( Model.SiteType.Web )]
>>>>>>> 7ac73167

    #region Block Attributes

    [BinaryFileTypeField( "Default File Type",
        Key = AttributeKey.DefaultFileType,
        Description = "The default file type to use while uploading Favicon",
        IsRequired = true,
        DefaultValue = Rock.SystemGuid.BinaryFiletype.DEFAULT, // this was previously defaultBinaryFileTypeGuid which maps to base default value
        Category = "",
        Order = 0 )]

    #endregion

    [Rock.SystemGuid.EntityTypeGuid( "88ce8a0b-35b6-4427-817f-2fdf485d0241" )]
    [Rock.SystemGuid.BlockTypeGuid( "3e935e45-4796-4389-ab1c-98d2403faedf" )]
    public class SiteDetail : RockDetailBlockType
    {
        #region Keys

        private static class PageParameterKey
        {
            public const string SiteId = "SiteId";
        }

        private static class NavigationUrlKey
        {
            public const string ParentPage = "ParentPage";
        }

        private static class AttributeKey
        {
            public const string DefaultFileType = "DefaultFileType";
        }

        #endregion Keys

        #region Methods

        /// <inheritdoc/>
        public override object GetObsidianBlockInitialization()
        {
            using ( var rockContext = new RockContext() )
            {
                var box = new DetailBlockBox<SiteBag, SiteDetailOptionsBag>();

                SetBoxInitialEntityState( box, rockContext );

                box.NavigationUrls = GetBoxNavigationUrls();
                box.Options = GetBoxOptions( box.IsEditable, rockContext );
                box.QualifiedAttributeProperties = AttributeCache.GetAttributeQualifiedColumns<Site>();

                return box;
            }
        }

        /// <summary>
        /// Gets the box options required for the component to render the view
        /// or edit the entity.
        /// </summary>
        /// <param name="isEditable"><c>true</c> if the entity is editable; otherwise <c>false</c>.</param>
        /// <param name="rockContext">The rock context.</param>
        /// <returns>The options that provide additional details to the block.</returns>
        private SiteDetailOptionsBag GetBoxOptions( bool isEditable, RockContext rockContext )
        {
            var options = new SiteDetailOptionsBag();

            options.Themes = new List<ListItemBag>();

            var physicalRootFolder = AppDomain.CurrentDomain.BaseDirectory;
            string physicalFolder = Path.Combine( physicalRootFolder, RequestContext.ResolveRockUrl( "~~/" ).RemoveLeadingForwardslash() );
            var di = new DirectoryInfo( physicalFolder );
            options.Themes.AddRange( di.Parent.EnumerateDirectories().OrderBy( a => a.Name ).Select( themeDir => new ListItemBag() { Text = themeDir.Name, Value = themeDir.Name } ) );

            return options;
        }

        /// <summary>
        /// Validates the Site for any final information that might not be
        /// valid after storing all the data from the client.
        /// </summary>
        /// <param name="site">The Site to be validated.</param>
        /// <param name="rockContext">The rock context.</param>
        /// <param name="errorMessage">On <c>false</c> return, contains the error message.</param>
        /// <returns><c>true</c> if the Site is valid, <c>false</c> otherwise.</returns>
        private bool ValidateSite( Site site, RockContext rockContext, out string errorMessage )
        {
            errorMessage = null;

            return true;
        }

        /// <summary>
        /// Sets the initial entity state of the box. Populates the Entity or
        /// ErrorMessage properties depending on the entity and permissions.
        /// </summary>
        /// <param name="box">The box to be populated.</param>
        /// <param name="rockContext">The rock context.</param>
        private void SetBoxInitialEntityState( DetailBlockBox<SiteBag, SiteDetailOptionsBag> box, RockContext rockContext )
        {
            var entity = GetInitialEntity( rockContext );

            if ( entity == null )
            {
                box.ErrorMessage = $"The {Site.FriendlyTypeName} was not found.";
                return;
            }

            var isViewable = entity.IsAuthorized( Rock.Security.Authorization.VIEW, RequestContext.CurrentPerson );
            box.IsEditable = entity.IsAuthorized( Rock.Security.Authorization.EDIT, RequestContext.CurrentPerson );

            entity.LoadAttributes( rockContext );

            if ( entity.Id != 0 )
            {
                // Existing entity was found, prepare for view mode by default.
                if ( isViewable )
                {
                    box.Entity = GetEntityBagForView( entity );
                    box.SecurityGrantToken = GetSecurityGrantToken( entity );
                }
                else
                {
                    box.ErrorMessage = EditModeMessage.NotAuthorizedToView( Site.FriendlyTypeName );
                }
            }
            else
            {
                // New entity is being created, prepare for edit mode by default.
                if ( box.IsEditable )
                {
                    box.Entity = GetEntityBagForEdit( entity, rockContext );
                    box.Options.ReservedKeyNames = box.Entity.SiteAttributes.Select( a => a.Key ).ToList();
                    box.SecurityGrantToken = GetSecurityGrantToken( entity );
                }
                else
                {
                    box.ErrorMessage = EditModeMessage.NotAuthorizedToEdit( Site.FriendlyTypeName );
                }
            }
        }

        /// <summary>
        /// Gets the entity bag that is common between both view and edit modes.
        /// </summary>
        /// <param name="entity">The entity to be represented as a bag.</param>
        /// <returns>A <see cref="SiteBag"/> that represents the entity.</returns>
        private SiteBag GetCommonEntityBag( Site entity )
        {
            if ( entity == null )
            {
                return null;
            }

            var bag = new SiteBag
            {
                IdKey = entity.IdKey,
                AllowedFrameDomains = entity.AllowedFrameDomains,
                AllowIndexing = entity.AllowIndexing,
                ChangePasswordPage = entity.ChangePasswordPage.ToListItemBag(),
                ChangePasswordPageRoute = entity.ChangePasswordPageRoute.ToListItemBag(),
                CommunicationPage = entity.CommunicationPage.ToListItemBag(),
                CommunicationPageRoute = entity.CommunicationPageRoute.ToListItemBag(),
                DefaultPage = entity.DefaultPage.ToListItemBag(),
                DefaultPageRoute = entity.DefaultPageRoute.ToListItemBag(),
                Description = entity.Description,
                DisablePredictableIds = entity.DisablePredictableIds,
                EnabledForShortening = entity.EnabledForShortening,
                EnableExclusiveRoutes = entity.EnableExclusiveRoutes,
                EnableMobileRedirect = entity.EnableMobileRedirect,
                EnablePageViewGeoTracking = entity.EnablePageViewGeoTracking,
                EnablePageViews = entity.EnablePageViews,
                EnablePersonalization = entity.EnablePersonalization,
                EnableVisitorTracking = entity.EnableVisitorTracking,
                ErrorPage = entity.ErrorPage,
                ExternalUrl = entity.ExternalUrl,
                FavIconBinaryFile = entity.FavIconBinaryFile.ToListItemBag(),
                GoogleAnalyticsCode = entity.GoogleAnalyticsCode,
                IndexStartingLocation = entity.IndexStartingLocation,
                IsActive = entity.IsActive,
                IsIndexEnabled = entity.IsIndexEnabled,
                IsSystem = entity.IsSystem,
                LoginPage = entity.LoginPage.ToListItemBag(),
                LoginPageRoute = entity.LoginPageRoute.ToListItemBag(),
                MobilePage = entity.MobilePage.ToListItemBag(),
                Name = entity.Name,
                PageHeaderContent = entity.PageHeaderContent,
                PageNotFoundPage = entity.PageNotFoundPage.ToListItemBag(),
                PageNotFoundPageRoute = entity.PageNotFoundPageRoute.ToListItemBag(),
                RedirectTablets = entity.RedirectTablets,
                RegistrationPage = entity.RegistrationPage.ToListItemBag(),
                RegistrationPageRoute = entity.RegistrationPageRoute.ToListItemBag(),
                RequiresEncryption = entity.RequiresEncryption,
                SiteLogoBinaryFile = entity.SiteLogoBinaryFile.ToListItemBag(),
                Theme = entity.Theme,
                SiteUrl = $"{this.RequestContext.ResolveRockUrl( "~/page/" )}{entity.DefaultPageId}"
            };

            if ( entity.SiteDomains != null )
            {
                bag.SiteDomains = string.Join( "\n", entity.SiteDomains.OrderBy( d => d.Order ).Select( d => d.Domain ).ToArray( ) );
            }

            return bag;
        }

        /// <summary>
        /// Gets the bag for viewing the specied entity.
        /// </summary>
        /// <param name="entity">The entity to be represented for view purposes.</param>
        /// <returns>A <see cref="SiteBag"/> that represents the entity.</returns>
        private SiteBag GetEntityBagForView( Site entity )
        {
            if ( entity == null )
            {
                return null;
            }

            var bag = GetCommonEntityBag( entity );
            bag.AllowsCompile = new Rock.Web.UI.RockTheme( entity.Theme ).AllowsCompile;
            bag.LoadAttributesAndValuesForPublicView( entity, RequestContext.CurrentPerson );

            return bag;
        }

        /// <summary>
        /// Gets the bag for editing the specied entity.
        /// </summary>
        /// <param name="entity">The entity to be represented for edit purposes.</param>
        /// <returns>A <see cref="SiteBag"/> that represents the entity.</returns>
        private SiteBag GetEntityBagForEdit( Site entity, RockContext rockContext )
        {
            if ( entity == null )
            {
                return null;
            }

            var bag = GetCommonEntityBag( entity );

            bag.LoadAttributesAndValuesForPublicEdit( entity, RequestContext.CurrentPerson );

            var attributes = GetSiteAttributes( rockContext, entity.Id.ToString() );

            bag.SiteAttributes = new List<PublicEditableAttributeBag>();
            bag.SiteAttributes.AddRange( attributes.Select( attribute => PublicAttributeHelper.GetPublicEditableAttributeViewModel( attribute ) ) );
            bag.BinaryFileTypeGuid = GetAttributeValue( AttributeKey.DefaultFileType ).AsGuid();

            return bag;
        }

        /// <summary>
        /// Updates the entity from the data in the save box.
        /// </summary>
        /// <param name="entity">The entity to be updated.</param>
        /// <param name="box">The box containing the information to be updated.</param>
        /// <param name="rockContext">The rock context.</param>
        /// <returns><c>true</c> if the box was valid and the entity was updated, <c>false</c> otherwise.</returns>
        private bool UpdateEntityFromBox( Site entity, DetailBlockBox<SiteBag, SiteDetailOptionsBag> box, RockContext rockContext )
        {
            if ( box.ValidProperties == null )
            {
                return false;
            }

            box.IfValidProperty( nameof( box.Entity.AllowedFrameDomains ),
                () => entity.AllowedFrameDomains = ReformatDomains( box.Entity.AllowedFrameDomains ) );

            box.IfValidProperty( nameof( box.Entity.AllowIndexing ),
                () => entity.AllowIndexing = box.Entity.AllowIndexing );

            box.IfValidProperty( nameof( box.Entity.ChangePasswordPage ),
                () => entity.ChangePasswordPageId = box.Entity.ChangePasswordPage.GetEntityId<Page>( rockContext ) );

            box.IfValidProperty( nameof( box.Entity.ChangePasswordPageRoute ),
                () => entity.ChangePasswordPageRouteId = box.Entity.ChangePasswordPageRoute.GetEntityId<PageRoute>( rockContext ) );

            box.IfValidProperty( nameof( box.Entity.CommunicationPage ),
                () => entity.CommunicationPageId = box.Entity.CommunicationPage.GetEntityId<Page>( rockContext ) );

            box.IfValidProperty( nameof( box.Entity.CommunicationPageRoute ),
                () => entity.CommunicationPageRouteId = box.Entity.CommunicationPageRoute.GetEntityId<PageRoute>( rockContext ) );

            box.IfValidProperty( nameof( box.Entity.DefaultPage ),
                () => entity.DefaultPageId = box.Entity.DefaultPage.GetEntityId<Page>( rockContext ) );

            box.IfValidProperty( nameof( box.Entity.DefaultPageRoute ),
                () => entity.DefaultPageRouteId = box.Entity.DefaultPageRoute.GetEntityId<PageRoute>( rockContext ) );

            box.IfValidProperty( nameof( box.Entity.Description ),
                () => entity.Description = box.Entity.Description );

            box.IfValidProperty( nameof( box.Entity.DisablePredictableIds ),
                () => entity.DisablePredictableIds = box.Entity.DisablePredictableIds );

            box.IfValidProperty( nameof( box.Entity.EnabledForShortening ),
                () => entity.EnabledForShortening = box.Entity.EnabledForShortening );

            box.IfValidProperty( nameof( box.Entity.EnableExclusiveRoutes ),
                () => entity.EnableExclusiveRoutes = box.Entity.EnableExclusiveRoutes );

            box.IfValidProperty( nameof( box.Entity.EnableMobileRedirect ),
                () => entity.EnableMobileRedirect = box.Entity.EnableMobileRedirect );

            box.IfValidProperty( nameof( box.Entity.EnablePageViewGeoTracking ),
                () => entity.EnablePageViewGeoTracking = box.Entity.EnablePageViewGeoTracking );

            box.IfValidProperty( nameof( box.Entity.EnablePageViews ),
                () => entity.EnablePageViews = box.Entity.EnablePageViews );

            box.IfValidProperty( nameof( box.Entity.EnablePersonalization ),
                () => entity.EnablePersonalization = box.Entity.EnablePersonalization );

            box.IfValidProperty( nameof( box.Entity.EnableVisitorTracking ),
                () => entity.EnableVisitorTracking = box.Entity.EnableVisitorTracking );

            box.IfValidProperty( nameof( box.Entity.ErrorPage ),
                () => entity.ErrorPage = box.Entity.ErrorPage );

            box.IfValidProperty( nameof( box.Entity.ExternalUrl ),
                () => entity.ExternalUrl = box.Entity.ExternalUrl );

            box.IfValidProperty( nameof( box.Entity.FavIconBinaryFile ),
                () => entity.FavIconBinaryFileId = box.Entity.FavIconBinaryFile.GetEntityId<BinaryFile>( rockContext ) );

            box.IfValidProperty( nameof( box.Entity.GoogleAnalyticsCode ),
                () => entity.GoogleAnalyticsCode = box.Entity.GoogleAnalyticsCode );

            box.IfValidProperty( nameof( box.Entity.IndexStartingLocation ),
                () => entity.IndexStartingLocation = box.Entity.IndexStartingLocation );

            box.IfValidProperty( nameof( box.Entity.IsActive ),
                () => entity.IsActive = box.Entity.IsActive );

            box.IfValidProperty( nameof( box.Entity.IsIndexEnabled ),
                () => entity.IsIndexEnabled = box.Entity.IsIndexEnabled );

            box.IfValidProperty( nameof( box.Entity.IsSystem ),
                () => entity.IsSystem = box.Entity.IsSystem );

            box.IfValidProperty( nameof( box.Entity.LoginPage ),
                () => entity.LoginPageId = box.Entity.LoginPage.GetEntityId<Page>( rockContext ) );

            box.IfValidProperty( nameof( box.Entity.LoginPageRoute ),
                () => entity.LoginPageRouteId = box.Entity.LoginPageRoute.GetEntityId<PageRoute>( rockContext ) );

            box.IfValidProperty( nameof( box.Entity.MobilePage ),
                () => entity.MobilePageId = box.Entity.MobilePage.GetEntityId<Page>( rockContext ) );

            box.IfValidProperty( nameof( box.Entity.Name ),
                () => entity.Name = box.Entity.Name );

            box.IfValidProperty( nameof( box.Entity.PageHeaderContent ),
                () => entity.PageHeaderContent = box.Entity.PageHeaderContent );

            box.IfValidProperty( nameof( box.Entity.PageNotFoundPage ),
                () => entity.PageNotFoundPageId = box.Entity.PageNotFoundPage.GetEntityId<Page>( rockContext ) );

            box.IfValidProperty( nameof( box.Entity.PageNotFoundPageRoute ),
                () => entity.PageNotFoundPageRouteId = box.Entity.PageNotFoundPageRoute.GetEntityId<PageRoute>( rockContext ) );

            box.IfValidProperty( nameof( box.Entity.RedirectTablets ),
                () => entity.RedirectTablets = box.Entity.RedirectTablets );

            box.IfValidProperty( nameof( box.Entity.RegistrationPage ),
                () => entity.RegistrationPageId = box.Entity.RegistrationPage.GetEntityId<Page>( rockContext ) );

            box.IfValidProperty( nameof( box.Entity.RegistrationPageRoute ),
                () => entity.RegistrationPageRouteId = box.Entity.RegistrationPageRoute.GetEntityId<PageRoute>( rockContext ) );

            box.IfValidProperty( nameof( box.Entity.RequiresEncryption ),
                () => entity.RequiresEncryption = box.Entity.RequiresEncryption );

            box.IfValidProperty( nameof( box.Entity.SiteLogoBinaryFile ),
                () => entity.SiteLogoBinaryFileId = box.Entity.SiteLogoBinaryFile.GetEntityId<BinaryFile>( rockContext ) );

            box.IfValidProperty( nameof( box.Entity.Theme ),
                () => entity.Theme = box.Entity.Theme );

            box.IfValidProperty( nameof( box.Entity.Theme ),
                () => entity.Theme = box.Entity.Theme );

            box.IfValidProperty( nameof( box.Entity.SiteDomains ),
                () => UpdateSiteDomains( entity, box, rockContext ) );

            box.IfValidProperty( nameof( box.Entity.AttributeValues ),
                () =>
                {
                    entity.LoadAttributes( rockContext );

                    entity.SetPublicAttributeValues( box.Entity.AttributeValues, RequestContext.CurrentPerson );
                } );

            return true;
        }

        /// <summary>
        /// Gets the initial entity from page parameters or creates a new entity
        /// if page parameters requested creation.
        /// </summary>
        /// <param name="rockContext">The rock context.</param>
        /// <returns>The <see cref="Site"/> to be viewed or edited on the page.</returns>
        private Site GetInitialEntity( RockContext rockContext )
        {
            return GetInitialEntity<Site, SiteService>( rockContext, PageParameterKey.SiteId );
        }

        /// <summary>
        /// Gets the box navigation URLs required for the page to operate.
        /// </summary>
        /// <returns>A dictionary of key names and URL values.</returns>
        private Dictionary<string, string> GetBoxNavigationUrls()
        {
            return new Dictionary<string, string>
            {
                [NavigationUrlKey.ParentPage] = this.GetParentPageUrl()
            };
        }

        /// <inheritdoc/>
        protected override string RenewSecurityGrantToken()
        {
            using ( var rockContext = new RockContext() )
            {
                var entity = GetInitialEntity( rockContext );

                if ( entity != null )
                {
                    entity.LoadAttributes( rockContext );
                }

                return GetSecurityGrantToken( entity );
            }
        }

        /// <summary>
        /// Gets the security grant token that will be used by UI controls on
        /// this block to ensure they have the proper permissions.
        /// </summary>
        /// <returns>A string that represents the security grant token.</string>
        private string GetSecurityGrantToken( Site entity )
        {
            var securityGrant = new Rock.Security.SecurityGrant();

            securityGrant.AddRulesForAttributes( entity, RequestContext.CurrentPerson );

            return securityGrant.ToToken();
        }

        /// <summary>
        /// Attempts to load an entity to be used for an edit action.
        /// </summary>
        /// <param name="idKey">The identifier key of the entity to load.</param>
        /// <param name="rockContext">The database context to load the entity from.</param>
        /// <param name="entity">Contains the entity that was loaded when <c>true</c> is returned.</param>
        /// <param name="error">Contains the action error result when <c>false</c> is returned.</param>
        /// <returns><c>true</c> if the entity was loaded and passed security checks.</returns>
        private bool TryGetEntityForEditAction( string idKey, RockContext rockContext, out Site entity, out BlockActionResult error )
        {
            var entityService = new SiteService( rockContext );
            error = null;

            // Determine if we are editing an existing entity or creating a new one.
            if ( idKey.IsNotNullOrWhiteSpace() )
            {
                // If editing an existing entity then load it and make sure it
                // was found and can still be edited.
                entity = entityService.Get( idKey, !PageCache.Layout.Site.DisablePredictableIds );
            }
            else
            {
                // Create a new entity.
                entity = new Site();
                entityService.Add( entity );
            }

            if ( entity == null )
            {
                error = ActionBadRequest( $"{Site.FriendlyTypeName} not found." );
                return false;
            }

            if ( !entity.IsAuthorized( Rock.Security.Authorization.EDIT, RequestContext.CurrentPerson ) )
            {
                error = ActionBadRequest( $"Not authorized to edit ${Site.FriendlyTypeName}." );
                return false;
            }

            return true;
        }

        /// <summary>
        /// Format domain list by replacing commas and new lines with a single space
        /// </summary>
        /// <param name="allowedDomains"></param>
        /// <returns></returns>
        private string ReformatDomains( string allowedDomains )
        {
            return allowedDomains
                .Replace( ", ", " " )
                .Replace( ",", " " )
                .Replace( Environment.NewLine, " " )
                .Replace( "\n", " " )
                .Replace( "  ", " " );
        }

        /// <summary>
        /// Update the domain list of the site using the provided values from the box
        /// </summary>
        /// <param name="entity"></param>
        /// <param name="box"></param>
        /// <param name="rockContext"></param>
        private void UpdateSiteDomains( Site entity, DetailBlockBox<SiteBag, SiteDetailOptionsBag> box, RockContext rockContext )
        {
            var siteDomainService = new SiteDomainService( rockContext );
            var currentDomains = box.Entity.SiteDomains.SplitDelimitedValues().ToList();
            entity.SiteDomains = entity.SiteDomains ?? new List<SiteDomain>();

            // Remove any deleted domains
            foreach ( var domain in entity.SiteDomains.Where( w => !currentDomains.Contains( w.Domain ) ).ToList() )
            {
                entity.SiteDomains.Remove( domain );
                siteDomainService.Delete( domain );
            }

            int order = 0;
            foreach ( string domain in currentDomains )
            {
                SiteDomain sd = entity.SiteDomains.FirstOrDefault( d => d.Domain == domain );
                if ( sd == null )
                {
                    sd = new SiteDomain
                    {
                        Domain = domain,
                        Guid = Guid.NewGuid()
                    };
                    entity.SiteDomains.Add( sd );
                }
                sd.Order = order++;
            }
        }

        /// <summary>
        /// Save attributes associated with this site.
        /// </summary>
        /// <param name="entityTypeId"></param>
        /// <param name="qualifierColumn"></param>
        /// <param name="qualifierValue"></param>
        /// <param name="viewStateAttributes"></param>
        /// <param name="rockContext"></param>
        private void SaveAttributes( int entityTypeId, string qualifierColumn, string qualifierValue, List<PublicEditableAttributeBag> viewStateAttributes, RockContext rockContext )
        {
            // Get the existing attributes for this entity type and qualifier value
            var attributeService = new AttributeService( rockContext );
            var attributes = attributeService.GetByEntityTypeQualifier( entityTypeId, qualifierColumn, qualifierValue, true );

            // Delete any of those attributes that were removed in the UI
            var selectedAttributeGuids = viewStateAttributes.Select( a => a.Guid );
            foreach ( var attr in attributes.Where( a => !selectedAttributeGuids.Contains( a.Guid ) ) )
            {
                attributeService.Delete( attr );
                rockContext.SaveChanges();
            }

            // Update the Attributes that were assigned in the UI
            foreach ( var attributeState in viewStateAttributes )
            {
                Helper.SaveAttributeEdits( attributeState, entityTypeId, qualifierColumn, qualifierValue, rockContext );
            }
        }

        /// <summary>
        /// Gets the site attributes.
        /// </summary>
        /// <param name="rockContext">The rock context.</param>
        /// <param name="siteIdQualifierValue">The site identifier qualifier value.</param>
        /// <returns></returns>
        private static List<Model.Attribute> GetSiteAttributes( RockContext rockContext, string siteIdQualifierValue )
        {
            return new AttributeService( rockContext ).GetByEntityTypeId( new Page().TypeId, true ).AsQueryable()
                .Where( a =>
                    a.EntityTypeQualifierColumn.Equals( "SiteId", StringComparison.OrdinalIgnoreCase ) &&
                    a.EntityTypeQualifierValue.Equals( siteIdQualifierValue ) )
                .OrderBy( a => a.Order )
                .ThenBy( a => a.Name )
                .ToList();
        }

        #endregion

        #region Block Actions

        /// <summary>
        /// Gets the box that will contain all the information needed to begin
        /// the edit operation.
        /// </summary>
        /// <param name="key">The identifier of the entity to be edited.</param>
        /// <returns>A box that contains the entity and any other information required.</returns>
        [BlockAction]
        public BlockActionResult Edit( string key )
        {
            using ( var rockContext = new RockContext() )
            {
                if ( !TryGetEntityForEditAction( key, rockContext, out var entity, out var actionError ) )
                {
                    return actionError;
                }

                entity.LoadAttributes( rockContext );

                var id = IdHasher.Instance.GetId( key );
                var box = new DetailBlockBox<SiteBag, SiteDetailOptionsBag>
                {
                    Entity = GetEntityBagForEdit( entity, rockContext ),
                    Options = GetBoxOptions( true, rockContext )
                };

                box.Options.ReservedKeyNames = box.Entity.SiteAttributes.Select( a => a.Key ).ToList();

                return ActionOk( box );
            }
        }

        /// <summary>
        /// Saves the entity contained in the box.
        /// </summary>
        /// <param name="box">The box that contains all the information required to save.</param>
        /// <returns>A new entity bag to be used when returning to view mode, or the URL to redirect to after creating a new entity.</returns>
        [BlockAction]
        public BlockActionResult Save( DetailBlockBox<SiteBag, SiteDetailOptionsBag> box )
        {
            using ( var rockContext = new RockContext() )
            {
                var entityService = new SiteService( rockContext );

                if ( !TryGetEntityForEditAction( box.Entity.IdKey, rockContext, out var entity, out var actionError ) )
                {
                    return actionError;
                }

                int? existingIconId = entity.FavIconBinaryFileId;
                int? existingLogoId = entity.SiteLogoBinaryFileId;

                // Update the entity instance from the information in the bag.
                if ( !UpdateEntityFromBox( entity, box, rockContext ) )
                {
                    return ActionBadRequest( "Invalid data." );
                }

                // Ensure everything is valid before saving.
                if ( !ValidateSite( entity, rockContext, out var validationMessage ) )
                {
                    return ActionBadRequest( validationMessage );
                }

                var isNew = entity.Id == 0;

                rockContext.WrapTransaction( () =>
                {
                    rockContext.SaveChanges();

                    if ( box.Entity.SiteAttributes.Count > 0 )
                    {
                        SaveAttributes( new Page().TypeId, "SiteId", entity.Id.ToString(), box.Entity.SiteAttributes, rockContext );
                    }

                    if ( existingIconId.HasValue && existingIconId.Value != entity.FavIconBinaryFileId )
                    {
                        var binaryFileService = new BinaryFileService( rockContext );
                        var binaryFile = binaryFileService.Get( existingIconId.Value );
                        if ( binaryFile != null )
                        {
                            // marked the old images as IsTemporary so they will get cleaned up later
                            binaryFile.IsTemporary = true;
                            rockContext.SaveChanges();
                        }
                    }

                    if ( existingLogoId.HasValue && existingLogoId.Value != entity.SiteLogoBinaryFileId )
                    {
                        var binaryFileService = new BinaryFileService( rockContext );
                        var binaryFile = binaryFileService.Get( existingLogoId.Value );
                        if ( binaryFile != null )
                        {
                            // marked the old images as IsTemporary so they will get cleaned up later
                            binaryFile.IsTemporary = true;
                            rockContext.SaveChanges();
                        }
                    }

                    if ( isNew )
                    {
                        Rock.Security.Authorization.CopyAuthorization( PageCache.Layout.Site, entity, rockContext, Rock.Security.Authorization.EDIT );
                        Rock.Security.Authorization.CopyAuthorization( PageCache.Layout.Site, entity, rockContext, Rock.Security.Authorization.ADMINISTRATE );
                        Rock.Security.Authorization.CopyAuthorization( PageCache.Layout.Site, entity, rockContext, Rock.Security.Authorization.APPROVE );
                    }
                } );

                // add/update for the InteractionChannel for this site and set the RetentionPeriod
                var interactionChannelService = new InteractionChannelService( rockContext );
                int channelMediumWebsiteValueId = DefinedValueCache.Get( Rock.SystemGuid.DefinedValue.INTERACTIONCHANNELTYPE_WEBSITE.AsGuid() ).Id;
                var interactionChannelForSite = interactionChannelService.Queryable()
                    .Where( a => a.ChannelTypeMediumValueId == channelMediumWebsiteValueId && a.ChannelEntityId == entity.Id ).FirstOrDefault();

                if ( interactionChannelForSite == null )
                {
                    interactionChannelForSite = new InteractionChannel();
                    interactionChannelForSite.ChannelTypeMediumValueId = channelMediumWebsiteValueId;
                    interactionChannelForSite.ChannelEntityId = entity.Id;
                    interactionChannelService.Add( interactionChannelForSite );
                }

                interactionChannelForSite.Name = entity.Name;
                interactionChannelForSite.RetentionDuration = box.Entity.RetentionDuration;
                interactionChannelForSite.ComponentEntityTypeId = EntityTypeCache.Get<Rock.Model.Page>().Id;

                rockContext.SaveChanges();

                // Create the default page is this is a new site
                if ( !entity.DefaultPageId.HasValue && isNew )
                {
                    var siteCache = SiteCache.Get( entity.Id );
                    var pageService = new PageService( rockContext );

                    // Create the layouts for the site, and find the first one
                    // LayoutService.RegisterLayouts( HttpRequest.MapPath( "~" ), siteCache );

                    var layoutService = new LayoutService( rockContext );
                    var layouts = layoutService.GetBySiteId( siteCache.Id );
                    var layout = layouts.FirstOrDefault( l => l.FileName.Equals( "FullWidth", StringComparison.OrdinalIgnoreCase ) );
                    if ( layout == null )
                    {
                        layout = layouts.FirstOrDefault();
                    }

                    if ( layout != null )
                    {
                        var page = new Page();
                        page.LayoutId = layout.Id;
                        page.PageTitle = siteCache.Name + " Home Page";
                        page.InternalName = page.PageTitle;
                        page.BrowserTitle = page.PageTitle;
                        page.EnableViewState = true;
                        page.IncludeAdminFooter = true;
                        page.MenuDisplayChildPages = true;

                        var lastPage = pageService.GetByParentPageId( null ).OrderByDescending( b => b.Order ).FirstOrDefault();

                        page.Order = lastPage != null ? lastPage.Order + 1 : 0;
                        pageService.Add( page );

                        rockContext.SaveChanges();

                        entity = entityService.Get( siteCache.Id );
                        entity.DefaultPageId = page.Id;

                        rockContext.SaveChanges();
                    }
                }

                if ( isNew )
                {
                    return ActionContent( System.Net.HttpStatusCode.Created, this.GetCurrentPageUrl( new Dictionary<string, string>
                    {
                        [PageParameterKey.SiteId] = entity.IdKey
                    } ) );
                }

                // Ensure navigation properties will work now.
                entity = entityService.Get( entity.Id );
                entity.LoadAttributes( rockContext );

                return ActionOk( GetEntityBagForView( entity ) );
            }
        }

        /// <summary>
        /// Deletes the specified entity.
        /// </summary>
        /// <param name="key">The identifier of the entity to be deleted.</param>
        /// <returns>A string that contains the URL to be redirected to on success.</returns>
        [BlockAction]
        public BlockActionResult Delete( string key )
        {
            using ( var rockContext = new RockContext() )
            {
                var entityService = new SiteService( rockContext );

                if ( !TryGetEntityForEditAction( key, rockContext, out var entity, out var actionError ) )
                {
                    return actionError;
                }

                var sitePages = new List<int> {
                    entity.DefaultPageId ?? -1,
                    entity.LoginPageId ?? -1,
                    entity.RegistrationPageId ?? -1,
                    entity.PageNotFoundPageId ?? -1
                };

                var pageService = new PageService( rockContext );
                foreach ( var page in pageService.Queryable( "Layout" )
                    .Where( t => !t.IsSystem && ( t.Layout.SiteId == entity.Id || sitePages.Contains( t.Id ) ) ) )
                {
                    if ( pageService.CanDelete( page, out string deletePageErrorMessage ) )
                    {
                        pageService.Delete( page );
                    }
                }

                var layoutService = new LayoutService( rockContext );
                var layoutQry = layoutService.Queryable()
                    .Where( l =>
                    l.SiteId == entity.Id );
                layoutService.DeleteRange( layoutQry );

                rockContext.SaveChanges( true );

                if ( !entityService.CanDelete( entity, out var errorMessage ) )
                {
                    return ActionBadRequest( errorMessage );
                }

                entityService.Delete( entity );
                rockContext.SaveChanges();

                return ActionOk( this.GetParentPageUrl() );
            }
        }

        /// <summary>
        /// Refreshes the list of attributes that can be displayed for editing
        /// purposes based on any modified values on the entity.
        /// </summary>
        /// <param name="box">The box that contains all the information about the entity being edited.</param>
        /// <returns>A box that contains the entity and attribute information.</returns>
        [BlockAction]
        public BlockActionResult RefreshAttributes( DetailBlockBox<SiteBag, SiteDetailOptionsBag> box )
        {
            using ( var rockContext = new RockContext() )
            {
                if ( !TryGetEntityForEditAction( box.Entity.IdKey, rockContext, out var entity, out var actionError ) )
                {
                    return actionError;
                }

                // Update the entity instance from the information in the bag.
                if ( !UpdateEntityFromBox( entity, box, rockContext ) )
                {
                    return ActionBadRequest( "Invalid data." );
                }

                // Reload attributes based on the new property values.
                entity.LoadAttributes( rockContext );

                var refreshedBox = new DetailBlockBox<SiteBag, SiteDetailOptionsBag>
                {
                    Entity = GetEntityBagForEdit( entity, rockContext )
                };

                var oldAttributeGuids = box.Entity.Attributes.Values.Select( a => a.AttributeGuid ).ToList();
                var newAttributeGuids = refreshedBox.Entity.Attributes.Values.Select( a => a.AttributeGuid );

                // If the attributes haven't changed then return a 204 status code.
                if ( oldAttributeGuids.SequenceEqual( newAttributeGuids ) )
                {
                    return ActionStatusCode( System.Net.HttpStatusCode.NoContent );
                }

                // Replace any values for attributes that haven't changed with
                // the value sent by the client. This ensures any unsaved attribute
                // value changes are not lost.
                foreach ( var kvp in refreshedBox.Entity.Attributes )
                {
                    if ( oldAttributeGuids.Contains( kvp.Value.AttributeGuid ) )
                    {
                        refreshedBox.Entity.AttributeValues[kvp.Key] = box.Entity.AttributeValues[kvp.Key];
                    }
                }

                return ActionOk( refreshedBox );
            }
        }

        /// <summary>
        /// Gets the attribute.
        /// </summary>
        /// <param name="attributeId">The attribute identifier.</param>
        /// <returns></returns>
        [BlockAction]
        public BlockActionResult GetAttribute( Guid? attributeGuid )
        {
            PublicEditableAttributeBag editableAttribute;
            string modalTitle;
            var rockContext = new RockContext();

            var entity = GetInitialEntity( rockContext );
            var siteIdQualifierValue = entity.Id.ToString();
            var attributes = GetSiteAttributes( rockContext, siteIdQualifierValue );

            if ( !attributeGuid.HasValue )
            {
                editableAttribute = new PublicEditableAttributeBag
                {
                    FieldTypeGuid = FieldTypeCache.Get( Rock.SystemGuid.FieldType.TEXT ).Guid
                };
                modalTitle = ActionTitle.Add( "attribute for pages of site " + entity.Name );
            }
            else
            {
                var attribute = attributes.FirstOrDefault( a => a.Guid == attributeGuid );
                editableAttribute = PublicAttributeHelper.GetPublicEditableAttributeViewModel( attribute );
                modalTitle = ActionTitle.Edit( "attribute for pages of site " + entity.Name );
            }

            var reservedKeyNames = new List<string>();
            attributes.Where( a => !a.Guid.Equals( attributeGuid ) ).Select( a => a.Key ).ToList().ForEach( a => reservedKeyNames.Add( a ) );

            return ActionOk( new { editableAttribute, reservedKeyNames, modalTitle } );
        }

        /// <summary>
        /// Handles the Click event of the btnCompileTheme control.
        /// </summary>
        /// <param name="sender">The source of the event.</param>
        /// <param name="e">The <see cref="EventArgs"/> instance containing the event data.</param>
        [BlockAction]
        public BlockActionResult CompileTheme( string idKey )
        {
            var rockContext = new RockContext();
            SiteService siteService = new SiteService( rockContext );
            Site site = siteService.Get( idKey );

            if ( site == null )
            {
                return ActionBadRequest( "Unable to find the requested site." );
            }

            string messages;
            var theme = new Rock.Web.UI.RockTheme( site.Theme );
            bool success = theme.Compile( out messages );

            if ( success )
            {
                return ActionOk( new { message = "Theme was successfully compiled." } );
            }
            else
            {
                return ActionBadRequest( string.Format( "An error occurred compiling the theme {0}. Message: {1}.", site.Theme, messages ) );
            }
        }

        #endregion
    }
}<|MERGE_RESOLUTION|>--- conflicted
+++ resolved
@@ -42,11 +42,7 @@
     [Category( "CMS" )]
     [Description( "Displays the details of a particular site." )]
     [IconCssClass( "fa fa-question" )]
-<<<<<<< HEAD
-    //[SupportedSiteTypes( Model.SiteType.Web )]
-=======
     // [SupportedSiteTypes( Model.SiteType.Web )]
->>>>>>> 7ac73167
 
     #region Block Attributes
 
