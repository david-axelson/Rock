--- conflicted
+++ resolved
@@ -17,15 +17,9 @@
 using System.Collections.Generic;
 using System.Linq;
 using System.Web;
-<<<<<<< HEAD
-
-using Rock.Data;
-=======
 using System.Web.Http;
->>>>>>> 5b85f050
 using Rock.Model;
 using Rock.Rest.Filters;
-using Rock.Web.Cache;
 using Rock.Web.UI.Controls;
 
 namespace Rock.Rest.Controllers
@@ -96,16 +90,11 @@
         /// </summary>
         /// <param name="id">The identifier.</param>
         /// <param name="activeOnly">if set to <c>true</c> [active only].</param>
-        /// <param name="lazyLoad">if set to <c>true</c> [lazy load]</param>
         /// <returns></returns>
         [Authenticate, Secured]
         [System.Web.Http.Route( "api/FinancialAccounts/GetChildren/{id}/{activeOnly}" )]
-<<<<<<< HEAD
         [RockGuid( "5c21d8b8-5c68-42ca-bf19-80050c8ff2a4" )]
-        public IQueryable<TreeViewItem> GetChildren( int id, bool activeOnly, bool lazyLoad = false )
-=======
         public IQueryable<AccountTreeViewItem> GetChildren( int id, bool activeOnly )
->>>>>>> 5b85f050
         {
             return GetChildrenData( id, activeOnly, true );
         }
@@ -116,31 +105,10 @@
         /// <param name="id">The identifier.</param>
         /// <param name="activeOnly">if set to <c>true</c> [active only].</param>
         /// <param name="displayPublicName">if set to <c>true</c> [public name].</param>
-        /// <param name="lazyLoad">if set to <c>true</c> [lazy load].</param>
         /// <returns></returns>
         [Authenticate, Secured]
         [System.Web.Http.Route( "api/FinancialAccounts/GetChildren/{id}/{activeOnly}/{displayPublicName}" )]
-<<<<<<< HEAD
         [RockGuid( "976bdf2a-92e6-4902-a84d-be7cb25a3824" )]
-        public IQueryable<TreeViewItem> GetChildren( int id, bool activeOnly, bool displayPublicName, bool lazyLoad = false )
-        {
-            List<TreeViewItem> accountItemList = GetChildrenRecursive( this.Service.Context as RockContext, id, activeOnly, displayPublicName, lazyLoad );
-            return accountItemList.AsQueryable();
-        }
-
-        /// <summary>
-        /// Gets the children recursive.
-        /// </summary>
-        /// <param name="rockContext">The rock context.</param>
-        /// <param name="id">The identifier.</param>
-        /// <param name="activeOnly">if set to <c>true</c> [active only].</param>
-        /// <param name="displayPublicName">if set to <c>true</c> [display public name].</param>
-        /// <param name="lazyLoad">if set to <c>true</c> [lazy load].</param>
-        /// <returns></returns>
-        private static List<TreeViewItem> GetChildrenRecursive( RockContext rockContext, int id, bool activeOnly, bool displayPublicName, bool lazyLoad )
-        {
-            IEnumerable<FinancialAccountCache> childAccounts;
-=======
         public IQueryable<AccountTreeViewItem> GetChildren( int id, bool activeOnly, bool displayPublicName )
         {
             return GetChildrenData( id, activeOnly, displayPublicName );
@@ -215,33 +183,26 @@
             var financialAccountService = new FinancialAccountService( new Data.RockContext() );
 
             IQueryable<FinancialAccount> qry;
->>>>>>> 5b85f050
 
             if ( id == 0 )
             {
-                childAccounts = new FinancialAccountService( rockContext as RockContext ).Queryable().Where( a => a.ParentAccountId == null )
-                    .Select( a => a.Id )
-                    .ToList()
-                    .Select( a => FinancialAccountCache.Get( a ) )
-                    .ToList();
+                qry = Get().Where( f =>
+                    f.ParentAccountId.HasValue == false );
             }
             else
             {
-                childAccounts = FinancialAccountCache.Get( id )?.ChildAccounts ?? new FinancialAccountCache[0];
+                qry = Get().Where( f =>
+                    f.ParentAccountId.HasValue &&
+                    f.ParentAccountId.Value == id );
             }
 
             if ( activeOnly )
             {
-<<<<<<< HEAD
-                childAccounts = childAccounts
-                    .Where( f => f.IsActive == true );
-=======
                 qry = qry
                     .Where( f => f.IsActive == activeOnly );
->>>>>>> 5b85f050
-            }
-
-            var accountList = childAccounts
+            }
+
+            var accountList = qry
                 .OrderBy( f => f.Order )
                 .ThenBy( f => f.Name )
                 .ToList();
@@ -267,24 +228,6 @@
 
             foreach ( var accountTreeViewItem in accountTreeViewItems )
             {
-<<<<<<< HEAD
-                Id = a.Id.ToString(),
-                Name = HttpUtility.HtmlEncode( displayPublicName ? a.PublicName : a.Name ),
-                HasChildren = a.ChildAccounts.Any()
-            } ).ToList();
-
-            var resultIds = accountList.Select( f => f.Id ).ToList();
-
-            foreach ( var accountItem in accountItemList )
-            {
-                int accountId = int.Parse( accountItem.Id );
-
-                
-                if ( lazyLoad == false )
-                {
-                    
-                    accountItem.Children = GetChildrenRecursive( rockContext, accountId, activeOnly, displayPublicName, lazyLoad ).ToList();
-=======
                 int accountId = int.Parse( accountTreeViewItem.Id );
                 int childrenCount = ( childrenList?.Count( v => v == accountId ) ).GetValueOrDefault( 0 );
 
@@ -365,20 +308,13 @@
                 if ( accountTreeViewItem.HasChildren )
                 {
                     accountTreeViewItem.CountInfo = childrenCount;
->>>>>>> 5b85f050
                 }
 
                 accountTreeViewItem.IconCssClass = "fa fa-file-o";
             }
 
-<<<<<<< HEAD
-            return accountItemList;
-        }
-
-=======
             return accountTreeViewItems.AsQueryable();
         }
         #endregion Methods
->>>>>>> 5b85f050
     }
 }