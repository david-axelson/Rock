﻿// <copyright>
// Copyright by the Spark Development Network
//
// Licensed under the Rock Community License (the "License");
// you may not use this file except in compliance with the License.
// You may obtain a copy of the License at
//
// http://www.rockrms.com/license
//
// Unless required by applicable law or agreed to in writing, software
// distributed under the License is distributed on an "AS IS" BASIS,
// WITHOUT WARRANTIES OR CONDITIONS OF ANY KIND, either express or implied.
// See the License for the specific language governing permissions and
// limitations under the License.
// </copyright>
//
using System;
using System.Collections.Generic;
using System.Data.Entity;
using System.Linq;
using System.ServiceModel.Channels;
using System.Web.Http;

using Rock.Common.Mobile;
using Rock.Common.Mobile.Enums;
using Rock.Data;
using Rock.Mobile;
using Rock.Model;
using Rock.Rest.Filters;
using Rock.Security;
using Rock.Web.Cache;

namespace Rock.Rest.Controllers
{
    /// <summary>
    /// Provides API interfaces for mobile applications to use when communicating with Rock.
    /// </summary>
    /// <seealso cref="Rock.Rest.ApiControllerBase" />
    [RockGuid( "ee29c4ba-5b17-48bb-8309-29bbb29464d0" )]
    public class MobileController : ApiControllerBase
    {
        /// <summary>
        /// Gets the communication interaction channel identifier.
        /// </summary>
        /// <value>
        /// The communication interaction channel identifier.
        /// </value>
        private static int CommunicationInteractionChannelId
        {
            get
            {
                if ( _communicationInteractionChannelId == 0 )
                {
                    _communicationInteractionChannelId = InteractionChannelCache.GetId( SystemGuid.InteractionChannel.COMMUNICATION.AsGuid() ).Value;
                }

                return _communicationInteractionChannelId;
            }
        }
        private static int _communicationInteractionChannelId;

        /// <summary>
        /// The communication interaction channel unique identifier
        /// </summary>
        private static readonly Guid _communicationInteractionChannelGuid = SystemGuid.InteractionChannel.COMMUNICATION.AsGuid();

        #region API Methods

        /// <summary>
        /// Gets the launch packet.
        /// </summary>
        /// <param name="deviceIdentifier">The unique device identifier for this device.</param>
        /// <param name="notificationsEnabled">Determines if notifications are fully enabled on the device.</param>
        /// <returns>An action result.</returns>
        [System.Web.Http.Route( "api/mobile/GetLaunchPacket" )]
        [HttpGet]
        [Authenticate]
<<<<<<< HEAD
        [RockGuid( "ba9e7ba3-fcc1-4b1d-9fa1-a9946076b361" )]
        public IHttpActionResult GetLaunchPacket( string deviceIdentifier = null )
=======
        public IHttpActionResult GetLaunchPacket( string deviceIdentifier = null, bool? notificationsEnabled = null )
>>>>>>> f665f6e3
        {
            var site = MobileHelper.GetCurrentApplicationSite();
            var additionalSettings = site?.AdditionalSettings.FromJsonOrNull<AdditionalSiteSettings>();
            var rockContext = new Rock.Data.RockContext();
            var person = GetPerson( rockContext );
            var deviceData = Request.GetHeader( "X-Rock-DeviceData" ).FromJsonOrNull<DeviceData>();

            if ( additionalSettings == null || !additionalSettings.LastDeploymentDate.HasValue )
            {
                return NotFound();
            }

            // Ensure the user login is still active, otherwise log them out.
            var principal = ControllerContext.Request.GetUserPrincipal();
            if ( person != null && !principal.Identity.Name.StartsWith( "rckipid=" ) )
            {
                var userLogin = new UserLoginService( rockContext ).GetByUserName( principal.Identity.Name );

                if ( userLogin?.IsConfirmed != true || userLogin?.IsLockedOut == true )
                {
                    person = null;
                }
            }

            var launchPacket = new LaunchPacket
            {
                RockVersion = Rock.VersionInfo.VersionInfo.GetRockProductVersionNumber(),
                LatestVersionId = additionalSettings.LastDeploymentVersionId ?? ( int ) ( additionalSettings.LastDeploymentDate.Value.ToJavascriptMilliseconds() / 1000 ),
                IsSiteAdministrator = site.IsAuthorized( Authorization.EDIT, person )
            };

            if ( deviceData.DeviceType == DeviceType.Phone )
            {
                launchPacket.LatestVersionSettingsUrl = additionalSettings.PhoneUpdatePackageUrl;
            }
            else if ( deviceData.DeviceType == DeviceType.Tablet )
            {
                launchPacket.LatestVersionSettingsUrl = additionalSettings.TabletUpdatePackageUrl;
            }
            else
            {
                return NotFound();
            }

            if ( person != null )
            {
                //var principal = ControllerContext.Request.GetUserPrincipal();

                launchPacket.CurrentPerson = MobileHelper.GetMobilePerson( person, site );
                launchPacket.CurrentPerson.AuthToken = MobileHelper.GetAuthenticationToken( principal.Identity.Name );

                UserLoginService.UpdateLastLogin( principal.Identity.Name );
            }

            //
            // Get or create the personal device.
            //
            if ( deviceIdentifier.IsNotNullOrWhiteSpace() )
            {
                var mobileDeviceTypeValueId = DefinedValueCache.Get( Rock.SystemGuid.DefinedValue.PERSONAL_DEVICE_TYPE_MOBILE ).Id;
                var personalDeviceService = new PersonalDeviceService( rockContext );
                var personalDevice = personalDeviceService.Queryable()
                    .Where( a => a.DeviceUniqueIdentifier == deviceIdentifier && a.PersonalDeviceTypeValueId == mobileDeviceTypeValueId && a.SiteId == site.Id )
                    .FirstOrDefault();

                if ( personalDevice == null )
                {
                    personalDevice = new PersonalDevice
                    {
                        DeviceUniqueIdentifier = deviceIdentifier,
                        PersonalDeviceTypeValueId = mobileDeviceTypeValueId,
                        SiteId = site.Id,
                        PlatformValueId = deviceData.DevicePlatform.GetDevicePlatformValueId(),
                        PersonAliasId = person?.PrimaryAliasId,
                        NotificationsEnabled = true,
                        Manufacturer = deviceData.Manufacturer,
                        Model = deviceData.Model,
                        Name = deviceData.Name,
                        LastSeenDateTime = RockDateTime.Now
                    };

                    personalDeviceService.Add( personalDevice );
                    rockContext.SaveChanges();
                }
                else
                {
                    // A change is determined as one of the following:
                    // 1) A change in Name, Manufacturer, Model, or NotificationsEnabled.
                    // 2) Device not being active.
                    // 3) Not seen in 24 hours.
                    // 4) Signed in with a different person.
                    var hasDeviceChanged = !personalDevice.IsActive
                        || personalDevice.Name != deviceData.Name
                        || personalDevice.Manufacturer != deviceData.Manufacturer
                        || personalDevice.Model != deviceData.Model
                        || personalDevice.NotificationsEnabled != ( notificationsEnabled ?? true )
                        || !personalDevice.LastSeenDateTime.HasValue
                        || personalDevice.LastSeenDateTime.Value.AddDays( 1 ) < RockDateTime.Now
                        || ( person.IsNotNull() && personalDevice.PersonAliasId != person.PrimaryAliasId );

                    if ( hasDeviceChanged )
                    {
                        personalDevice.IsActive = true;
                        personalDevice.Manufacturer = deviceData.Manufacturer;
                        personalDevice.Model = deviceData.Model;
                        personalDevice.Name = deviceData.Name;
                        personalDevice.LastSeenDateTime = RockDateTime.Now;

                        if ( notificationsEnabled.HasValue )
                        {
                            personalDevice.NotificationsEnabled = notificationsEnabled.Value;
                        }

                        // Update the person tied to the device, but never blank it out. 
                        if ( person.IsNotNull() && personalDevice.PersonAliasId != person.PrimaryAliasId )
                        {
                            personalDevice.PersonAliasId = person.PrimaryAliasId;
                        }

                        rockContext.SaveChanges();
                    }
                }

                launchPacket.PersonalDeviceGuid = personalDevice.Guid;
            }

            return Ok( launchPacket );
        }

        /// <summary>
        /// Updates the push notification registration token for a personal device.
        /// </summary>
        /// <param name="personalDeviceGuid">The personal device unique identifier.</param>
        /// <param name="registration">The registration token used to send push notifications.</param>
<<<<<<< HEAD
        /// <returns></returns>
        [System.Web.Http.Route( "api/mobile/UpdateDeviceRegistrationByGuid/{personalDeviceGuid}" )]
        [HttpPut]
        [RockGuid( "b35111eb-9ebf-45cc-8bc1-54c01a271841" )]
        public IHttpActionResult UpdateDeviceRegistrationByGuid( Guid personalDeviceGuid, string registration )
=======
        /// <param name="notificationsEnabled">Determines if notifications are fully enabled on the device.</param>
        /// <returns>A status code that indicates if the request was successful.</returns>
        [Route( "api/mobile/UpdateDeviceRegistrationByGuid/{personalDeviceGuid}" )]
        [HttpPut]
        public IHttpActionResult UpdateDeviceRegistrationByGuid( Guid personalDeviceGuid, string registration, bool? notificationsEnabled = null )
>>>>>>> f665f6e3
        {
            using ( var rockContext = new Rock.Data.RockContext() )
            {
                var service = new PersonalDeviceService( rockContext );

                // MAC address
                var personalDevice = service.Get( personalDeviceGuid );
                if ( personalDevice == null )
                {
                    return NotFound();
                }

                personalDevice.DeviceRegistrationId = registration;

                if ( notificationsEnabled.HasValue )
                {
                    personalDevice.NotificationsEnabled = notificationsEnabled.Value;
                }

                rockContext.SaveChanges();

                return Ok();
            }
        }

        /// <summary>
        /// Posts the interactions that have been queued up by the mobile client.
        /// </summary>
        /// <param name="sessions">The sessions.</param>
        /// <param name="personalDeviceGuid">The unique identifier of the device sending the interaction data.</param>
        /// <returns>An HTTP status code indicating the result.</returns>
        [System.Web.Http.Route( "api/mobile/Interactions" )]
        [HttpPost]
        [Authenticate]
        [RockGuid( "2ab24df6-7181-41dc-8968-8192d816ae1c" )]
        public IHttpActionResult PostInteractions( [FromBody] List<MobileInteractionSession> sessions, Guid? personalDeviceGuid = null )
        {
            var person = GetPerson();
            var ipAddress = System.Web.HttpContext.Current?.Request?.UserHostAddress;

            using ( var rockContext = new Data.RockContext() )
            {
                var interactionChannelService = new InteractionChannelService( rockContext );
                var interactionComponentService = new InteractionComponentService( rockContext );
                var interactionSessionService = new InteractionSessionService( rockContext );
                var interactionService = new InteractionService( rockContext );
                var userLoginService = new UserLoginService( rockContext );
                var channelMediumTypeValue = DefinedValueCache.Get( SystemGuid.DefinedValue.INTERACTIONCHANNELTYPE_WEBSITE );
                var pageEntityTypeId = EntityTypeCache.Get( typeof( Model.Page ) ).Id;

                //
                // Check to see if we have a site and the API key is valid.
                //
                if ( MobileHelper.GetCurrentApplicationSite() == null )
                {
                    return StatusCode( System.Net.HttpStatusCode.Forbidden );
                }

                //
                // Get the personal device identifier if they provided it's unique identifier.
                //
                int? personalDeviceId = null;
                if ( personalDeviceGuid.HasValue )
                {
                    personalDeviceId = new PersonalDeviceService( rockContext ).GetId( personalDeviceGuid.Value );
                }

                //
                // Create a quick way to cache data since we have to loop twice.
                //
                var interactionComponentLookup = new Dictionary<string, int>();

                //
                // Helper method to get a cache key for looking up the component Id.
                //
                string GetComponentCacheKey( MobileInteraction mi )
                {
                    return $"{mi.AppId}:{mi.PageGuid}:{mi.ChannelGuid}:{mi.ChannelId}:{mi.ComponentId}:{mi.ComponentName}";
                }

                //
                // Interactions Components will now try to load from cache which
                // causes problems if we are inside a transaction. So first loop through
                // everything and make sure all our components and channels exist.
                //
                var prePassInteractions = sessions.SelectMany( a => a.Interactions )
                    .DistinctBy( a => GetComponentCacheKey( a ) );

                //
                // It's safe to do this pre-pass outside the transaction since we are just creating
                // the channels and components (if necessary), which is going to have to be done at
                // at some point no matter what.
                //
                foreach ( var mobileInteraction in prePassInteractions )
                {
                    //
                    // Lookup the interaction channel, and create it if it doesn't exist
                    //
                    if ( mobileInteraction.AppId.HasValue && mobileInteraction.PageGuid.HasValue )
                    {
                        var site = SiteCache.Get( mobileInteraction.AppId.Value );
                        var page = PageCache.Get( mobileInteraction.PageGuid.Value );

                        if ( site == null || page == null )
                        {
                            continue;
                        }

                        //
                        // Try to find an existing interaction channel.
                        //
                        var interactionChannelId = InteractionChannelCache.GetChannelIdByTypeIdAndEntityId( channelMediumTypeValue.Id, site.Id, site.Name, pageEntityTypeId, null );

                        //
                        // Get an existing or create a new component.
                        //
                        var interactionComponentId = InteractionComponentCache.GetComponentIdByChannelIdAndEntityId( interactionChannelId, page.Id, page.InternalName );

                        interactionComponentLookup.AddOrReplace( GetComponentCacheKey( mobileInteraction ), interactionComponentId );
                    }
                    else if ( mobileInteraction.ChannelId.HasValue || mobileInteraction.ChannelGuid.HasValue )
                    {
                        int? interactionChannelId = null;

                        if ( mobileInteraction.ChannelId.HasValue )
                        {
                            interactionChannelId = mobileInteraction.ChannelId.Value;
                        }
                        else if ( mobileInteraction.ChannelGuid.HasValue )
                        {
                            interactionChannelId = InteractionChannelCache.Get( mobileInteraction.ChannelGuid.Value )?.Id;
                        }

                        if ( interactionChannelId.HasValue )
                        {
                            if ( mobileInteraction.ComponentId.HasValue )
                            {
                                // Use the provided component identifier.
                                interactionComponentLookup.AddOrReplace( GetComponentCacheKey( mobileInteraction ), mobileInteraction.ComponentId.Value );
                            }
                            else if ( mobileInteraction.ComponentName.IsNotNullOrWhiteSpace() )
                            {
                                int interactionComponentId;

                                // Get or create a new component with the details we have.
                                if ( mobileInteraction.ComponentEntityId.HasValue )
                                {
                                    interactionComponentId = InteractionComponentCache.GetComponentIdByChannelIdAndEntityId( interactionChannelId.Value, mobileInteraction.ComponentEntityId, mobileInteraction.ComponentName );
                                }
                                else
                                {
                                    var interactionComponent = interactionComponentService.GetComponentByComponentName( interactionChannelId.Value, mobileInteraction.ComponentName );

                                    rockContext.SaveChanges();

                                    interactionComponentId = interactionComponent.Id;
                                }

                                interactionComponentLookup.AddOrReplace( GetComponentCacheKey( mobileInteraction ), interactionComponentId );
                            }
                        }
                    }
                }

                //
                // Now wrap the actual interaction creation inside a transaction. We should
                // probably move this so it uses the InteractionTransaction class for better
                // performance. This is so we can inform the client that either everything
                // saved or that nothing saved. No partial saves here.
                //
                rockContext.WrapTransaction( () =>
                {
                    foreach ( var mobileSession in sessions )
                    {
                        var interactionGuids = mobileSession.Interactions.Select( i => i.Guid ).ToList();
                        var existingInteractionGuids = interactionService.Queryable()
                            .Where( i => interactionGuids.Contains( i.Guid ) )
                            .Select( i => i.Guid )
                            .ToList();

                        //
                        // Loop through all interactions that don't already exist and add each one.
                        //
                        foreach ( var mobileInteraction in mobileSession.Interactions.Where( i => !existingInteractionGuids.Contains( i.Guid ) ) )
                        {
                            string cacheKey = GetComponentCacheKey( mobileInteraction );

                            if ( !interactionComponentLookup.ContainsKey( cacheKey ) )
                            {
                                // Shouldn't happen, but just in case.
                                continue;
                            }

                            var interactionComponentId = interactionComponentLookup[cacheKey];

                            //
                            // Add the interaction
                            //
                            var interaction = interactionService.CreateInteraction( interactionComponentId,
                                mobileInteraction.EntityId,
                                mobileInteraction.Operation,
                                mobileInteraction.Summary,
                                mobileInteraction.Data,
                                person?.PrimaryAliasId,
                                RockDateTime.ConvertLocalDateTimeToRockDateTime( mobileInteraction.DateTime.LocalDateTime ),
                                mobileSession.Application,
                                mobileSession.OperatingSystem,
                                mobileSession.ClientType,
                                null,
                                ipAddress,
                                mobileSession.Guid );

                            interaction.Guid = mobileInteraction.Guid;
                            interaction.PersonalDeviceId = personalDeviceId;
                            interaction.RelatedEntityTypeId = mobileInteraction.RelatedEntityTypeId;
                            interaction.RelatedEntityId = mobileInteraction.RelatedEntityId;
                            interaction.ChannelCustom1 = mobileInteraction.ChannelCustom1;
                            interaction.ChannelCustom2 = mobileInteraction.ChannelCustom2;
                            interaction.ChannelCustomIndexed1 = mobileInteraction.ChannelCustomIndexed1;

                            interactionService.Add( interaction );

                            // Attempt to process this as a communication interaction.
                            ProcessCommunicationInteraction( mobileSession, mobileInteraction, rockContext );
                        }
                    }

                    rockContext.SaveChanges();
                } );
            }

            return Ok();
        }

        /// <summary>
        /// Performs a login from a mobile application.
        /// </summary>
        /// <param name="loginParameters">The login parameters to use during authentication.</param>
        /// <param name="personalDeviceGuid">The personal device unique identifier being used to log the person in.</param>
        /// <returns>A MobilePerson object if the login was successful.</returns>
        [System.Web.Http.Route( "api/mobile/Login" )]
        [HttpPost]
        [RockGuid( "d21cdf04-9190-4d86-b2f9-0c17edc52fcc" )]
        public IHttpActionResult Login( [FromBody] LoginParameters loginParameters, Guid? personalDeviceGuid = null )
        {
            var authController = new AuthController();
            var site = MobileHelper.GetCurrentApplicationSite();

            if ( site == null )
            {
                return StatusCode( System.Net.HttpStatusCode.Unauthorized );
            }

            //
            // Chain to the existing login method for actual authorization check.
            // Throws exception if not authorized.
            //
            authController.Login( loginParameters );

            //
            // Find the user and translate to a mobile person.
            //
            using ( var rockContext = new Rock.Data.RockContext() )
            {
                var userLoginService = new UserLoginService( rockContext );
                var userLogin = userLoginService.GetByUserName( loginParameters.Username );

                if ( personalDeviceGuid.HasValue )
                {
                    var personalDevice = new PersonalDeviceService( rockContext ).Get( personalDeviceGuid.Value );

                    if ( personalDevice != null && personalDevice.PersonAliasId != userLogin.Person.PrimaryAliasId )
                    {
                        personalDevice.PersonAliasId = userLogin.Person.PrimaryAliasId;
                    }
                }

                userLogin.LastLoginDateTime = RockDateTime.Now;

                rockContext.SaveChanges();

                var mobilePerson = MobileHelper.GetMobilePerson( userLogin.Person, site );
                mobilePerson.AuthToken = MobileHelper.GetAuthenticationToken( loginParameters.Username );

                return Ok( mobilePerson );
            }
        }

        #endregion

        #region Private Methods

        /// <summary>
        /// Checks if the interaction is for a communication and if so do
        /// additional steps to mark the communication as opened..
        /// </summary>
        /// <param name="session">The interaction session.</param>
        /// <param name="interaction">The interaction data.</param>
        /// <param name="rockContext">The rock context.</param>
        private void ProcessCommunicationInteraction( MobileInteractionSession session, MobileInteraction interaction, Rock.Data.RockContext rockContext )
        {
            // The interaction must be for the communication channel.
            if ( interaction.ChannelGuid != _communicationInteractionChannelGuid && interaction.ChannelId != CommunicationInteractionChannelId )
            {
                return;
            }

            // We need the communication recipient identifier and the communication identifier.
            if ( !interaction.EntityId.HasValue || !interaction.ComponentEntityId.HasValue )
            {
                return;
            }

            // Only process "Opened" operations for now.
            if ( !interaction.Operation.Equals( "OPENED", StringComparison.OrdinalIgnoreCase ) )
            {
                return;
            }

            // Because this is a mostly open API, don't trust just the
            // recipient identifier. Do a query that makes sure both the
            // communication identifier and the recipient identifier match
            // for a bit of extra security.
            var communicationRecipient = new CommunicationRecipientService( rockContext ).Queryable()
                .Where( a => a.Id == interaction.EntityId && a.CommunicationId == interaction.ComponentEntityId )
                .FirstOrDefault();

            if ( communicationRecipient == null )
            {
                return;
            }

            communicationRecipient.Status = CommunicationRecipientStatus.Opened;
            communicationRecipient.OpenedDateTime = RockDateTime.ConvertLocalDateTimeToRockDateTime( interaction.DateTime.LocalDateTime );
            communicationRecipient.OpenedClient = string.Format(
                "{0} {1} ({2})",
                session.OperatingSystem ?? "unknown",
                session.Application ?? "unknown",
                session.ClientType ?? "unknown" );
        }

        #endregion
    }
}<|MERGE_RESOLUTION|>--- conflicted
+++ resolved
@@ -75,12 +75,8 @@
         [System.Web.Http.Route( "api/mobile/GetLaunchPacket" )]
         [HttpGet]
         [Authenticate]
-<<<<<<< HEAD
         [RockGuid( "ba9e7ba3-fcc1-4b1d-9fa1-a9946076b361" )]
-        public IHttpActionResult GetLaunchPacket( string deviceIdentifier = null )
-=======
         public IHttpActionResult GetLaunchPacket( string deviceIdentifier = null, bool? notificationsEnabled = null )
->>>>>>> f665f6e3
         {
             var site = MobileHelper.GetCurrentApplicationSite();
             var additionalSettings = site?.AdditionalSettings.FromJsonOrNull<AdditionalSiteSettings>();
@@ -215,19 +211,11 @@
         /// </summary>
         /// <param name="personalDeviceGuid">The personal device unique identifier.</param>
         /// <param name="registration">The registration token used to send push notifications.</param>
-<<<<<<< HEAD
-        /// <returns></returns>
+        /// <returns>A status code that indicates if the request was successful.</returns>
         [System.Web.Http.Route( "api/mobile/UpdateDeviceRegistrationByGuid/{personalDeviceGuid}" )]
         [HttpPut]
         [RockGuid( "b35111eb-9ebf-45cc-8bc1-54c01a271841" )]
-        public IHttpActionResult UpdateDeviceRegistrationByGuid( Guid personalDeviceGuid, string registration )
-=======
-        /// <param name="notificationsEnabled">Determines if notifications are fully enabled on the device.</param>
-        /// <returns>A status code that indicates if the request was successful.</returns>
-        [Route( "api/mobile/UpdateDeviceRegistrationByGuid/{personalDeviceGuid}" )]
-        [HttpPut]
         public IHttpActionResult UpdateDeviceRegistrationByGuid( Guid personalDeviceGuid, string registration, bool? notificationsEnabled = null )
->>>>>>> f665f6e3
         {
             using ( var rockContext = new Rock.Data.RockContext() )
             {
