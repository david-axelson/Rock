--- conflicted
+++ resolved
@@ -48,7 +48,6 @@
             lavaOptions.GetCampuses = true;
             lavaOptions.GetLegacyGlobalMergeFields = false;
             var currentPerson = GetPerson();
-<<<<<<< HEAD
 
             Dictionary<string, object> mergeFields = Rock.Lava.LavaHelper.GetCommonMergeFields( null, currentPerson, lavaOptions );
 
@@ -92,12 +91,7 @@
 
             }
 
-            return template.ResolveMergeFields( mergeFields );
-=======
-
-            Dictionary<string, object> mergeFields = Rock.Lava.LavaHelper.GetCommonMergeFields(null, currentPerson, lavaOptions);
             return template.ResolveMergeFields( mergeFields, currentPerson );
->>>>>>> 11480711
         }
     }
 }