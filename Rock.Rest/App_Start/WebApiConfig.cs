--- conflicted
+++ resolved
@@ -195,35 +195,7 @@
             config.MapHttpAttributeRoutes();
 #endif
 
-<<<<<<< HEAD
-            // Add any custom api routes
-            // OBSOLETE - this foreach block is targeted for removal for v9
-            // disable obsolete warning since we still have to support IHasCustomRoutes in plugins but don't want to see a compile warning
-#pragma warning disable 612, 618 
-            foreach ( var type in Rock.Reflection.FindTypes(
-                typeof( Rock.Rest.IHasCustomRoutes ) ) )
-            {
-                try
-                {
-                    var controller = ( Rock.Rest.IHasCustomRoutes ) Activator.CreateInstance( type.Value );
-                    if ( controller != null )
-                    {
-#if NET5_0_OR_GREATER
-                        controller.AddRoutes( config.Routes );
-#else
-                        controller.AddRoutes( RouteTable.Routes );
-#endif
-                    }
-                }
-                catch
-                {
-                    // ignore, and skip adding routes if the controller raises an exception
-                }
-            }
-#pragma warning restore 612, 618
-
-=======
->>>>>>> 34a36e40
+
             //// Add Default API Service routes
             //// Instead of being able to use one default route that gets action from http method, have to
             //// have a default route for each method so that other actions do not match the default (i.e. DataViews).
