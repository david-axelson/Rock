--- conflicted
+++ resolved
@@ -149,16 +149,18 @@
             // If this converter is not registered, any attempt to access the dictionary by key returns a null value.
             templateOptions.ValueConverters.Add( ( value ) =>
             {
-<<<<<<< HEAD
-                // If the value is not a dictionary, this converter does not apply.
-=======
                 // If the value is not a dictionary, this converter is not applicable.
->>>>>>> ee36b3ed
                 if ( !( value is IDictionary ) )
                 {
                     return value;
                 }
-<<<<<<< HEAD
+
+                // If the value is a standard Liquid-compatible dictionary,
+                // return the appropriate Fluid wrapper to short-circuit further conversion attempts.
+                if ( value is IDictionary<string, object> liquidDictionary )
+                {
+                    return new DictionaryValue( new ObjectDictionaryFluidIndexable( liquidDictionary, _templateOptions ) );
+                }
 
                 var valueType = value.GetType();
 
@@ -172,37 +174,11 @@
                 if ( valueType.IsGenericType
                      && valueType.GetGenericTypeDefinition() == typeof( Dictionary<,> ) )
                 {
-=======
-
-                // If the value is a standard Liquid-compatible dictionary,
-                // return the appropriate Fluid wrapper to short-circuit further conversion attempts.
-                if ( value is IDictionary<string, object> liquidDictionary )
-                {
-                    return new DictionaryValue( new ObjectDictionaryFluidIndexable( liquidDictionary, _templateOptions ) );
-                }
-
-                var valueType = value.GetType();
-
-                // If the value is derived from LavaDataObject, no conversion is needed.
-                if ( typeof( LavaDataObject ).IsAssignableFrom( valueType ) )
-                {
-                    return value;
-                }
-
-                // If this is a generic dictionary with a string key type, no conversion is needed.
-                if ( valueType.IsGenericType
-                     && valueType.GetGenericTypeDefinition() == typeof( Dictionary<,> ) )
-                {
->>>>>>> ee36b3ed
                     var keyType = valueType.GetGenericArguments()[0];
 
                     if ( keyType == typeof( string ) )
                     {
-<<<<<<< HEAD
-                        return null;
-=======
                         return value;
->>>>>>> ee36b3ed
                     }
                 }
 
