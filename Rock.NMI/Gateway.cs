--- conflicted
+++ resolved
@@ -442,11 +442,7 @@
                 errorMessage = webException.Message + " - " + message;
 
                 string logMessage = webException.ToString();
-<<<<<<< HEAD
-                ExceptionLogService.LogException( new NMIGatewayException( $"A WebException occurred while attempting to process an NMI transaction at step 3.  This could potentially result in a customer charge that is not recorded in Rock.  The error was: {logMessage}"  ) );
-=======
                 ExceptionLogService.LogException( new NMIGatewayException( $"A WebException occurred while attempting to process an NMI transaction at step 3.  This could potentially result in a customer charge that is not recorded in Rock.  The error was: {logMessage}", webException ) );
->>>>>>> 0eb345b2
 
                 return null;
             }
@@ -455,11 +451,7 @@
                 errorMessage = ex.Message;
 
                 string logMessage = ex.ToString();
-<<<<<<< HEAD
-                ExceptionLogService.LogException( new NMIGatewayException( $"An internal error occurred while attempting to process an NMI transaction at step 3.  This could potentially result in a customer charge that is not recorded in Rock.  The error was: {logMessage}"  ) );
-=======
                 ExceptionLogService.LogException( new NMIGatewayException( $"An internal error occurred while attempting to process an NMI transaction at step 3.  This could potentially result in a customer charge that is not recorded in Rock.  The error was: {logMessage}", ex ) );
->>>>>>> 0eb345b2
 
                 return null;
             }
