﻿// <copyright>
// Copyright by the Spark Development Network
//
// Licensed under the Rock Community License (the "License");
// you may not use this file except in compliance with the License.
// You may obtain a copy of the License at
//
// http://www.rockrms.com/license
//
// Unless required by applicable law or agreed to in writing, software
// distributed under the License is distributed on an "AS IS" BASIS,
// WITHOUT WARRANTIES OR CONDITIONS OF ANY KIND, either express or implied.
// See the License for the specific language governing permissions and
// limitations under the License.
// </copyright>
//
using System;
using System.Collections.Generic;
using System.ComponentModel;
using System.ComponentModel.Composition;
using System.IO;
using System.Linq;
using System.Net;
using System.Text;
using System.Web.UI;
using System.Xml.Linq;

using Newtonsoft.Json;

using RestSharp;

using Rock.Attribute;
using Rock.Data;
using Rock.Financial;
using Rock.Model;
using Rock.NMI.Controls;
using Rock.Security;
using Rock.Web.Cache;

namespace Rock.NMI
{
    /// <summary>
    /// NMI Payment Gateway
    /// </summary>
    [DisplayName( "NMI Gateway" )]
    [Description( "" )]

    [Export( typeof( GatewayComponent ) )]
    [ExportMetadata( "ComponentName", "NMI Gateway" )]

    [TextField(
        "Security Key",
        Key = AttributeKey.SecurityKey,
        Description = "The API key",
        IsRequired = true,
        Order = 0
        )]

    [TextField(
        "Admin Username",
        Key = AttributeKey.AdminUsername,
        Description = "The username of the NMI user",
        IsRequired = true,
        Order = 1 )]

    [TextField( "Admin Password",
        Key = AttributeKey.AdminPassword,
        Description = "The password of the NMI user",
        IsRequired = true,
        IsPassword = true,
        Order = 2 )]

    [TextField(
        "Three Step API URL",
        Key = AttributeKey.ThreeStepAPIURL,
        Description = "The URL of the NMI Three Step API",
        IsRequired = true,
        DefaultValue = "https://secure.networkmerchants.com/api/v2/three-step",
        Order = 3 )]

    [TextField(
        "Query API URL",
        Key = AttributeKey.QueryApiUrl,
        Description = "The URL of the NMI Query API",
        IsRequired = true,
        DefaultValue = "https://secure.networkmerchants.com/api/query.php",
        Order = 4 )]

    [BooleanField(
        "Prompt for Name On Card",
        Key = AttributeKey.PromptForName,
        Description = "Should users be prompted to enter name on the card. This only applies when using the Three Step API.",
        DefaultBooleanValue = false,
        Order = 5 )]

    [BooleanField(
        "Prompt for Billing Address",
        Key = AttributeKey.PromptForAddress,
        Description = "Should users be prompted to enter billing address. This only applies when using the Three Step API.",
        DefaultBooleanValue = false,
        Order = 6 )]

    [TextField( "Direct Post API URL",
        Key = AttributeKey.DirectPostAPIUrl,
        Description = "The URL of the NMI Direct Post Query API",
        IsRequired = true,
        DefaultValue = "https://secure.nmi.com/api/transact.php",
        Order = 7 )]

    [TextField( "Tokenization Key",
        Key = AttributeKey.TokenizationKey,
        Description = "The Public Security Key to use for Tokenization. This is required for when using the NMI Hosted Gateway.",
        IsRequired = false,
        DefaultValue = "",
        Order = 8 )]
    public class Gateway : GatewayComponent, IThreeStepGatewayComponent, IHostedGatewayComponent
    {
        #region Attribute Keys

        /// <summary>;
        /// Keys to use for Component Attributes
        /// </summary>
        protected static class AttributeKey
        {
            public const string SecurityKey = "SecurityKey";
            public const string AdminUsername = "AdminUsername";
            public const string AdminPassword = "AdminPassword";

            // NOTE: Lets call this ThreeStepAPIUrl but keep "APIUrl" for backwards compatibility 
            public const string ThreeStepAPIURL = "APIUrl";

            public const string QueryApiUrl = "QueryUrl";
            public const string DirectPostAPIUrl = "DirectPostAPIUrl";
            public const string TokenizationKey = "TokenizationKey";
            public const string PromptForName = "PromptForName";
            public const string PromptForAddress = "PromptForAddress";
        }

        #endregion Attribute Keys

        #region Gateway Component Implementation

        /// <summary>
        /// Gets the step2 form URL.
        /// </summary>
        /// <value>
        /// The step2 form URL.
        /// </value>
        public string Step2FormUrl
        {
            get
            {
                return string.Format( "~/NMIGatewayStep2.html?timestamp={0}", RockDateTime.Now.Ticks );
            }
        }

        /// <summary>
        /// Gets a value indicating whether the gateway requires the name on card for CC processing
        /// </summary>
        /// <value>
        /// <c>true</c> if [name on card required]; otherwise, <c>false</c>.
        /// </value>
        public override bool PromptForNameOnCard( FinancialGateway financialGateway )
        {
            return GetAttributeValue( financialGateway, AttributeKey.PromptForName ).AsBoolean();
        }

        /// <summary>
        /// Gets a value indicating whether gateway provider needs first and last name on credit card as two distinct fields.
        /// </summary>
        /// <value>
        /// <c>true</c> if [split name on card]; otherwise, <c>false</c>.
        /// </value>
        public override bool SplitNameOnCard
        {
            get
            {
                return true;
            }
        }

        /// <summary>
        /// Prompts for the person name associated with a bank account.
        /// </summary>
        /// <param name="financialGateway">The financial gateway.</param>
        /// <returns></returns>
        public override bool PromptForBankAccountName( FinancialGateway financialGateway )
        {
            return true;
        }

        /// <summary>
        /// Gets a value indicating whether [address required].
        /// </summary>
        /// <value>
        /// <c>true</c> if [address required]; otherwise, <c>false</c>.
        /// </value>
        public override bool PromptForBillingAddress( FinancialGateway financialGateway )
        {
            return GetAttributeValue( financialGateway, AttributeKey.PromptForAddress ).AsBoolean();
        }

        /// <summary>
        /// Gets the supported payment schedules.
        /// </summary>
        /// <value>
        /// The supported payment schedules.
        /// </value>
        public override List<DefinedValueCache> SupportedPaymentSchedules
        {
            get
            {
                var values = new List<DefinedValueCache>();
                values.Add( DefinedValueCache.Get( Rock.SystemGuid.DefinedValue.TRANSACTION_FREQUENCY_ONE_TIME ) );
                values.Add( DefinedValueCache.Get( Rock.SystemGuid.DefinedValue.TRANSACTION_FREQUENCY_WEEKLY ) );
                values.Add( DefinedValueCache.Get( Rock.SystemGuid.DefinedValue.TRANSACTION_FREQUENCY_BIWEEKLY ) );
                values.Add( DefinedValueCache.Get( Rock.SystemGuid.DefinedValue.TRANSACTION_FREQUENCY_MONTHLY ) );
                return values;
            }
        }

        /// <summary>
        /// Returns a boolean value indicating if 'Saved Account' functionality is supported for frequency (i.e. one-time vs repeating )
        /// </summary>
        /// <param name="isRepeating">if set to <c>true</c> [is repeating].</param>
        /// <returns></returns>
        public override bool SupportsSavedAccount( bool isRepeating )
        {
            // NOTE: The NMI ThreeStep gateway doesn't seem to work with Saved account and scheduled transactions, but we'll deal with it by using the direct post api when in saved account mode???
            return true;
        }

        /// <summary>
        /// Flag indicating if the gateway supports modifying an existing schedule's payment method.
        /// </summary>
        public override bool IsUpdatingSchedulePaymentMethodSupported
        {
            get
            {
                /* 2020-03-02 MDP
                 * the NMI Gateway supports editing the ScheduledPaymentMethod, but as of 2020-03-02, ScheduledTransactionEdit (unhosted) doesn't support using a ThreeGateway process.
                 * However the new ScheduledTransactionEditV2 (the hosted gateways) does support editing a scheduled payment method
                 * So, we'll return true, but we'll have ScheduledTransactionEdit prevent changing method for ThreeStepGateway (NMI)
                 */
                return true;
            }
        }

        /// <summary>
        /// Gets the financial transaction parameters that are passed to step 1
        /// </summary>
        /// <param name="redirectUrl">The redirect URL.</param>
        /// <returns></returns>
        public Dictionary<string, string> GetStep1Parameters( string redirectUrl )
        {
            var parameters = new Dictionary<string, string>();
            parameters.Add( "redirect-url", redirectUrl );
            return parameters;
        }

        /// <summary>
        /// Performs the first step of a three-step charge
        /// </summary>
        /// <param name="financialGateway">The financial gateway.</param>
        /// <param name="paymentInfo">The payment information.</param>
        /// <param name="errorMessage">The error message.</param>
        /// <returns>
        /// Url to post the Step2 request to
        /// </returns>
        /// <exception cref="ArgumentNullException">paymentInfo</exception>
        public string ChargeStep1( FinancialGateway financialGateway, PaymentInfo paymentInfo, out string errorMessage )
        {
            errorMessage = string.Empty;

            try
            {
                if ( paymentInfo == null )
                {
                    throw new ArgumentNullException( "paymentInfo" );
                }

                var rootElement = CreateThreeStepRootDoc( financialGateway, "sale" );

                rootElement.Add(
                    new XElement( "ip-address", paymentInfo.IPAddress ),
                    new XElement( "currency", "USD" ),
                    new XElement( "amount", paymentInfo.Amount.ToString() ),
                    new XElement( "order-description", paymentInfo.Description ),
                    new XElement( "tax-amount", "0.00" ),
                    new XElement( "shipping-amount", "0.00" ) );

                bool isReferencePayment = paymentInfo is ReferencePaymentInfo;
                if ( isReferencePayment )
                {
                    var reference = paymentInfo as ReferencePaymentInfo;
                    string customerVaultId = reference.GatewayPersonIdentifier;
                    if ( customerVaultId.IsNullOrWhiteSpace() )
                    {
                        // for backwards compatiblity for accounts created prior to v11
                        customerVaultId = reference.ReferenceNumber;
                    }

                    rootElement.Add( new XElement( "customer-vault-id", customerVaultId ) );
                }

                if ( paymentInfo.AdditionalParameters != null )
                {
                    if ( !isReferencePayment )
                    {
                        rootElement.Add( new XElement( "add-customer" ) );
                    }

                    foreach ( var keyValue in paymentInfo.AdditionalParameters )
                    {
                        XElement xElement = new XElement( keyValue.Key, keyValue.Value );
                        rootElement.Add( xElement );
                    }
                }

                rootElement.Add( GetThreeStepBilling( paymentInfo ) );

                XDocument xdoc = new XDocument( new XDeclaration( "1.0", "UTF-8", "yes" ), rootElement );
                ThreeStepResponse threeStepResponse = PostToGatewayThreeStepAPI<ThreeStepResponse>( financialGateway, xdoc );

                if ( threeStepResponse == null )
                {
                    errorMessage = "Invalid Response from NMI";
                    return null;
                }

                if ( threeStepResponse.Result != "1" )
                {
                    errorMessage = FriendlyMessageHelper.GetFriendlyMessage( threeStepResponse.ResultText );
                    return null;
                }

                return threeStepResponse.FormUrl;
            }
            catch ( WebException webException )
            {
                string message = GetResponseMessage( webException.Response.GetResponseStream() );
                errorMessage = webException.Message + " - " + message;
                return null;
            }
            catch ( Exception ex )
            {
                errorMessage = ex.Message;
                return null;
            }
        }

        /// <summary>
        /// Performs the final step of a three-step charge.
        /// </summary>
        /// <param name="financialGateway">The financial gateway.</param>
        /// <param name="resultQueryString">The result query string from step 2.</param>
        /// <param name="errorMessage">The error message.</param>
        /// <returns></returns>
        public FinancialTransaction ChargeStep3( FinancialGateway financialGateway, string resultQueryString, out string errorMessage )
        {
            errorMessage = string.Empty;

            try
            {
                if ( resultQueryString.IsNullOrWhiteSpace() )
                {
                    errorMessage = "invalid resultQueryString";
                    return null;
                }

                var rootElement = CreateThreeStepRootDoc( financialGateway, "complete-action" );
                rootElement.Add( new XElement( "token-id", resultQueryString.Substring( 10 ) ) );
                XDocument xdoc = new XDocument( new XDeclaration( "1.0", "UTF-8", "yes" ), rootElement );
                var threeStepChangeStep3Response = PostToGatewayThreeStepAPI<ThreeStepChargeStep3Response>( financialGateway, xdoc );

                if ( threeStepChangeStep3Response == null )
                {
                    errorMessage = "Invalid Response from NMI";
                    return null;
                }

                if ( threeStepChangeStep3Response.Result != "1" )
                {
                    errorMessage = FriendlyMessageHelper.GetFriendlyMessage( threeStepChangeStep3Response.ResultText );

                    string resultCodeMessage = FriendlyMessageHelper.GetResultCodeMessage( threeStepChangeStep3Response.ResultCode?.AsInteger() ?? 0, errorMessage );
                    if ( resultCodeMessage.IsNotNullOrWhiteSpace() )
                    {
                        errorMessage += $" ({resultCodeMessage})";
                    }

                    // write result error as an exception
                    ExceptionLogService.LogException( new NMIGatewayException( $@"Error processing NMI transaction.
Result Code:  {threeStepChangeStep3Response.ResultCode} ({resultCodeMessage}).
Result text: {threeStepChangeStep3Response.ResultText}.
Amount: {threeStepChangeStep3Response.Amount}.
Transaction id: {threeStepChangeStep3Response.TransactionId}.
                    Card Holder Name: {threeStepChangeStep3Response.Billing?.FirstName} {threeStepChangeStep3Response.Billing?.LastName}." ) );

                    return null;
                }

                var transaction = new FinancialTransaction();
                transaction.TransactionCode = threeStepChangeStep3Response.TransactionId;
                transaction.ForeignKey = threeStepChangeStep3Response.CustomerVaultId;
                transaction.FinancialPaymentDetail = new FinancialPaymentDetail();
                transaction.FinancialPaymentDetail.GatewayPersonIdentifier = threeStepChangeStep3Response.CustomerVaultId;

                string ccNumber = threeStepChangeStep3Response.Billing?.CcNumber;
                if ( !string.IsNullOrWhiteSpace( ccNumber ) )
                {
                    // cc payment
                    var curType = DefinedValueCache.Get( Rock.SystemGuid.DefinedValue.CURRENCY_TYPE_CREDIT_CARD );
                    transaction.FinancialPaymentDetail.NameOnCardEncrypted = Encryption.EncryptString( $"{threeStepChangeStep3Response.Billing?.FirstName} {threeStepChangeStep3Response.Billing?.LastName}" );
                    transaction.FinancialPaymentDetail.CurrencyTypeValueId = curType != null ? curType.Id : ( int? ) null;
                    transaction.FinancialPaymentDetail.CreditCardTypeValueId = CreditCardPaymentInfo.GetCreditCardType( ccNumber.Replace( '*', '1' ).AsNumeric() )?.Id;
                    transaction.FinancialPaymentDetail.AccountNumberMasked = ccNumber.Masked( true );

                    string mmyy = threeStepChangeStep3Response.Billing?.CcExp;
                    if ( !string.IsNullOrWhiteSpace( mmyy ) && mmyy.Length == 4 )
                    {
                        transaction.FinancialPaymentDetail.ExpirationMonthEncrypted = Encryption.EncryptString( mmyy.Substring( 0, 2 ) );
                        transaction.FinancialPaymentDetail.ExpirationYearEncrypted = Encryption.EncryptString( mmyy.Substring( 2, 2 ) );
                    }
                }
                else
                {
                    // ach payment
                    var curType = DefinedValueCache.Get( Rock.SystemGuid.DefinedValue.CURRENCY_TYPE_ACH );
                    transaction.FinancialPaymentDetail.CurrencyTypeValueId = curType != null ? curType.Id : ( int? ) null;
                    transaction.FinancialPaymentDetail.AccountNumberMasked = threeStepChangeStep3Response.Billing?.AccountNumber.Masked( true );
                }

                transaction.AdditionalLavaFields = GetAdditionalLavaFields( threeStepChangeStep3Response );

                return transaction;
            }
            catch ( WebException webException )
            {
                string message = GetResponseMessage( webException.Response.GetResponseStream() );
                errorMessage = webException.Message + " - " + message;
                return null;
            }
            catch ( Exception ex )
            {
                errorMessage = ex.Message;
                return null;
            }
        }

        /// <summary>
        /// Credits (Refunds) the specified transaction.
        /// </summary>
        /// <param name="origTransaction">The original transaction.</param>
        /// <param name="amount">The amount.</param>
        /// <param name="comment">The comment.</param>
        /// <param name="errorMessage">The error message.</param>
        /// <returns></returns>
        public override FinancialTransaction Credit( FinancialTransaction origTransaction, decimal amount, string comment, out string errorMessage )
        {
            errorMessage = string.Empty;

            var financialGateway = origTransaction?.FinancialGateway ?? new FinancialGatewayService( new RockContext() ).Get( origTransaction.FinancialGatewayId ?? 0 );

            if ( financialGateway == null )
            {
                throw new NullFinancialGatewayException();
            }

            if ( origTransaction.TransactionCode.IsNullOrWhiteSpace() )
            {
                errorMessage = "Invalid transaction code";
                return null;
            }

            // https://secure.tnbcigateway.com/merchants/resources/integration/integration_portal.php?#transaction_variables at 'Refund'
            var queryParameters = new Dictionary<string, string>();
            queryParameters.Add( "type", "refund" );
            queryParameters.Add( "transactionid", origTransaction.TransactionCode );
            queryParameters.Add( "amount", amount.ToString( "0.00" ) );

            var refundResponse = PostToGatewayDirectPostAPI<RefundResponse>( financialGateway, queryParameters );

            if ( refundResponse == null )
            {
                errorMessage = "Invalid Response from NMI";
                return null;
            }

            if ( refundResponse.ResponseCode != "1" )
            {
                errorMessage = FriendlyMessageHelper.GetFriendlyMessage( refundResponse.ResponseText );
                return null;
            }

            // return a refund transaction
            var transaction = new FinancialTransaction();
            transaction.TransactionCode = refundResponse.TransactionId;
            return transaction;
        }

        /// <summary>
        /// Performs the first step of adding a new payment schedule
        /// </summary>
        /// <param name="financialGateway">The financial gateway.</param>
        /// <param name="schedule">The schedule.</param>
        /// <param name="paymentInfo">The payment information.</param>
        /// <param name="errorMessage">The error message.</param>
        /// <returns></returns>
        /// <exception cref="ArgumentNullException">paymentInfo</exception>
        public string AddScheduledPaymentStep1( FinancialGateway financialGateway, PaymentSchedule schedule, PaymentInfo paymentInfo, out string errorMessage )
        {
            errorMessage = string.Empty;

            try
            {
                if ( paymentInfo == null )
                {
                    throw new ArgumentNullException( "paymentInfo" );
                }

                var rootElement = CreateThreeStepRootDoc( financialGateway, "add-subscription" );

                rootElement.Add(
                    new XElement( "start-date", schedule.StartDate.ToString( "yyyyMMdd" ) ),
                    new XElement( "order-description", paymentInfo.Description ),
                    new XElement( "currency", "USD" ),
                    new XElement( "tax-amount", "0.00" ) );

                bool isReferencePayment = paymentInfo is ReferencePaymentInfo;

                if ( isReferencePayment )
                {
                    /* MDP 2020-02-28
                     This doesn't work, and never has! When AddScheduledPaymentStep3 is called, a 'ccnumber ..' error occurs.
                     We got around it by not allowing saved accounts for Scheduled Transactions.
                     However, as of V11, we now use the DirectPost API (AddScheduledPayment) instead of AddScheduledPaymentStep3 to add a scheduled transaction 
                     */

                    var reference = paymentInfo as ReferencePaymentInfo;
                    rootElement.Add( new XElement( "customer-vault-id", reference.ReferenceNumber ) );
                }

                if ( paymentInfo.AdditionalParameters != null )
                {
                    foreach ( var keyValue in paymentInfo.AdditionalParameters )
                    {
                        XElement xElement = new XElement( keyValue.Key, keyValue.Value );
                        rootElement.Add( xElement );
                    }
                }

                rootElement.Add( GetThreeStepPlan( schedule, paymentInfo ) );

                rootElement.Add( GetThreeStepBilling( paymentInfo ) );

                XDocument xdoc = new XDocument( new XDeclaration( "1.0", "UTF-8", "yes" ), rootElement );
                var threeStepResponse = PostToGatewayThreeStepAPI<ThreeStepResponse>( financialGateway, xdoc );

                if ( threeStepResponse == null )
                {
                    errorMessage = "Invalid Response from NMI";
                    return null;
                }

                if ( threeStepResponse.Result != "1" )
                {
                    errorMessage = FriendlyMessageHelper.GetFriendlyMessage( threeStepResponse.ResultText );
                    return null;
                }

                return threeStepResponse.FormUrl;
            }
            catch ( WebException webException )
            {
                string message = GetResponseMessage( webException.Response.GetResponseStream() );
                errorMessage = webException.Message + " - " + message;
                return null;
            }
            catch ( Exception ex )
            {
                errorMessage = ex.Message;
                return null;
            }
        }

        /// <summary>
        /// Performs the third step of adding a new payment schedule
        /// </summary>
        /// <param name="financialGateway">The financial gateway.</param>
        /// <param name="resultQueryString">The result query string from step 2.</param>
        /// <param name="errorMessage">The error message.</param>
        /// <returns></returns>
        /// <exception cref="ArgumentNullException">tokenId</exception>
        public FinancialScheduledTransaction AddScheduledPaymentStep3( FinancialGateway financialGateway, string resultQueryString, out string errorMessage )
        {
            errorMessage = string.Empty;

            try
            {
                var rootElement = CreateThreeStepRootDoc( financialGateway, "complete-action" );
                rootElement.Add( new XElement( "token-id", resultQueryString.Substring( 10 ) ) );
                XDocument xdoc = new XDocument( new XDeclaration( "1.0", "UTF-8", "yes" ), rootElement );
                var threeStepSubscriptionStep3Response = PostToGatewayThreeStepAPI<ThreeStepSubscriptionStep3Response>( financialGateway, xdoc );

                if ( threeStepSubscriptionStep3Response == null )
                {
                    errorMessage = "Invalid Response from NMI";
                    return null;
                }

                if ( threeStepSubscriptionStep3Response.Result != "1" )
                {
                    errorMessage = FriendlyMessageHelper.GetFriendlyMessage( threeStepSubscriptionStep3Response.ResultText );
                    return null;
                }

                var scheduledTransaction = new FinancialScheduledTransaction();
                scheduledTransaction.IsActive = true;
                scheduledTransaction.GatewayScheduleId = threeStepSubscriptionStep3Response.SubscriptionId;
                scheduledTransaction.FinancialGatewayId = financialGateway.Id;
                scheduledTransaction.TransactionCode = threeStepSubscriptionStep3Response.TransactionId;

                scheduledTransaction.FinancialPaymentDetail = new FinancialPaymentDetail();
                scheduledTransaction.FinancialPaymentDetail.GatewayPersonIdentifier = threeStepSubscriptionStep3Response.CustomerVaultId;

                var customerId = threeStepSubscriptionStep3Response.CustomerVaultId;
                if ( customerId.IsNullOrWhiteSpace() )
                {
                    var paymentInfo = new ReferencePaymentInfo();
                    string createVaultErrorMessage;
                    customerId = CreateCustomerVaultFromExistingScheduledTransaction( financialGateway, paymentInfo, scheduledTransaction, out createVaultErrorMessage );
                }

                string ccNumber = threeStepSubscriptionStep3Response.Billing?.CcNumber;
                if ( !string.IsNullOrWhiteSpace( ccNumber ) )
                {
                    // cc payment
                    var curType = DefinedValueCache.Get( Rock.SystemGuid.DefinedValue.CURRENCY_TYPE_CREDIT_CARD );
                    scheduledTransaction.FinancialPaymentDetail.CurrencyTypeValueId = curType != null ? curType.Id : ( int? ) null;
                    scheduledTransaction.FinancialPaymentDetail.CreditCardTypeValueId = CreditCardPaymentInfo.GetCreditCardType( ccNumber.Replace( '*', '1' ).AsNumeric() )?.Id;
                    scheduledTransaction.FinancialPaymentDetail.AccountNumberMasked = ccNumber.Masked( true );

                    string mmyy = threeStepSubscriptionStep3Response.Billing?.CcExp;
                    if ( !string.IsNullOrWhiteSpace( mmyy ) && mmyy.Length == 4 )
                    {
                        scheduledTransaction.FinancialPaymentDetail.ExpirationMonthEncrypted = Encryption.EncryptString( mmyy.Substring( 0, 2 ) );
                        scheduledTransaction.FinancialPaymentDetail.ExpirationYearEncrypted = Encryption.EncryptString( mmyy.Substring( 2, 2 ) );
                    }
                }
                else
                {
                    // ach payment
                    var curType = DefinedValueCache.Get( Rock.SystemGuid.DefinedValue.CURRENCY_TYPE_ACH );
                    scheduledTransaction.FinancialPaymentDetail.CurrencyTypeValueId = curType != null ? curType.Id : ( int? ) null;
                    scheduledTransaction.FinancialPaymentDetail.AccountNumberMasked = threeStepSubscriptionStep3Response.Billing?.AccountNumber.Masked( true );
                }

                scheduledTransaction.FinancialPaymentDetail.GatewayPersonIdentifier = customerId;
                scheduledTransaction.TransactionCode = customerId;

                GetScheduledPaymentStatus( scheduledTransaction, out errorMessage );

                return scheduledTransaction;
            }
            catch ( WebException webException )
            {
                string message = GetResponseMessage( webException.Response.GetResponseStream() );
                errorMessage = webException.Message + " - " + message;
                return null;
            }
            catch ( Exception ex )
            {
                errorMessage = ex.Message;
                return null;
            }
        }

        /// <summary>
        /// Cancels the scheduled payment using the ThreeStep API
        /// </summary>
        /// <param name="transaction">The transaction.</param>
        /// <param name="errorMessage">The error message.</param>
        /// <returns></returns>
        public override bool CancelScheduledPayment( FinancialScheduledTransaction transaction, out string errorMessage )
        {
            var financialGateway = transaction.FinancialGateway ?? new FinancialGatewayService( new RockContext() ).Get( transaction.FinancialGatewayId.Value );
            DeleteSubscription( financialGateway, transaction.GatewayScheduleId );
            transaction.IsActive = false;
            errorMessage = string.Empty;
            return true;
        }

        /// <summary>
        /// Gets the scheduled payment status supported.
        /// </summary>
        /// <returns></returns>
        public override bool GetScheduledPaymentStatusSupported
        {
            get { return true; }
        }

        /// <summary>
        /// Gets the scheduled payment status.
        /// </summary>
        /// <param name="transaction">The transaction.</param>
        /// <param name="errorMessage">The error message.</param>
        /// <returns></returns>
        public override bool GetScheduledPaymentStatus( FinancialScheduledTransaction transaction, out string errorMessage )
        {
            errorMessage = string.Empty;
            var financialGateway = new FinancialGatewayService( new RockContext() ).Get( transaction.FinancialGatewayId.Value );

            var restClient = new RestClient( GetAttributeValue( financialGateway, AttributeKey.QueryApiUrl ) );
            var restRequest = new RestRequest( Method.GET );

            restRequest.AddParameter( "username", GetAttributeValue( financialGateway, AttributeKey.AdminUsername ) );
            restRequest.AddParameter( "password", GetAttributeValue( financialGateway, AttributeKey.AdminPassword ) );
            restRequest.AddParameter( "report_type", "recurring" );
            restRequest.AddParameter( "subscription_id", transaction.GatewayScheduleId );

            var response = restClient.Execute( restRequest );
            if ( response != null )
            {
                if ( response.StatusCode == HttpStatusCode.OK )
                {
                    var xdocResult = GetXmlResponse( response );
                    var subscriptionNode = xdocResult.Root.Element( "subscription" );
                    if ( subscriptionNode == null )
                    {
                        errorMessage = "subscription not found";
                        return false;
                    }

                    string subscriptionJson = JsonConvert.SerializeXNode( subscriptionNode );

                    Subscription subscription;
                    try
                    {
                        subscription = subscriptionJson.FromJsonOrThrow<SubscriptionResult>()?.Subscription;
                    }
                    catch ( Exception ex )
                    {
<<<<<<< HEAD
                        ExceptionLogService.LogException( ex );
=======
                        ExceptionLogService.LogException( new NMIGatewayException( "Unexpected PaymentStatus response from NMI Gateway", ex ) );
>>>>>>> 5a804f2c
                        subscription = null;
                    }

                    var subscription_id = subscription?.SubscriptionId;

                    if ( subscription_id == null )
                    {
                        errorMessage = "unable to determine subscription_id from response";
                        return false;
                    }
                    else if ( subscription_id != transaction.GatewayScheduleId )
                    {
                        errorMessage = "subscription_id mismatch in response";
                        return false;
                    }

                    transaction.NextPaymentDate = subscription.NextChargeDate;
                    transaction.LastStatusUpdateDateTime = RockDateTime.Now;

                    return true;
                }
            }

            errorMessage = "Unexpected response";
            return false;
        }

        /// <summary>
        /// Gets the payments that have been processed for any scheduled transactions
        /// </summary>
        /// <param name="financialGateway">The financial gateway.</param>
        /// <param name="startDate">The start date.</param>
        /// <param name="endDate">The end date.</param>
        /// <param name="errorMessage">The error message.</param>
        /// <returns></returns>
        public override List<Payment> GetPayments( FinancialGateway financialGateway, DateTime startDate, DateTime endDate, out string errorMessage )
        {
            errorMessage = string.Empty;

            var paymentList = new List<Payment>();

            var restClient = new RestClient( GetAttributeValue( financialGateway, AttributeKey.QueryApiUrl ) );
            var restRequest = new RestRequest( Method.GET );

            restRequest.AddParameter( "username", GetAttributeValue( financialGateway, AttributeKey.AdminUsername ) );
            restRequest.AddParameter( "password", GetAttributeValue( financialGateway, AttributeKey.AdminPassword ) );
            restRequest.AddParameter( "start_date", startDate.ToString( "yyyyMMddHHmmss" ) );
            restRequest.AddParameter( "end_date", endDate.ToString( "yyyyMMddHHmmss" ) );

            try
            {
                var response = restClient.Execute( restRequest );
                if ( response == null )
                {
                    errorMessage = "Empty response returned From gateway.";
                    return paymentList;
                }

                if ( response.StatusCode != HttpStatusCode.OK )
                {
                    errorMessage = $"Status code of {response.StatusCode} returned From gateway.";
                    return paymentList;
                }

                XDocument doc = XDocument.Parse( response.Content );

                var responseNode = doc.Descendants( "nm_response" ).FirstOrDefault();
                var jsonResponse = JsonConvert.SerializeXNode( responseNode );

                QueryTransactionsResponse queryTransactionsResponse;
                try
                {
                    queryTransactionsResponse = jsonResponse.FromJsonOrThrow<QueryTransactionsResponse>();
                }
                catch ( Exception ex )
                {
<<<<<<< HEAD
                    ExceptionLogService.LogException( ex );
=======
                    ExceptionLogService.LogException( new NMIGatewayException( "Unexpected GetPayments Response from NMI Gateway", ex ) );
>>>>>>> 5a804f2c
                    queryTransactionsResponse = null;
                }

                if ( queryTransactionsResponse == null )
                {
                    errorMessage = "Unexpected response returned From gateway.";
                    return paymentList;
                }

                var errorResponse = queryTransactionsResponse?.TransactionListResult?.ErrorResponse;
                if ( errorResponse != null )
                {
                    errorMessage = errorResponse;
                    return paymentList;
                }

                var transactionList = queryTransactionsResponse?.TransactionListResult?.TransactionList;
                if ( transactionList == null )
                {
                    errorMessage = "Unexpected transaction list response returned From gateway.";
                    return paymentList;
                }

                foreach ( Transaction transaction in transactionList )
                {
                    Payment payment = new Payment();
                    payment.TransactionCode = transaction.TransactionId;

                    payment.Status = transaction.Condition?.FixCase();
                    payment.IsFailure =
                        payment.Status == "Failed" ||
                        payment.Status == "Abandoned" ||
                        payment.Status == "Canceled";
                    payment.TransactionCode = transaction.TransactionId;

                    payment.GatewayScheduleId = transaction.OriginalTransactionId;

                    // NMI does include CustomerId sometimes
                    payment.GatewayPersonIdentifier = transaction.CustomerId;

                    var statusMessage = new StringBuilder();
                    DateTime? transactionDateTime = null;
                    foreach ( var transactionAction in transaction.TransactionActions )
                    {
                        DateTime? actionDate = transactionAction.ActionDate;
                        string actionType = transactionAction.ActionType;

                        string responseText = transactionAction.ResponseText;

                        if ( actionDate.HasValue )
                        {
                            statusMessage.AppendFormat(
                                "{0} {1}: {2}; Status: {3}",
                                actionDate.Value.ToShortDateString(),
                                actionDate.Value.ToShortTimeString(),
                                actionType.FixCase(),
                                responseText );

                            statusMessage.AppendLine();
                        }

                        decimal? transactionAmount = transactionAction.Amount;
                        if ( transactionAmount.HasValue && actionDate.HasValue )
                        {
                            payment.Amount = transactionAmount.Value;
                        }

                        if ( actionType == "sale" )
                        {
                            transactionDateTime = actionDate.Value;
                        }

                        if ( actionType == "settle" )
                        {
                            payment.IsSettled = true;
                            payment.SettledGroupId = transactionAction.ProcessorBatchId.Trim();
                            payment.SettledDate = actionDate;
                            transactionDateTime = transactionDateTime.HasValue ? transactionDateTime.Value : actionDate.Value;
                        }

                        if ( transactionDateTime.HasValue )
                        {
                            payment.TransactionDateTime = transactionDateTime.Value;
                            payment.StatusMessage = statusMessage.ToString();
                            paymentList.Add( payment );
                        }
                    }
                }
            }
            catch ( WebException webException )
            {
                string message = GetResponseMessage( webException.Response.GetResponseStream() );
                var nmiGatewayException = new NMIGatewayException( webException.Message + " - " + message, webException );
                ExceptionLogService.LogException( nmiGatewayException );
                throw nmiGatewayException;
            }

            return paymentList;
        }

        /// <summary>
        /// Gets an optional reference identifier needed to process future transaction from saved account.
        /// </summary>
        /// <param name="transaction">The transaction.</param>
        /// <param name="errorMessage">The error message.</param>
        /// <returns></returns>
        public override string GetReferenceNumber( FinancialTransaction transaction, out string errorMessage )
        {
            errorMessage = string.Empty;
            var customerVaultId = transaction?.FinancialPaymentDetail?.GatewayPersonIdentifier;

            if ( customerVaultId.IsNullOrWhiteSpace() )
            {
                // older implementations of the NMI gateway only stored the customer vault id in transaction.ForeignKey
                customerVaultId = transaction.ForeignKey;
            }

            return customerVaultId;
        }

        /// <summary>
        /// Gets an optional reference identifier needed to process future transaction from saved account.
        /// </summary>
        /// <param name="scheduledTransaction">The scheduled transaction.</param>
        /// <param name="errorMessage">The error message.</param>
        /// <returns></returns>
        public override string GetReferenceNumber( FinancialScheduledTransaction scheduledTransaction, out string errorMessage )
        {
            errorMessage = string.Empty;
            var customerVaultId = scheduledTransaction?.FinancialPaymentDetail?.GatewayPersonIdentifier;

            if ( customerVaultId.IsNullOrWhiteSpace() )
            {
                // older implementations of the NMI gateway might have stored the customer vault id in transaction.ForeignKey
                customerVaultId = scheduledTransaction.ForeignKey;
            }

            return customerVaultId;
        }

        /// <summary>
        /// Gets the root.
        /// </summary>
        /// <param name="financialGateway">The financial gateway.</param>
        /// <param name="elementName">Name of the element.</param>
        /// <returns></returns>
        private XElement CreateThreeStepRootDoc( FinancialGateway financialGateway, string elementName )
        {
            XElement apiKeyElement = new XElement( "api-key", GetAttributeValue( financialGateway, AttributeKey.SecurityKey ) );
            XElement rootElement = new XElement( elementName, apiKeyElement );

            return rootElement;
        }

        /// <summary>
        /// Creates a billing XML element
        /// </summary>
        /// <param name="paymentInfo">The payment information.</param>
        /// <returns></returns>
        private XElement GetThreeStepBilling( PaymentInfo paymentInfo )
        {
            // If giving from a Business, FirstName will be blank
            // The Gateway might require a FirstName, so just put '-' if no FirstName was provided
            if ( paymentInfo.FirstName.IsNullOrWhiteSpace() )
            {
                paymentInfo.FirstName = "-";
            }

            XElement billingElement = new XElement(
                "billing",
                new XElement( "first-name", paymentInfo.FirstName ),
                new XElement( "last-name", paymentInfo.LastName ),
                new XElement( "address1", paymentInfo.Street1 ),
                new XElement( "address2", paymentInfo.Street2 ),
                new XElement( "city", paymentInfo.City ),
                new XElement( "state", paymentInfo.State ),
                new XElement( "postal", paymentInfo.PostalCode ),
                new XElement( "country", paymentInfo.Country ),
                new XElement( "phone", paymentInfo.Phone ),
                new XElement( "email", paymentInfo.Email ) );

            if ( paymentInfo is ACHPaymentInfo )
            {
                var ach = paymentInfo as ACHPaymentInfo;
                billingElement.Add( new XElement( "account-type", ach.AccountType == BankAccountType.Savings ? "savings" : "checking" ) );
                billingElement.Add( new XElement( "entity-type", "personal" ) );
            }

            return billingElement;
        }

        /// <summary>
        /// Creates a scheduled transaction plan XML element
        /// </summary>
        /// <param name="schedule">The schedule.</param>
        /// <param name="paymentInfo">The payment information.</param>
        /// <returns></returns>
        private XElement GetThreeStepPlan( PaymentSchedule schedule, PaymentInfo paymentInfo )
        {
            var selectedFrequencyGuid = schedule.TransactionFrequencyValue.Guid.ToString().ToUpper();

            if ( selectedFrequencyGuid == Rock.SystemGuid.DefinedValue.TRANSACTION_FREQUENCY_ONE_TIME )
            {
                // Make sure number of payments is set to 1 for one-time future payments
                schedule.NumberOfPayments = 1;
            }

            XElement planElement = new XElement(
                "plan",
                new XElement( "payments", schedule.NumberOfPayments.HasValue ? schedule.NumberOfPayments.Value.ToString() : "0" ),
                new XElement( "amount", paymentInfo.Amount.ToString() ) );

            switch ( selectedFrequencyGuid )
            {
                case Rock.SystemGuid.DefinedValue.TRANSACTION_FREQUENCY_ONE_TIME:
                    planElement.Add( new XElement( "month-frequency", "12" ) );
                    planElement.Add( new XElement( "day-of-month", schedule.StartDate.Day.ToString() ) );
                    break;
                case Rock.SystemGuid.DefinedValue.TRANSACTION_FREQUENCY_WEEKLY:
                    planElement.Add( new XElement( "day-frequency", "7" ) );
                    break;
                case Rock.SystemGuid.DefinedValue.TRANSACTION_FREQUENCY_BIWEEKLY:
                    planElement.Add( new XElement( "day-frequency", "14" ) );
                    break;
                case Rock.SystemGuid.DefinedValue.TRANSACTION_FREQUENCY_MONTHLY:
                    planElement.Add( new XElement( "month-frequency", "1" ) );
                    planElement.Add( new XElement( "day-of-month", schedule.StartDate.Day.ToString() ) );
                    break;
            }

            return planElement;
        }

        /// <summary>
        /// Posts to gateway using the 3-Step API.
        /// https://secure.tnbcigateway.com/merchants/resources/integration/integration_portal.php?#3step_methodology
        /// </summary>
        /// <param name="financialGateway">The financial gateway.</param>
        /// <param name="data">The data.</param>
        /// <returns></returns>
        /// <exception cref="Exception"></exception>
        private T PostToGatewayThreeStepAPI<T>( FinancialGateway financialGateway, XDocument data ) where T : class
        {
            var restClient = new RestClient( GetAttributeValue( financialGateway, AttributeKey.ThreeStepAPIURL ) );
            var restRequest = new RestRequest( Method.POST );
            restRequest.RequestFormat = DataFormat.Xml;
            restRequest.AddParameter( "text/xml", data.ToString(), ParameterType.RequestBody );

            try
            {
                var response = restClient.Execute( restRequest );
                var xdocResult = GetXmlResponse( response );
                if ( xdocResult == null )
                {
                    return null;
                }

                var settings = new JsonSerializerSettings();

                settings.Error += new EventHandler<Newtonsoft.Json.Serialization.ErrorEventArgs>( ( s, e ) =>
                {
                    System.Diagnostics.Debug.WriteLine( $"FromJSON Error: {e.ErrorContext?.Error?.Message}" );
                    e.ErrorContext.Handled = true;
                } );

                string jsonResponse = JsonConvert.SerializeXNode( xdocResult.Root, Formatting.None, true );

                T postResult;
                if ( typeof( T ).Equals( typeof( string ) ) )
                {
                    // if caller just wants the response as a string, return the json
                    postResult = jsonResponse as T;
                }
                else
                {
                    try
                    {
                        postResult = jsonResponse.FromJsonOrThrow<T>();
                    }
                    catch ( Exception ex )
                    {
<<<<<<< HEAD
                        ExceptionLogService.LogException( ex );
=======
                        ExceptionLogService.LogException( new NMIGatewayException( "Unexpected ThreeStep Response from NMI Gateway", ex ) );
>>>>>>> 5a804f2c
                        postResult = null;
                    }
                }

                return postResult;
            }
            catch ( WebException webException )
            {
                string message = GetResponseMessage( webException.Response.GetResponseStream() );
                var nmiGatewayException = new NMIGatewayException( webException.Message + " - " + message, webException );
                ExceptionLogService.LogException( nmiGatewayException );
                throw nmiGatewayException;
            }
            catch ( Exception ex )
            {
                throw ex;
            }
        }

        /// <summary>
        /// Gets the additional lava fields in the form of a flatted out dictionary where child properties are delimited with '_' (Billing.Street1 becomes Billing_Street1)
        /// </summary>
        /// <param name="xdocResult">The xdoc result.</param>
        /// <returns></returns>
        private static Dictionary<string, object> GetAdditionalLavaFields<T>( T obj )
        {
            var xdocResult = JsonConvert.DeserializeXNode( obj.ToJson(), "root" );
            var additionalLavaFields = new Dictionary<string, object>();
            foreach ( XElement element in xdocResult.Root.Elements() )
            {
                if ( element.HasElements )
                {
                    string prefix = element.Name.LocalName;
                    foreach ( XElement childElement in element.Elements() )
                    {
                        additionalLavaFields.AddOrIgnore( prefix + "_" + childElement.Name.LocalName, childElement.Value.Trim() );
                    }
                }
                else
                {
                    additionalLavaFields.AddOrIgnore( element.Name.LocalName, element.Value.Trim() );
                }
            }

            return additionalLavaFields;
        }

        /// <summary>
        /// Gets the response as an XDocument
        /// </summary>
        /// <param name="response">The response.</param>
        /// <returns></returns>
        private XDocument GetXmlResponse( IRestResponse response )
        {
            if ( response.StatusCode == HttpStatusCode.OK &&
                response.Content.Trim().Length > 0 &&
                response.Content.Contains( "<?xml" ) )
            {
                return XDocument.Parse( response.Content );
            }

            return null;
        }

        /// <summary>
        /// Gets the response message.
        /// </summary>
        /// <param name="responseStream">The response stream.</param>
        /// <returns></returns>
        private string GetResponseMessage( Stream responseStream )
        {
            Stream receiveStream = responseStream;
            Encoding encode = System.Text.Encoding.GetEncoding( "utf-8" );
            StreamReader readStream = new StreamReader( receiveStream, encode );

            StringBuilder sb = new StringBuilder();
            char[] read = new char[8192];
            int count = 0;
            do
            {
                count = readStream.Read( read, 0, 8192 );
                string str = new string( read, 0, count );
                sb.Append( str );
            }
            while ( count > 0 );

            return sb.ToString();
        }

        #endregion

        #region DirectPost API related

        /// <summary>
        /// Posts to gateway using the Direct Post Api https://secure.tnbcigateway.com/merchants/resources/integration/integration_portal.php?#methodology
        /// </summary>
        /// <param name="financialGateway">The financial gateway.</param>
        /// <param name="data">The data.</param>
        /// <returns></returns>
        /// <exception cref="System.Exception"></exception>
        private T PostToGatewayDirectPostAPI<T>( FinancialGateway financialGateway, Dictionary<string, string> queryParameters ) where T : class
        {
            var directPostApiURL = GetAttributeValue( financialGateway, AttributeKey.DirectPostAPIUrl );
            var restClient = new RestClient( directPostApiURL );

            var restRequest = new RestRequest( Method.POST );
            restRequest.RequestFormat = DataFormat.Xml;
            foreach ( var queryParameter in queryParameters )
            {
                restRequest.AddQueryParameter( queryParameter.Key, queryParameter.Value );
            }

            restRequest.AddParameter( "username", GetAttributeValue( financialGateway, AttributeKey.AdminUsername ) );
            restRequest.AddParameter( "password", GetAttributeValue( financialGateway, AttributeKey.AdminPassword ) );

            try
            {
                var response = restClient.Execute( restRequest );
                string jsonResponse;

                // deal with either an XML response or QueryString style response
                var xdocResult = GetXmlResponse( response );
                if ( xdocResult != null )
                {
                    jsonResponse = JsonConvert.SerializeXNode( xdocResult.Root );
                }
                else
                {
                    // response in the form of response=3&responsetext=Plan Payments is required REFID:123456789&authcode=&transactionid=&avsresponse=&cvvresponse=&orderid=&type=&response_code=300&customer_vault_id=
                    // so convert this to a dictionary
                    var resultAsDictionary = response?.Content?.Split( '&' ).ToList().Select( s => s.Split( '=' ) ).Where( a => a.Length == 2 ).ToDictionary( k => k[0], v => v[1] );
                    jsonResponse = resultAsDictionary.ToJson();
                }

                T postResult;
                if ( typeof( T ).Equals( typeof( string ) ) )
                {
                    // if caller just wants the response as a string, return the json
                    postResult = jsonResponse as T;
                }
                else
                {
                    try
                    {
                        postResult = jsonResponse.FromJsonOrThrow<T>();
                    }
                    catch ( Exception ex )
                    {
<<<<<<< HEAD
                        ExceptionLogService.LogException( ex );
=======
                        ExceptionLogService.LogException( new NMIGatewayException( "Unexpected DirectPost Response from NMI Gateway", ex ) );
>>>>>>> 5a804f2c
                        postResult = null;
                    }
                }

                return postResult;
            }
            catch ( WebException webException )
            {
                string message = GetResponseMessage( webException.Response.GetResponseStream() );

                var nmiGatewayException = new NMIGatewayException( webException.Message + " - " + message, webException );
                ExceptionLogService.LogException( nmiGatewayException );
                throw nmiGatewayException;
            }
            catch ( Exception ex )
            {
                throw ex;
            }
        }

        /// <summary>
        /// Charges the specified payment info using the DirectPost API
        /// </summary>
        /// <param name="financialGateway">The financial gateway.</param>
        /// <param name="paymentInfo">The payment info.</param>
        /// <param name="errorMessage">The error message.</param>
        /// <returns></returns>
        public override FinancialTransaction Charge( FinancialGateway financialGateway, PaymentInfo paymentInfo, out string errorMessage )
        {
            errorMessage = string.Empty;
            var referencedPaymentInfo = paymentInfo as ReferencePaymentInfo;
            if ( referencedPaymentInfo == null )
            {
                throw new ReferencePaymentInfoRequired();
            }

            if ( financialGateway == null )
            {
                throw new NullFinancialGatewayException();
            }

            var customerId = referencedPaymentInfo.GatewayPersonIdentifier;
            var tokenizerToken = referencedPaymentInfo.ReferenceNumber;
            var amount = referencedPaymentInfo.Amount;

            // https://secure.tnbcigateway.com/merchants/resources/integration/integration_portal.php?#transaction_variables
            var queryParameters = new Dictionary<string, string>();
            queryParameters.Add( "type", "sale" );

            // if both customerId and tokenizerToken are available, use customerId
            if ( customerId.IsNotNullOrWhiteSpace() )
            {
                queryParameters.Add( "customer_vault_id", customerId );
            }
            else
            {
                queryParameters.Add( "payment_token", tokenizerToken );
            }

            queryParameters.Add( "amount", amount.ToString( "0.00" ) );

            PopulateAddressParameters( referencedPaymentInfo, queryParameters );

            StringBuilder stringBuilderDescription = new StringBuilder();
            if ( referencedPaymentInfo.Description.IsNotNullOrWhiteSpace() )
            {
                stringBuilderDescription.AppendLine( referencedPaymentInfo.Description );
            }

            if ( referencedPaymentInfo.Comment1.IsNotNullOrWhiteSpace() )
            {
                stringBuilderDescription.AppendLine( referencedPaymentInfo.Comment1 );
            }

            if ( referencedPaymentInfo.Comment2.IsNotNullOrWhiteSpace() )
            {
                stringBuilderDescription.AppendLine( referencedPaymentInfo.Comment2 );
            }

            var description = stringBuilderDescription.ToString().Truncate( 255 );

            queryParameters.Add( "order_description", description );
            queryParameters.Add( "ipaddress", referencedPaymentInfo.IPAddress );

            var chargeResponse = PostToGatewayDirectPostAPI<ChargeResponse>( financialGateway, queryParameters );

            // NOTE: When debugging, you might get a Duplicate Transaction error if using the same CustomerVaultId and Amount within a short window ( maybe around 20 minutes? ) 
            if ( chargeResponse.Response != "1" )
            {
                errorMessage = FriendlyMessageHelper.GetFriendlyMessage( chargeResponse.ResponseText );

                string resultCodeMessage = FriendlyMessageHelper.GetResultCodeMessage( chargeResponse.ResponseCode.AsInteger(), chargeResponse.ResponseText );
                if ( resultCodeMessage.IsNotNullOrWhiteSpace() )
                {
                    errorMessage += string.Format( " ({0})", resultCodeMessage );
                }

                // write result error as an exception
                var exception = new NMIGatewayException( $"Error processing NMI transaction. Result Code:  {chargeResponse.ResponseCode} ({resultCodeMessage}). Result text: {chargeResponse.ResponseText} " );
                ExceptionLogService.LogException( exception );

                return null;
            }

            var transaction = new FinancialTransaction();
            transaction.TransactionCode = chargeResponse.TransactionId;
            transaction.ForeignKey = chargeResponse.CustomerVaultId;

            Customer customerInfo = this.GetCustomerVaultQueryResponse( financialGateway, customerId )?.CustomerVault.Customer;
            transaction.FinancialPaymentDetail = PopulatePaymentInfo( customerInfo );

            transaction.AdditionalLavaFields = GetAdditionalLavaFields( chargeResponse );

            return transaction;
        }

        /// <summary>
        /// Populates the payment information.
        /// </summary>
        /// <param name="customerInfo">The customer information.</param>
        /// <returns></returns>
        private FinancialPaymentDetail PopulatePaymentInfo( Customer customerInfo )
        {
            var financialPaymentDetail = new FinancialPaymentDetail();
            financialPaymentDetail.GatewayPersonIdentifier = customerInfo.CustomerVaultId;

            string ccNumber = customerInfo.CcNumber;
            if ( !string.IsNullOrWhiteSpace( ccNumber ) )
            {
                // cc payment
                var curType = DefinedValueCache.Get( Rock.SystemGuid.DefinedValue.CURRENCY_TYPE_CREDIT_CARD );
                financialPaymentDetail.NameOnCardEncrypted = Encryption.EncryptString( $"{customerInfo.FirstName} {customerInfo.LastName}" );
                financialPaymentDetail.CurrencyTypeValueId = curType != null ? curType.Id : ( int? ) null;
                financialPaymentDetail.CreditCardTypeValueId = CreditCardPaymentInfo.GetCreditCardType( ccNumber.Replace( '*', '1' ).AsNumeric() )?.Id;
                financialPaymentDetail.AccountNumberMasked = ccNumber.Masked( true );

                string mmyy = customerInfo.CcExp;
                if ( !string.IsNullOrWhiteSpace( mmyy ) && mmyy.Length == 4 )
                {
                    financialPaymentDetail.ExpirationMonthEncrypted = Encryption.EncryptString( mmyy.Substring( 0, 2 ) );
                    financialPaymentDetail.ExpirationYearEncrypted = Encryption.EncryptString( mmyy.Substring( 2, 2 ) );
                }
            }
            else
            {
                // ach payment
                var curType = DefinedValueCache.Get( Rock.SystemGuid.DefinedValue.CURRENCY_TYPE_ACH );
                financialPaymentDetail.CurrencyTypeValueId = curType != null ? curType.Id : ( int? ) null;
                financialPaymentDetail.AccountNumberMasked = customerInfo.CheckAccount;
            }

            return financialPaymentDetail;
        }

        /// <summary>
        /// Adds the scheduled payment using the DirectPost API
        /// </summary>
        /// <param name="financialGateway">The financial gateway.</param>
        /// <param name="schedule">The schedule.</param>
        /// <param name="paymentInfo">The payment info.</param>
        /// <param name="errorMessage">The error message.</param>
        /// <returns></returns>
        public override FinancialScheduledTransaction AddScheduledPayment( FinancialGateway financialGateway, PaymentSchedule schedule, PaymentInfo paymentInfo, out string errorMessage )
        {
            var referencedPaymentInfo = paymentInfo as ReferencePaymentInfo;
            if ( referencedPaymentInfo == null )
            {
                throw new ReferencePaymentInfoRequired();
            }

            if ( financialGateway == null )
            {
                throw new NullFinancialGatewayException();
            }

            var customerId = referencedPaymentInfo.GatewayPersonIdentifier;
            var tokenizerToken = referencedPaymentInfo.ReferenceNumber;
            var amount = referencedPaymentInfo.Amount;

            // https://secure.tnbcigateway.com/merchants/resources/integration/integration_portal.php?#recurring_variables @ Adding a Custom Subscription
            var queryParameters = new Dictionary<string, string>();
            queryParameters.Add( "recurring", "add_subscription" );

            var selectedFrequencyGuid = schedule.TransactionFrequencyValue.Guid.ToString().ToUpper();

            if ( selectedFrequencyGuid == Rock.SystemGuid.DefinedValue.TRANSACTION_FREQUENCY_ONE_TIME )
            {
                // Make sure number of payments is set to 1 for one-time future payments
                schedule.NumberOfPayments = 1;
            }

            queryParameters.Add( "plan_payments", schedule.NumberOfPayments.HasValue ? schedule.NumberOfPayments.Value.ToString() : "0" );
            queryParameters.Add( "plan_amount", amount.ToString( "0.00" ) );

            switch ( selectedFrequencyGuid )
            {
                case Rock.SystemGuid.DefinedValue.TRANSACTION_FREQUENCY_ONE_TIME:
                    queryParameters.Add( "month_frequency", "12" );
                    queryParameters.Add( "day_of_month", schedule.StartDate.Day.ToString() );
                    break;
                case Rock.SystemGuid.DefinedValue.TRANSACTION_FREQUENCY_WEEKLY:
                    queryParameters.Add( "day_frequency", "7" );
                    break;
                case Rock.SystemGuid.DefinedValue.TRANSACTION_FREQUENCY_BIWEEKLY:
                    queryParameters.Add( "day_frequency", "14" );
                    break;
                case Rock.SystemGuid.DefinedValue.TRANSACTION_FREQUENCY_MONTHLY:
                    queryParameters.Add( "month_frequency", "1" );
                    queryParameters.Add( "day_of_month", schedule.StartDate.Day.ToString() );
                    break;
            }

            queryParameters.Add( "start_date", schedule.StartDate.ToString( "yyyyMMdd" ) );

            if ( customerId.IsNotNullOrWhiteSpace() )
            {
                // this isn't documented in the recurring documention, but it is on the charge documentation. It does work.
                queryParameters.Add( "customer_vault_id", customerId );
            }
            else
            {
                queryParameters.Add( "payment_token", tokenizerToken );
            }

            PopulateAddressParameters( referencedPaymentInfo, queryParameters );

            // create a guid to include in the NMI Subscription Description so that we can refer back to it to ensure an orphaned subscription doesn't exist when an exception occurs
            var descriptionGuid = Guid.NewGuid();

            var subscriptionDescription = $"{referencedPaymentInfo.Description}|Subscription Ref: {descriptionGuid}";

            queryParameters.Add( "order_description", subscriptionDescription );

            try
            {
                errorMessage = string.Empty;

                var addSubscriptionResponse = PostToGatewayDirectPostAPI<SubscriptionResponse>( financialGateway, queryParameters );

                if ( addSubscriptionResponse.Response != "1" )
                {
                    errorMessage = FriendlyMessageHelper.GetFriendlyMessage( addSubscriptionResponse.ResponseText );

                    string resultCodeMessage = FriendlyMessageHelper.GetResultCodeMessage( addSubscriptionResponse.ResponseCode.AsInteger(), addSubscriptionResponse.ResponseText );
                    if ( resultCodeMessage.IsNotNullOrWhiteSpace() )
                    {
                        errorMessage += string.Format( " ({0})", resultCodeMessage );
                    }

                    // write result error as an exception
                    var exception = new NMIGatewayException( $"Error processing NMI subscription. Result Code:  {addSubscriptionResponse.ResponseCode} ({resultCodeMessage}). Result text: {addSubscriptionResponse.ResponseText} " );
                    ExceptionLogService.LogException( exception );

                    return null;
                }

                // set the paymentInfo.TransactionCode to the subscriptionId so that we know what CreateSubsciption created.
                // this might be handy in case we have an exception and need to know what the subscriptionId is
                referencedPaymentInfo.TransactionCode = addSubscriptionResponse.TransactionId;

                Customer customerInfo;
                try
                {
                    customerInfo = this.GetCustomerVaultQueryResponse( financialGateway, customerId )?.CustomerVault.Customer;

                    // NOTE: NMI updates the customer address when doing the AddSubscription request
                }
                catch ( Exception ex )
                {
                    throw new NMIGatewayException( $"Exception getting Customer Information for Scheduled Payment.", ex );
                }

                var scheduledTransaction = new FinancialScheduledTransaction();
                scheduledTransaction.IsActive = true;
                scheduledTransaction.GatewayScheduleId = addSubscriptionResponse.TransactionId;
                scheduledTransaction.FinancialGatewayId = financialGateway.Id;
                scheduledTransaction.FinancialPaymentDetail = PopulatePaymentInfo( customerInfo );
                scheduledTransaction.TransactionCode = addSubscriptionResponse.TransactionId;

                errorMessage = string.Empty;

                try
                {
                    GetScheduledPaymentStatus( scheduledTransaction, out errorMessage );
                }
                catch ( Exception ex )
                {
                    throw new NMIGatewayException( $"Exception getting Scheduled Payment Status. {errorMessage}", ex );
                }

                return scheduledTransaction;
            }
            catch ( Exception )
            {
                // if there is an exception, Rock won't save this as a scheduled transaction, so make sure the subscription didn't get created so mystery scheduled transactions don't happen

                // NOTE: NMI doesn't have a way to search subscriptions for a specific customer, so just get the last few of them and find the one we created and delete it
                var subscriptionSearchResult = this.SearchSubscriptions( financialGateway, 10 );

                var orphanedSubscription = subscriptionSearchResult?.SubscriptionsResult?.SubscriptionList?.FirstOrDefault( a => a.OrderDescription == subscriptionDescription );

                if ( orphanedSubscription?.SubscriptionId != null )
                {
                    var subscriptionId = orphanedSubscription.SubscriptionId;
                    var deleteSubscriptionResponse = this.DeleteSubscription( financialGateway, subscriptionId );
                }

                throw;
            }
        }

        /// <summary>
        /// Flag indicating if gateway supports reactivating a scheduled payment.
        /// </summary>
        /// <returns></returns>
        public override bool ReactivateScheduledPaymentSupported
        {
            get { return true; }
        }

        /// <summary>
        /// Reactivates the scheduled payment.
        /// </summary>
        /// <param name="transaction">The transaction.</param>
        /// <param name="errorMessage">The error message.</param>
        /// <returns></returns>
        public override bool ReactivateScheduledPayment( FinancialScheduledTransaction transaction, out string errorMessage )
        {
            var referencePaymentInfo = new ReferencePaymentInfo();

            // NOTE: If transaction.FinancialPaymentDetail.GatewayPersonIdentifier is blank, a new customervault will be created from the GatewayScheduleId. So it is ok if both GatewayPersonIdentifier and FinancialPersonSavedAccountId are unknown
            referencePaymentInfo.GatewayPersonIdentifier = transaction.FinancialPaymentDetail.GatewayPersonIdentifier;
            referencePaymentInfo.FinancialPersonSavedAccountId = transaction.FinancialPaymentDetail.FinancialPersonSavedAccountId;
            referencePaymentInfo.Amount = transaction.TotalAmount;

            return UpdateScheduledPayment( transaction, referencePaymentInfo, out errorMessage );
        }

        /// <summary>
        /// Updates the scheduled payment supported.
        /// </summary>
        /// <returns></returns>
        public override bool UpdateScheduledPaymentSupported
        {
            get { return true; }
        }

        /// <summary>
        /// Updates the scheduled payment. In the case of NMI, the scheduled payment will get deleted and a new one created to replace it.
        /// </summary>
        /// <param name="transaction">The transaction.</param>
        /// <param name="paymentInfo">The payment info.</param>
        /// <param name="errorMessage">The error message.</param>
        /// <returns></returns>
        public override bool UpdateScheduledPayment( FinancialScheduledTransaction scheduledTransaction, PaymentInfo paymentInfo, out string errorMessage )
        {
            var referencedPaymentInfo = paymentInfo as ReferencePaymentInfo;
            if ( referencedPaymentInfo == null )
            {
                throw new ReferencePaymentInfoRequired();
            }

            PaymentSchedule paymentSchedule = new PaymentSchedule
            {
                TransactionFrequencyValue = DefinedValueCache.Get( scheduledTransaction.TransactionFrequencyValueId ),
                StartDate = scheduledTransaction.StartDate,
                EndDate = scheduledTransaction.EndDate,
                NumberOfPayments = scheduledTransaction.NumberOfPayments,
                PersonId = scheduledTransaction.AuthorizedPersonAlias.PersonId
            };

            var financialGateway = scheduledTransaction.FinancialGateway ?? new FinancialGatewayService( new RockContext() ).Get( scheduledTransaction.FinancialGatewayId.Value );

            if ( referencedPaymentInfo.GatewayPersonIdentifier.IsNullOrWhiteSpace() )
            {
                // if this scheduled transaction was created without saving the customerId to Rock data (from previous version) or unknown to Rock for some other reason, create a new customer vault record.
                // Note: NMI doesn't support getting the CustomerVaultId from an existing subscription, but we get around that by create a new customer vault id from the existing transaction
                referencedPaymentInfo.GatewayPersonIdentifier = CreateCustomerVaultFromExistingScheduledTransaction( financialGateway, referencedPaymentInfo, scheduledTransaction, out errorMessage );
                if ( errorMessage.IsNotNullOrWhiteSpace() )
                {
                    return false;
                }
            }

            // since we can't update a subscription in NMI, we'll have to Delete and Create a new one
            DeleteSubscription( scheduledTransaction.FinancialGateway, scheduledTransaction.GatewayScheduleId );

            // add the scheduled payment, but don't use the financialScheduledTransaction that was returned since we already have one
            var dummyFinancialScheduledTransaction = AddScheduledPayment( scheduledTransaction.FinancialGateway, paymentSchedule, paymentInfo, out errorMessage );
            if ( dummyFinancialScheduledTransaction != null )
            {
                scheduledTransaction.GatewayScheduleId = dummyFinancialScheduledTransaction.GatewayScheduleId;

                scheduledTransaction.IsActive = true;
                scheduledTransaction.FinancialGatewayId = financialGateway.Id;
                scheduledTransaction.FinancialPaymentDetail.SetFromPaymentInfo( paymentInfo, this, new RockContext() );

                errorMessage = string.Empty;

                try
                {
                    GetScheduledPaymentStatus( scheduledTransaction, out errorMessage );
                }
                catch ( Exception ex )
                {
                    throw new NMIGatewayException( $"Exception getting Scheduled Payment Status. {errorMessage}", ex );
                }

                return true;
            }

            return false;
        }

        /// <summary>
        /// Deletes the subscription using the DirectPost API
        /// </summary>
        /// <param name="financialGateway">The financial gateway.</param>
        /// <param name="subscriptionId">The subscription identifier.</param>
        private SubscriptionResponse DeleteSubscription( FinancialGateway financialGateway, string subscriptionId )
        {
            if ( financialGateway == null )
            {
                throw new NullFinancialGatewayException();
            }

            var queryParameters = new Dictionary<string, string>();
            queryParameters.Add( "recurring", "delete_subscription" );
            queryParameters.Add( "subscription_id", subscriptionId );

            var deleteSubscriptionResponse = PostToGatewayDirectPostAPI<SubscriptionResponse>( financialGateway, queryParameters );

            return deleteSubscriptionResponse;
        }

        /// <summary>
        /// Searches the subscriptions.
        /// </summary>
        /// <param name="financialGateway">The financial gateway.</param>
        /// <param name="resultLimit">The result limit.</param>
        /// <returns></returns>
        private QuerySubscriptionsResponse SearchSubscriptions( FinancialGateway financialGateway, int resultLimit )
        {
            var restClient = new RestClient( GetAttributeValue( financialGateway, AttributeKey.QueryApiUrl ) );
            var restRequest = new RestRequest( Method.GET );

            restRequest.AddParameter( "username", GetAttributeValue( financialGateway, AttributeKey.AdminUsername ) );
            restRequest.AddParameter( "password", GetAttributeValue( financialGateway, AttributeKey.AdminPassword ) );
            restRequest.AddParameter( "source", "recurring" );
            restRequest.AddParameter( "report_type", "recurring" );

            /* MDP 2020-02-24 The 'recurring' query is very limited. For example, none of these options work
             * customer_vault_id
             * date_search
             * start_date
             * end_date
             * order_description
             *
             * Also, the results are missing some fields that would be helpful to have. For example, these fields are not returrned
             * customer_vault_id
            */

            // order from newest to oldest
            restRequest.AddParameter( "result_order", "reverse" );
            restRequest.AddParameter( "result_limit", resultLimit.ToString() );

            var response = restClient.Execute( restRequest );
            XDocument doc = XDocument.Parse( response.Content );

            var responseNode = doc.Descendants( "nm_response" ).FirstOrDefault();
            var jsonResponse = JsonConvert.SerializeXNode( responseNode );

            QuerySubscriptionsResponse querySubscriptionsResponse;

            try
            {
                querySubscriptionsResponse = jsonResponse.FromJsonOrThrow<QuerySubscriptionsResponse>();
            }
            catch ( Exception ex )
            {
<<<<<<< HEAD
                ExceptionLogService.LogException( ex );
=======
                ExceptionLogService.LogException( new NMIGatewayException( "Unexpected QuerySubscriptions Response from NMI Gateway", ex ) );
>>>>>>> 5a804f2c
                querySubscriptionsResponse = null;
            }

            return querySubscriptionsResponse;
        }

        /// <summary>
        /// Gets the customer vault query response.
        /// </summary>
        /// <param name="financialGateway">The financial gateway.</param>
        /// <param name="customerVaultId">The customer vault identifier.</param>
        /// <returns></returns>
        private CustomerVaultQueryResponse GetCustomerVaultQueryResponse( FinancialGateway financialGateway, string customerVaultId )
        {
            var restClient = new RestClient( GetAttributeValue( financialGateway, AttributeKey.QueryApiUrl ) );
            var restRequest = new RestRequest( Method.GET );

            restRequest.AddParameter( "username", GetAttributeValue( financialGateway, AttributeKey.AdminUsername ) );
            restRequest.AddParameter( "password", GetAttributeValue( financialGateway, AttributeKey.AdminPassword ) );
            restRequest.AddParameter( "report_type", "customer_vault" );
            restRequest.AddParameter( "customer_vault_id", customerVaultId );

            var response = restClient.Execute( restRequest );
            XDocument doc = XDocument.Parse( response.Content );

            var customerVaultNode = doc.Descendants( "customer_vault" ).FirstOrDefault();
            var jsonResponse = JsonConvert.SerializeXNode( customerVaultNode );

            CustomerVaultQueryResponse customerVaultQueryResponse;
            try
            {
                customerVaultQueryResponse = jsonResponse.FromJsonOrThrow<CustomerVaultQueryResponse>();
            }
            catch ( Exception ex )
            {
<<<<<<< HEAD
                ExceptionLogService.LogException( ex );
=======
                ExceptionLogService.LogException( new NMIGatewayException( "Unexpected CustomerVault response from NMI Gateway", ex ) );
>>>>>>> 5a804f2c
                customerVaultQueryResponse = null;
            }

            return customerVaultQueryResponse;
        }

        #endregion DirectPost API related

        #region Exceptions

        /// <summary>
        /// 
        /// </summary>
        /// <seealso cref="System.Exception" />
        public class ReferencePaymentInfoRequired : Exception
        {
            /// <summary>
            /// Initializes a new instance of the <see cref="ReferencePaymentInfoRequired"/> class.
            /// </summary>
            public ReferencePaymentInfoRequired()
                : base( "NMI gateway requires a token or customer reference" )
            {
            }
        }

        #endregion 

        #region IHostedGatewayComponent

        /// <summary>
        /// Gets the URL that the Gateway Information UI will navigate to when they click the 'Configure' link
        /// </summary>
        /// <value>
        /// The configure URL.
        /// </value>
        public string ConfigureURL => "https://www.nmi.com/";

        /// <summary>
        /// Gets the URL that the Gateway Information UI will navigate to when they click the 'Learn More' link
        /// </summary>
        /// <value>
        /// The learn more URL.
        /// </value>
        public string LearnMoreURL => "https://www.nmi.com/";

        /// <summary>
        /// Gets the hosted gateway modes that this gateway has configured/supports. Use this to determine which mode to use (in cases where both are supported, like Scheduled Payments lists ).
        /// If the Gateway supports both hosted and unhosted (and has Hosted mode configured), hosted mode should be preferred.
        /// </summary>
        /// <param name="financialGateway"></param>
        /// <returns></returns>
        /// <value>
        /// The hosted gateway modes that this gateway supports
        /// </value>
        public HostedGatewayMode[] GetSupportedHostedGatewayModes( FinancialGateway financialGateway )
        {
            // NMI Gateway supports Hosted mode if a TokenizationKey is configured. If so, Hosted gateway mode should be preferred
            var hostedGatewayConfigured = this.GetAttributeValue( financialGateway, AttributeKey.TokenizationKey ).IsNotNullOrWhiteSpace();
            if ( !hostedGatewayConfigured )
            {
                return new HostedGatewayMode[1] { HostedGatewayMode.Unhosted };
            }
            else
            {
                return new HostedGatewayMode[2] { HostedGatewayMode.Hosted, HostedGatewayMode.Unhosted };
            }
        }

        /// <summary>
        /// Gets the hosted payment information control which will be used to collect CreditCard, ACH fields
        /// Note: A HostedPaymentInfoControl can optionally implement <seealso cref="T:Rock.Financial.IHostedGatewayPaymentControlTokenEvent" />
        /// </summary>
        /// <param name="financialGateway">The financial gateway.</param>
        /// <param name="controlId">The control identifier.</param>
        /// <param name="options">The options.</param>
        /// <returns></returns>
        public Control GetHostedPaymentInfoControl( FinancialGateway financialGateway, string controlId, HostedPaymentInfoControlOptions options )
        {
            NMIHostedPaymentControl nmiHostedPaymentControl = new NMIHostedPaymentControl { ID = controlId };
            nmiHostedPaymentControl.NMIGateway = this;
            List<NMIPaymentType> enabledPaymentTypes = new List<NMIPaymentType>();
            if ( options?.EnableACH ?? true )
            {
                enabledPaymentTypes.Add( NMIPaymentType.ach );
            }

            if ( options?.EnableCreditCard ?? true )
            {
                enabledPaymentTypes.Add( NMIPaymentType.card );
            }

            nmiHostedPaymentControl.EnabledPaymentTypes = enabledPaymentTypes.ToArray();

            nmiHostedPaymentControl.TokenizationKey = this.GetAttributeValue( financialGateway, AttributeKey.TokenizationKey );

            return nmiHostedPaymentControl;
        }

        /// <summary>
        /// Gets the JavaScript needed to tell the hostedPaymentInfoControl to get send the paymentInfo and get a token.
        /// Have your 'Next' or 'Submit' call this so that the hostedPaymentInfoControl will fetch the token/response
        /// </summary>
        /// <param name="financialGateway">The financial gateway.</param>
        /// <param name="hostedPaymentInfoControl">The hosted payment information control.</param>
        /// <returns></returns>
        public string GetHostPaymentInfoSubmitScript( FinancialGateway financialGateway, Control hostedPaymentInfoControl )
        {
            return $"Rock.NMI.controls.gatewayCollectJS.submitPaymentInfo('{hostedPaymentInfoControl.ClientID}');";
        }

        /// <summary>
        /// Gets the paymentInfoToken that the hostedPaymentInfoControl returned (see also <seealso cref="M:Rock.Financial.IHostedGatewayComponent.GetHostedPaymentInfoControl(Rock.Model.FinancialGateway,System.String)" />)
        /// </summary>
        /// <param name="financialGateway">The financial gateway.</param>
        /// <param name="hostedPaymentInfoControl">The hosted payment information control.</param>
        /// <param name="referencePaymentInfo">The reference payment information.</param>
        /// <param name="errorMessage">The error message.</param>
        public void UpdatePaymentInfoFromPaymentControl( FinancialGateway financialGateway, Control hostedPaymentInfoControl, ReferencePaymentInfo referencePaymentInfo, out string errorMessage )
        {
            var nmiHostedPaymentControl = hostedPaymentInfoControl as NMIHostedPaymentControl;
            errorMessage = null;
            TokenizerResponse tokenResponse;
            try
            {
                tokenResponse = nmiHostedPaymentControl.PaymentInfoTokenRaw.FromJsonOrThrow<TokenizerResponse>();
            }
<<<<<<< HEAD
            catch (Exception ex)
            {
                ExceptionLogService.LogException( ex );
=======
            catch ( Exception ex )
            {
                ExceptionLogService.LogException( new NMIGatewayException( "Unexpected Token Response from NMI Gateway", ex ) );
>>>>>>> 5a804f2c
                tokenResponse = null;
            }

            if ( tokenResponse?.IsSuccessStatus() != true )
            {
                if ( tokenResponse.HasValidationError() )
                {
                    errorMessage = tokenResponse.ValidationMessage;
                }

                errorMessage = tokenResponse?.ErrorMessage ?? "null response from GetHostedPaymentInfoToken";
                referencePaymentInfo.ReferenceNumber = nmiHostedPaymentControl.PaymentInfoToken;
                errorMessage = FriendlyMessageHelper.GetFriendlyMessage( errorMessage );
            }
            else
            {
                referencePaymentInfo.ReferenceNumber = nmiHostedPaymentControl.PaymentInfoToken;
            }
        }

        /// <summary>
        /// Creates the customer account using a token received from the HostedPaymentInfoControl <seealso cref="M:Rock.Financial.IHostedGatewayComponent.GetHostedPaymentInfoControl(Rock.Model.FinancialGateway,System.String,Rock.Financial.HostedPaymentInfoControlOptions)" />
        /// and returns a customer account token that can be used for future transactions.
        /// </summary>
        /// <param name="financialGateway">The financial gateway.</param>
        /// <param name="paymentInfo">The payment information.</param>
        /// <param name="errorMessage">The error message.</param>
        /// <returns></returns>
        public string CreateCustomerAccount( FinancialGateway financialGateway, ReferencePaymentInfo paymentInfo, out string errorMessage )
        {
            return CreateCustomerVault( financialGateway, paymentInfo, out errorMessage );
        }

        /// <summary>
        /// Creates the customer vault from existing scheduled transaction.
        /// </summary>
        /// <param name="financialGateway">The financial gateway.</param>
        /// <param name="paymentInfo">The payment information.</param>
        /// <param name="financialScheduledTransaction">The financial scheduled transaction.</param>
        /// <param name="errorMessage">The error message.</param>
        /// <returns></returns>
        private string CreateCustomerVaultFromExistingScheduledTransaction( FinancialGateway financialGateway, ReferencePaymentInfo paymentInfo, FinancialScheduledTransaction financialScheduledTransaction, out string errorMessage )
        {
            // NOTE that *does* work even if the GatewayScheduleId is from a deleted subscription. NMI just soft-deletes subscriptions, and can get the customer vault from those too.
            paymentInfo.TransactionCode = financialScheduledTransaction.GatewayScheduleId;
            return CreateCustomerVault( financialGateway, paymentInfo, out errorMessage );
        }

        /// <summary>
        /// Creates the customer vault.
        /// </summary>
        /// <param name="financialGateway">The financial gateway.</param>
        /// <param name="paymentInfo">The payment information.</param>
        /// <param name="errorMessage">The error message.</param>
        /// <returns></returns>
        private string CreateCustomerVault( FinancialGateway financialGateway, ReferencePaymentInfo paymentInfo, out string errorMessage )
        {
            errorMessage = string.Empty;

            if ( financialGateway == null )
            {
                throw new NullFinancialGatewayException();
            }

            // see https://secure.tnbcigateway.com/merchants/resources/integration/integration_portal.php?#cv_variables
            var queryParameters = new Dictionary<string, string>();
            queryParameters.Add( "customer_vault", "add_customer" );

            if ( paymentInfo.ReferenceNumber.IsNotNullOrWhiteSpace() )
            {
                queryParameters.Add( "payment_token", paymentInfo.ReferenceNumber );
            }
            else
            {
                queryParameters.Add( "source_transaction_id", paymentInfo.TransactionCode );
            }

            PopulateAddressParameters( paymentInfo, queryParameters );

            var createCustomerResponse = PostToGatewayDirectPostAPI<CreateCustomerResponse>( financialGateway, queryParameters );

            if ( createCustomerResponse.Response != "1" )
            {
                errorMessage = FriendlyMessageHelper.GetFriendlyMessage( createCustomerResponse.ResponseText );

                string resultCodeMessage = FriendlyMessageHelper.GetResultCodeMessage( createCustomerResponse.ResponseCode.AsInteger(), errorMessage );
                if ( resultCodeMessage.IsNotNullOrWhiteSpace() )
                {
                    errorMessage += $" ({resultCodeMessage})";
                }

                // write result error as an exception
                var exception = new NMIGatewayException( $"Error creating NMI customer. Result Code:  {createCustomerResponse.ResponseCode} ({resultCodeMessage}). Result text: {createCustomerResponse.ResponseText} " );
                ExceptionLogService.LogException( exception );

                return null;
            }

            return createCustomerResponse.CustomerVaultId;
        }

        /// <summary>
        /// Populates the address parameters.
        /// </summary>
        /// <param name="paymentInfo">The payment information.</param>
        /// <param name="queryParameters">The query parameters.</param>
        private static void PopulateAddressParameters( ReferencePaymentInfo referencedPaymentInfo, Dictionary<string, string> queryParameters )
        {
            if ( !referencedPaymentInfo.IncludesAddressData() )
            {
                return;
            }

            queryParameters.Add( "first_name", referencedPaymentInfo.FirstName );
            queryParameters.Add( "last_name", referencedPaymentInfo.LastName );
            queryParameters.Add( "address1", referencedPaymentInfo.Street1 );
            queryParameters.Add( "address2", referencedPaymentInfo.Street2 );
            queryParameters.Add( "city", referencedPaymentInfo.City );
            queryParameters.Add( "state", referencedPaymentInfo.State );
            queryParameters.Add( "zip", referencedPaymentInfo.PostalCode );
            queryParameters.Add( "country", referencedPaymentInfo.Country );
            queryParameters.Add( "phone", referencedPaymentInfo.Phone );
            queryParameters.Add( "email", referencedPaymentInfo.Email );
            queryParameters.Add( "company", referencedPaymentInfo.BusinessName );
        }

        /// <summary>
        /// Gets the earliest scheduled start date that the gateway will accept for the start date, based on the current local time.
        /// </summary>
        /// <param name="financialGateway">The financial gateway.</param>
        /// <returns></returns>
        public DateTime GetEarliestScheduledStartDate( FinancialGateway financialGateway )
        {
            return RockDateTime.Today.AddDays( 1 ).Date;
        }

        #endregion IHostedGatewayComponent

        #region NMI Specific

        /// <summary>
        /// Gets the three step javascript which will validate the inputs and submit payment details to NMI gateway
        /// </summary>
        /// <param name="validationGroup">The validation group.</param>
        /// <param name="postbackControlReference">The postback control reference.</param>
        /// <returns></returns>
        public static string GetThreeStepJavascript( string validationGroup, string postbackControlReference )
        {
            var script = Scripts.threeStepScript.Replace( "{{validationGroup}}", validationGroup ).Replace( "{{postbackControlReference}}", postbackControlReference );
            return script;
        }

        #endregion
    }
}<|MERGE_RESOLUTION|>--- conflicted
+++ resolved
@@ -741,11 +741,7 @@
                     }
                     catch ( Exception ex )
                     {
-<<<<<<< HEAD
-                        ExceptionLogService.LogException( ex );
-=======
                         ExceptionLogService.LogException( new NMIGatewayException( "Unexpected PaymentStatus response from NMI Gateway", ex ) );
->>>>>>> 5a804f2c
                         subscription = null;
                     }
 
@@ -822,11 +818,7 @@
                 }
                 catch ( Exception ex )
                 {
-<<<<<<< HEAD
-                    ExceptionLogService.LogException( ex );
-=======
                     ExceptionLogService.LogException( new NMIGatewayException( "Unexpected GetPayments Response from NMI Gateway", ex ) );
->>>>>>> 5a804f2c
                     queryTransactionsResponse = null;
                 }
 
@@ -1108,11 +1100,7 @@
                     }
                     catch ( Exception ex )
                     {
-<<<<<<< HEAD
-                        ExceptionLogService.LogException( ex );
-=======
                         ExceptionLogService.LogException( new NMIGatewayException( "Unexpected ThreeStep Response from NMI Gateway", ex ) );
->>>>>>> 5a804f2c
                         postResult = null;
                     }
                 }
@@ -1261,11 +1249,7 @@
                     }
                     catch ( Exception ex )
                     {
-<<<<<<< HEAD
-                        ExceptionLogService.LogException( ex );
-=======
                         ExceptionLogService.LogException( new NMIGatewayException( "Unexpected DirectPost Response from NMI Gateway", ex ) );
->>>>>>> 5a804f2c
                         postResult = null;
                     }
                 }
@@ -1746,11 +1730,7 @@
             }
             catch ( Exception ex )
             {
-<<<<<<< HEAD
-                ExceptionLogService.LogException( ex );
-=======
                 ExceptionLogService.LogException( new NMIGatewayException( "Unexpected QuerySubscriptions Response from NMI Gateway", ex ) );
->>>>>>> 5a804f2c
                 querySubscriptionsResponse = null;
             }
 
@@ -1786,11 +1766,7 @@
             }
             catch ( Exception ex )
             {
-<<<<<<< HEAD
-                ExceptionLogService.LogException( ex );
-=======
                 ExceptionLogService.LogException( new NMIGatewayException( "Unexpected CustomerVault response from NMI Gateway", ex ) );
->>>>>>> 5a804f2c
                 customerVaultQueryResponse = null;
             }
 
@@ -1917,15 +1893,9 @@
             {
                 tokenResponse = nmiHostedPaymentControl.PaymentInfoTokenRaw.FromJsonOrThrow<TokenizerResponse>();
             }
-<<<<<<< HEAD
-            catch (Exception ex)
-            {
-                ExceptionLogService.LogException( ex );
-=======
             catch ( Exception ex )
             {
                 ExceptionLogService.LogException( new NMIGatewayException( "Unexpected Token Response from NMI Gateway", ex ) );
->>>>>>> 5a804f2c
                 tokenResponse = null;
             }
 
