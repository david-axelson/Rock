﻿// <copyright>
// Copyright by the Spark Development Network
//
// Licensed under the Rock Community License (the "License");
// you may not use this file except in compliance with the License.
// You may obtain a copy of the License at
//
// http://www.rockrms.com/license
//
// Unless required by applicable law or agreed to in writing, software
// distributed under the License is distributed on an "AS IS" BASIS,
// WITHOUT WARRANTIES OR CONDITIONS OF ANY KIND, either express or implied.
// See the License for the specific language governing permissions and
// limitations under the License.
// </copyright>
//
import { computed, defineComponent, PropType, ref, watch } from "vue";
<<<<<<< HEAD
import { PublicAttributeBag } from "@Obsidian/ViewModels/Utility/publicAttributeBag";
import RockField from "./rockField";
import RockSuspense from "./rockSuspense";
import LoadingIndicator from "./loadingIndicator";
import { List } from "@Obsidian/Utility/linq";
=======
import { PublicAttribute } from "../ViewModels";
import TabbedContent from "./tabbedContent";
import RockField from "./rockField";
import LoadingIndicator from "../Elements/loadingIndicator";
import { PublicAttributeValueCategory } from "../ViewModels/publicAttributeValueCategory";
import { List } from "../Util/linq";
import { emptyGuid } from "../Util/guid";


type CategorizedAttributes = PublicAttributeValueCategory & {
    attributes: PublicAttribute[]
};

>>>>>>> e16716df

export default defineComponent({
    name: "AttributeValuesContainer",
    components: {
        RockField,
        LoadingIndicator,
<<<<<<< HEAD
        RockSuspense
=======
        TabbedContent,
>>>>>>> e16716df
    },
    props: {
        modelValue: {
            type: Object as PropType<Record<string, string>>,
            required: true
        },
        isEditMode: {
            type: Boolean as PropType<boolean>,
            default: false
        },
        attributes: {
            type: Object as PropType<Record<string, PublicAttributeBag>>,
            required: true
        },
        showEmptyValues: {
            type: Boolean as PropType<boolean>,
            default: true
        },
        showAbbreviatedName: {
            type: Boolean as PropType<boolean>,
            default: false
        },
        displayAsTabs: {
            type: Boolean as PropType<boolean>,
            default: false
        },
        showCategoryLabel: {
            type: Boolean as PropType<boolean>,
            default: true
        },
        numberOfColumns: {
            type: Number as PropType<number>,
            default: 1
        },
        entityTypeName: {
            type: String as PropType<string>,
            default: ""
        }
    },

    setup(props, { emit }) {
        const validAttributes = computed((): PublicAttributeBag[] => {
            return new List(Object.values(props.attributes))
                .orderBy(a => a.order)
                .toArray();
        });

        const values = ref({ ...props.modelValue });

        const attributeCategories = computed(() => {
            // Initialize the category list with a "default" category
            const categoryList: CategorizedAttributes[] = [{
                guid: emptyGuid,
                name: "Attributes",
                order: 0,
                attributes: []
            }];

            validAttributes.value.forEach(attr => {
                // Skip empty attributes if we are not set to display empty values or we're not editing values
                if (!props.showEmptyValues && !props.isEditMode && (props.modelValue[attr.key] ?? "") == "") {
                    return;
                }

                if (attr.categories && attr.categories.length > 0) {
                    const categories = [...attr.categories]; // copy, so sort doesn't cause updates

                    categories.sort((a, b) => a.order - b.order).forEach((cat, i) => {
                        const newCat: CategorizedAttributes = { attributes: [], ...cat }; // copy and convert to CategorizedAttributes

                        // Make sure we only have 1 copy of any category in the list
                        if (!categoryList.some(oldCat => oldCat.guid == newCat.guid)) {
                            categoryList.push(newCat);
                        }

                        // Add this attribute to the first (in order) category it is in
                        if (i == 0) {
                            categoryList.find(cat => cat.guid == newCat.guid)?.attributes.push(attr);
                        }
                    });
                }
                else {
                    // Put in "default" category
                    categoryList[0].attributes.push(attr);
                }
            });

            // Clear out any categories that don't have any attributes assigned to them, then sort the list by category order
            return categoryList.filter(cat => cat.attributes.length > 0).sort((a, b) => a.order - b.order);
        });

        const actuallyDisplayAsTabs = computed<boolean>(() => {
            const hasCategories = attributeCategories.value.length > 1 || attributeCategories.value[0].guid !== "0";

            return hasCategories && props.displayAsTabs && !props.isEditMode;
        });

        const defaultCategoryHeading = computed<string>(() => {
            if (actuallyDisplayAsTabs.value || !props.entityTypeName) {
                return "Attributes";
            }

            return `${props.entityTypeName} Attributes`;
        });

        const columnClass = computed(() => {
            let numColumns = props.numberOfColumns;

            // Need to make the columns divisible by 12
            if (numColumns < 1) {
                numColumns = 1;
            }
            else if (numColumns == 5) {
                numColumns = 4;
            }
            else if (numColumns > 6 && numColumns < 12) {
                numColumns = 6;
            }
            else if (numColumns > 12) {
                numColumns = 12;
            }

            return `col-md-${12 / numColumns}`;
        });

        const onUpdateValue = (key: string, value: string): void => {
            values.value[key] = value;

            emit("update:modelValue", values.value);
        };

        watch(() => props.modelValue, () => {
            values.value = { ...props.modelValue };
        });

        return {
            onUpdateValue,
            validAttributes,
            values,
            attributeCategories,
            actuallyDisplayAsTabs,
            defaultCategoryHeading,
            columnClass
        };
    },

    template: `
<RockSuspense>
    <template #default>
        <TabbedContent v-if="actuallyDisplayAsTabs" :tabList="attributeCategories">
            <template #tab="{item}">
                {{ item.name }}
            </template>
            <template #tabpane="{item}">
                <div v-for="a in item.attributes" :key="a.attributeGuid">
                    <RockField
                        :isEditMode="isEditMode"
                        :attribute="a"
                        :modelValue="values[a.key]"
                        @update:modelValue="onUpdateValue(a.key, $event)"
                        :showEmptyValue="showEmptyValues"
                        :showAbbreviatedName="showAbbreviatedName"
                    />
                </div>
            </template>
        </TabbedContent>

        <template v-else>
            <div v-for="cat in attributeCategories" key="cat.guid">
                <h4 v-if="showCategoryLabel && cat.guid == '0' && !isEditMode">{{defaultCategoryHeading}}</h4>
                <h4 v-else-if="showCategoryLabel && cat.guid != '0'">{{cat.name}}</h4>

                <div class="attribute-value-container-display row">
                    <div :class="columnClass" v-for="a in cat.attributes" :key="a.attributeGuid">
                        <RockField
                            :isEditMode="isEditMode"
                            :attribute="a"
                            :modelValue="values[a.key]"
                            @update:modelValue="onUpdateValue(a.key, $event)"
                            :showEmptyValue="showEmptyValues"
                            :showAbbreviatedName="showAbbreviatedName"
                        />
                    </div>
                </div>
            </div>
        </template>
    </template>
    <template #loading>
        <LoadingIndicator />
    </template>
</RockSuspense>
`
});<|MERGE_RESOLUTION|>--- conflicted
+++ resolved
@@ -15,38 +15,34 @@
 // </copyright>
 //
 import { computed, defineComponent, PropType, ref, watch } from "vue";
-<<<<<<< HEAD
 import { PublicAttributeBag } from "@Obsidian/ViewModels/Utility/publicAttributeBag";
-import RockField from "./rockField";
 import RockSuspense from "./rockSuspense";
 import LoadingIndicator from "./loadingIndicator";
 import { List } from "@Obsidian/Utility/linq";
-=======
-import { PublicAttribute } from "../ViewModels";
 import TabbedContent from "./tabbedContent";
 import RockField from "./rockField";
-import LoadingIndicator from "../Elements/loadingIndicator";
-import { PublicAttributeValueCategory } from "../ViewModels/publicAttributeValueCategory";
-import { List } from "../Util/linq";
-import { emptyGuid } from "../Util/guid";
-
+// import { PublicAttributeValueCategory } from "@Obsidian/ViewModels/Utility/publicAttributeValueCategory";
+import { emptyGuid } from "@Obsidian/Utility/guid";
+import { Guid } from "@Obsidian/Types";
+
+type PublicAttributeValueCategory = {
+    guid: Guid,
+    name: string,
+    order: number,
+};
 
 type CategorizedAttributes = PublicAttributeValueCategory & {
-    attributes: PublicAttribute[]
+    attributes: PublicAttributeBag[]
 };
 
->>>>>>> e16716df
 
 export default defineComponent({
     name: "AttributeValuesContainer",
     components: {
         RockField,
         LoadingIndicator,
-<<<<<<< HEAD
-        RockSuspense
-=======
+        RockSuspense,
         TabbedContent,
->>>>>>> e16716df
     },
     props: {
         modelValue: {
@@ -107,12 +103,12 @@
 
             validAttributes.value.forEach(attr => {
                 // Skip empty attributes if we are not set to display empty values or we're not editing values
-                if (!props.showEmptyValues && !props.isEditMode && (props.modelValue[attr.key] ?? "") == "") {
+                if (!props.showEmptyValues && !props.isEditMode && attr.key && (props.modelValue[attr.key] ?? "") == "") {
                     return;
                 }
 
                 if (attr.categories && attr.categories.length > 0) {
-                    const categories = [...attr.categories]; // copy, so sort doesn't cause updates
+                    const categories = [...attr.categories] as PublicAttributeValueCategory[]; // copy, so sort doesn't cause updates
 
                     categories.sort((a, b) => a.order - b.order).forEach((cat, i) => {
                         const newCat: CategorizedAttributes = { attributes: [], ...cat }; // copy and convert to CategorizedAttributes
