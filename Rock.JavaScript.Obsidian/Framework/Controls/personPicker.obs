<!-- Copyright by the Spark Development Network; Licensed under the Rock Community License -->
<template>
    <RockFormField :modelValue="internalValue" :formGroupClasses="'person-picker ' + formGroupClasses" name="personpicker">
        <template #default="{ uniqueId, field }">
            <div class="control-wrapper">
                <div class="picker picker-select person-picker">
                    <a class="picker-label" href="#" @click.prevent.stop="onPickerClick">
                        <i class="fa fa-user fa-fw"></i>
                        <span class="selected-name">{{ selectedName }}</span>
                        <button role="button" type="button" aria-label="Clear selection" v-if="showClear" class="btn picker-select-none" @click.prevent.stop="onClear">
                            <i class="fa fa-times"></i>
                        </button>
                        <b class="fa fa-caret-down"></b>
                    </a>

                    <Panel v-if="showPopup" isFullscreen isFullscreenPageOnly title="Person Search" @keydown.esc.stop="onCancel">
                        <template #headerActions>
                            <RockButton class="btn-square mr-2" v-if="isSelfSelectionEnabled" @click.prevent="selectSelf" :btnSize="BtnSize.ExtraSmall" aria-label="Select Self" title="Select Self">
                                <i class="fa fa-user" aria-hidden></i>
                            </RockButton>
                            <RockButton class="btn-square mr-2" @click.prevent="isAdvancedSearch = !isAdvancedSearch" :btnSize="BtnSize.ExtraSmall" aria-label="Advanced Search" title="Advanced Search">
                                <i class="fa fa-search-plus" aria-hidden></i>
                            </RockButton>
                            <button class="action btn-link" @click.prevent.stop="onCancel" type="button" aria-label="Close" title="Close">
                                <i class="fa fa-times" aria-hidden></i>
                            </button>
                        </template>

                        <div tabindex="0">
                            <div ref="nameSearchTextBox" class="personpicker-search-panel" :class="{ 'row': isAdvancedSearch }">
                                <TextBox v-model="nameSearchText" :formGroupClasses="isAdvancedSearch ? 'col-sm-6' : ''" disableLabel>
                                    <template #inputGroupPrepend>
                                        <span class="input-group-addon">Name</span>
                                    </template>
                                </TextBox>
                                <TextBox v-if="isAdvancedSearch" v-model="phoneSearchText" formGroupClasses="col-sm-6" disableLabel>
                                    <template #inputGroupPrepend>
                                        <span class="input-group-addon">Phone</span>
                                    </template>
                                </TextBox>
                                <TextBox v-if="isAdvancedSearch" v-model="addressSearchText" formGroupClasses="col-sm-6" disableLabel>
                                    <template #inputGroupPrepend>
                                        <span class="input-group-addon">Address</span>
                                    </template>
                                </TextBox>
                                <TextBox v-if="isAdvancedSearch" v-model="emailSearchText" formGroupClasses="col-sm-6" disableLabel>
                                    <template #inputGroupPrepend>
                                        <span class="input-group-addon">Email</span>
                                    </template>
                                </TextBox>
                            </div>

                            <div>
                                <div v-for="result in searchResults"
                                     :key="result.primaryAliasGuid!"
                                     class="well cursor-pointer mb-2 p-2"
                                     :style="{ borderColor: internalValue?.value == result.primaryAliasGuid ? 'var(--color-primary)' : undefined }"
                                     tabindex="0"
                                     @click="selectPerson(result)"
                                     @keypress.enter="selectPerson(result)"
                                     role="button">
                                    <div class="d-flex text-sm flex-wrap gap align-items-center" :class="{ 'o-60': !result.isActive }">
                                        <div class="person-image flex-shrink-0" :style="getPersonImageStyle(result)" :alt="'Profile image for ' + result.name"></div>
                                        <div class="flex-shrink-0" style="width: 320px;">
                                            <div class="leading-snug"><span class="text-md font-weight-semibold">{{ result.name }}</span> <i class="fa fa-child text-primary" v-if="result.ageClassification == AgeClassification.Child" aria-label="Child" title="Child"></i> <span v-if="result.formattedAge" class="text-muted">{{ result.formattedAge }}</span></div>
                                            <div v-if="getSubInformation(result)" class="text-muted"><span v-html="getSubInformation(result)" /></div>
                                            <small><a :href="`/Person/${result.guid}`" @click.stop target="_blank" rel="noreferrer noopener" tabindex="-1">Profile</a></small>
                                        </div>
                                        <div class="ml-auto flex-shrink-0">
                                            <div class="taglist">
                                                <Tag v-for="tag in getTags(result)" :key="tag.name" :modelValue="tag" class="mb-0" disabled />
                                            </div>
                                        </div>
                                        <div style="width:275px;" class="flex-shrink-0">
                                            <div>{{ result.address }}</div>
                                            <div>{{ result.email }}</div>
                                        </div>
                                        <ul style="width:150px;" class="list-unstyled flex-shrink-0 m-0">
                                            <li v-for="phone in result.phoneNumbers" :key="phone.type ?? '' + phone.number ?? ''">{{ phone.isUnlisted ? 'Unlisted' : phone.number }} <small v-if="phone.type" class="text-muted">{{ phone.type }}</small></li>
                                        </ul>
<<<<<<< HEAD
=======
                                        <div class="ml-auto flex-shrink-0">
                                            <div class="taglist">
                                                <Tag v-for="tag in getTags(result)" :key="tag.name ?? undefined" :modelValue="tag" disabled />
                                            </div>
                                        </div>
>>>>>>> adcb88ac
                                    </div>
                                </div>
                            </div>
                        </div>
                    </Panel>
                </div>
            </div>
        </template>
    </RockFormField>
</template>

<script setup lang="ts">
    import { computed, PropType, Ref, ref, watch } from "vue";
    import { PersonPickerSearchOptionsBag } from "@Obsidian/ViewModels/Rest/Controls/personPickerSearchOptionsBag";
    import { ListItemBag } from "@Obsidian/ViewModels/Utility/listItemBag";
    import RockFormField from "./rockFormField.obs";
    import Panel from "./panel.obs";
    import TextBox from "./textBox.obs";
    import RockButton from "./rockButton.obs";
    import Tag from "./Internal/tag.obs";
    import { nextTick } from "vue";
    import { useHttp } from "@Obsidian/Utility/http";
    import { useStore } from "@Obsidian/PageState";
    import { sleep } from "@Obsidian/Utility/promiseUtils";
    import { BtnSize } from "@Obsidian/Enums/Controls/btnSize";
    import { EntityTagListTagBag } from "@Obsidian/ViewModels/Rest/Controls/entityTagListTagBag";

    const enum AgeClassification {
        Unknown = 0,
        Adult = 1,
        Child = 2
    }

    type PersonSearchResult = {
        guid?: string | null;
        primaryAliasGuid?: string | null;
        name?: string | null;
        isActive?: boolean;
        isDeceased?: boolean;
        isBusiness?: boolean;
        imageUrl?: string | null;
        age?: number | null;
        formattedAge?: string | null;
        ageClassification?: AgeClassification;
        gender?: string | null;
        connectionStatus?: string | null;
        connectionStatusColor?: string | null;
        recordStatus?: string | null;
        email?: string | null;
        spouseName?: string | null;
        spouseNickName?: string | null;
        address?: string | null;
        phoneNumbers?: PersonSearchPhoneNumber[] | null;
        campusShortCode?: string | null;
    };

    type PersonSearchPhoneNumber = {
        type?: string | null;
        number?: string | null;
        isUnlisted?: boolean;
    };

    const props = defineProps({
        /** VModel: The selected value of this picker */
        modelValue: {
            type: Object as PropType<ListItemBag>,
            required: false
        },

        /** Classes forwarded to the underlying RockFormField */
        formGroupClasses: {
            type: String as PropType<string>,
            default: ""
        },

        /** Include businesses in search results */
        includeBusinesses: {
            type: Boolean as PropType<boolean>,
            default: false
        },

        /** Show a button that will select yourself */
        enableSelfSelection: {
            type: Boolean,
            default: false
        },

        /** Exclude deceased people from results */
        excludeDeceased: {
            type: Boolean,
            default: false
        },

        /** Have the advanced search fields visible by default */
        expandSearchOptions: {
            type: Boolean,
            default: false
        }
    });

    const emit = defineEmits<{
        (e: "update:modelValue", value: ListItemBag | undefined): void;
    }>();

    const http = useHttp();
    const internalValue = ref(props.modelValue);

    /** Determines if the clear button should be shown. */
    const showClear = computed(() => props.modelValue?.value);

    /** True if the popup person picker should be visible. */
    const showPopup = ref(false);

    /** A reference to the container element for the search box. */
    const nameSearchTextBox = ref<HTMLElement | null>(null);

    /** The current text typed in the search boxes. */
    const nameSearchText = ref("");
    const addressSearchText = ref("");
    const phoneSearchText = ref("");
    const emailSearchText = ref("");

    /** The currently displayed search results. */
    const searchResults = ref<PersonSearchResult[]>([]);

    /** The cancellation token used to cancel a previous search API call. */
    let searchCancelToken: Ref<boolean> | null = null;

    /** The currently selected name to display in the picker. */
    const selectedName = computed((): string => internalValue.value?.text ?? "");

    /** Whether we're using additional search filters or not */
    const isAdvancedSearch = ref(false);

    /** Current user */
    const currentPerson = useStore().state.currentPerson;

    /** Whether or not to show the self-selection button */
    const isSelfSelectionEnabled = computed(() => {
        return props.enableSelfSelection && (currentPerson?.idKey ?? false);
    });

    /**
     * Updates the search results. This is called as soon as the search text
     * value changes.
     *
     * @param name The name text to be searched for.
     * @param cancellationToken The token that indicates if we should abort our search.
     */
    async function updateSearchResults(name: string, address: string, phone: string, email: string, cancellationToken: Ref<boolean>): Promise<void> {
        // Only search if we have 3 or more characters.
        if (name.length < 3 && address.length < 3 && phone.length < 3 && email.length < 3) {
            // If we have search results, but no longer have good search criteria, clear results
            if (searchResults.value) {
                // Wait 200ms to see if the user has continued to type.
                await sleep(200);

                // This is set if the user kept typing.
                if (cancellationToken.value) {
                    return;
                }

                // Not cancelled and we don't have the data necessary to do a search, so clear current search results
                searchResults.value = [];
            }
            return;
        }

        // Wait 200ms to see if the user has continued to type.
        await sleep(200);

        // This is set if the user kept typing.
        if (cancellationToken.value) {
            return;
        }

        const options: Partial<PersonPickerSearchOptionsBag> = {
            name: name,
            address: address || undefined,
            email: email || undefined,
            phone: phone || undefined,
            includeDetails: true,
            includeBusinesses: props.includeBusinesses,
            includeDeceased: !props.excludeDeceased
        };

        // Make the API call to get the search results.
        const result = await http.post<PersonSearchResult[]>("/api/v2/Controls/PersonPickerSearch", undefined, options);

        // Check again if we have been cancelled before we do the update.
        if (cancellationToken.value) {
            return;
        }

        // Update the search results if we didn't get back an error.
        if (result.isSuccess && result.data) {
            searchResults.value = result.data;
        }
        else {
            console.error("Error fetching person picker search results: ", result.errorMessage);
        }
    }

    /**
     * Gets the additional text to display next to the name.
     *
     * @param result The details of the person.
     */
    function getSubInformation(result: PersonSearchResult): string {
        const text: string[] = [];
        if (result.spouseName) {
            text.push(`Spouse: ${result.spouseName}`);
        }

        if (result.isBusiness) {
            text.push("Business");
        }

        if (!result.isActive && result.recordStatus) {
            text.push("(" + result.recordStatus + ")");
        }

        if (result.isDeceased) {
            text.push(`<span class="text-danger">(Deceased)</span>`);
        }

        return text.join(" ");
    }

    /**
     * Gets the style attribute values for the person image tag.
     *
     * @param result The details of the person.
     */
    function getPersonImageStyle(result: PersonSearchResult): Record<string, string> {
        if (result.imageUrl) {
            return {
                backgroundImage: `url(${result.imageUrl})`,
                width: "48px",
                height: "48px",
                backgroundSize: "cover",
                borderRadius: "48px"
            };
        }
        else {
            return {};
        }
    }

    /**
     * Gets a list of tags to show for the person.
     */
    function getTags(result: PersonSearchResult): EntityTagListTagBag[] {
        const tags: EntityTagListTagBag[] = [];

        if (result.connectionStatus) {
            tags.push({
                isPersonal: false,
                name: result.connectionStatus,
                backgroundColor: result.connectionStatusColor || "#fff"
            });
        }

        if (result.campusShortCode) {
            tags.push({
                isPersonal: false,
                name: result.campusShortCode,
                backgroundColor: "#fff"
            });
        }

        return tags;
    }

    /**
     * Event handler for when the clear button is clicked by the user.
     */
    function onClear(): void {
        emit("update:modelValue", undefined);
    }

    /**
     * Event handler for when the user clicks on the picker. Show/hide the
     * popup.
     */
    function onPickerClick(): void {
        showPopup.value = !showPopup.value;

        if (showPopup.value) {
            // After popup is shown, focus on the first search input
            nextTick(() => {
                if (nameSearchTextBox.value) {
                    const input = nameSearchTextBox.value.querySelector("input");

                    input?.focus();
                }
            });
        }
    }

    /** Hide the popup. */
    function onCancel(): void {
        showPopup.value = false;
    }

    function selectSelf(): void {
        selectPerson({ primaryAliasGuid: currentPerson?.idKey, name: currentPerson?.fullName });
    }

    /** Set a given search result as the selected person */
    function selectPerson(person: PersonSearchResult): void {
        if (!person.primaryAliasGuid || !person.name) {
            return;
        }

        internalValue.value = {
            value: person.primaryAliasGuid,
            text: person.name
        };

        // Emit the new value and close the popup.
        emit("update:modelValue", internalValue.value);
        showPopup.value = false;
    }

    // When leaving advanced search, clear the advanced search fields
    watch(isAdvancedSearch, () => {
        if (!isAdvancedSearch.value) {
            addressSearchText.value = "";
            phoneSearchText.value = "";
            emailSearchText.value = "";
        }
    });

    // Watch for changes to what the user has typed and update the search results.
    watch([nameSearchText, addressSearchText, phoneSearchText, emailSearchText], () => {
        // If a search is in progress, cancel it.
        if (searchCancelToken) {
            searchCancelToken.value = true;
        }

        // Create a new cancellation token that we can use if the user
        // continues to type in the search box.
        searchCancelToken = ref(false);

        updateSearchResults(nameSearchText.value, addressSearchText.value, phoneSearchText.value, emailSearchText.value, searchCancelToken);
    });

    watch(() => props.expandSearchOptions, () => {
        if (props.expandSearchOptions) {
            isAdvancedSearch.value = true;
        }
    }, { immediate: true });

    // Watch for changes in our provided value and update the UI.
    watch(() => props.modelValue, () => internalValue.value = props.modelValue);
</script><|MERGE_RESOLUTION|>--- conflicted
+++ resolved
@@ -78,14 +78,6 @@
                                         <ul style="width:150px;" class="list-unstyled flex-shrink-0 m-0">
                                             <li v-for="phone in result.phoneNumbers" :key="phone.type ?? '' + phone.number ?? ''">{{ phone.isUnlisted ? 'Unlisted' : phone.number }} <small v-if="phone.type" class="text-muted">{{ phone.type }}</small></li>
                                         </ul>
-<<<<<<< HEAD
-=======
-                                        <div class="ml-auto flex-shrink-0">
-                                            <div class="taglist">
-                                                <Tag v-for="tag in getTags(result)" :key="tag.name ?? undefined" :modelValue="tag" disabled />
-                                            </div>
-                                        </div>
->>>>>>> adcb88ac
                                     </div>
                                 </div>
                             </div>
