--- conflicted
+++ resolved
@@ -55,10 +55,7 @@
 
     /** Gets or sets the transaction item count. */
     transactionItemCount: number;
-<<<<<<< HEAD
-=======
 
     /** Gets the GUID of the defined type for the batch names if specified in the block attribute. */
     batchNameDefinedTypeGuid: string | null;
->>>>>>> dd71e4db
 };