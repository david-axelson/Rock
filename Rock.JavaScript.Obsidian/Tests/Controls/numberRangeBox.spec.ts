--- conflicted
+++ resolved
@@ -19,34 +19,23 @@
 
 import { mount, config } from "@vue/test-utils";
 import assert = require("assert");
-// import NumberRangeBox from "../../Framework/Controls/numberRangeBox";
+import NumberRangeBox from "../../Framework/Controls/numberRangeBox";
 import { ref } from "vue";
 
 config.global.config.warnHandler = () => { /*empty*/ };
 
-// const wrappingComponent = {
-//     components: {NumberRangeBox},
-//     setup () {
-//         return {
-//             val: ref({ lower: 1.1, upper: 1.1 })
-//         };
-//     },
-//     template: `<NumberRangeBox v-model="val" />`
-// };
+const wrappingComponent = {
+    components: {NumberRangeBox},
+    setup () {
+        return {
+            val: ref({ lower: 1.1, upper: 1.1 })
+        };
+    },
+    template: `<NumberRangeBox v-model="val" />`
+};
 
-describe.skip("Number Range Box", () => {
+describe("Number Range Box", () => {
 
-<<<<<<< HEAD
-    it("Should not delete zeroes after decimal place while still typing in first box", async () => {
-        // const wrapper = mount(wrappingComponent);
-        // const input = wrapper.get("input[id$='_lower']");
-        // const inputElement = input.element as HTMLInputElement;
-        // const numberRangeComponent = wrapper.getComponent(NumberRangeBox).vm;
-
-        // // Type in a value into 1st box with an ending of zeroes, then fire an event so the models will change.
-        // inputElement.value = "1.00";
-        // await input.trigger("input");
-=======
     it.skip("Should not delete zeroes after decimal place while still typing in first box", async () => {
         const wrapper = mount(wrappingComponent);
         const input = wrapper.get("input[id$='_lower']");
@@ -57,69 +46,60 @@
         inputElement.focus();
         inputElement.value = "1.00";
         await input.trigger("input");
->>>>>>> 27457b6f
 
-        // // Verify the value for the NumberRangeBox still has zeroes, but the model is converted to a number without them
-        // assert.strictEqual(inputElement.value, "1.00");
-        // assert.strictEqual(numberRangeComponent.internalValue.lower, "1.00");
-        // assert.strictEqual(numberRangeComponent.modelValue.lower, 1);
+        // Verify the value for the NumberRangeBox still has zeroes, but the model is converted to a number without them
+        assert.strictEqual(inputElement.value, "1.00");
+        assert.strictEqual(numberRangeComponent.internalValue.lower, "1.00");
+        assert.strictEqual(numberRangeComponent.modelValue.lower, 1);
     });
 
     it("Should delete stray zeroes after decimal place from first box when done with it", async () => {
-        // const wrapper = mount(wrappingComponent);
-        // const input = wrapper.get("input[id$='_lower']");
-        // const inputElement = input.element as HTMLInputElement;
-        // const numberRangeComponent = wrapper.getComponent(NumberRangeBox).vm;
+        const wrapper = mount(wrappingComponent);
+        const input = wrapper.get("input[id$='_lower']");
+        const inputElement = input.element as HTMLInputElement;
+        const numberRangeComponent = wrapper.getComponent(NumberRangeBox).vm;
 
-        // // Type in a value into 1st box with an ending of zeroes, then fire an event so the models will change.
-        // inputElement.value = "1.00";
-        // await input.trigger("input"); // Set internal value to "1.00" like the previous test
-        // await input.trigger("change"); // Fire change event too so it'll "finalize" the value and strip zeroes
+        // Type in a value into 1st box with an ending of zeroes, then fire an event so the models will change.
+        inputElement.value = "1.00";
+        await input.trigger("input"); // Set internal value to "1.00" like the previous test
+        await input.trigger("change"); // Fire change event too so it'll "finalize" the value and strip zeroes
 
-        // // Verify the value for the NumberRangeBox still has zeroes, but the model is converted to a number without them
-        // assert.strictEqual(inputElement.value, "1");
-        // assert.strictEqual(numberRangeComponent.internalValue.lower, "1");
-        // assert.strictEqual(numberRangeComponent.modelValue.lower, 1);
+        // Verify the value for the NumberRangeBox still has zeroes, but the model is converted to a number without them
+        assert.strictEqual(inputElement.value, "1");
+        assert.strictEqual(numberRangeComponent.internalValue.lower, "1");
+        assert.strictEqual(numberRangeComponent.modelValue.lower, 1);
     });
 
-<<<<<<< HEAD
-    it("Should not delete zeroes after decimal place while still typing in second box", async () => {
-        // const wrapper = mount(wrappingComponent);
-        // const input = wrapper.get("input[id$='_upper']");
-        // const inputElement = input.element as HTMLInputElement;
-        // const numberRangeComponent = wrapper.getComponent(NumberRangeBox).vm;
-=======
     it.skip("Should not delete zeroes after decimal place while still typing in second box", async () => {
         const wrapper = mount(wrappingComponent);
         const input = wrapper.get("input[id$='_upper']");
         const inputElement = input.element as HTMLInputElement;
         const numberRangeComponent = wrapper.getComponent(NumberRangeBox).vm;
->>>>>>> 27457b6f
 
-        // // Type in a value into 1st box with an ending of zeroes, then fire an event so the models will change.
-        // inputElement.value = "1.00";
-        // await input.trigger("input");
+        // Type in a value into 1st box with an ending of zeroes, then fire an event so the models will change.
+        inputElement.value = "1.00";
+        await input.trigger("input");
 
-        // // Verify the value for the NumberRangeBox still has zeroes, but the model is converted to a number without them
-        // assert.strictEqual(inputElement.value, "1.00");
-        // assert.strictEqual(numberRangeComponent.internalValue.upper, "1.00");
-        // assert.strictEqual(numberRangeComponent.modelValue.upper, 1);
+        // Verify the value for the NumberRangeBox still has zeroes, but the model is converted to a number without them
+        assert.strictEqual(inputElement.value, "1.00");
+        assert.strictEqual(numberRangeComponent.internalValue.upper, "1.00");
+        assert.strictEqual(numberRangeComponent.modelValue.upper, 1);
     });
 
     it("Should delete stray zeroes after decimal place from second box when done with it", async () => {
-        // const wrapper = mount(wrappingComponent);
-        // const input = wrapper.get("input[id$='_upper']");
-        // const inputElement = input.element as HTMLInputElement;
-        // const numberRangeComponent = wrapper.getComponent(NumberRangeBox).vm;
+        const wrapper = mount(wrappingComponent);
+        const input = wrapper.get("input[id$='_upper']");
+        const inputElement = input.element as HTMLInputElement;
+        const numberRangeComponent = wrapper.getComponent(NumberRangeBox).vm;
 
-        // // Type in a value into 1st box with an ending of zeroes, then fire an event so the models will change.
-        // inputElement.value = "1.00";
-        // await input.trigger("input"); // Set internal value to "1.00" like the previous test
-        // await input.trigger("change"); // Fire change event too so it'll "finalize" the value and strip zeroes
+        // Type in a value into 1st box with an ending of zeroes, then fire an event so the models will change.
+        inputElement.value = "1.00";
+        await input.trigger("input"); // Set internal value to "1.00" like the previous test
+        await input.trigger("change"); // Fire change event too so it'll "finalize" the value and strip zeroes
 
-        // // Verify the value for the NumberRangeBox still has zeroes, but the model is converted to a number without them
-        // assert.strictEqual(inputElement.value, "1");
-        // assert.strictEqual(numberRangeComponent.internalValue.upper, "1");
-        // assert.strictEqual(numberRangeComponent.modelValue.upper, 1);
+        // Verify the value for the NumberRangeBox still has zeroes, but the model is converted to a number without them
+        assert.strictEqual(inputElement.value, "1");
+        assert.strictEqual(numberRangeComponent.internalValue.upper, "1");
+        assert.strictEqual(numberRangeComponent.modelValue.upper, 1);
     });
 });